# Cities: Skylines - Traffic Manager: *President Edition*
A modification for **Cities: Skylines** to add additional traffic control.

User manual: http://www.viathinksoft.de/tmpe/wiki

<<<<<<< HEAD
# Changelog    
1.11.0, in development
=======
# Changelog
1.10.12, 08/12/2018
- Added the option to allow/disallow vehicles to enter a blocked junction at transition and pedestrian crossing nodes (#195)
- Updated Russian translation (thanks to vitalii2011 for translating)
- Bent nodes do not allow for u-turns by default (#170)
- Bugfix: Emergency vehicles pass closed barriers at level crossings
- Bugfix: Bus lines render u-turn where they should not (#207)
- Bugfix: Parking AI: Cims leaving the city despawn their car at public transport stations (#214)
- Bugfix: Crossing restrictions do not work at intersection between road and highway (#212)

1.10.11, 07/21/2018
- U-turn lane connections are represented by appropriate lane arrow (#201)
- Bugfix: Heavy vehicles are unable to u-turn at dead ends (#194)
- Bugfix: Routing & Priority rules do not work properly for acute (< 30°)/obtuse(> 150°) segment angles (#199)
- Bugfix: Buses do not prefer lanes with correct lane arrow (#206)
- Bugfix: Race condition in path-finding might cause paths to be assigned to wrong vehicle/citizen (#205)
- Bugfix: Vehicles are unable to perform u-turns when setting off on multi-lane roads (#197)
>>>>>>> 168fe21a

1.10.10, 07/14/2018
- Parking AI: Improved park & ride behavior
- Parking AI: Walking paths from parking position to destination building take public transportation into account
- Bugfix: Parking AI causes unnecessary path-findings (#183, thanks to Sipke82 for reporting)
- Bugfix: Prohibiting cims from crossing the road also affect paths where crossing is unnecessary (#168, thanks to aubergine10 for reporting) 

1.10.9, 07/13/2018
- Updated for game version 1.10.1-f3
- Re-implemented path-finding algorithm
- Updated French translation (thanks to mjm92150 for translating!)

1.10.8, 07/01/2018
- Updated Korean translation (thanks to @Toothless FLY [ROK]LSh.st for translating)
- Updated Polish translation (thanks to @Krzychu1245 for translating)
- Added button to remove parked vehicles (in options dialog, see maintenance tab)
- Parking AI: Removed check for distance between parked vehicle and target building
- Bugfix: Parking AI: Cims spawn pocket cars when they originate from an outside connection
- Bugfix: Incorrect speed limits returned for pedestrian lanes
- Bugfix: Routing is not updated while the game is paused (thanks to @Oh My Lawwwd! for reporting)
- Bugfix: Vanilla traffic lights are ignored when either the priority signs or timed traffic light features are disabled (thanks to @aubergine10 for reporting)
- Bugfix: Park maintenance vehicles are not recognized as service vehicles
- Bugfix: Cars leaving city state "thinking of a good parking spot" (thanks to @aubergine10 for reporting)

1.10.7, 05/28/2018
- Bugfix: U-turn routing is inconsistent on transport lines vs. bus paths (#137, thanks to @Zorgoth for reporting this issue)
- Bugfix: Junction restrictions for pedestrian crossings are sometimes not preserved (#142, thanks to Anrew and @wizardrazer for reporting this issue)
- Fixed: Geometry subscription feature may cause performance issues (#145)
- Fixed: Parking AI: Transport mode storage causes performance issues during loading (#147, thanks to @hannebambel002 and @oneeyets for reporting and further for providing logs and savegames)

1.10.6, 05/24/2018
- Updated for game version 1.10.0-f3
- Accessibility: New option: Main menu size can be controlled
- Accessibility: New option: GUI and overlay transparency can be controlled
- New option: Penalties for switching between different public transport lines can be toggled
- Cims can now be removed from the game
- Improved window design
- Path-finding: Service vehicles are now allowed to ignore lane arrows right after leaving their source building, thus service buildings should now work properly at dead-end roads with median
- Lane connector can be used on monorail tracks
- Advanced Vehicle AI: Tuned parameters
- Dynamic Lane Selection: Absolute speed measurements are used instead of relative measurements
- Improved randomization for realistic speeds such that vehicles may change their target velocity over time
- Improved vehicle position tracking
- Improved mod compatibility checks
- Parking AI: Improved behavior in situations where vehicles are parked near public transport hubs and road connections are partially unavailable
- Bugfix: Parking AI: Not all possible paths are regarded during path-finding
- Bugfix: Parking AI: Cims become confused when trying to return their abandoned car back home (special thanks to Wildcard-25 for reporting and solving this issue)
- Bugfix: Parking AI: Cims do not search for parking building when road-side parking spaces are found
- Bugfix: Parking AI: Parked vehicles are spawned near the source building even when cims are already en route
- Bugfix: Parking AI: Cims sometimes get stuck in an infinite loop while trying to enter their parked car
- Bugfix: Lane connector does not work for roads with more than ten lanes
- Bugfix: Allowing/Disallowing vehicles to enter a blocked junction does not work for certain junctions
- Updated Korean translation (thanks to @Toothless FLY [ROK]LSh.st for translating)

1.10.5, 01/06/2018
- UI scaling removed
- Simplified Chinese translation updated (thanks to Emphasia for translating)
- Polish translation updated (thanks to @Krzychu1245 for translating)
- Introduced randomization for lane changing costs
- Introduced randomization for "trucks prefer innermost lanes on highways" costs
- Removed unnecessary calculations in path-finding
- Added path-finding costs for public transport transitions
- Pedestrian traffic lights do not show up if crossing the street is prohibited
- Busses are allowed to switch multiple lanes after leaving a bus stop
- Bugfix: Main menu button might be out of view
- Bugfix: Division by zero occurs for low speed roads
- Bugfix: Automatic pedestrian lights at railroad do not work as expected
- Bugfix: Timed traffic lights show up for bicycles (they should not)
- Bugfix: Due to a multi-threading issue junction restrictions may cause the game state to become inconsistent
- Bugfix: Routing rules prevents vehicles from spawning when starting building lies too close to an intersection/road end
- Bugfix: Disabling tutorial message has no effect
- Bugfix: "Stay on lane" feature does not work as intended for certain nodes

1.10.4, 10/19/2017
- Updated for game version 1.9.0-f5
- Added possibility to add priority signs at multiple junctions at once (press Shift)
- Added tutorials (can be disabled in the options window globally)

1.10.3, 08/18/2017
- Bugfix: Setting unlimited speed limit causes vehicles to crawl at low speed (thanks to @sethisuwan for reporting this issue)
- Bugfix: Vehicle-separated traffic lights do not show up for trams & monorails (thanks to @thecitiesdork for reporting this issue)

1.10.2, 08/17/2017
- Updated for game version 1.8.0-f3
- Improved performance
- Bugfix: Pedestrians sometimes ignore red traffic light signals (thanks to @(c)RIKUPI™ for reporting this issue)
- Bugfix: Timed traffic lights do not correctly recognize set vehicle restrictions (thanks to @alborzka for reporting this issue)
  
1.10.1, 08/05/2017
- Updated Polish, Korean, and Simplified Chinese translations
- Bugfix: Default routing is disabled if the lane connector is used on a subset of all available lanes only
- Bugfix: Parking AI cannot be enabled/disabled
- Bugfix: Lane connection points can connected to themselves

1.10.0, 07/30/2017
- New feature: Dynamic Lane Selection
- New feature: Adaptive step switching
- New feature: Individual vehicles may be removed from the game 
- New option: Vehicle restrictions aggression
- New option: Vehicles follow priority rules at junctions with timed traffic lights
- Improved path-finding performance
- Improved traffic measurement engine performance 
- Reorganized global configuration file (sorry, your main menu and main button positions are reset)
- The option "Road condition has a bigger impact on vehicle speed" is only shown if the Snowfall DLC is owned
- The flow/wait calculation mode to be used is now configurable via the global configuration file
- Added path-find statistics label
- Added confirmation dialog for "Clear Traffic" button
- Currently active timed traffic light step is remembered
- Trains do not wait for each other anymore near timed traffic lights
- It is now possible to connect train station tracks and outside connections with the lane connector
- Disabling the Parking AI triggers graceful clean up procedure
- Relocated some options
- Improved vehicle state tracking
- Workaround for a base game issue that causes trams to get stuck
- Trains do not longer stop in front of green timed traffic lights
- Vehicles use queue skipping to prioritize path-finding runs that are caused by road modifications
- Adding a vehicle separate light to a timed traffic lights applies the main light configuration
- Parking AI: Vehicles can now find parking spaces at the opposite road side
- Parking AI: Included an improved fallback logic for some edge cases
- Parking AI: Citizens should now be more successful in returning their cars back home  
- Parking AI: Tuned parking radius parameters 
- Parking AI: If the limit for parked vehicles is reached and parking fails due to it, no alternative parking space is queried
- Vehicle AI: Busses prefer lanes with correct lane arrow over incorrect ones
- Bugfix: Using the bulldozer tool might lead to inconsistent road geometry information
- Bugfix: Citizens that fail to approach their parked car fly towards their target building 
- Bugfix: Parking AI: Path-finding fails if cars are parked too far away from a road
- Bugfix: Parking AI: Citizens approaching a car start to float away
- Bugfix: "Heavy vehicles prefer outer lanes on highways" does not work
- Bugfix: The lane connector does not allow connecting all available lane end points at train stations and on bidirectional one-lane train tracks
- Bugfix: Vehicles may get stuck in several situations
- Upgrading to a road with bus lanes now copies an already existing traffic light state to the new traffic light 

1.9.6, 05/28/2017
- Updated Simplified Chinese translation
- Bugfix: Vehicles cannot perform u-turns at junctions with only one outgoing segment (thanks to @Sunbird for reporting this issue)
- Bugfix: Path-finding costs for large distances exceed the maximum allowed value (thanks to @Huitsi for reporting this issue)
- Bugfix: Under certain circumstances path-finding at railroad crossings allow switching from road to rail tracks. 

1.9.5, 05/24/2017
- Updated for game version 1.7.1-f1
- Updated Polish, Korean and Italian translation
- Language can now be switched without requiring a game restart
- Bugfix: Routing calculation does not work as expected for one-way roads with tram tracks (thanks to @bigblade66, @Battelman2 and @AS_ for reporting and providing extensive information)
- Bugfix: Copying timed traffic lights lead to inconsistent internal states which causes timed traffic lights to be omitted during the save process (thanks to @jakeroot and @t1a2l for reporting this issue)
- Bugfix: In certain situations unnecessary vehicle-seperate traffic lights are being created
- Bugfix: Upgrading a train track segment next to a timed traffic light causes trains to ignore the traffic light
- Hotfix: Cable cars despawn at end-of-line stations

1.9.4, 05/23/2017
- New option: Ban private cars and trucks on bus lanes
- Updated Spanish and French translation 
- Optimized path-finding
- Increased path-finding cost for private cars driving on bus lanes
- Increased path-finding cost for disregarding vehicle restrictions 
- Bugfix: Path-finding is unable to calculate certain paths after modifying the road network

1.9.3, 05/22/2017
- Disabled notification of route recalculating because some players report crashes
- Removed default vehicle restrictions from bus lanes
- Modified junction restrictions come into effect instantaneously
- UI: Saving a timed step does not reset the timed traffic light to the first state
- Bugfix: AI: Segment traffic data is not taken into account 
- Bugfix: Priority rules are not properly obeyed
- Bugfix: Under certain circumstances priority signs cannot be removed 
- Bugfix: Path-finding is unable to calculate certain paths

1.9.2, 05/20/2017
- UI: Main menu & UI tools performance improved
- Bugfix: Traffic lights can be removed from junctions that are controlled by a timed traffic light program

1.9.1, 05/19/2017
- Updated French, Dutch and Korean translation
- Bugfix: Using the vanilla traffic light toggling feature crashes the game if TMPE's main menu has not been opened at least once
- Bugfix: AI: More car traffic and less public transportation present than in vanilla

1.9.0, 05/18/2017
- Updated for game version 1.7.0-f5
- New feature: Parking restrictions
- New feature: Speed limits can be set up for individual lanes with the Control key
- New feature: Added timed traffic light and speed limit support for monorails
- New feature: Copy & paste for individual timed traffic lights
- New feature: Rotate individual timed traffic lights
- New feature: Lane customizations may come into effect instantaneously
- Unified traffic light toggling feature with game code
- Performance improvements
- Reworked the way that traffic measurements are performed
- Advanced Vehicle AI: Algorithm updated, performance improved - Possible routing decisions are now being precalculated
- Path-finding cost multiplicator for vehicle restrictions is now configurable in TMPE_GlobalConfig.xml
- UI: More compact, movable main menu UI
- Added support for custom languages
- Added Korean translation (thanks to @Toothless FLY [ROK]LSh.st for translating)
- Updated translations: German, Polish, Russian, Portuguese, Traditional Chinese 
- Major code refactorings
- AI: Tuned path-finding parameters
- New option: Main button position can be locked
- New option: Main menu position can be locked
- New option: Added language selection in options dialog
- New option: Customization of lane arrows, lane connections and vehicle restrictions can now come into effect instantaneously 
- Bugfix: Cars sometimes get stuck forever when the Advanced Parking AI is activated (thanks to @cmfcmf for reporting this issue)
- Bugfix: Busses do not perform u-turns even if the transport line show u-turns (thanks to @dymanoid for reporting this issue)
- Bugfix: Timed traffic lights do not work as expected on single-direction train tracks (thanks to @DaEgi01 for reporting this issue)
- Bugfix: Vehicle restriction and speed limit signs overlay is displayed on the wrong side of inverted road segments
- Bugfix: Influx statistics value is zero (thanks to @hjo for reporting this issue) 

1.8.16, 03/20/2017
- Lane connections can now also be removed by pressing the backspace key
- Improved lane selection for busses if the option "Busses may ignore lane arrows" is activated
- Bugfix: The game sometimes freezes when using the timed traffic light tool
- Bugfix: Lane connections are not correctly removed after modifying/removing a junction
- Bugfix: Selecting a junction for setting up junction restrictions toggles the currently hovered junction restriction icon

1.8.15, 01/27/2017
- Updated for game version 1.6.3-f1

1.8.14, 01/07/2017
- Bugfix: Wait/flow ratio at timed traffic lights is sometimes not correctly calculated
- Bugfix: A deadlock situation can arise at junctions with priority signs such that no vehicle enters the junction 
- Bugfix: When adding a junction to a timed traffic light, sometimes light states given by user input are not correctly stored
- Bugfix: Joining two timed traffic lights sets the minimum time to "1" for steps with zero minimum time assigned
- Bugfix: Modifications of timed traffic light states are sometimes not visible while editting the light (but they are applied nonetheless)
- Bugfix: Button background is not always correctly changed after clicking on a button within the main menu 
- Tram lanes can now be customized by using the lane connector tool
- Minor performance optimizations for priority sign simulation

1.8.13, 01/05/2017
- Bugfix: Timed traffic ligt data can become corrupt when upgrading a road segment next to a traffic light, leading to faulty UI behavior (thanks to @Brain for reporting this issue)
- Bugfix: The position of the main menu button resets after switching to the free camera mode (thanks to @Impact and @gravage for reporting this issue)
- Bugfix: A division by zero exception can occur when calculating the average number of waiting/floating vehicles
- Improved selection of overlay markers on underground roads (thanks to @Padi for reminding me of that issue)
- Minor performance improvements

1.8.12, 01/02/2017
- Updated for game version 1.6.2-f1
- Bugfix: After leaving the "Manual traffic lights" mode the traffic light simulation is not cleaned up correctly (thanks to @diezelunderwood for reporting this issue)
- Bugfix: Insufficient access rights to log file causes the mod to crash

1.8.11, 01/02/2017
- Bugfix: Speed limits for elevated/underground road segments are sometimes not correctly loaded (thanks to @Pirazel and @[P.A.N] Uf0 for reporting this issue)

1.8.10, 12/31/2016
- Improved path-finding performance (a bit)
- Added a check for invalid road thumbnails in the "custom default speed limits" dialog

1.8.9, 12/29/2016
- It is now possible to set speed limits for metro tracks
- Custom default speed limits may now be defined for train and metro tracks
- Junction restrictions may now be controlled at bend road segments
- Customizable junctions are now highlighted by the lane connector tool
- Improved UI behavior
- Performance improvements
- Bugfix: Selecting a junction to set up priority signs sometimes does not work (thanks to @Artemis *Seven* for reporting this issue)
- Bugfix: Automatic pedestrian lights do not work as expected at junctions with incoming one-ways and on left-hand traffic maps

1.8.8, 12/25/2016
- Bugfix: Taxis are not being used
- Bugfix: Prohibiting u-turns with the junction restriction tool does not work (thanks to @Kisoe for reporting this issue)
- Bugfix: Cars are sometimes floating across the map while trying to park (thanks to @[Delta ²k5] for reporting this issue)

1.8.7, 12/24/2016
- Bugfix: Parking AI: Cims that try to reach their parked car are sometimes teleported to another location where they start to fly through the map in order to reach their car
- Bugfix: Parking AI: Cims owning a parked car do not consider using other means of transportation
- Bugfix: Parking AI: Residents are unable to leave the city through a highway outside connection 
- Bugfix: Trains/Trams are sometimes not detected at timed traffic lights
- Advanced AI: Improved lane selection
- The position of the main menu button is now forced inside screen bounds on startup
- Improved overall user interface performance
- Improved overlay behavior
- Improved traffic measurement
- Auto pedestrian lights at timed traffic lights behave more intelligently now
- A timed traffic light step with zero minimum time assigned can now be skipped automatically
- Using the lane connector to create a u-turn now automatically enables the "u-turn allowed" junction restriction
- Updated French translation (thanks to @simon.royer007 for translating)
- Added Italian translation (thanks to @Admix for translating)  

1.8.6, 12/12/2016
- Added Korean language (thanks to @Toothless FLY [ROK]LSh.st for translating)
- Updated Chinese language code (zh-cn -> zh) in order to make it compatible with the game (thanks to @Lost丶青柠 for reporting this issue)

1.8.5, 12/11/2016
- Updated to game version 1.6.1-f2
- Removed option "Evacuation busses may only be used to reach a shelter" (CO fixed this issue)
- Bugfix: Average speed limits are not correctly calculated for road segments with bicycle lanes (thanks to @Toothless FLY [ROK]LSh.st for reporting this issue)

1.8.4, 12/11/2016
- New feature: "Stay on lane": By pressing Shift + S in the Lane Connector tool you can now link connected lanes such that vehicles are not allowed to change lanes at this point. Press Shift + S again to restrict "stay on lane" to either road direction.
- U-turns are now only allowed to be performed from the innermost lane     
- TMPE now detects if the number of spawned vehicles is reaching its limit (16384). If so, spawning of service/emergency vehicles is prioritized over spawning other vehicles. 
- Bugfix: Bicycles cannot change from bicycle lanes to pedestrian lanes
- Bugfix: Travel probabilities set in the "Citizen Lifecycle Rebalance v2.1" mod are not obeyed (thanks to @informmanuel, @shaundoddmusic for reporting this issue)
- Bugfix: Number of tourists seems to drop when activating the mod (statistics were not updated, thanks to @hpp7117, @wjrohn for reporting this issue)
- Bugfix: When loading a second savegame a second main menu button is displayed (thanks to @Cpt. Whitepaw for reporting this issue)
- Bugfix: While path-finding is in progress vehicles do "bungee-jumping" on the current segment (thanks to @mxolsenx, @Howzitworld for reporting this issue)
- Bugfix: Cims leaving the city search for parking spaces near the outside connection which is obviously not required   

1.8.3, 12/4/2016
- Bugfix: Despite having the Parking AI activated, cims sometimes still spawn pocket cars.
- Bugfix: When the Parking AI is active, bicycle lanes are not used (thanks to @informmanuel for reporting this issue)
- Tweaked u-turn behavior
- Improved info views 

1.8.2, 12/3/2016
- Bugfix: Taxis were not used (thanks to @[Delta ²k5] for reporting)
- Bugfix: Minor UI fix in Default speed limits dialog

1.8.1, 12/1/2016
- Updated translations: Polish, Chinese (simplified)
- Bugfix: Mod crashed when loading a second savegame 

1.8.0, 11/29/2016
- Updated to game version 1.6.0-f4
- New feature: Default speed limits
- New feature: Parking AI (replaces "Prohibit cims from spawning pocket cars")
- New option: Heavy vehicles prefer outer lanes on highways
- New option: Realistic speeds
- New option: Evacuation busses may ignore traffic rules (Natural Disasters DLC required)
- New option: Evacuation busses may only be used to reach a shelter (Natural Disasters DLC required)
- AI: Improved lane selection, especially on busy roads
- AI: Improved mean lane speed measurement
- Traffic info view shows parking space demand if Parking AI is activated
- Public transport info view shows transport demand if Parking AI is activated
- Added info texts for citizen and vehicle tool tips if Parking AI is activated
- Extracted internal configuration to XML configuration file
- Changed main menu button due to changes in the game's user interface
- Main menu button is now moveable
- Removed compatibility check for Traffic++ V2 (Traffic++ V2 is no longer compatible with TMPE because maintaining compatibility is no longer feasible due to the high effort)
- Updated translations: German, Portuguese, Russian, Dutch, Chinese (traditional)

1.7.15, 10/26/2016
- Bugfix: Timed traffic lights window disappears when clicking on it with the middle mouse button (thanks to @Nexus and @Mariobro14 for helping me identifying the cause of this bug)

1.7.14, 10/18/2016 
- Updated for game version 1.5.2-f3

1.7.13, 09/15/2016
- Implemented a permanent fix to solve problems with stuck vehicles/cims caused by third party mods
- Added a button to reset stuck vehicles/cims (see mod settings menu)
- AI: Improved lane selection algorithm
- Bugfix: AI: Lane merging was not working as expected
- Bugfix: Pedestrian light states were sometimes not being stored correctly (thanks to Filip for pointing out this problem)

1.7.12, 09/09/2016
- AI: Lane changes are reduced on congested road segments
- Timed traffic lights should now correctly detect trains and trams
- Bugfix: GUI: Junction restriction icons sometimes disappear
- Updated Chinese (simplified) translation

1.7.11, 09/01/2016
- Updated to game version 1.5.1-f3

1.7.10, 08/31/2016
- Players can now disable spawning of pocket cars
- Updated Chinese (simplified) translation
- Bugfix: Timed traffic lights were flickering
- Bugfix: Pedestrian traffic lights were not working as expected
- Bugfix: When upgrading/removing/adding a road segment, nearby junction restrictions were removed
- Bugfix: Setting up vehicle restrictions affects trams (thanks to @chem for reporting)
- Bugfix: Manual pedestrian traffic light states were not correctly handled
- Bugfix: Junction restrictions overlay did not show all restricted junctions

1.7.9, 08/22/2016
- In-game traffic light states are now correctly rendered when showing "yellow"
- Removed negative effects on public transport usage
- GUI: Traffic light states do not flicker anymore
- Performance improvements 

1.7.8, 08/18/2016:
- Bugfix: Cims sometimes got stuck (thanks to all reports and especially to @Thilawyn for providing a savegame)
- GUI: Improved traffic light arrow display
- Improved performance while saving

1.7.7, 08/16/2016:
- AI: Instead of walking long distances, citizens now use a car
- AI: Citizens will remember their last used mode of transport (e.g. they will not drive to work and come return by bus anymore)
- AI: Increased path-finding costs for traversing over restricted road segments
- Added "110" speed limit
- GUI: Windows are draggable
- GUI: Improved window scaling on lower resolutions
- Improved performance while saving

1.7.6, 08/14/2016:
- New feature: Players may now prohibit cims from crossing the street
- AI: Tuned randomization of lane changing behavior
- AI: Introduced path-finding costs for leaving main highway (should reduce amount of detours taken)
- UI: Clicking with the secondary mouse button now deselects the currently selected node/segment for all tools
- Added the possibility to connect train track lanes with the lane connector (as requested by @pilot.patrick93)
- Moved options from "Change lane arrows" to "Vehicle restrictions" tool
- Updated Russian translation
- Bugfix: AI: At specific junctions, vehicles were not obeying lane connections correctly (thanks to @Mariobro14 for pointing out this problem)
- Bugfix: AI: Path-finding costs for u-turns were not correctly calculated (thanks to @Mariobro14 for pointing out this problem)
- Bugfix: Vehicles were endlessly waiting for each other at junctions with certain priority sign configurations
- Bugfix: AI: Lane changing costs corrected

1.7.5, 08/07/2016:
- Bugfix: AI: Cims were using pocket cars whenever possible
- Bugfix: AI: Path-finding failures led to much less vehicles spawning
- Bugfix: AI: Lane selection at junctions with custom lane connection was not always working properly (e.g. for Network Extensions roads with middle lane)
- Bugfix: While editing a timed traffic light it could happen that the traffic light was deleted

1.7.4, 07/31/2016:
- AI: Switched from relative to absolute traffic density measurement
- AI: Tuned new parameters
- Bugfix: Activated/Disabled features were not loaded correctly
- Bugfix: AI: At specific junctions the lane changer did not work as intended
- Possible fix for OSX performance issues
- Code improvements
- Added French translations (thanks to @simon.royer007 for translating!)

1.7.3, 07/29/2016:
- Added the ability to enable/disable mod features (e.g. for performance reasons)
- Bugfix: Vehicle type determination was incorrect (fixed u-turning trams/trains, stuck vehicles)
- Bugfix: Clicking on a train/tram node with the lane connector tool led to an uncorrectable error (thanks to @noaccount for reporting this problem)
- Further code improvements

1.7.2, 07/26/2016:
- Optimized UI overlay performance

1.7.1, 07/24/2016:
- Reverted "Busses now may only ignore lane arrows if driving on a bus lane" for now
- Bugfix: Trains were not despawning if no path could be calculated
- Workaround for third-party issue: TM:PE now detects if the calculation of total vehicle length fails    

1.7.0, 07/23/2016:
- New feature: Traffic++ lane connector
- Busses now may only ignore lane arrows if driving on a bus lane
- Rewritten and simplified vehicle position tracking near timed traffic lights and priority signs for performance reasons
- Improved performance of priority sign rules
- AI: Cims now ignore junctions where pedestrian lights never change to green
- AI: Removed the need to define a lane changing probability 
- AI: Tweaked lane changing parameters
- AI: Highway rules are automatically disabled at complex junctions (= more than 1 incoming and more than 1 outgoing roads)
- Improved UI performance if overlays are deactivated
- Simulation accuracy now also controls time intervals between traffic measurements
- Added compatibility detection for the Rainfall mod
- Improved fault-tolerance of the load/save system
- Default wait-flow balance is set to 0.8
- Bugfix: Taxis were allowed to ignore lane arrows
- Bugfix: AI: Highway rules on left-hand traffic maps did not work the same as on right-hand traffic maps
- Bugfix: Upgrading a road segment next to a timed traffic light removed the traffic light leading to an inconsistent state (thanks to @ad.vissers for pointing out this problem)

1.6.22, 06/29/2016:
- AI: Taxis now may not ignore lane arrows and are using bus lanes whenever possible (thanks to @Cochy for pointing out this issue)
- AI: Busses may only ignore lane arrows while driving on a bus lane
- Bugfix: Traffic measurement at timed traffic lights was incorrect

1.6.22, 06/21/2016:
- Speed/vehicle restrictions may now be applied to all road segments between two junctions by holding the shift key
- Reworked how changes in the road network are recognized 
- Advanced Vehicle AI: Improved lane selection at junctions where bus lanes end
- Advanced Vehicle AI: Improved lane selection of busses
- Improved automatic pedestrian lights 
- Improved separate traffic lights: Traffic lights now control traffic lane-wise
- UI: Sensitivity slider is only available while adding/editing a step or while in test mode
- Bugfix: Lane selection on maps with left-hand traffic was incorrect
- Bugfix: While building in pause mode, changes in the road network were not always recognized causing vehicles to stop/despawn 
- Bugfix: Police cars off-duty were ignoring lane arrows
- Bugfix: If public transport stops were near a junction, trams/busses were not counted by timed traffic lights (many thanks to Filip for identifying this problem)
- Bugfix: Trains/Trams were sometimes ignoring timed traffic lights (many thanks to Filip for identifying this problem)
- Bugfix: Building roads with bus lanes caused garbage, bodies, etc. to pile up 

1.6.21, 06/14/2016:
- Bugfix: Too few cargo trains were spawning (thanks to @Scratch, @toruk_makto1, @Mr.Miyagi, @mottoh and @Syparo for pointing out this problem)       
- Bugfix: Vehicle restrictions did not work as expected (thanks to @nordlaser for pointing out this problem)

1.6.20, 06/11/2016:
- Bugfix: Priority signs were not working correctly (thanks to @mottoth, @Madgemade for pointing out this problem)

1.6.19, 06/11/2016
- Bugfix: Timed traffic lights UI not working as expected (thanks to @Madgemade for pointing out this problem)

1.6.18, 06/09/2016
- Updated for game patch 1.5.0-f4
- Improved performance of priority signs and timed traffic lights
- Players can now select elevated rail segments/nodes 
- Trams and trains now follow priority signs
- Improved UI behavior when setting up priority signs

1.6.17, 04/20/2016
- Hotfix for reported path-finding problems

1.6.16, 04/19/2016
- Updated for game patch 1.4.1-f2

1.6.15, 03/22/2016
- Updated for game path 1.4.0-f3
- Possible fix for crashes described by @cosminel1982
- Added traditional Chinese translation

1.6.14, 03/17/2016
- Bugfix: Cargo trucks did not obey vehicle restrictions (thanks to @ad.vissers for pointing out this problem)
- Bugfix: When Advanced AI was deactivated, u-turns did not have costs assigned

1.6.13, 03/16/2016
- Added Dutch translation
- The pedestrian light mode of a traffic light can now be switched back to automatic
- Vehicles approaching a different speed limit change their speed more gradually
- The size of signs and symbols in the overlay is determined by screen resolution height, not by width
- Path-finding: Performance improvements
- Path-finding: Fine-tuned lane changing behaviour
- Bugfix: After loading another savegame, timed traffic lights stopped working for a certain time
- Bugfix: Lane speed calculation corrected

1.6.12, 03/03/2016
- Improved memory usage
- Bugfix: Adding/removing junctions to/from existing timed traffic lights did not work (thanks to @nieksen for pointing out this problem)
- Bugfix: Separate timed traffic lights were sometimes not saved (thanks to @nieksen for pointing out this problem)
- Bugfix: Fixed an initialization error (thanks to @GordonDry for pointing out this problem)

1.6.11, 03/03/2016
- Added Chinese translation
- By pressing "Page up"/"Page down" you can now switch between traffic and default map view
- Size of information icons and signs is now based on your screen resolution
- UI code refactored 

1.6.10, 03/02/2016
- Additional controls for vehicle restrictions added
- Bugfix: Clicking on a Traffic Manager overlay resulted in vanilla game components (e.g. houses, vehicles) being activated 

1.6.9, 03/02/2016
- Updated for game patch 1.3.2-f1

1.6.8, 03/01/2016
- Path-finding: Major performance improvements
- Updated Japanese translation (thanks to @Akira Ishizaki for translating!)
- Added Spanish translation

1.6.7, 02/27/2016
- Tuned AI parameters
- Improved traffic density measurements
- Improved lane changing near junctions: Reintroduced costs for lane changing before junctions
- Improved vehicle behavior near blocked roads (e.g. while a building is burning)
- Bugfix: Automatic pedestrian lights for outgoing one-ways fixed
- Bugfix: U-turns did not have appropriate costs assigned
- Bugfix: The time span between AI traffic measurements was too high

1.6.6, 02/27/2016
- It should now be easier to select segment ends in order to change lane arrows.
- Priority signs now cannot be setup at outgoing one-ways.
- Updated French translation (thanks to @simon.royer007 for translating!)
- Updated Polish translation (thanks to @Krzychu1245 for translating!)
- Updated Portuguese translation (thanks to @igordeeoliveira for translating!)
- Updated Russian translation (thanks to @FireGames for translating!)
- Bugfix: U-turning vehicles were not obeying the correct directional traffic light (thanks to @t1a2l for pointing out this problem)

1.6.5, 02/24/2016
- Added despawning setting to options dialog
- Improved detection of Traffic++ V2

1.6.4, 02/23/2016
- Minor performance improvements
- Bugfix: Path-finding calculated erroneous traffic density values 
- Bugfix: Cims left the bus just to hop on a bus of the same line again (thanks to @kamzik911 for pointing out this problem)
- Bugfix: Despawn control did not work (thanks to @xXHistoricalxDemoXx for pointing out this problem)
- Bugfix: State of new settings was not displayed corretly (thanks to @Lord_Assaultーさま for pointing out this problem)
- Bugfix: Default settings for vehicle restrictions on bus lanes corrected
- Bugfix: Pedestrian lights at railway junctions fixed (they are still invisible but are derived from the car traffic light state automatically)

1.6.3, 02/22/2016
- Bugfix: Using the "Old Town" policy led to vehicles not spawning.
- Bugfix: Planes, cargo trains and ship were sometimes not arriving
- Bugfix: Trams are not doing u-turns anymore

1.6.2, 02/20/2016
- Trams are now obeying speed limits (thanks to @Clausewitz for pointing out the issue)
- Bugfix: Clear traffic sometimes throwed an error
- Bugfix: Vehicle restrctions did not work as expected (thanks to @[Delta ²k5] for pointing out this problem) 
- Bugfix: Transition of automatic pedestrian lights fixed

1.6.1, 02/20/2016
- Improved performance
- Bugfix: Fixed UI issues
- Modifying mod options through the main menu now gives an annoying warning message instead of a blank page.

1.6.0, 02/18/2016
- New feature: Separate traffic lights for different vehicle types
- New feature: Vehicle restrictions
- Snowfall compatibility
- Better handling of vehicle bans
- Improved the method for calculating lane traffic densities
- Ambulances, fire trucks and police cars on duty are now ignoring lane arrows
- Timed traffic lights may now be setup at arbitrary nodes on railway tracks
- Reckless drivers now do not enter railroad crossings if the barrier is down
- Option dialog is disabled if accessed through the main menu
- Performance optimizations
- Advanced Vehicle AI: Improved lane spreading
- The option "Vehicles may enter blocked junctions" may now be defined for each junction separately
- Vehicles going straight may now change lanes at junctions
- Vehicles may now perform u-turns at junctions that have an appropriate lane arrow configuration
- Road conditions (snow, maintenance state) may now have a higher impact on vehicle speed (see "Options" menu)
- Emergency vehicles on duty now always aim for the the fastest route
- Bugfix: Path-finding costs for crossing a junction fixed
- Bugfix: Vehicle detection at timed traffic lights did not work as expected
- Bugfix: Not all valid traffic light arrow modes were reachable

1.5.2, 02/01/2016
- Traffic lights may now be added to/removed from underground junctions
- Traffic lights may now be setup at *some* points of railway tracks (there seems to be a game-internal bug that prevents selecting arbitrary railway nodes)
- Display of priority signs, speed limits and timed traffic lights may now be toggled via the options dialog
- Bugfix: Reckless driving does not apply for trains (thanks to @GordonDry for pointing out this problem)
- Bugfix: Manual traffic lights were not working (thanks to @Mas71 for pointing out this problem)
- Bugfix: Pedestrians were ignoring timed traffic lights (thanks to @Hannes8910 for pointing out this problem)
- Bugfix: Sometimes speed limits were not saved (thanks to @cca_mikeman for pointing out this problem) 

1.5.1, 01/31/2016
- Trains are now following speed limits

1.5.0, 01/30/2016
- New feature: Speed restrictions (as requested by @Gfurst)
- AI: Parameters tuned
- Code improvements
- Lane arrow changer window is now positioned near the edited junction (as requested by @GordonDry)
- Bugfix: Flowing/Waiting vehicles count corrected

1.4.9, 01/27/2016
- Junctions may now be added to/removed from timed traffic lights after they are created
- When viewing/moving a timed step, the displayed/moved step is now highlighted (thanks to Joe for this idea)
- Performance improvements
- Bugfix (AI): Fixed a division by zero error (thanks to @GordonDry for pointing out this problem)
- Bugfix (AI): Near highway exits vehicles tended to use the outermost lane (thanks to @Zake for pointing out this problem)
- Bugfix: Some lane arrows disappeared on maps using left-hand traffic systems (thanks to @Mas71 for pointing out this problem)
- Bugfix: In lane arrow edit mode, the order of arrows was sometimes incorrect (thanks to @Glowstrontium for pointing out this problem)
- Bugfix: Lane merging in left-hand traffic systems fixed
- Bugfix: Turning priority roads fixed (thanks to @GordonDry for pointing out this problem)

1.4.8, 01/25/2016
- AI: Parameters have been tuned
- AI: Added traffic density measurements
- Performance improvements
- Added translation to Polish (thanks to @Krzychu1245 for working on this!)
- Added translation to Russian (thanks to @FireGames for working on this!)
- Bugfix: After removing a timed or manual light the traffic light was deleted (thanks to @Mas71 for pointing out this problem)
- Bugfix: Segment geometries were not always calculated
- Bugfix: In highway rule mode, lane arrows sometimes flickered 
- Bugfix: Some traffic light arrows were sometimes not selectable 
 
1.4.7, 01/22/2016
- Added translation to Portuguese (thanks to @igordeeoliveira for working on this!) 
- Reduced mean size of files can become quite big (thanks to @GordonDry for reporting this problem)
- Bugfix: Freight ships/trains were not coming in (thanks to @Mas71 and @clus for reporting this problem)
- Bugfix: The toggle "Vehicles may enter blocked junctions" did not work properly (thanks for @exxonic for reporting this problem)
- Bugfix: If a timed traffic light is being edited the segment geometry information is not updated (thanks to @GordonDry for reporting this problem)

1.4.6, 01/22/2016
- Running average lane speeds are measured now
- Minor fixes

1.4.5, 01/22/2016
- The option "Vehicles may enter blocked junctions" may now be defined for each junction separately
- Bugfix: A deadlock in the path-finding is fixed
- Bugfix: Small timed light sensitivity values (< 0.1) were not saved correctly 
- Bugfix: Timed traffic lights were not working for some players
- Refactored segment geometry calculation

1.4.4, 01/21/2016
- Added localization support

1.4.3, 01/20/2016
- Several performance improvements
- Improved calculation of segment geometries
- Improved load balancing
- Police cars, ambulances, fire trucks and hearses are now also controlled by the AI
- Bugfix: Vehicles did not always take the shortest path
- Bugfix: Vehicles disappeared after deleting/upgrading a road segment
- Bugfix: Fixed an error in path-finding cost calculation
- Bugfix: Outgoing roads were treated as ingoing roads when highway rules were activated

1.4.2, 01/16/2016
- Several major performance improvements (thanks to @sci302 for pointing out those issues)
- Improved the way traffic lights are saved/loaded
- Lane-wise traffic density is only measured if Advanced AI is activated
- Bugfix: AI did not consider speed limits/road types during path calculation (thanks to @bhanhart, @sa62039 for pointing out this problem)
- Connecting a city road to a highway road that does not supply enough lanes for merging leads to behavior people do not understand (see manual). Option added to disable highway rules.  
- Bugfix: Vehicles were stopping in front of green traffic lights
- Bugfix: Stop/Yield signs were not working properly (thanks to @GordonDry, @Glowstrontium for pointing out this problem)
- Bugfix: Cargo trucks were ignoring the "Heavy ban" policy, they should do now (thanks to @Scratch for pointing out this problem)

1.4.1, 01/15/2016
- Bugfix: Path-finding near junctions fixed

1.4.0, 01/15/2016
- Introducing Advanced Vehicle AI (disabled by default! Go to "Options" and enable it if you want to use it.)
- Bugfix: Traffic lights were popping up in the middle of roads
- Bugfix: Fixed the lane changer for left-hand traffic systems (thanks to @Phishie for pointing out this problem)
- Bugfix: Traffic lights on invalid nodes are not saved anymore 

1.3.24, 01/13/2016
- Improved handling of priority signs
- Priority signs: After adding two main road signs the next offered sign is a yield sign
- Priority signs: Vehicles now should notice earlier that they can enter a junction
- Removed the legacy XML file save system
- Invalid (not created) lanes are not saved/loaded anymore
- Added a configuration option that allows vehicles to enter blocked junctions
- Bugfix: Some priority signs were not saved
- Bugfix: Priority signs on deleted segments are now deleted too
- Bugfix: Lane arrows on removed lanes are now removed too
- Bugfix: Adding a priority sign to a junction having more than one main sign creates a yield sign (thanks to @GordonDry for pointing out this problem)
- Bugfix: If reckless driving was set to "The Holy City (0 %)", vehicles blocked intersections with traffic light.
- Bugfix: Traffic light arrow modes were sometimes not correctly saved  

1.3.23, 01/09/2016
- Bugfix: Corrected an issue where toggled traffic lights would not be saved/loaded correctly (thanks to @Jeffrios and @AOD_War_2g for pointing out this problem)
- Option added to forget all toggled traffic lights

1.3.22, 01/08/2016
- Added an option allowing busses to ignore lane arrows
- Added an option to display nodes and segments

1.3.21, 01/06/2016
- New feature: Traffic Sensitivity Tuning
- UI improvements: When adding a new step to a timed traffic light the lights are inverted.
- Timed traffic light status symbols should now be less annoying 
- Bugfix: Deletion of junctions that were members of a traffic light group is now handled correctly 

1.3.20, 01/04/2016
- Bugfix: Timed traffic lights are not saved correctly after upgrading a road nearby
- UI improvements
- New feature: Reckless driving 

1.3.19, 01/04/2016
- Timed traffic lights: Absolute minimum time changed to 1
- Timed traffic lights: Velocity of vehicles is being measured to detect traffic jams
- Improved traffic flow measurement
- Improved path finding: Cims may now choose their lanes more independently
- Bugfix: Upgrading a road resets the traffic light arrow mode

1.3.18, 01/03/2016
- Provided a fix for unconnected junctions caused by other mods
- Crosswalk feature removed. If you need to add/remove crosswalks please use the "Crossings" mod.
- UI improvements: You can now switch between activated timed traffic lights without clicking on the menu button again

1.3.17, 01/03/2016
- Bugfix: Timed traffic lights cannot be added again after removal, toggling traffic lights does not work (thanks to @Fabrice, @ChakyHH, @sensual.heathen for pointing out this problem)
- Bugfix: After using the "Manual traffic lights" option, toggling lights does not work (thanks to @Timso113 for pointing out this problem)

1.3.16, 01/03/2016
- Bugfix: Traffic light settings on roads of the Network Extensions mods are not saved (thanks to @Scarface, @martintech and @Sonic for pointing out this problem)
- Improved save data management 

1.3.15, 01/02/2016
- Simulation accuracy (and thus performance) is now controllable through the game options dialog
- Bugfix: Vehicles on a priority road sometimes stop without an obvious reason

1.3.14, 01/01/2016
- Improved performance
- UI: Non-timed traffic lights are now automatically removed when adding priority signs to a junction
- Adjusted the adaptive traffic light decision formula (vehicle lengths are considered now)
- Traffic two road segments in front of a timed traffic light is being measured now  

1.3.13, 01/01/2016
- Bugfix: Lane arrows are not correctly translated into path finding decisions (thanks to @bvoice360 for pointing out this problem)
- Bugfix: Priority signs are sometimes undeletable (thank to @Blackwolf for pointing out this problem) 
- Bugfix: Errors occur when other mods without namespace definitions are loaded (thanks to @Arch Angel for pointing out this problem)
- Connecting a new road segment to a junction that already has priority signs now allows modification of the new priority sign

1.3.12, 12/30/2015
- Bugfix: Priority signs are not editable (thanks to @ningcaohan for pointing out this problem)

1.3.11, 12/30/2015
- Road segments next to a timed traffic light may now be deleted/upgraded/added without leading to deletion of the light
- Priority signs and Timed traffic light state symbols are now visible as soon as the menu is opened

1.3.10, 12/29/2015
- Fixed an issue where timed traffic light groups were not deleted after deleting an adjacent segment

1.3.9, 12/29/2015
- Introduced information icons for timed traffic lights
- Mod is now compatible with "Improved AI" (Lane changer is deactivated if "Improved AI" is active)

1.3.8, 12/29/2015
- Articulated busses are now simulated correctly (thanks to @nieksen for pointing out this problem)
- UI improvements

1.3.7, 12/28/2015
- When setting up a new timed traffic light, yellow lights from the real-world state are not taken over
- When loading another save game via the escape menu, Traffic Manager does not crash
- When loading another save game via the escape menu, Traffic++ detection works as intended
- Lane arrows are saved correctly

1.3.6, 12/28/2015
- Bugfix: wrong flow value taken when comparing flowing vehicles
- Forced node rendering after modifying a crosswalk

1.3.5, 12/28/2015
- Fixed pedestrian traffic Lights (thanks to @Glowstrontium for pointing out this problem)
- Better fix for: Deleting a segment with a timed traffic light does not cause a NullReferenceException
- Adjusted the comparison between flowing (green light) and waiting (red light) traffic

1.3.4, 12/27/2015
- Better traffic jam handling

1.3.3, 12/27/2015
- (Temporary) hotfix: Deleting a segment with a timed traffic light does not cause a NullReferenceException
- If priority signs are located behind the camera they are not rendered anymore

1.3.2, 12/27/2015
- Priority signs are persistently visible when Traffic Manager is in "Add priority sign" mode
- Synchronized traffic light rendering: In-game Traffic lights display the correct color (Thanks to @Fabrice for pointing out this problem)
- Traffic lights switch between green, yellow and red. Not only between green and red.
- UI tool tips are more explanatory and are shown longer.

1.3.1, 12/26/2015
- Minimum time units may be zero now
- Timed traffic lights of deleted/modified junctions get properly disposed

1.3.0, 12/25/2015
- **Adaptive Timed Traffic Lights** (automatically adjusted based on traffic amount)

1.2.0 (iMarbot)
- Updated for 1.2.2-f2 game patch.

# Current features

- Add/Remove traffic lights
- Adaptive timed traffic lights
- Add priority signs
- Change lane arrows
- Connect individual lanes with each other
- Add/Remove crosswalks
- Manually control traffic lights
- Timed traffic lights
- Clear traffic
- No despawn

# Todo list

- I would like to investigate why yellow traffic lights sometimes are not properly rendered.
- I would like to implement traffic light templates so that you would not need to manually set up individual steps for common junction patterns.
- Stop signs should be more useful. Drivers should act more realistically/confident when stop/yield signs and traffic jams meet together.
- Adaptive Timed Traffic Lights: Currently only vehicles on the road segment next to the junction are being measured. I would like to expand the traffic measurement to 2 segments.
- When switching between control modes, the UI starts to ignore user mouse input. This is annoying. I will hopefully fix that.
- We could measure if there is traffic backing up after a timed traffic light. If it is the case (that is: cars having a green light do not move) the next timed step could be activated.
- There are still some issues with crossings and pedestrain crossing lights (missing textures, double crosswalks). Let's see what can be done.
- For new users it takes some time to understand how the mod works. Having something like a (video) manual would be great. Or just a better UI. 

# Upcoming changes

- Code optimization & refactoring
- Timed Traffic Light Templates (ready-to-use directional traffic light patterns)<|MERGE_RESOLUTION|>--- conflicted
+++ resolved
@@ -3,11 +3,9 @@
 
 User manual: http://www.viathinksoft.de/tmpe/wiki
 
-<<<<<<< HEAD
-# Changelog    
+# Changelog
 1.11.0, in development
-=======
-# Changelog
+
 1.10.12, 08/12/2018
 - Added the option to allow/disallow vehicles to enter a blocked junction at transition and pedestrian crossing nodes (#195)
 - Updated Russian translation (thanks to vitalii2011 for translating)
@@ -24,7 +22,6 @@
 - Bugfix: Buses do not prefer lanes with correct lane arrow (#206)
 - Bugfix: Race condition in path-finding might cause paths to be assigned to wrong vehicle/citizen (#205)
 - Bugfix: Vehicles are unable to perform u-turns when setting off on multi-lane roads (#197)
->>>>>>> 168fe21a
 
 1.10.10, 07/14/2018
 - Parking AI: Improved park & ride behavior
