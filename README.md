# Cities: Skylines - Traffic Manager: *President Edition*
A work-in-progress modification for **Cities: Skylines** to add additional road traffic control

# Changelog
<<<<<<< HEAD
1.4.0,
- Included an advanced vehicle AI
=======
1.3.23, 01/09/2016
- Bugfix: Corrected an issue where toggled traffic lights would not be saved/loaded correctly (thanks to @Jeffrios and @AOD_War_2g for pointing out this problem)
- Option added to forget all toggled traffic lights
>>>>>>> fac6927a

1.3.22, 01/08/2016
- Added an option allowing busses to ignore lane arrows
- Added an option to display nodes and segments

1.3.21, 01/06/2016
- New feature: Traffic Sensitivity Tuning
- UI improvements: When adding a new step to a timed traffic light the lights are inverted.
- Timed traffic light status symbols should now be less annoying 
- Bugfix: Deletion of junctions that were members of a traffic light group is now handled correctly 

1.3.20, 01/04/2016
- Bugfix: Timed traffic lights are not saved correctly after upgrading a road nearby
- UI improvements
- New feature: Reckless driving 

1.3.19, 01/04/2016
- Timed traffic lights: Absolute minimum time changed to 1
- Timed traffic lights: Velocity of vehicles is being measured to detect traffic jams
- Improved traffic flow measurement
- Improved path finding: Cims may now choose their lanes more independently
- Bugfix: Upgrading a road resets the traffic light arrow mode

1.3.18, 01/03/2016
- Provided a fix for unconnected junctions caused by other mods
- Crosswalk feature removed. If you need to add/remove crosswalks please use the "Crossings" mod.
- UI improvements: You can now switch between activated timed traffic lights without clicking on the menu button again

1.3.17, 01/03/2016
- Bugfix: Timed traffic lights cannot be added again after removal, toggling traffic lights does not work (thanks to @Fabrice, @ChakyHH, @sensual.heathen for pointing out this problem)
- Bugfix: After using the "Manual traffic lights" option, toggling lights does not work (thanks to @Timso113 for pointing out this problem)

1.3.16, 01/03/2016
- Bugfix: Traffic light settings on roads of the Network Extensions mods are not saved (thanks to @Scarface, @martintech and @Sonic for pointing out this problem)
- Improved save data management 

1.3.15, 01/02/2016
- Simulation accuracy (and thus performance) is now controllable through the game options dialog
- Bugfix: Vehicles on a priority road sometimes stop without an obvious reason

1.3.14, 01/01/2016
- Improved performance
- UI: Non-timed traffic lights are now automatically removed when adding priority signs to a junction
- Adjusted the adaptive traffic light decision formula (vehicle lengths are considered now)
- Traffic two road segments in front of a timed traffic light is being measured now  

1.3.13, 01/01/2016
- Bugfix: Lane arrows are not correctly translated into path finding decisions (thanks to @bvoice360 for pointing out this problem)
- Bugfix: Priority signs are sometimes undeletable (thank to @Blackwolf for pointing out this problem) 
- Bugfix: Errors occur when other mods without namespace definitions are loaded (thanks to @Arch Angel for pointing out this problem)
- Connecting a new road segment to a junction that already has priority signs now allows modification of the new priority sign

1.3.12, 12/30/2015
- Bugfix: Priority signs are not editable (thanks to @ningcaohan for pointing out this problem)

1.3.11, 12/30/2015
- Road segments next to a timed traffic light may now be deleted/upgraded/added without leading to deletion of the light
- Priority signs and Timed traffic light state symbols are now visible as soon as the menu is opened

1.3.10, 12/29/2015
- Fixed an issue where timed traffic light groups were not deleted after deleting an adjacent segment

1.3.9, 12/29/2015
- Introduced information icons for timed traffic lights
- Mod is now compatible with "Improved AI" (Lane changer is deactivated if "Improved AI" is active)

1.3.8, 12/29/2015
- Articulated busses are now simulated correctly (thanks to @nieksen for pointing out this problem)
- UI improvements

1.3.7, 12/28/2015
- When setting up a new timed traffic light, yellow lights from the real-world state are not taken over
- When loading another save game via the escape menu, Traffic Manager does not crash
- When loading another save game via the escape menu, Traffic++ detection works as intended
- Lane arrows are saved correctly

1.3.6, 12/28/2015
- Bugfix: wrong flow value taken when comparing flowing vehicles
- Forced node rendering after modifying a crosswalk

1.3.5, 12/28/2015
- Fixed pedestrian traffic Lights (thanks to @Glowstrontium for pointing out this problem)
- Better fix for: Deleting a segment with a timed traffic light does not cause a NullReferenceException
- Adjusted the comparison between flowing (green light) and waiting (red light) traffic

1.3.4, 12/27/2015
- Better traffic jam handling

1.3.3, 12/27/2015
- (Temporary) hotfix: Deleting a segment with a timed traffic light does not cause a NullReferenceException
- If priority signs are located behind the camera they are not rendered anymore

1.3.2, 12/27/2015
- Priority signs are persistently visible when Traffic Manager is in "Add priority sign" mode
- Synchronized traffic light rendering: In-game Traffic lights display the correct color (Thanks to @Fabrice for pointing out this problem)
- Traffic lights switch between green, yellow and red. Not only between green and red.
- UI tool tips are more explanatory and are shown longer.

1.3.1, 12/26/2015
- Minimum time units may be zero now
- Timed traffic lights of deleted/modified junctions get properly disposed

1.3.0, 12/25/2015
- **Adaptive Timed Traffic Lights** (automatically adjusted based on traffic amount)

1.2.0 (iMarbot)
- Updated for 1.2.2-f2 game patch.

# Current features

- Add/Remove traffic lights
- Adaptive timed traffic lights
- Add priority signs
- Change lanes
- Add/Remove crosswalks
- Manually control traffic lights
- Timed traffic lights
- Clear traffic
- No despawn

# Todo list

- I would like to investigate why yellow traffic lights sometimes are not properly rendered.
- I would like to implement traffic light templates so that you would not need to manually set up individual steps for common junction patterns.
- Stop signs should be more useful. Drivers should act more realistically/confident when stop/yield signs and traffic jams meet together.
- Adaptive Timed Traffic Lights: Currently only vehicles on the road segment next to the junction are being measured. I would like to expand the traffic measurement to 2 segments.
- When switching between control modes, the UI starts to ignore user mouse input. This is annoying. I will hopefully fix that.
- We could measure if there is traffic backing up after a timed traffic light. If it is the case (that is: cars having a green light do not move) the next timed step could be activated.
- There are still some issues with crossings and pedestrain crossing lights (missing textures, double crosswalks). Let's see what can be done.
- For new users it takes some time to understand how the mod works. Having something like a (video) manual would be great. Or just a better UI. 

# Upcoming changes

- Code optimization & refactoring
- Timed Traffic Light Templates (ready-to-use directional traffic light patterns)<|MERGE_RESOLUTION|>--- conflicted
+++ resolved
@@ -2,14 +2,12 @@
 A work-in-progress modification for **Cities: Skylines** to add additional road traffic control
 
 # Changelog
-<<<<<<< HEAD
 1.4.0,
 - Included an advanced vehicle AI
-=======
+
 1.3.23, 01/09/2016
 - Bugfix: Corrected an issue where toggled traffic lights would not be saved/loaded correctly (thanks to @Jeffrios and @AOD_War_2g for pointing out this problem)
 - Option added to forget all toggled traffic lights
->>>>>>> fac6927a
 
 1.3.22, 01/08/2016
 - Added an option allowing busses to ignore lane arrows
