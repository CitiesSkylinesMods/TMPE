namespace GenericGameBridge.Service {
    using System.Collections.Generic;

    public delegate bool NetSegmentHandler(ushort segmentId, ref NetSegment segment);

<<<<<<< HEAD
    public delegate bool NetLaneHandler(uint laneId, ref NetLane lane);
=======
    public delegate bool NetNodeHandler(ushort nodeId, ref NetNode node);
>>>>>>> a579986b

    public delegate bool NetSegmentLaneHandler(uint laneId,
                                               ref NetLane lane,
                                               NetInfo.Lane laneInfo,
                                               ushort segmentId,
                                               ref NetSegment segment,
                                               byte laneIndex);

    public interface INetService {
        bool CheckLaneFlags(uint laneId,
                            NetLane.Flags flagMask,
                            NetLane.Flags? expectedResult = default);

        bool CheckNodeFlags(ushort nodeId,
                            NetNode.Flags flagMask,
                            NetNode.Flags? expectedResult = default);

        bool CheckSegmentFlags(ushort segmentId,
                               NetSegment.Flags flagMask,
                               NetSegment.Flags? expectedResult = default);

        NetInfo.Direction GetFinalSegmentEndDirection(ushort segmentId, bool startNode);

        NetInfo.Direction GetFinalSegmentEndDirection(ushort segmentId,
                                                      ref NetSegment segment,
                                                      bool startNode);

        ushort GetSegmentNodeId(ushort segmentId, bool startNode);

        /// <summary>
        /// Assembles a geometrically sorted list of lanes for the given segment.
        /// If the <paramref name="startNode"/> parameter is set only lanes supporting traffic to flow towards the given node are added to the list, otherwise all matched lanes are added.
        /// </summary>
        /// <param name="segmentId">segment id</param>
        /// <param name="segment">segment data</param>
        /// <param name="startNode">reference node (optional)</param>
        /// <param name="laneTypeFilter">lane type filter, lanes must match this filter mask</param>
        /// <param name="vehicleTypeFilter">vehicle type filter, lanes must match this filter mask</param>
        /// <param name="reverse">if true, lanes are ordered from right to left (relative to the
        ///     segment's start node / the given node), otherwise from left to right</param>
        /// <param name="sort">if false, no sorting takes place
        ///     regardless of <paramref name="reverse"/></param>
        /// <returns>sorted list of lanes for the given segment</returns>
        IList<LanePos> GetSortedLanes(ushort segmentId,
                                      ref NetSegment segment,
                                      bool? startNode,
                                      NetInfo.LaneType? laneTypeFilter = default,
                                      VehicleInfo.VehicleType? vehicleTypeFilter =
                                          default,
                                      bool reverse = false,
                                      bool sort = true);

        bool IsLaneAndItsSegmentValid(uint laneId);

        bool IsNodeValid(ushort nodeId);

        bool IsSegmentValid(ushort segmentId);

        void IterateNodeSegments(ushort nodeId, NetSegmentHandler handler);

        void IterateNodeSegments(ushort nodeId, ClockDirection dir, NetSegmentHandler handler);

        void IterateSegmentLanes(ushort segmentId, NetSegmentLaneHandler handler);

        void IterateSegmentLanes(ushort segmentId,
                                 ref NetSegment segment,
                                 NetSegmentLaneHandler handler);

<<<<<<< HEAD
        void ProcessLane(uint laneId, NetLaneHandler handler);
=======
        void ProcessNode(ushort nodeId, NetNodeHandler handler);
>>>>>>> a579986b

        void ProcessSegment(ushort segmentId, NetSegmentHandler handler);

        void PublishSegmentChanges(ushort segmentId);

        bool? IsStartNode(ushort segmentId, ushort nodeId);

        /// <summary>tail node>-------->head node</summary>
        ushort GetHeadNode(ushort segmentId);

        /// <summary>tail node>-------->head node</summary>
        ushort GetHeadNode(ref NetSegment segment);

        /// <summary>tail node>-------->head node</summary>
        ushort GetTailNode(ushort segmentId);

        /// <summary>tail node>-------->head node</summary>
        ushort GetTailNode(ref NetSegment segment);
    }

    public struct LanePos {
        public uint laneId;
        public byte laneIndex;
        public float position;
        public VehicleInfo.VehicleType vehicleType;
        public NetInfo.LaneType laneType;

        public LanePos(uint laneId,
                       byte laneIndex,
                       float position,
                       VehicleInfo.VehicleType vehicleType,
                       NetInfo.LaneType laneType) {
            this.laneId = laneId;
            this.laneIndex = laneIndex;
            this.position = position;
            this.vehicleType = vehicleType;
            this.laneType = laneType;
        }
    }


    public enum ClockDirection {
        None,
        Clockwise,
        CounterClockwise,
    }
}<|MERGE_RESOLUTION|>--- conflicted
+++ resolved
@@ -2,12 +2,6 @@
     using System.Collections.Generic;
 
     public delegate bool NetSegmentHandler(ushort segmentId, ref NetSegment segment);
-
-<<<<<<< HEAD
-    public delegate bool NetLaneHandler(uint laneId, ref NetLane lane);
-=======
-    public delegate bool NetNodeHandler(ushort nodeId, ref NetNode node);
->>>>>>> a579986b
 
     public delegate bool NetSegmentLaneHandler(uint laneId,
                                                ref NetLane lane,
@@ -76,12 +70,6 @@
                                  ref NetSegment segment,
                                  NetSegmentLaneHandler handler);
 
-<<<<<<< HEAD
-        void ProcessLane(uint laneId, NetLaneHandler handler);
-=======
-        void ProcessNode(ushort nodeId, NetNodeHandler handler);
->>>>>>> a579986b
-
         void ProcessSegment(ushort segmentId, NetSegmentHandler handler);
 
         void PublishSegmentChanges(ushort segmentId);
