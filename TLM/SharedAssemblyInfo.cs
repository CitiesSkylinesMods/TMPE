using System.Reflection;
using System.Runtime.CompilerServices;
using System.Runtime.InteropServices;

// General Information about an assembly is controlled through the following
// set of attributes. Change these attribute values to modify the information
// associated with an assembly.
[assembly: AssemblyCompany("")]
[assembly: AssemblyCopyright("Copyright © 2020")]
[assembly: AssemblyTrademark("")]
[assembly: AssemblyCulture("")]

// Setting ComVisible to false makes the types in this assembly not visible
// to COM components.  If you need to access a type in this assembly from
// COM, set the ComVisible attribute to true on that type.
[assembly: ComVisible(false)]

// Version information for an assembly consists of the following four values:
//      Major Version
//      Minor Version
//      Build Number
//      Revision
<<<<<<< HEAD
[assembly: AssemblyVersion("11.5.2.*")]
=======
[assembly: AssemblyVersion("11.5.4.*")]
>>>>>>> 83f61e0a
<|MERGE_RESOLUTION|>--- conflicted
+++ resolved
@@ -20,8 +20,4 @@
 //      Minor Version
 //      Build Number
 //      Revision
-<<<<<<< HEAD
-[assembly: AssemblyVersion("11.5.2.*")]
-=======
-[assembly: AssemblyVersion("11.5.4.*")]
->>>>>>> 83f61e0a
+[assembly: AssemblyVersion("11.5.4.*")]