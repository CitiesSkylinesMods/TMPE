--- conflicted
+++ resolved
@@ -225,10 +225,6 @@
 Show_error_message_if_a_mod_incompatibility_is_detected Show error message if a mod incompatibility is detected
 Remove_parked_vehicles Remove parked vehicles
 Node_is_level_crossing This junction is a level crossing.\nYou cannot disable traffic lights here.
-<<<<<<< HEAD
-Vehicles_may_turn_on_red I veicoli possono girare ai semafori rossi
-=======
 Experimental_features Experimental features
-Turn_on_red_enabled_by_default Attiva il rosso abilitato ai giunzioni di default
-Turn_on_red I veicoli possono girare ai semafori rossi
->>>>>>> 246b21bb
+Turn_on_red Girare ai semafori rossi
+Vehicles_may_turn_on_red I veicoli possono girare ai semafori rossi