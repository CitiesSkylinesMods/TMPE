Switch_traffic_lights (Dés)activer les feux tricolores
Add_priority_signs Ajouter des signes de priorité
Manual_traffic_lights Feux tricolores manuels
Timed_traffic_lights Feux tricolores chronométrés
Change_lane_arrows Changer les directions de voies
Clear_Traffic Nettoyer le trafic
Disable_despawning Désactiver la disparition
Enable_despawning Activer la disparition
NODE_IS_LIGHT Cette intersection a des feux rouges.\nSupprimez-les en sélectionnant "(Dés)activer les feux tricolores" et en cliquant sur l'intersection.
NODE_IS_TIMED_LIGHT Cette intersection a des feux chronométrés.\nSélectionnez "Feux tricolores chronométrés", cliquer sur l'intersection, puis sur "Retirer" d'abord.
Select_nodes_windowTitle Sélection des intersections
Select_nodes Sélectionnez des intersections
Node Intersection
Deselect_all_nodes Désélectionner toutes les intersections
Setup_timed_traffic_light Créer un chronométrage des feux
State État
Skip Passer
up haut
down bas
View Voir
Edit Modifier
Delete Suppr.
Timed_traffic_lights_manager Gestionnaire de feux tricolores chronométrés
Add_step Ajouter un état
Remove_timed_traffic_light Retirer le chronométrage
Min._Time: Temps Min : 
Max._Time: Temps Max : 
Save Sauvegarder
Add Ajouter
Sensitivity Sensibilité
Very_Low Très Basse
Low Basse
Medium Moyenne
High Haute
Very_high Très haute
Extreme_long_green/red_phases Phases rouge/vert extrêmement longues
Very_long_green/red_phases Phases rouge/vert très longues
Long_green/red_phases Phases rouge/vert longues
Moderate_green/red_phases Phases rouge/vert moyennement longues
Short_green/red_phases Phases rouge/vert courtes
Very_short_green/red_phases Phases rouge/vert très courtes
Extreme_short_green/red_phases Phases rouge/vert extrêmement courtes
Hide_counters Masquer les compteurs
Show_counters Afficher les compteurs
Start Démarrer
Stop Stop
Enable_test_mode_(stay_in_current_step) Activer le mode test (rester dans l'état actuel)
avg._flow flux moy.
avg._wait attente moy.
min/max min/max
Lane Voie
Set_Speed Régler la vitesse {0}
Max_speed Vitesse max.
Segment Segment
incoming bientôt
Enable_Advanced_Vehicle_AI Activer l'IA avancée des véhicules
Vehicles_may_enter_blocked_junctions Les véhicules peuvent entrer dans les intersections bloquées
All_vehicles_may_ignore_lane_arrows Tous les véhicules peuvent ignorer les directions des voies
Busses_may_ignore_lane_arrows Les bus peuvent ignorer les directions des voies
Reckless_driving Conduite téméraire
TMPE_Title Gestionnaire de trafic : Édition Président
Settings_are_defined_for_each_savegame_separately Paramètres définis pour chaque sauvegarde séparément
Simulation_accuracy Précision de la simulation (une plus haute précision réduit les performances)
Enable_highway_specific_lane_merging/splitting_rules Activer les règles spécifiques de divergence/convergence sur les autoroutes
Drivers_want_to_change_lanes_(only_applied_if_Advanced_AI_is_enabled): Les conducteurs veulent changer de voies (seulement si l'IA avancée est activée) : 
Maintenance Maintenance
Very_often Très souvent
Often Souvent
Sometimes Parfois
Rarely Rarement
Very_rarely Très rarement
Only_if_necessary Seulement si nécessaire
Nodes_and_segments Intersections et segments
Lanes Voies
Path_Of_Evil_(10_%) Chemin du Mal (10 %)
Rush_Hour_(5_%) Heure de Pointe (5 %)
Minor_Complaints_(2_%) Plaintes mineures (2 %)
Holy_City_(0_%) Ville Sainte (0 %)
Forget_toggled_traffic_lights Oublier les feux tricolores retirés
Road_is_already_in_a_group! Cette route est déjà dans un groupe !
All_selected_roads_must_be_of_the_same_type! Toutes les routes sélectionnées doivent être du même type !
Create_group Créer un groupe
Delete_group Supprimer un groupe
Add_zoning Ajouter le zonage
Remove_zoning Retirer le zonage
Lane_Arrow_Changer_Disabled_Highway Le modificateur de directions pour cette voie est désactivé car vous avez activé le système de règles pour autoroutes.
Add_junction_to_timed_light Ajouter une intersection à ce feu tricolore
Remove_junction_from_timed_light Retirer une intersection de ce feu tricolore
Select_junction Sélectionnez une intersection
Cancel Annuler
Speed_limits Limitations de vitesse
Persistently_visible_overlays Annonces en superposition visibles de façon permanente
Priority_signs Signes de priorité
Vehicles_may_do_u-turns_at_junctions Les véhicules peuvent faire demi-tour aux intersections
Vehicles_going_straight_may_change_lanes_at_junctions Les véhicules allant tout droit peuvent changer de voie aux intersections
Allow_u-turns Autoriser les demi-tours
Allow_lane_changing_for_vehicles_going_straight Autoriser le changement de voie pour les véhicules allant tout droit
Allow_vehicles_to_enter_a_blocked_junction Autoriser les véhicules à entrer dans une intersection bloquée
Road_condition_has_a_bigger_impact_on_vehicle_speed La condition de la voirie a un plus grand impact sur la vitesse des véhicules
Vehicle_restrictions Restrictions des véhicules
Copy Copier
Paste Coller
Invert Inverser
Apply_vehicle_restrictions_to_all_road_segments_between_two_junctions Appliquer les restrictions de véhicules à tous les segments de route entre deux intersections
Allow_all_vehicles Autoriser tous les véhicules
Ban_all_vehicles Interdire tous les véhicules
Set_all_traffic_lights_to_red Mettre tous les feux au rouge
Rotate_left Rotation vers la gauche
Rotate_right Rotation vers la droite
Name Nommer
Apply Appliquer
Select_a_timed_traffic_light_program Sélectionner un programme de chronométrage des feux
The_chosen_traffic_light_program_is_incompatible_to_this_junction Le modèle de chronométrage choisi est incompatible avec cette intersection
Advanced_AI_cannot_be_activated L'IA avancée ne peut pas être activée
The_Advanced_Vehicle_AI_cannot_be_activated L'IA des véhicules avancée ne peut être activée car vous utilisez déjà un autre mod qui modifie le comportement des véhicules (par exemple Improved AI ou Traffic++).
Enable_dynamic_path_calculation Activer le calcul dynamique des chemins
Lane_Arrow_Changer_Disabled_Connection Le modificateur des directions de voies est désactivé pour cette voie car vous avez manuellement créé des connexions de voies.
Lane_connector Connecteur de voies
Connected_lanes Voies connectées
Use_alternative_view_mode Utiliser le mode de vue alternatif
Road_type Type de route
Default_speed_limit Limite de vitesse par défaut
Unit_system Système d'unités
Metric Système métrique
Imperial Système impérial
Use_more_CPU_cores_for_route_calculation_if_available Utiliser plus de cœurs du CPU pour le calcul de trajets (si disponible)
Activated_features Fonctionnalités activées
Junction_restrictions Restrictions des intersections
Prohibit_spawning_of_pocket_cars Empêcher l'apparition de voitures de poche
Reset_stuck_cims_and_vehicles Réinit. citoyens et véhicules coincés
Default_speed_limits Limites de vitesse par défaut
Looking_for_a_parking_spot Cherche une place de stationnement
Driving_to_a_parking_spot Se dirige vers un stationnement
Driving_to_another_parking_spot Se dirige vers un autre stationnement
Entering_vehicle Entre dans un véhicule
Walking_to_car Se dirige vers une voiture
Using_public_transport Utilise les transports en commun
Walking Marche
Thinking_of_a_good_parking_spot Réfléchit à un bon stationnement
Switch_view Changer de vue
Outgoing_demand Demande sortante
Incoming_demand Demande entrante
Advanced_Vehicle_AI IA des véhicules avancée
Heavy_trucks_prefer_outer_lanes_on_highways Les véhicules lourds préfèrent les voies extérieures sur les autoroutes
Parking_AI IA de stationnement
Enable_more_realistic_parking Activer le stationnement plus réaliste
Reset_custom_speed_limits Réinitialiser les limites de vitesse persos
Reload_global_configuration Recharger la config. globale
Reset_global_configuration Réinitialiser la config. globale
General Général
Gameplay Gameplay
Overlays Interface
Individual_driving_styles Individual driving styles
Evacuation_busses_may_ignore_traffic_rules Les bus d'évacuation peuvent ignorer les règles de trafic
Evacuation_busses_may_only_be_used_to_reach_a_shelter Les bus d'évacuation ne peuvent être utilisés que pour atteindre un abri
Vehicle_behavior Comportement des véhicules
Policies_&_Restrictions Restrictions et politiques
At_junctions Aux intersections
In_case_of_emergency En cas d'urgence
Show_lane-wise_speed_limits Afficher les limites de vitesse par voie
Language Langue
Game_language Langue du jeu
requires_game_restart nécessite le redémarrage du jeu
Customizations_come_into_effect_instantaneously Les personnalisations prennent effet instantanément
Options Options
Lock_main_menu_button_position Verrouiller la position du bouton du menu principal
Lock_main_menu_position Verrouiller la position du menu principal
Recalculating_lane_routing Recalcul des itinéraires en cours
Please_wait Merci de patienter
Parking_restrictions Restrictions de stationnement
Simulation Simulation
On_roads Sur les routes
Ban_private_cars_and_trucks_on_bus_lanes Interdire les voitures privées et les camions dans les couloirs de bus
default par défaut
flow_ratio ratio de mouvement
wait_ratio ratio d'attente
After_min._time_has_elapsed_switch_to_next_step_if Après le temps minimum écoulé, passez à l'étape suivante si
Adaptive_step_switching Commutation d'étape adaptative
Dynamic_lane_section Sélection de voie dynamique
Percentage_of_vehicles_performing_dynamic_lane_section Pourcentage de véhicules effectuant une sélection de voie dynamique
Vehicle_restrictions_aggression Restrictions agressives des véhicules
Strict Stricte
Show_path-find_stats Afficher le chemin d'accès des stats
Remove_this_vehicle Retirer ce véhicule
Vehicles_follow_priority_rules_at_junctions_with_timed_traffic_lights Les véhicules suivent les règles de priorité aux carrefours avec des feux de circulations chronométrés
Enable_tutorial_messages Activer les messages du didactitiel
TMPE_TUTORIAL_HEAD_MainMenu Gestionnaire de trafic : Édition Président
TMPE_TUTORIAL_BODY_MainMenu Bienvenue sur TM:PE !\n\nManuel d'utilisateur : http://www.viathinksoft.de/tmpe
TMPE_TUTORIAL_HEAD_JunctionRestrictionsTool Restrictions aux carrefours
TMPE_TUTORIAL_BODY_JunctionRestrictionsTool Comment contrôler le comportement des véhicules et des piétons aux carrefours.\n\n1. Cliquez sur le carrefour que vous voulez gérer\n2. Cliquez sur l'icône appropriée pour basculer entre les restrictions.\n\nRestrictions disponibles :\n- Autoriser/Interdire le changement de voie pour que le véhicule continue tout droit\n- Autoriser/Interdire les demi-tours\n- Autoriser/Interdire aux véhicules d'entrer dans un carrefour bloqué\n- Autoriser/Interdire aux pietons de traverser la rue
TMPE_TUTORIAL_HEAD_LaneArrowTool Flèches directionnelles
TMPE_TUTORIAL_BODY_LaneArrowTool Restreindre l'ensemble des directions que les véhicules sont autorisés à prendre.\n\n1. Cliquez sur un segment de route à côté d'une intersection\n2. Sélectionnez les directions autorisées.
TMPE_TUTORIAL_HEAD_LaneConnectorTool Connecteur des voies de circulation
TMPE_TUTORIAL_BODY_LaneConnectorTool Reliez deux ou plusieurs voies entre elles afin de déterminer les voies que les véhicules peuvent utiliser.\n\n1. Cliquez sur une intersection (cercles gris).\n2. Cliquez sur un marqueur de source.\n3. Cliquez sur un marqueur cible pour le relier au marqueur source.\n4. Cliquez n'importe où avec le bouton secondaire de la souris pour revenir à la sélection du marqueur source.\n\nTouches de raccourci disponibles :\n\n- Supprimer ou Retour arrière : Supprimer toutes les connexions de voie\n- Shift + S : Parcourir tous les modèles "rester sur la voie" disponibles
TMPE_TUTORIAL_HEAD_ManualTrafficLightsTool Manuel des feux de circulation
TMPE_TUTORIAL_BODY_ManualTrafficLightsTool Essayez les feux de circulation personnalisés.\n\n1. Cliquez sur une intersection\n2. Utilisez l'outil pour contrôler les feux de circulation.
TMPE_TUTORIAL_HEAD_ParkingRestrictionsTool Restrictions de stationnement
TMPE_TUTORIAL_BODY_ParkingRestrictionsTool Contrôler où le stationnement est autorisé.\n\nCliquez sur les icônes "P".\n\nTouches de raccourci disponibles :\n\n- Shift : Maintenez la touche enfoncée tout en cliquant pour appliquer des restrictions de stationnement à plusieurs segments de route à la fois
TMPE_TUTORIAL_HEAD_PrioritySignsTool Signes prioritaires
TMPE_TUTORIAL_BODY_PrioritySignsTool Définir les règles de priorité aux intersections.\n\n1. Cliquer sur l'intersection.\n2. Cliquez sur les cercles vides pour parcourir les panneaux de priorité disponibles (route prioritaire, cédez-le-passage, stop, vide).\n\nTouches de raccourci disponibles :\n\n- Shift : Maintenez la touche Maj enfoncée pour ajouter des signes de priorité à plusieurs segments de route à la fois. Cliquez à nouveau tout en maintenant la touche Maj enfoncée pour parcourir tous les modèles disponibles.
TMPE_TUTORIAL_HEAD_SpeedLimitsTool Limites de vitesse
TMPE_TUTORIAL_BODY_SpeedLimitsTool Configurer les restrictions de limitation de vitesse.\n\n1. Dans la fenêtre, cliquez sur la limite de vitesse que vous souhaitez définir.\n2. Cliquez sur un segment de route pour changer la limitation de vitesse.\n\nTouches de raccourci disponibles :\n\n- Shift : Maintenez la touche Maj enfoncée tout en cliquant pour appliquer des limitations de vitesse à plusieurs segments de route à la fois.\n- Ctrl : Maintenez la touche Ctrl enfoncée pour contrôler les limitations de vitesse par voie individuelle.
TMPE_TUTORIAL_HEAD_TimedTrafficLightsTool Feux de circulation chronométrés
TMPE_TUTORIAL_BODY_TimedTrafficLightsTool Mettre en place des feux de circulation chronométrés.\n\n1. Cliquez sur une intersection.\n2. Dans la fenêtre, cliquez sur "Ajouter une étape".\n3. Cliquez sur les éléments de superposition pour définir les états de feux de circulation souhaités.\n4. Cliquez sur "Ajouter".\n5. Répétez comme vous le désirez.
TMPE_TUTORIAL_HEAD_ToggleTrafficLightsTool Basculer les feux de circulation
TMPE_TUTORIAL_BODY_ToggleTrafficLightsTool Ajouter ou supprimer des feux de circulation aux intersections.\n\nCliquez sur une intersection pour basculer l'état des feux de circulation.
TMPE_TUTORIAL_HEAD_VehicleRestrictionsTool Restrictions de véhicules
TMPE_TUTORIAL_BODY_VehicleRestrictionsTool Interdire les véhicules sur certaines portions de route.\n\n1. Cliquez sur une portion ou segment de route.\n2. Cliquez sur les icônes pour faire basculer les restrictions.\n\nDistinction des types de véhicules :\n\n- Véhicules routiers : Voitures de tourisme, autobus, taxis, camions de fret, véhicules de service, véhicules d'urgence\n- Véhicules ferroviaires : Trains de voyageurs, trains de marchandises\n\nTouches de raccourci disponibles :\n\n- Shift : Maintenez la touche Maj enfoncée tout en cliquant pour appliquer des restrictions à plusieurs portions ou segments de route à la fois.
TMPE_TUTORIAL_HEAD_SpeedLimitsTool_Defaults Limites de vitesse par défaut
TMPE_TUTORIAL_BODY_SpeedLimitsTool_Defaults 1. Utilisez les flèches dans la moitié supérieure pour parcourir tous les types de routes.\n2. Dans la moitié inférieure, sélectionnez une limite de vitesse.\n3. Cliquez sur "Enregistrer" pour définir la limite de vitesse sélectionnée par défaut pour les futurs segments de route du type sélectionné. Cliquez sur "Enregistrer et appliquer" pour également mettre à jour toutes les routes existantes du type sélectionné.
TMPE_TUTORIAL_HEAD_TimedTrafficLightsTool_AddStep Ajouter une étape chronométrée
TMPE_TUTORIAL_BODY_TimedTrafficLightsTool_AddStep 1. Pendant le jeu, cliquez sur les feux de circulation pour changer leur état. Utilisez le bouton "Changer de mode" pour ajouter des feux de circulation directionnels.\n2. Entrez à la fois une durée minimale et maximale pour l'étape. Après le temps minimum écoulé, le feu de circulation comptera et comparera les véhicules qui approchent.\n3. En option, sélectionnez un type de changement d'étape. Par défaut, l'étape change si à peu près moins de véhicules sont en train de rouler qu'en attente.\n4. En option, ajustez la sensibilité du feu. Par exemple, déplacez le curseur vers la gauche pour le rendre moins sensible aux véhicules en attente.
TMPE_TUTORIAL_HEAD_TimedTrafficLightsTool_Copy Copier un feu de circulation chronométré
TMPE_TUTORIAL_BODY_TimedTrafficLightsTool_Copy Cliquez sur un autre carrefour pour coller le feu de circulation chronométré.\n\nCliquez n'importe où avec le bouton secondaire de la souris pour annuler l'opération.
TMPE_TUTORIAL_HEAD_TimedTrafficLightsTool_AddJunction Ajouter une intersection à un feu de circulation chronométré 
TMPE_TUTORIAL_BODY_TimedTrafficLightsTool_AddJunction Cliquez sur une autre intersection pour l'ajouter. Les deux feux seront associés de sorte que le programme chronométré contrôlera ensuite les deux intersections à la fois.\n\nCliquez n'importe où avec le bouton secondaire de la souris pour annuler l'opération.
TMPE_TUTORIAL_HEAD_TimedTrafficLightsTool_RemoveJunction Retirer une intersection d'un feu de circulation chronométré
TMPE_TUTORIAL_BODY_TimedTrafficLightsTool_RemoveJunction Cliquez sur l'une des intersections contrôlées par ce programme chronométré. Le feu sélectionné sera supprimé de telle sorte que le programme chronométré ne le gérera plus.\n\nCliquez n'importe où avec le bouton secondaire de la souris pour annuler l'opération.
Public_transport Transport public
Prevent_excessive_transfers_at_public_transport_stations Empêcher les transferts inutiles dans les stations de transport public
Compact_main_menu Menu principal compact
Window_transparency Transparence de la fenêtre
Overlay_transparency Transparence de l'interface
Remove_this_citizen Retirer ce citoyen
Remove_parked_vehicles Retirer les véhicules stationnés
Node_is_level_crossing Cette intersection est un passage à niveau.\nVous ne pouvez pas désactiver les feux de circulation ici.
Experimental_features Fonctionnalités expérimentales
Turn_on_red Tourner aux feux rouges
Vehicles_may_turn_on_red Les véhicules peuvent tourner aux feux rouges
Also_apply_to_left/right_turns_between_one-way_streets Appliquer de même aux virages gauche/droite entre des rues à sens unique
Scan_for_known_incompatible_mods_on_startup Rechercher les mods incompatibles au lancement
Ignore_disabled_mods Ignorer les mods désactivés
<<<<<<< HEAD
Traffic_Manager_detected_incompatible_mods a détecté des mods incompatibles
Notify_me_if_there_is_an_unexpected_mod_conflict Afficher un message d'erreur si un mod incompatible est détecté
Unsubscribe Unsubscribe
=======
Traffic_Manager_detected_incompatible_mods Le gestionnaire de trafic a détecté des mods incompatibles
Notify_me_if_there_is_an_unexpected_mod_conflict Afficher un message d'erreur si un mod incompatible est détecté
Display_speed_limits_mph Display speed limits as MPH instead of km/h
Miles_per_hour Miles per Hour
Kilometers_per_hour Kilometers per Hour
Road_signs_theme_mph Theme for MPH road signs
theme_Square_US US signs
theme_Round_UK British signs
theme_Round_German German signs
>>>>>>> fd5e7d44
<|MERGE_RESOLUTION|>--- conflicted
+++ resolved
@@ -230,18 +230,13 @@
 Also_apply_to_left/right_turns_between_one-way_streets Appliquer de même aux virages gauche/droite entre des rues à sens unique
 Scan_for_known_incompatible_mods_on_startup Rechercher les mods incompatibles au lancement
 Ignore_disabled_mods Ignorer les mods désactivés
-<<<<<<< HEAD
 Traffic_Manager_detected_incompatible_mods a détecté des mods incompatibles
 Notify_me_if_there_is_an_unexpected_mod_conflict Afficher un message d'erreur si un mod incompatible est détecté
 Unsubscribe Unsubscribe
-=======
-Traffic_Manager_detected_incompatible_mods Le gestionnaire de trafic a détecté des mods incompatibles
-Notify_me_if_there_is_an_unexpected_mod_conflict Afficher un message d'erreur si un mod incompatible est détecté
 Display_speed_limits_mph Display speed limits as MPH instead of km/h
 Miles_per_hour Miles per Hour
 Kilometers_per_hour Kilometers per Hour
 Road_signs_theme_mph Theme for MPH road signs
 theme_Square_US US signs
 theme_Round_UK British signs
-theme_Round_German German signs
->>>>>>> fd5e7d44
+theme_Round_German German signs