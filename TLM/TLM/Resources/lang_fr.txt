Switch_traffic_lights (Dés)activer les feux tricolores
Add_priority_signs Ajouter des signes de priorité
Manual_traffic_lights Feux tricolores manuels
Timed_traffic_lights Feux tricolores chronométrés
Change_lane_arrows Changer les directions de voies
Clear_Traffic Nettoyer le trafic
Disable_despawning Désactiver la disparition
Enable_despawning Activer la disparition
NODE_IS_LIGHT Cette intersection a des feux rouges.\nSupprimez-les en sélectionnant "(Dés)activer les feux tricolores" et en cliquant sur l'intersection.
NODE_IS_TIMED_LIGHT Cette intersection a des feux chronométrés.\nSélectionnez "Feux tricolores chronométrés", cliquer sur l'intersection, puis sur "Retirer" d'abord.
Select_nodes_windowTitle Sélection des intersections
Select_nodes Sélectionnez des intersections
Node Intersection
Deselect_all_nodes Désélectionner toutes les intersections
Setup_timed_traffic_light Créer un chronométrage des feux
State Etat
Skip Passer
up haut
down bas
View Voir
Edit Modifier
Delete Suppr.
Timed_traffic_lights_manager Gestionnaire de Feux tricolores chronométrés
Add_step Ajouter un état
Remove_timed_traffic_light Retirer le chronométrage
Min._Time: Temps Min:
Max._Time: Temps Max:
Save Sauvegarder
Add Ajouter
Sensitivity Sensibilité
Very_Low Très Basse
Low Basse
Medium Moyenne
High Haute
Very_high Très haute
Extreme_long_green/red_phases Phases rouge/vert extrêmement longues
Very_long_green/red_phases Phases rouge/vert très longues
Long_green/red_phases Phases rouge/vert longues
Moderate_green/red_phases Phases rouge/vert moyennement longues
Short_green/red_phases Phases rouge/vert courtes
Very_short_green/red_phases Phases rouge/vert très courtes
Extreme_short_green/red_phases Phases rouge/vert extrêmement courtes
Hide_counters Masquer les compteurs
Show_counters Afficher les compteurs
Start Démarrer
Stop Stop
Enable_test_mode_(stay_in_current_step) Activer le mode test (rester dans l'état actuel)
avg._flow flux moy.
avg._wait attente moy.
min/max min/max
Lane Voie
Set_Speed Régler la vitesse {0}
Max_speed Vitesse max.
Segment Segment
incoming bientôt
Enable_Advanced_Vehicle_AI Activer l'IA avancée des véhicules
Vehicles_may_enter_blocked_junctions Les véhicules peuvent entrer dans les intersections bloquées
All_vehicles_may_ignore_lane_arrows Tous les véhicules peuvent ignorer les directions des voies
Busses_may_ignore_lane_arrows Les bus peuvent ignorer les directions des voies
Reckless_driving Conduite téméraire (fonctionnalité Bêta)
TMPE_Title Traffic Manager: Edition Président
Settings_are_defined_for_each_savegame_separately Paramètres définis pour chaque sauvegarde séparément
Simulation_accuracy Précision de la simulation (une plus haute précision réduit les performances)
Enable_highway_specific_lane_merging/splitting_rules Activer les règles spécifiques de divergence/convergence sur les autoroutes
Drivers_want_to_change_lanes_(only_applied_if_Advanced_AI_is_enabled): Les conducteurs veulent changer de voies: (seulement si l'IA avancée est activée)
Maintenance Maintenance
Very_often Très souvent
Often Souvent
Sometimes Parfois
Rarely Rarement
Very_rarely Très rarement
Only_if_necessary Seulement si nécessaire
Nodes_and_segments Nœuds et segments
Lanes Voies
Path_Of_Evil_(10_%) Chemin du Mal (10 %)
Rush_Hour_(5_%) Heures de Pointe (5 %)
Minor_Complaints_(2_%) Plaintes mineures (2 %)
Holy_City_(0_%) Ville Sainte (0 %)
Forget_toggled_traffic_lights Oublier les feux tricolores retirés
Road_is_already_in_a_group! Cette route est déjà dans un groupe !
All_selected_roads_must_be_of_the_same_type! Toutes les routes sélectionnées doivent être du même type!
Create_group Créer un groupe
Delete_group Supprimer un groupe
Add_zoning Ajouter le zonage
Remove_zoning Retirer le zonage
Lane_Arrow_Changer_Disabled_Highway Le modificateur de directions pour cette voie est désactivé car vous avez activé le système de règles pour autoroutes.
Add_junction_to_timed_light Ajouter une intersection à ce feu tricolore
Remove_junction_from_timed_light Retirer une intersection de ce feu tricolore
Select_junction Sélectionnez une intersection
Cancel Annuler
Speed_limits Limitations de vitesse
Persistently_visible_overlays Annonces en superposition visibles de façon permanente
Priority_signs Signes de priorité
Vehicles_may_do_u-turns_at_junctions Les véhicules peuvent faire demi-tour aux intersections
Vehicles_going_straight_may_change_lanes_at_junctions Les véhicules allant tout droit peuvent changer de voie aux intersections
Allow_u-turns Autoriser les demi-tours
Allow_lane_changing_for_vehicles_going_straight Autoriser le changement de voie pour les véhicules allant tout droit
Allow_vehicles_to_enter_a_blocked_junction Autoriser les véhicules à entrer dans une jonction bloquée
Road_condition_has_a_bigger_impact_on_vehicle_speed La condition de la voirie a une plus grand impact sur la vitesse des véhicules
Vehicle_restrictions Restrictions des véhicules
Copy Copier
Paste Coller
Invert Inverser
Apply_vehicle_restrictions_to_all_road_segments_between_two_junctions Appliquer les restrictions de véhicules à tous les segments de route entre deux jonctions
Allow_all_vehicles Autoriser tous les véhicules
Ban_all_vehicles Bannir tous les véhicules
Set_all_traffic_lights_to_red Mettre tous les feux au rouge
Rotate_left Rotation vers la gauche
Rotate_right Rotation vers la droite
Name Nommer
Apply Appliquer
Select_a_timed_traffic_light_program Sélectionner un programme de chronométrage de feux
The_chosen_traffic_light_program_is_incompatible_to_this_junction Le modèle de chronométrage choisi est incompatible avec cette jonction
Advanced_AI_cannot_be_activated L'IA avancée ne peut pas être activée
The_Advanced_Vehicle_AI_cannot_be_activated L'IA avancée de véhicule ne peut être activée car vous utilisez déjà un autre mod qui modifie modifie le comportement des véhicules (par exemple Improved AI ou Traffic++).
Enable_dynamic_path_calculation Activer le calcul dynamique des chemins
Lane_Arrow_Changer_Disabled_Connection Le modificateur des directions de voies est désactivé pour cette voie car vous avez manuellement créé des connections de voies.
Lane_connector Connecteur de voies
Connected_lanes Voies connectées
Use_alternative_view_mode Utiliser le mode de vue alternatif
Road_type Type de route
Default_speed_limit Limite de vitesse par défaut
Unit_system Système d'unités
Metric Système métrique
Imperial Système impérial
Use_more_CPU_cores_for_route_calculation_if_available Utiliser plus de cœurs du CPU pour le calcul de trajets (si disponible)
Activated_features caractéristiques activées
Junction_restrictions Restrictions de jonction
Prohibit_spawning_of_pocket_cars Prohibit spawning of pocket cars
Reset_stuck_cims_and_vehicles Réinit. citoyens et véhicules coincés
Default_speed_limits Limites des vitesse par défaut
Looking_for_a_parking_spot Cherche une place de stationnement
Driving_to_a_parking_spot Se dirige vers un stationnement
Driving_to_another_parking_spot Se dirige vers un autre stationnement
Entering_vehicle Entre dans un véhicule
Walking_to_car Se dirige vers une voiture
Using_public_transport Utilise les transports en commun
Walking Marche
Thinking_of_a_good_parking_spot Réfléchi à un bon stationnement
Switch_view Changer de vue
Outgoing_demand Demande sortante
Incoming_demand Demande entrante
Advanced_Vehicle_AI IA avancée des véhicules
Heavy_trucks_prefer_outer_lanes_on_highways Les véhicules lourds préfèrent les voies extérieures sur les autoroutes
Parking_AI IA de stationnement
Enable_more_realistic_parking Activer le stationnement plus réaliste
Reset_custom_speed_limits Réinitialiser les limites de vitesse persos
Reload_global_configuration Recharger la config. globale
Reset_global_configuration Réinitialiser la config. globale
General Général
Gameplay Gameplay
Overlays Interface
Realistic_speeds Vitesses réalistes
Evacuation_busses_may_ignore_traffic_rules Les bus d'évacuation peuvent ignorer les règles de traffic
Evacuation_busses_may_only_be_used_to_reach_a_shelter Les bus d'évacuation peuvent peut-être n'être utilisés que pour atteindre un abri
Vehicle_behavior Comportement des véhicules
Policies_&_Restrictions Restrictions et politiques
At_junctions Aux jonctions
In_case_of_emergency En cas d'urgence
Show_lane-wise_speed_limits Voir limites de vitesse par voie
Language Langue
Game_language Langue du jeu
requires_game_restart nécessite le redémarrage du jeu
Customizations_come_into_effect_instantaneously Les personnalisations prennent effet instantanément
Options Options
Lock_main_menu_button_position Verrouiller la position du bouton du menu principal
Lock_main_menu_position Verrouiller la position du menu principal
Recalculating_lane_routing Recalcul en cours des routing des voies
Please_wait Merci de patienter
Parking_restrictions Restrictions de stationnement
Simulation Simulation
On_roads Sur les routes
Ban_private_cars_and_trucks_on_bus_lanes Interdire les voitures privées et les camions dans les couloirs de bus
default par défaut
flow_ratio ratio de mouvement
wait_ratio ratio d'attente
After_min._time_has_elapsed_switch_to_next_step_if Après le temps minimum écoulé, passez à l'étape suivante si
Adaptive_step_switching Commutation d'étape adaptive
Dynamic_lane_section Sélection de voie dynamique
Percentage_of_vehicles_performing_dynamic_lane_section Pourcentage de véhicules effectuant une sélection de voie dynamique
Vehicle_restrictions_aggression Restrictions agressives des véhicules
Strict Stricte
Show_path-find_stats Afficher le chemin d'acès des stats
Remove_this_vehicle Retirer ce véhicule
Vehicles_follow_priority_rules_at_junctions_with_timed_traffic_lights Les véhicules suivent les règles de priorité aux carrefours avec des feux de circulations temporiés
Enable_tutorial_messages Activier les messages du didactitiel
TMPE_TUTORIAL_HEAD_MainMenu Gestionnaire de traffic : Édition Président
TMPE_TUTORIAL_BODY_MainMenu Bienvenue à TM:PE !\n\nManuel d'utilisateur : http://www.viathinksoft.de/tmpe
TMPE_TUTORIAL_HEAD_JunctionRestrictionsTool Restrictions aux carrefours
TMPE_TUTORIAL_BODY_JunctionRestrictionsTool Comment contrôler le comportement des véhicules et des piétons aux carrefours.\n\n1. Cliquer sur le carrefour que vous voulez gérer\n2. Cliquez sur l'icône appropriée pour basculer entre les restrictions.\n\nRestrictions disponibles :\n- Autoriser/Interdire le changement de voie pour que le véhicule continue tout droit\n- Autoriser/Interdire les demi-tours\n- Autoriser/Interdire aux véhicules d'entrer dans un carrefour bloqué\n- Autoriser/Interdire aux pietons de traverser la rue
TMPE_TUTORIAL_HEAD_LaneArrowTool Flèche des voies de circulation
TMPE_TUTORIAL_BODY_LaneArrowTool Restreindre l'ensemble des directions que les véhicules sont autorisés à prendre.\n\n1. Cliquez sur un segment de route à côté d'une intersection\n2. Sélectionnez les directions autorisées.
TMPE_TUTORIAL_HEAD_LaneConnectorTool Connecteur des voies de circulation
TMPE_TUTORIAL_BODY_LaneConnectorTool Reliez deux ou plusieurs voies entre elles afin de déterminer les voies que les véhicules peuvent utiliser.\n\n1. Cliquez sur une intersection (cercles gris).\n2. Cliquez sur un marqueur de source.\n3. Cliquez sur un marqueur cible pour le relier au marqueur source.\n4. Cliquez n'importe où avec votre bouton secondaire de la souris pour revenir à la sélection du marqueur source.\n\nTouches de raccourci disponibles :\n\n- Supprimer ou Retour arrière : Supprimer toutes les connexions de voie\n- Shift + S : Parcourez tous les modèles disponibles "rester sur la voie"
TMPE_TUTORIAL_HEAD_ManualTrafficLightsTool Manuel des feux de circulation
TMPE_TUTORIAL_BODY_ManualTrafficLightsTool Essayez les feux de circulation personnalisés.\n\n1. Cliquez sur une intersection\n2. Utilisez l'outil pour contrôler les feux de circulation.
TMPE_TUTORIAL_HEAD_ParkingRestrictionsTool Restrictions de stationnement
TMPE_TUTORIAL_BODY_ParkingRestrictionsTool Contrôler où le stationnement est autorisé.\n\nCliquez sur les icônes "P".\n\nTouches de raccourci disponibles :\n\n- Shift : Maintenez la touche enfoncée tout en cliquant pour appliquer des restrictions de stationnement à plusieurs segments de route à la fois
TMPE_TUTORIAL_HEAD_PrioritySignsTool Signes prioritaires
TMPE_TUTORIAL_BODY_PrioritySignsTool Définir les règles de priorité aux intersations.\n\n1. Cliquer sur l'intersection.\n2. Cliquez sur les cercles vides pour parcourir les panneaux de priorité disponibles (route prioritaire, cédez le passage, stop, vide).\n\nTouches de raccourci disponibles :\n\n- Shift : Maintenez la touche Maj enfoncée pour ajouter des signes de priorité à plusieurs segments de route à la fois. Cliquez à nouveau tout en maintenant la touche Maj enfoncée pour parcourir tous les motifs disponibles.
TMPE_TUTORIAL_HEAD_SpeedLimitsTool Limites de vitesse
TMPE_TUTORIAL_BODY_SpeedLimitsTool Configurer les restrictions de limitation de vitesse.\n\n1. Dans la fenêtre, cliquez sur la limite de vitesse que vous souhaitez définir.\n2. Cliquez sur un segment de route pour changer la limitation de vitesse.\n\nTouches de raccourci disponibles :\n\n- Shift : Maintenez la touche Maj enfoncée tout en cliquant pour appliquer des limitations de vitesse à plusieurs segments de route à la fois.\n- Ctrl : Maintenez la touche Ctrl enfoncée pour contrôler les limitations de vitesse par voie individuelle.
TMPE_TUTORIAL_HEAD_TimedTrafficLightsTool Feux de circulation chronométrés
TMPE_TUTORIAL_BODY_TimedTrafficLightsTool Mettre en place des feux de circulation chronométrés.\n\n1. Cliquez sur une intersection.\n2. Dans la fenêtre, cliquez sur "Ajouter une étape".\n3. Cliquez sur les éléments de superposition pour définir les états de feux de circulation souhaités.\n4. Cliquez sur "Ajouter".\n5. Répétez comme vous le désiré.
TMPE_TUTORIAL_HEAD_ToggleTrafficLightsTool Basculer les feux de circulation
TMPE_TUTORIAL_BODY_ToggleTrafficLightsTool Ajouter ou supprimer des feux de circulation/aux intersections.\n\nCliquez sur une intersection pour basculer les feux de circulation..
TMPE_TUTORIAL_HEAD_VehicleRestrictionsTool Restrictions de véhicules
TMPE_TUTORIAL_BODY_VehicleRestrictionsTool Interdire les véhicules sur certaines portion de route.\n\n1. Cliquez sur une portion ou segment de route.\n2. Cliquez sur les icônes pour faire basculer les restrictions.\n\nDistinction des types de véhicules :\n\n- Véhicules routiers : Voitures de tourisme, autobus, taxis, camions de fret, véhicules de service, véhicules d'urgence\n- Véhicules ferroviaires : Trains de voyageurs, trains de marchandises\n\nTouches de raccourci disponibles :\n\n- Shift : Maintenez la touche Maj enfoncée tout en cliquant pour appliquer des restrictions à plusieurs portions ou segments de route à la fois.
TMPE_TUTORIAL_HEAD_SpeedLimitsTool_Defaults Limites de vitesse par défaut
TMPE_TUTORIAL_BODY_SpeedLimitsTool_Defaults 1. Utilisez les flèches dans la moitié supérieure pour parcourir tous les types de routes.\n2. Dans la moitié inférieure, sélectionnez une limite de vitesse.\n3. Cliquez sur "Enregistrer" pour définir la limite de vitesse sélectionnée par défaut pour les futurs segments de route du type sélectionné. Cliquez sur "Enregistrer et appliquer" pour également mettre à jour toutes les routes existantes du type sélectionné.
TMPE_TUTORIAL_HEAD_TimedTrafficLightsTool_AddStep Ajouter une étape chronométrée 
TMPE_TUTORIAL_BODY_TimedTrafficLightsTool_AddStep 1. Pendant le jeu, cliquez sur les feux de circulation pour changer leur état. Utilisez le bouton "Changer de mode" pour ajouter des feux de circulation directionnels.\n2. Entrez à la fois une durée minimale et maximale pour l'étape. Après le temps minimum écoulé, le feu de circulation comptera et comparera les véhicules qui approchent.\n3. En option, sélectionnez un type de changement d'étape. Par défaut, l'étape change si à peu près moins de véhicules roulent qu'en attente.\n4. En option, ajustez la sensibilité de la lumière. Par exemple, déplacez le curseur vers la gauche pour rendre le feu de circulation temporisé moins sensible pour les véhicules en attente. 
TMPE_TUTORIAL_HEAD_TimedTrafficLightsTool_Copy Copier un feu de circulation minuté
TMPE_TUTORIAL_BODY_TimedTrafficLightsTool_Copy Cliquez sur un autre carrefour pour coller le feu de circulation chronométré.\n\nCliquez n'importe où avec votre bouton secondaire de la souris pour annuler l'opération.
TMPE_TUTORIAL_HEAD_TimedTrafficLightsTool_AddJunction Ajouter à l'intersection ou au carrefour un feu de circulation minuté 
TMPE_TUTORIAL_BODY_TimedTrafficLightsTool_AddJunction Cliquez sur une autre intersection pour l'ajouter. Les deux lumières seront jointes de sorte que le programme chronométré contrôlera ensuite les deux intersections à la fois.\n\nCliquez n'importe où avec votre bouton secondaire de la souris pour annuler l'opération.
TMPE_TUTORIAL_HEAD_TimedTrafficLightsTool_RemoveJunction Retirer à l'intersection le feu de circulation minuté
TMPE_TUTORIAL_BODY_TimedTrafficLightsTool_RemoveJunction Cliquez sur l'une des jonctions contrôlées par ce programme temporisé. Le feu de signalisation sélectionné sera supprimé de telle sorte que le programme chronométré ne le gérera plus.\n\nCliquez n'importe où avec votre bouton secondaire de la souris pour annuler l'opération.
Public_transport Transport public
Prevent_excessive_transfers_at_public_transport_stations Empêcher les transferts inutiles dans les stations de transport public
Compact_main_menu Menu principal compact
Window_transparency Fenêtre transparente
Overlay_transparency Superposition de transparence
Remove_this_citizen Retirer ce citoyen
Show_error_message_if_a_mod_incompatibility_is_detected Afficher le message d'erreur si une incompatibilité d'un mod est détectée
Remove_parked_vehicles Enlever les véhicules stationnés
Node_is_level_crossing Cette intersection est un passage à niveau.\nous ne pouvez pas désactiver les feux de circulation ici.
<<<<<<< HEAD
Vehicles_may_turn_on_red Les véhicules peuvent tourner aux feux rouges
=======
Experimental_features Experimental features
Turn_on_red_enabled_by_default Activer le rouge activé aux jonctions par défaut
Turn_on_red Les véhicules peuvent tourner aux feux rouges
>>>>>>> 246b21bb
<|MERGE_RESOLUTION|>--- conflicted
+++ resolved
@@ -225,10 +225,6 @@
 Show_error_message_if_a_mod_incompatibility_is_detected Afficher le message d'erreur si une incompatibilité d'un mod est détectée
 Remove_parked_vehicles Enlever les véhicules stationnés
 Node_is_level_crossing Cette intersection est un passage à niveau.\nous ne pouvez pas désactiver les feux de circulation ici.
-<<<<<<< HEAD
-Vehicles_may_turn_on_red Les véhicules peuvent tourner aux feux rouges
-=======
 Experimental_features Experimental features
-Turn_on_red_enabled_by_default Activer le rouge activé aux jonctions par défaut
-Turn_on_red Les véhicules peuvent tourner aux feux rouges
->>>>>>> 246b21bb
+Turn_on_red Tourner aux feux rouges
+Vehicles_may_turn_on_red Les véhicules peuvent tourner aux feux rouges