Switch_traffic_lights Włącznik sygnalizacji
Add_priority_signs Dodaj znaki pierwszeństwa
Manual_traffic_lights Sygnalizacja Ręczna
Timed_traffic_lights Sygnalizacja Czasowa
Change_lane_arrows Zmień strzałki pasów
Clear_Traffic Wyczyść ruch
Disable_despawning Zablokuj znikanie pojazdów
Enable_despawning Odblokuj znikanie pojazdów
NODE_IS_LIGHT Skrzyżowanie posiada sygnalizację. \nUsuń sygnalizację poprzez "Włącznik sygnalizacji" i kliknięcie na tym węźle.
NODE_IS_TIMED_LIGHT Skrzyżowanie jest częścią skryptu czasowego. \nWybierz "Sygnalizacja Czasowa", najpierw kliknij na tym węźle i potem na "Usuń".
Select_nodes_windowTitle Wybór węzłów
Select_nodes Wybierz węzły
Node Węzeł
Deselect_all_nodes Odznacz wszystkie węzły
Setup_timed_traffic_light Ustaw czasową sygnalizację świetlną
State Stan
Skip Pomiń
up w górę
down w dół
View Wyświetl
Edit Edytuj
Delete Skasuj
Timed_traffic_lights_manager Menedżer Sygnalizacji czasowej
Add_step Dodaj krok
Remove_timed_traffic_light Usuń sygnalizację czasową
Min._Time: Min. Czas:
Max._Time: Max. Czas:
Save Zapisz
Add Dodaj
Sensitivity Czułość
Very_Low Bardzo niska
Low Niska
Medium Średnia
High Wysoka
Very_high Bardzo wysoka
Extreme_long_green/red_phases Ekstremalnie długi ziel./czerw.
Very_long_green/red_phases Bardzo długi ziel./czerw.
Long_green/red_phases Długi ziel./czerw.
Moderate_green/red_phases Średni okres ziel./czerw.
Short_green/red_phases Krótki ziel./czerw.
Very_short_green/red_phases Bardzo krótki ziel./czerw.
Extreme_short_green/red_phases Ekstremalnie krótki ziel./czerw.
Hide_counters Ukryj liczniki
Show_counters Pokaż liczniki
Start Start
Stop Stop
Enable_test_mode_(stay_in_current_step) Aktywuj tryb testu (pozostań w tym kroku)
avg._flow śr. przepływ
avg._wait śr. oczekiwanie
min/max min/max
Lane Pas
Set_Speed Ustaw Prędkość {0}
Max_speed Max Prędkość
Segment Segment
incoming nadjeżdżające
Enable_Advanced_Vehicle_AI Włącz Zaawansowaną Sztuczną Inteligencję Pojazdów
Vehicles_may_enter_blocked_junctions Pojazdy mogą wjeżdżać na zablokowane skrzyżowania
All_vehicles_may_ignore_lane_arrows Wszystkie pojazdy mogą ignorować strzałki pasów
Busses_may_ignore_lane_arrows Autobusy mogą ignorować strzałki pasów
Reckless_driving Lekkomyślna jazda (funkcja w wer. BETA)
TMPE_Title Menedżer ruchu: Edycja Prezydencka
Settings_are_defined_for_each_savegame_separately ustawienia są definiowane oddzielnie dla każdego zapisu
Simulation_accuracy Dokładność symulacji (większa dokładność zmiejsza wydajność gry)
Enable_highway_specific_lane_merging/splitting_rules Aktywuj Zmienione zasady podziału/łączenia pasów dla autostrad
Drivers_want_to_change_lanes_(only_applied_if_Advanced_AI_is_enabled): Chęć kierowców do zmiany pasa (tylko gdy Zaawansowana SI jest włączona)
Maintenance Konserwacja (dodatkowe informacje)
Very_often Bardzo często
Often Często
Sometimes Czasami
Rarely Rzadko
Very_rarely Bardzo Rzadko
Only_if_necessary Tylko jeśli konieczna
Nodes_and_segments Pokaż węzły i segmenty
Lanes Pasy
Path_Of_Evil_(10_%) Diabelska Ścieżka (10 %)
Rush_Hour_(5_%) Godziny Szczytu (5 %)
Minor_Complaints_(2_%) Drobne Skargi (2 %)
Holy_City_(0_%) Święte Miasto (0 %)
Forget_toggled_traffic_lights Unuń ustawione sygnalizacje czasowe
Road_is_already_in_a_group! Droga jest już w grupie
All_selected_roads_must_be_of_the_same_type! Wszystkie zaznaczone drogi muszą być tego samego typu
Create_group Stwórz grupę
Delete_group Skasuj grupę
Add_zoning Aktywuj Strefy
Remove_zoning Skasuj Strefy
Lane_Arrow_Changer_Disabled_Highway Zmiana strzałek pasów została wyłączona dla tego pasa ponieważ aktywowałeś/łaś Zmienione zasady łączenia pasów dla Autostrad
Add_junction_to_timed_light Dodaj skrzyżowanie do tego węzła sygnalizacji
Remove_junction_from_timed_light Wyklucz skrzyżowanie z tego węzła sygnalizacji
Select_junction Wybierz skrzyżowanie
Cancel Anuluj
Speed_limits Ograniczenia prędkości
Persistently_visible_overlays Trwale widoczne nakładki
Priority_signs Znaki pierwszeństwa
Vehicles_may_do_u-turns_at_junctions Pojazdy mogą zawracać na skrzyżowaniach
Vehicles_going_straight_may_change_lanes_at_junctions Pojazdy jadące na wprost mogą zmieniać pasy ruchu na skrzyżowaniach
Allow_u-turns Zezwól na zawracanie
Allow_lane_changing_for_vehicles_going_straight Zezwól na zmianę pasa ruchu dla pojazdów jadących na wprost
Allow_vehicles_to_enter_a_blocked_junction Zezwól pojazdom na wjazd na zablokowane skrzyżowanie
Road_condition_has_a_bigger_impact_on_vehicle_speed Kondycja nawierzchni drogi ma większy wpływ na prędkość pojazdu
Vehicle_restrictions Ograniczenia ruchu pojazdów
Copy Kopiuj
Paste Wklej
Invert Odwróć
Apply_vehicle_restrictions_to_all_road_segments_between_two_junctions Zastosuj ograniczenia ruchu pojazdów do wszystkich segmentów drogi pomiędzy dwoma skrzyżowaniami
Allow_all_vehicles Zezwól dla wszystkich pojazdów
Ban_all_vehicles Zablokuj dla wszystkich pojazdów
Set_all_traffic_lights_to_red Ustaw wszystkie sygnalizatory na sygnał czerwony
Rotate_left Obróć w lewo
Rotate_right Obróć w prawo
Name Nazwa
Apply Zastosuj
Select_a_timed_traffic_light_program Wybierz program dla czasowej sygnalizacji świetlnej
The_chosen_traffic_light_program_is_incompatible_to_this_junction Wybrany szablon sygnalizacji jest niekompatybilny z tym skrzyżowaniem
Advanced_AI_cannot_be_activated Nie można włączyć Zaawansowanej SI
The_Advanced_Vehicle_AI_cannot_be_activated Zaawansowana SI nie może zostać włączona, ponieważ aktywowana została inna modyfikacja zmieniająca zachowanie pojazdów (np:. Improved AI lub Traffic++).
Enable_dynamic_path_calculation Aktywuj dynamiczne wyznaczanie ścieżki
Lane_Arrow_Changer_Disabled_Connection Zmiana strzałek pasów ruchu jest niedostępna, ponieważ pasy ruchu zostały połączone ręcznie.
Lane_connector Połącz pasy ruchu
Connected_lanes Połączenia pasów ruchu
Use_alternative_view_mode Użyj alternatywnego widoku
Road_type Typ drogi
Default_speed_limit Domyślny limit prędkości
Unit_system System jednostek
Metric Metryczne
Imperial Imperialne
Use_more_CPU_cores_for_route_calculation_if_available Użyj więcej rdzeni procesora do obliczania tras (jeśli dostępne)
Activated_features Aktywowane funkcje
Junction_restrictions Ograniczenia na skrzyżowaniach
Prohibit_spawning_of_pocket_cars Zabroń używania "kieszonkowych samochodów"
Reset_stuck_cims_and_vehicles Zresetuj zablokowane samochody i ludzi
Default_speed_limits Standardowe limity prędkości
Looking_for_a_parking_spot Poszukuje miejsca parkingowego
Driving_to_a_parking_spot Jedzie do miejsca parkingowego
Driving_to_another_parking_spot Jedzie do innego miejsca parkingowego
Entering_vehicle Wsiada do samochodu
Walking_to_car Idzie do samochodu
Using_public_transport Używa transportu publicznego
Walking Idzie
Thinking_of_a_good_parking_spot Myśli o odpowiednim miejscem parkingowym
Switch_view Zmień widok
Outgoing_demand Zapotrzebowanie - wychodzące
Incoming_demand Zapotrzebowanie - przychodzące
Advanced_Vehicle_AI Zaawansowana SI pojazdów
Heavy_trucks_prefer_outer_lanes_on_highways Samochody ciężarowe preferują zewnętrzne pasy na autostradach
Parking_AI SI parkowania
Enable_more_realistic_parking Aktywuj bardziej realistyczny system parkowania samochodów
Reset_custom_speed_limits Zresetuj limity prędkości użytkownika
Reload_global_configuration Przeładuj ustawienia globalne
Reset_global_configuration Zresetuj ustawienia globalne
General Ogólne
Gameplay Rozgrywka
Overlays Nakładki
Realistic_speeds Realistyczne prędkości
Evacuation_busses_may_ignore_traffic_rules Autobusy ewakuacyjne mogą ignorować przepisy
Evacuation_busses_may_only_be_used_to_reach_a_shelter Autobusy ewakuacyjne mogą przewozić tylko do schroniena
Vehicle_behavior Zachowanie pojazdu
Policies_&_Restrictions Zasady i Ograniczenia
At_junctions Na strzyżowaniach
In_case_of_emergency W sytuacjach nadzwyczajnych
Show_lane-wise_speed_limits Pokaż limity prędkości dla pasów
Language Język
Game_language Język gry
requires_game_restart wymagane ponowne uruchomienie gry
Customizations_come_into_effect_instantaneously Modyfikacje ustawień mają natychmiastowy efekt
Options Opcje
Lock_main_menu_button_position Zablokuj pozycję przycisku menu głównego
Lock_main_menu_position Zablokuj pozycję menu głównego
Recalculating_lane_routing Ponowne obliczanie tras
Please_wait Proszę czekać
Parking_restrictions Ograniczenia parkingowe
Simulation Symulacja
On_roads Na drogach
Ban_private_cars_and_trucks_on_bus_lanes Zakaz jazdy buspasem dla samochodów osobowych i ciężarówek
default domyślny
flow_ratio wskaźnik przepływu
wait_ratio wskaźnik oczekiwania
After_min._time_has_elapsed_switch_to_next_step_if Po upływie min. czasu, przejdź do następnego kroku
Adaptive_step_switching Adaptacyjna zmiana kroku
Dynamic_lane_section Obszar dynamicznej zmiany pasa ruchu
Percentage_of_vehicles_performing_dynamic_lane_section Procent pojazdów zmieniajacych pas w obszarze dynamicznej zmiany pasa ruchu
Vehicle_restrictions_aggression Agrasywność ograniczeń ruchu pojazdów
Strict Ścisła
Show_path-find_stats Pokaż statystyki znajdowania tras
Remove_this_vehicle Usuń ten pojazd
Vehicles_follow_priority_rules_at_junctions_with_timed_traffic_lights Pojazdy poruszają się zgodnie z regułami pierwszeństwa na skrzyżowaniach z sygnalizacją czasową
Enable_tutorial_messages Włącz podpowiedzi
TMPE_TUTORIAL_HEAD_MainMenu Traffic Manager: President Edition
TMPE_TUTORIAL_BODY_MainMenu Witaj w TM:PE!\n\nPodręcznik użytkownika(Ang.): http://www.viathinksoft.de/tmpe \n\nTranslacja Krzychu1245. Zauważyłeś/łaś literówkę, błąd, cokolwiek do poprawy? Odezwij się na Steam;)
TMPE_TUTORIAL_HEAD_JunctionRestrictionsTool Ograniczenia na skrzyżowaniach
TMPE_TUTORIAL_BODY_JunctionRestrictionsTool Decyduj jak pojazdy i piesi mają się zachowywać na skrzyżowaniach.\n\n1. Wybierz skrzyżowanie do ustawienia zasad\n2. Kliknij na odpowiedniej ikonie by zmienić ograniczenia.\n\nDostępne zasady:\n- Pozwól/Zabroń: zmiany pasa ruchu pojazdom jadącym na wprost \n- Pozwól/Zabroń: zawracanie\n- Pozwól/Zabroń: wjazd na zablokowane/zakorkowane skrzyżowanie\n- Pozwól/Zabroń: przejście pieszych przez drogę
TMPE_TUTORIAL_HEAD_LaneArrowTool Narzędzie zmiany kierunków pasów ruchu
TMPE_TUTORIAL_BODY_LaneArrowTool Ustaw możliwe kierunki w którym pojazd może się poruszać z danego pasa ruchu.\n\n1. Wybierz segment drogi tuż przy skrzyżowaniu\n2. Ustaw dozwolone kierunki ruchu.
TMPE_TUTORIAL_HEAD_LaneConnectorTool Połącz pasy ruchu
TMPE_TUTORIAL_BODY_LaneConnectorTool Połącz dwa lub więcej pasów ruchu ze sobą, aby wyznaczyć możliwe ścieżki poruszającym sie nimi pojazdom.\n\n1. Kliknij na wybranym punkcie (szare okręgi).\n2. Wybierz jeden z kolorowych okręgów symbolizujących koniec pasa.\n3. Następnie kliknij na inny, aby je ze sobą połączyć. \n4. Kliknij gdziekolwiek prawym klawiszem myszy, aby powtórzyć wybór końcowego znacznika.\n\nSkróty klawiszowe:\n\n- Delete lub Backspace: Usuń wszystkie połącznia\n- Shift + S: Przełączaj między dostępnymi schematami "pozostań na pasie"
TMPE_TUTORIAL_HEAD_ManualTrafficLightsTool Ręczna sygnalizaja świetlna
TMPE_TUTORIAL_BODY_ManualTrafficLightsTool Wypróbuj własną sygnalizację świetlną.\n\n1. Kliknij na skrzyżowaniu\n2. Użyj narzędzia do sterowania ręczną sygnalizacją świetlną.
TMPE_TUTORIAL_HEAD_ParkingRestrictionsTool Ograniczenia parkingowe
TMPE_TUTORIAL_BODY_ParkingRestrictionsTool Decyduj gdzie możliwe jest parkowanie.\n\nKliknij na ikonę "P".\n\nSkróty klawiszowe:\n\n- Shift: przytrzymaj podczas klikania, aby zastowować ograniczenia parkingowe dla kilku segmentów drogi jednocześnie
TMPE_TUTORIAL_HEAD_PrioritySignsTool Znaki pierwszeństwa
TMPE_TUTORIAL_BODY_PrioritySignsTool Zdefiniuj zasady pierwszeństwa na skrzyżowaniach.\n\n1. Kliknij na skrzyżowaniu.\n2. Klikaj na wybranym półprzezroczystym okręgu by zmienić pierwszeństwo na tym odcinku(droga z pierwszeństwem, ustąp pierwszeństwa, stop).\n\nSkróty klawiszowe:\n\n- Shift: Przytrzymuj Shift, aby dodać znaki pierwszeństwa do kilku segmentów drogi jednocześnie. Kliknij ponownie, przytrzymując klawisz Shift, aby zmieniać pomiędzy dostępnymi schematami.
TMPE_TUTORIAL_HEAD_SpeedLimitsTool Limity prędkości
TMPE_TUTORIAL_BODY_SpeedLimitsTool Ustaw limity prędkości.\n\n1. W okienku, kliknij na wybrany limit prędkości.\n2. Kliknij na wybrany odcinek drogi, aby zastosować limit.\n\nSkróty klawiszowe:\n\n- Shift: Przytrzymaj Shift podczas wybierania, aby zastosować limit to wielu segmentów.\n- Ctrl: Przytrzymaj Ctrl, aby ustawić limit dla konkretnego pasa ruchu.
TMPE_TUTORIAL_HEAD_TimedTrafficLightsTool Czasowa sygnalizacja świetlna
TMPE_TUTORIAL_BODY_TimedTrafficLightsTool Ustawianie czasowej sygnalizacji.\n\n1. Wybierz skrzyżowanie.\n2. W okienku, kliknij "Ustaw czasową sygnalizację świetlną", następnie "Dodaj krok".\n3. Ustaw pożądany stan sygnalizacji, klikając na wybrany sygnalizator.\n4. Kliknij "Dodaj".\n5. Powtórz kroki jeśli konieczne.
TMPE_TUTORIAL_HEAD_ToggleTrafficLightsTool Przełącz na sygnalizację świetlną
TMPE_TUTORIAL_BODY_ToggleTrafficLightsTool Dodaj lub usuń sygnalizację świetlną ze skrzyżowania.\n\nKliknij na wybranym skrzyżowaniu, aby przełączyć stan.
TMPE_TUTORIAL_HEAD_VehicleRestrictionsTool Ograniczenia ruchu pojazdów
TMPE_TUTORIAL_BODY_VehicleRestrictionsTool Zabroń wjazdu pojazdom na konkretnych odcinkach drogi.\n\n1. Kliknij na odcinku drogi.\n2. Kliknij na wybranej ikonie, aby wł/wył ograniczenie.\n\nDostępne typy pojazdów:\n\n- Pojazdy drogowe: samochody, autobust, taxi, ciężarówki, pojazdy usługowe, pojazdy uprzywilejowane\n- Pojazdy szynowe: pociągi pasażerskie, towarowe\n\nSkróty klawiszowe:\n\n- Shift: Przytrzymaj Shift podczas klikania, aby zastosować ograniczenia do kilku odcinków drogi jednocześnie.
TMPE_TUTORIAL_HEAD_SpeedLimitsTool_Defaults Domyślne limity prędkości
TMPE_TUTORIAL_BODY_SpeedLimitsTool_Defaults 1. Użyj strzałek u góry, aby przęłączać pomiędzy dostępnymi typami dróg.\n2. Poniżej, wybierz limit prędkości.\n3. Naciśnij "Zapisz", aby ustawić wybrany limit prędkości jako domyślny dla nowo wybudowanych dróg wybranego typu. Naciścij "Zapisz i zastosuj", aby zaktualizować wszystkie już istniejące drogi wybranego typu.
TMPE_TUTORIAL_HEAD_TimedTrafficLightsTool_AddStep Dodaj krok 
TMPE_TUTORIAL_BODY_TimedTrafficLightsTool_AddStep 1. W ramach nakładki, kliknij na sygnalizatorze, aby zmienić jego stan. Użyj przycisku "Zmiana trybu", aby dodać kierunkowe sygnalizatory.\n2. Ustaw minimalny oraz maksymalny czas aktualnego kroku. Po upłynięciu minimalnego czasu sygnalizacja zacznie zliczać i porównywać ilość nadjeżdżających pojazdów.\n3. Opcjonalnie, wybierz tryb zmiany kroku. Domyślnie, krok zostaje zmieniony jeśli liczba poruszających się pojazdów jest dużo mniejsza niż oczekujących.\n4. Opcjonalnie, możesz dostosować czułość. Na przykład, przesuń suwak w lewo by zmniejszyć czułość na oczekujące pojazdy. 
TMPE_TUTORIAL_HEAD_TimedTrafficLightsTool_Copy Kopiuj czasową sygnalizację
TMPE_TUTORIAL_BODY_TimedTrafficLightsTool_Copy Kliknij na innym skrzyżowaniu, aby wkleić skopiowane ustawienie.\n\nKliknij gdziekolwiek prawym przyciskiem myszy, aby anulować operację.
TMPE_TUTORIAL_HEAD_TimedTrafficLightsTool_AddJunction Dodaj skrzyżowanie do czasowej sygnalizacji 
TMPE_TUTORIAL_BODY_TimedTrafficLightsTool_AddJunction Kliknij na innym skrzyżowaniu, aby je dodać. Obydwa skrzyżowania zostaną połączone, ustawienia czasowej sygnalizacji będą działać na nich jednocześnie.\n\nKliknij gdziekolwiek prawym klawiszem myszy, aby anulować operację.
TMPE_TUTORIAL_HEAD_TimedTrafficLightsTool_RemoveJunction Usuń skrzyżowanie spod kontroli czasowej sygnalizacji
TMPE_TUTORIAL_BODY_TimedTrafficLightsTool_RemoveJunction Kliknij na jednym ze skrzyżować kontrolowanych przez czasową sygnalizację. Wybrane skrzyżowanie zostanie usunięte spod kontroli programu czasowej sygnalizacji.\n\nKliknij gdziekolwiek prawym klawiszem myszy, aby anulować operację.
Public_transport Transport publiczny
Prevent_excessive_transfers_at_public_transport_stations Zapobiegaj nadmiernej liczbie przesiadek na przystankach transportu publicznego
Compact_main_menu Kompaktowe menu główne
Window_transparency Przezroczystość okna
Overlay_transparency Przezroczystość nakł.
Remove_this_citizen Usuń tego mieszkańca
Show_error_message_if_a_mod_incompatibility_is_detected Pokaż informację o błędzie jeśli wykryto niezgodność modów
Remove_parked_vehicles Usuń zaparkowane pojazdy
Node_is_level_crossing To jest przejazd kolejowy. \nNie możesz tutaj wyłączyć sygnalizacji!
<<<<<<< HEAD
Vehicles_may_turn_on_red Pojazdy mogą skręcić w prawo na czerwonym świetle
=======
Experimental_features Funkcje eksperymentalne
Turn_on_red_enabled_by_default Zezwalaj na skręt w prawo na czerwonym świetle na wszystkich skrzyżowaniach
Turn_on_red Pojazdy mogą skręcić w prawo na czerwonym świetle
>>>>>>> 246b21bb
<|MERGE_RESOLUTION|>--- conflicted
+++ resolved
@@ -225,10 +225,6 @@
 Show_error_message_if_a_mod_incompatibility_is_detected Pokaż informację o błędzie jeśli wykryto niezgodność modów
 Remove_parked_vehicles Usuń zaparkowane pojazdy
 Node_is_level_crossing To jest przejazd kolejowy. \nNie możesz tutaj wyłączyć sygnalizacji!
-<<<<<<< HEAD
-Vehicles_may_turn_on_red Pojazdy mogą skręcić w prawo na czerwonym świetle
-=======
 Experimental_features Funkcje eksperymentalne
-Turn_on_red_enabled_by_default Zezwalaj na skręt w prawo na czerwonym świetle na wszystkich skrzyżowaniach
-Turn_on_red Pojazdy mogą skręcić w prawo na czerwonym świetle
->>>>>>> 246b21bb
+Turn_on_red Turn on red
+Vehicles_may_turn_on_red Pojazdy mogą skręcić w prawo na czerwonym świetle