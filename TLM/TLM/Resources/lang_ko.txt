Switch_traffic_lights 신호등 추가/제거
Add_priority_signs 교통 표지판 추가
Manual_traffic_lights 신호등 직접 통제
Timed_traffic_lights 신호등 시간표 설정
Change_lane_arrows 도로 화살표 변경
Clear_Traffic 모든 교통차량 초기화
Disable_despawning 차 사라짐 비활성화
Enable_despawning 차 사라짐 활성화
NODE_IS_LIGHT 교차로에 신호등을 생성합니다.\n'신호등 추가/제거'를 통해 이 도로 교차로에 신호등을 추가하거나 제거 할 수 있습니다.
NODE_IS_TIMED_LIGHT 이미 신호등 시간표가 설정되어 있습니다.\n'신호등 시간표 설정'에서 '제거'를 통해 삭제해야지만 가능합니다.
Select_nodes_windowTitle 선택된 교차로 목록
Select_nodes 교차로를 선택하세요
Node 도로
Deselect_all_nodes 모든 교차로 선택 취소
Setup_timed_traffic_light 신호등 시간 설정
State 상태
Skip 스킵
up 위로
down 아래로
View 보기
Edit 수정
Delete 삭제
Timed_traffic_lights_manager 신호등 시간표 관리자
Add_step 단계 추가
Remove_timed_traffic_light 설정된 신호등 시간표 제거
Min._Time: 최소 시간 :
Max._Time: 최대 시간 :
Save 저장
Add 추가
Sensitivity 신호등 주기 범위
Very_Low 매우 낮음
Low 낮음
Medium 중간
High 높음
Very_high 매우 높음
Extreme_long_green/red_phases 극도로 긴 신호등 주기 변화
Very_long_green/red_phases 매우 긴 신호등 주기 변화
Long_green/red_phases 긴 신호등 주기 변화
Moderate_green/red_phases 평범한 신호등주기 변화
Short_green/red_phases 짧은 신호등주기 변화
Very_short_green/red_phases 매우 짧은 신호등주기 변화
Extreme_short_green/red_phases 극도로 짧은 신호등주기 변화
Hide_counters 카운터 숨기기
Show_counters 카운터 보이기
Start 시작
Stop 중지
Enable_test_mode_(stay_in_current_step) 테스트 모드 활성화 (현 상태를 유지한 채 진행)
avg._flow 평균 흐름
avg._wait 평균 대기
min/max 최소/최대
Lane 차선
Set_Speed 설정된 속도 {0}
Max_speed 최고 속도
Segment 세그먼트(구간)
incoming 들어오는
Enable_Advanced_Vehicle_AI 발전된 차량 AI 활성화
Vehicles_may_enter_blocked_junctions 차량이 진입 금지도로에 들어갈 수 있습니다.
All_vehicles_may_ignore_lane_arrows 모든 차량이 도로 화살표를 무시 할 수 있습니다.
Busses_may_ignore_lane_arrows 버스가 도로 화살표를 무시 할 수 있습니다.
Reckless_driving 난폭 운전 (베타 기능)
TMPE_Title 트래픽 매니저 : 대통령 에디션
Settings_are_defined_for_each_savegame_separately 설정은 각 저장된 게임마다 별개로 작동합니다.
Simulation_accuracy 시뮬레이션 정확도 (높을수록 더 많은 연산을 요구합니다)
Enable_highway_specific_lane_merging/splitting_rules 고속도로 특정도로 병합/분할 기능 활성화
Drivers_want_to_change_lanes_(only_applied_if_Advanced_AI_is_enabled): 운전자가 차선을 변경합니다 (발전된 차량 AI를 사용 중일 때만 적용됩니다)
Maintenance 유지보수 (추가정보)
Very_often 매우 자주
Often 자주
Sometimes 가끔
Rarely 드물게
Very_rarely 매우 드물게
Only_if_necessary 필요한 경우에만
Nodes_and_segments 도로와 세그먼트(노드)
Lanes 차선
Path_Of_Evil_(10_%) 악마의 도로 (10 %)
Rush_Hour_(5_%) 출퇴근정도의 혼잡  (5 %)
Minor_Complaints_(2_%) 사소한 불평들 (2 %)
Holy_City_(0_%) 평온한 도시 (0 %)
Forget_toggled_traffic_lights 선택된 신호등 잊기
Road_is_already_in_a_group! 도로에 이미 완성된 그룹이 있습니다!
All_selected_roads_must_be_of_the_same_type! 같은 유형의 도로가 선택되어 있습니다!
Create_group 그룹 생성
Delete_group 그룹 제거
Add_zoning 지역설정 추가
Remove_zoning 지역설정 제거
Lane_Arrow_Changer_Disabled_Highway 고속도로 시스템 규칙으로 인해 이 도로 화살표는 변경 할 수 없습니다(발전된 차량 AI기능 참고)
Add_junction_to_timed_light 교차로 신호등 추가
Remove_junction_from_timed_light 교차로 신호등 제거
Select_junction 교차로 선택
Cancel 취소
Speed_limits 속도 제한
Persistently_visible_overlays 화면에 출력할 코드 선택
Priority_signs 교통 표지판
Vehicles_may_do_u-turns_at_junctions 교차로에서 차량이 유턴 할 수 있습니다.
Vehicles_going_straight_may_change_lanes_at_junctions 교차로에서 차량이 차선을 변경 할 수 있습니다.
Allow_u-turns 유턴 허가
Allow_lane_changing_for_vehicles_going_straight 직진하는 차량의 차선 변경을 허가
Allow_vehicles_to_enter_a_blocked_junction 차량 출입금지 도로에 차량 출입 허가
Road_condition_has_a_bigger_impact_on_vehicle_speed 도로상태가 차량속도에 크게 영향을 미칩니다
Vehicle_restrictions 차량 제한
Copy 복사
Paste 붙이기
Invert 반전
Apply_vehicle_restrictions_to_all_road_segments_between_two_junctions 두 교차로 구간에 동일한 차량 제한 적용
Allow_all_vehicles 모든 차량 허가
Ban_all_vehicles 모든 차량 금지
Set_all_traffic_lights_to_red 모든 신호등을 빨간불로 설정
Rotate_left 반시계방향 신호회전
Rotate_right 시계방향 신호회전
Name 이름
Apply 적용
Select_a_timed_traffic_light_program 선택된 신호등 프로그램
The_chosen_traffic_light_program_is_incompatible_to_this_junction 선택한 교통 신호규칙이 이 교차로와 맞지 않습니다
Advanced_AI_cannot_be_activated 발전된 AI 활성화 불가
The_Advanced_Vehicle_AI_cannot_be_activated 이미 다른 모드로 차량 AI 향상을 사용 중이므로 발전된 차량 AI를 사용 할 수 없습니다.(예 : 향상된 AI, 트래픽 C++)
Enable_dynamic_path_calculation 동적인 경로 계산 활성화
Lane_Arrow_Changer_Disabled_Connection 차선 연결로 이미 수정된 교차로이므로 차선변경을 할 수 없습니다.
Lane_connector 차선 연결
Connected_lanes 연결된 차선
Use_alternative_view_mode 대체보기 모드 사용
Road_type 도로 유형
Default_speed_limit 기본 속도 제한
Unit_system 유닛 시스템
Metric 미터법
Imperial 마일법
Use_more_CPU_cores_for_route_calculation_if_available 경로 계산을 위한 더 많은 CPU코어 사용(가능한 경우)
Activated_features 기능 활성화
Junction_restrictions 교차로 규칙
Prohibit_spawning_of_pocket_cars 시민들의 포켓차량 소환 금지
Reset_stuck_cims_and_vehicles 갇혀있는 시민과 차량 초기화
Default_speed_limits 기본 속도 제한
Looking_for_a_parking_spot 주차공간 찾는 중
Driving_to_a_parking_spot 해당 주차공간으로 운전 중
Driving_to_another_parking_spot 다른 주차공간으로 운전 중
Entering_vehicle 차량 탑승 중
Walking_to_car 차 있던 곳으로 가는 중
Using_public_transport 대중교통 이용 중
Walking 걷는 중
Thinking_of_a_good_parking_spot 주차하기에 좋은 장소를 생각 중
Switch_view 보기 전환
Outgoing_demand 나가는 수요
Incoming_demand 들어오는 수요
Advanced_Vehicle_AI 발전된 차량 AI
Heavy_trucks_prefer_outer_lanes_on_highways 무거운(화물)차량은 고속도로 바깥 차선을 선호
Parking_AI 주차 AI
Enable_more_realistic_parking 좀 더 현실적인 주차 활성화
Reset_custom_speed_limits 커스텀 속도 초기화
Reload_global_configuration 글로벌(global) 설정 불러오기
Reset_global_configuration 글로벌(global) 설정 초기화
General 기본
Gameplay 게임플레이
Overlays 화면표시
Realistic_speeds 현실적인 속도
Evacuation_busses_may_ignore_traffic_rules 대피 버스는 교통규칙을 무시합니다
Evacuation_busses_may_only_be_used_to_reach_a_shelter 대피 버스는 대피소 도착을 위한 용도로만 사용할 수 있습니다
Vehicle_behavior 차량 제한
Policies_&_Restrictions 정책 및 제한
At_junctions 교차로 설정
In_case_of_emergency 긴급 상황 설정
Show_lane-wise_speed_limits 차선 속도제한 보기
Language 언어
Game_language 게임 언어
requires_game_restart 게임 재시작 후 적용됩니다
Customizations_come_into_effect_instantaneously 커스텀 기능이 즉시 적용됩니다
Options 설정
Lock_main_menu_button_position TMPE 모드버튼 위치 잠금
Lock_main_menu_position TMPE 모드매뉴 위치 잠금
Recalculating_lane_routing 모든 경로 재 계산중
Please_wait 잠시만 기다려주십시오
Parking_restrictions 주차 제한
Simulation 시뮬레이션
On_roads 도로 설정
Ban_private_cars_and_trucks_on_bus_lanes 버스전용 차선에 승용차 및 트럭 출입을 금지합니다
default 기본값
flow_ratio 차량 이동량
wait_ratio 차량 대기량
After_min._time_has_elapsed_switch_to_next_step_if 최소시간 경과후 다음단계로 넘어갑니다 :
Adaptive_step_switching 적응형 신호 변경
Dynamic_lane_section 유동적 차량 차선변경 빈도
Percentage_of_vehicles_performing_dynamic_lane_section 유동적 차량 차선변경 빈도 백분율
Vehicle_restrictions_aggression 진입불가 도로 회피 빈도
Strict 엄격하게 제어함
Show_path-find_stats 현재 경로를 찾는 차량수를 PFs 수치로 표기합니다
Remove_this_vehicle 해당 차량을 제거합니다
Vehicles_follow_priority_rules_at_junctions_with_timed_traffic_lights 차량이 신호등 시간표가 구성된 교차로에서 교통 표지판 규칙을 준수합니다
Enable_tutorial_messages 튜토리얼 메세지 활성화
TMPE_TUTORIAL_HEAD_MainMenu Traffic Manager: President Edition
<<<<<<< HEAD
TMPE_TUTORIAL_BODY_MainMenu Welcome to TM:PE!\n\nUser manual: http://www.viathinksoft.de/tmpe
TMPE_TUTORIAL_HEAD_JunctionRestrictionsTool Junction restrictions
TMPE_TUTORIAL_BODY_JunctionRestrictionsTool Control how vehicles and pedestrians shall behave at junctions.\n\n1. Click on the junction you want to manage\n2. Click on the appropriate icon to toggle restrictions.\n\nAvailable restrictions:\n- Allow/Disallow lane changing for vehicle going straight on\n- Allow/Disallow u-turns\n- Allow/Disallow vehicles to enter a blocked junction\n- Allow/disallow pedestrians to cross the street
TMPE_TUTORIAL_HEAD_LaneArrowTool Lane arrows
TMPE_TUTORIAL_BODY_LaneArrowTool Restrict the set of directions that vehicles are allowed to take.\n\n1. Click on a road segment next to a junction\n2. Select the allowed directions.
TMPE_TUTORIAL_HEAD_LaneConnectorTool Lane connector
TMPE_TUTORIAL_BODY_LaneConnectorTool Connect two or more lanes with each other in order to tell which lanes vehicles may use.\n\n1. Click on a lane changing point (grey circles).\n2. Click on a source marker.\n3. Click on a target marker to connect it with the source marker.\n4. Click anywhere with your secondary mouse button to return back to source marker selection.\n\nAvailable hotkeys:\n\n- Delete or Backspace: Remove all lane connections\n- Shift + S: Cycle through all available "stay on lane" patterns
TMPE_TUTORIAL_HEAD_ManualTrafficLightsTool Manual traffic lights
TMPE_TUTORIAL_BODY_ManualTrafficLightsTool Try out custom traffic lights.\n\n1. Click on a junction\n2. Use the tool to control traffic lights.
TMPE_TUTORIAL_HEAD_ParkingRestrictionsTool Parking restrictions
TMPE_TUTORIAL_BODY_ParkingRestrictionsTool Control where parking is allowed.\n\nClick on the "P" icons.\n\nAvailable hotkeys:\n\n- Shift: Hold while clicking to apply parking restrictions to multiple road segments at once
TMPE_TUTORIAL_HEAD_PrioritySignsTool Priority signs
TMPE_TUTORIAL_BODY_PrioritySignsTool Define priority rules at junctions.\n\n1. Click on a junction.\n2. Click on the blank spots to cycle through the available priority signs (priority road, yield, stop).\n\nAvailable hotkeys:\n\n- Shift: Hold Shift to add priority signs to multiple road segments at once. Click again while holding Shift to cycle through all available patterns.
TMPE_TUTORIAL_HEAD_SpeedLimitsTool Speed limits
TMPE_TUTORIAL_BODY_SpeedLimitsTool Set up speed restrictions.\n\n1. In the window, click on the speed limit you want to set.\n2. Click on a road segment to change the speed limit.\n\nAvailable hotkeys:\n\n- Shift: Hold Shift while clicking to apply speed limits to multiple road segments at once.\n- Ctrl: Hold Ctrl to control speed limits per individual lane.
TMPE_TUTORIAL_HEAD_TimedTrafficLightsTool Timed traffic lights
TMPE_TUTORIAL_BODY_TimedTrafficLightsTool Set up timed traffic lights.\n\n1. Click on a junction.\n2. In the window, click on "Add step".\n3. Click on the overlay elements to set desired traffic lights states.\n4. Click on "Add".\n5. Repeat as desired.
TMPE_TUTORIAL_HEAD_ToggleTrafficLightsTool Toggle traffic lights
TMPE_TUTORIAL_BODY_ToggleTrafficLightsTool Add or remove traffic lights to/from junctions.\n\nClick on a junction to toggle traffic lights.
TMPE_TUTORIAL_HEAD_VehicleRestrictionsTool Vehicle restrictions
TMPE_TUTORIAL_BODY_VehicleRestrictionsTool Ban vehicles from certain road segments.\n\n1. Click on a road segment.\n2. Click on the icons to toggle restrictions.\n\nDistinguished vehicle types:\n\n- Road vehicles: Passenger cars, busses, taxis, cargo trucks, service vehicles, emergency vehicles\n- Rail vehicles: Passenger trains, cargo trains\n\nAvailable hotkeys:\n\n- Shift: Hold Shift while clicking to apply restrictions to multiple road segments at once.
TMPE_TUTORIAL_HEAD_SpeedLimitsTool_Defaults Default speed limits
TMPE_TUTORIAL_BODY_SpeedLimitsTool_Defaults 1. Use the arrows in the upper half to cycle through all road types.\n2. In the lower half, select a speed limit.\n3. Click on "Save" to set the selected speed limit as default for future road segments of the selected type. Click on "Save & Apply" to also update all existing roads of the selected type.
TMPE_TUTORIAL_HEAD_TimedTrafficLightsTool_AddStep Add a timed step 
TMPE_TUTORIAL_BODY_TimedTrafficLightsTool_AddStep 1. Within the in-game overlay, click on the traffic lights to change their state. Use the "Change mode" button to add directional traffic lights.\n2. Enter both a minimum and maximum duration for the step. After the min. time has elapsed the traffic light will count and compare approaching vehicles.\n3. Optionally, select a step switching type. Per default, the step changes if roughly less vehicles are driving than waiting.\n4. Optionally, adjust the light's sensitivity. For example, move the slider to the left to make the timed traffic light less sensitive for waiting vehicles. 
TMPE_TUTORIAL_HEAD_TimedTrafficLightsTool_Copy Copy a timed traffic light
TMPE_TUTORIAL_BODY_TimedTrafficLightsTool_Copy Click on another junction to paste the timed traffic light.\n\nClick anywhere with your secondary mouse button to cancel the operation.
TMPE_TUTORIAL_HEAD_TimedTrafficLightsTool_AddJunction Add a junction to the timed traffic light 
TMPE_TUTORIAL_BODY_TimedTrafficLightsTool_AddJunction Click on another junction to add it. Both lights will be joined such that the timed program will then control both junctions at once.\n\nClick anywhere with your secondary mouse button to cancel the operation.
TMPE_TUTORIAL_HEAD_TimedTrafficLightsTool_RemoveJunction Remove a junction from the timed traffic light
TMPE_TUTORIAL_BODY_TimedTrafficLightsTool_RemoveJunction Click on one of the junctions that are controlled by this timed program. The selected traffic light will be removed such that the timed programm will no longer manage it.\n\nClick anywhere with your secondary mouse button to cancel the operation.
Public_transport Public transport
Prevent_excessive_transfers_at_public_transport_stations Prevent unnecessary transfers at public transport stations
Compact_main_menu Compact main menu
Window_transparency Window transparency
Overlay_transparency Overlay transparency
Remove_this_citizen Remove this citizen
=======
TMPE_TUTORIAL_BODY_MainMenu TM:PE에 오신것을 환영합니다!\n\n영문 가이드: http://www.viathinksoft.de/tmpe
TMPE_TUTORIAL_HEAD_JunctionRestrictionsTool 교차로 규칙 도움말
TMPE_TUTORIAL_BODY_JunctionRestrictionsTool 차량과 보행자가 교차로에서 어떠한 규칙을 따라야하는지 통제할 수 있습니다\n\n1. 규칙을 설정하고 싶은 교차로를 클릭합니다\n2. 통제하고 싶은 구역 아이콘을 클릭합니다\n\n적용할 수 있는 규칙 :\n- 직진하면서 차선 변경 허용/비허용\n- 유턴 허용/비허용\n- 꼬리물기 허용/비허용\n- 보행자의 횡단보도 허용/비허용
TMPE_TUTORIAL_HEAD_LaneArrowTool 도로 화살표 변경 도움말
TMPE_TUTORIAL_BODY_LaneArrowTool 차량이 회전할 수 있는 방향을 통제할 수 있습니다.\n\n1. 변경하고 싶은 교차로 도로구간을 클릭합니다\n2. 화살표를 클릭하여 방향을 지정합니다.
TMPE_TUTORIAL_HEAD_LaneConnectorTool 차선 연결 도움말
TMPE_TUTORIAL_BODY_LaneConnectorTool 두개 이상의 차선을 연결하여 차량이 해당 차선으로 이동하도록 명령할 수 있습니다.\n\n1. 차선을 변경할 포인트를 클릭합니다(회색 원)\n2. 시작할 차선을 클릭합니다\n3. 연결하고 싶은 차선 원을 클릭하여 연결합니다\n4. 빈공간을 우클릭하면 다시 전 단계로 돌아갈 수 있습니다\n\n사용할 수 있는 단축키 :\n\n- Delete , Backspace : 모든 연결된 차선들을 삭제합니다\n- Shift + S : 직진차선 교차점에서 원을 돌며 패턴을 적용 할 수 있습니다
TMPE_TUTORIAL_HEAD_ManualTrafficLightsTool 신호등 직접 통제 도움말
TMPE_TUTORIAL_BODY_ManualTrafficLightsTool 신호등을 직접 통제해 볼 수 있습니다\n\n1. 교차로를 클릭합니다\n2. 신호등 통제툴을 통해 신호를 통제할 수 있습니다
TMPE_TUTORIAL_HEAD_ParkingRestrictionsTool 주차 제한 도움말
TMPE_TUTORIAL_BODY_ParkingRestrictionsTool 어디에 주차를 허용할 것인지 통제 할 수 있습니다.\n\n"P"아이콘을 클릭합니다.\n\n사용가능한 단축키 :\n\n- Shift : 쉬프트키를 누른상태로 클릭하면 교차로내의 모든 도로구간에 해당 규칙을 적용합니다
TMPE_TUTORIAL_HEAD_PrioritySignsTool 교통 표지판 추가 도움말
TMPE_TUTORIAL_BODY_PrioritySignsTool 교차로에서 교통 표지판 규칙을 준수하게 만들 수 있습니다.\n\n1. 교차로를 클릭합니다.\n2. 검정색 원을 클릭하여 사용 가능한 교통표지판을 규정합니다(우선도로, 양보, 정지).\n\n사용할 수 있는 단축키 :\n\n- Shift : 쉬프트키를 누른 상태로 해당 도로구간에서 추가하고 싶은 표지판을 클릭합니다. 다시 클릭하면 원을 돌면서 사용 가능한 패턴으로 교통 표지판 규칙이 설정됩니다
TMPE_TUTORIAL_HEAD_SpeedLimitsTool 속도 제한 도움말
TMPE_TUTORIAL_BODY_SpeedLimitsTool 속도를 준수하도록 제한 할 수 있습니다.\n\n1. 속도 제한 패널창에서, 제한하고 싶은 속도를 클릭합니다.\n 해당 도로구간을 클릭하여 속도 제한을 변경합니다\n\n사용할 수 있는 단축키 :\n\n- Shift : 쉬프트키를 누른 상태로 도로구간을 클릭하면 한번에 적용 됩니다.\n- Ctrl : 컨트롤키를 누른 상태로 각 차선마다 속도를 제한 할 수 있습니다
TMPE_TUTORIAL_HEAD_TimedTrafficLightsTool 신호등 시간표 설정 도움말
TMPE_TUTORIAL_BODY_TimedTrafficLightsTool 신호등 시간표를 구성 할 수 있습니다.\n\n1. 교차로를 클릭합니다.\n2. 선택된 교차로 목록 패널에서 "신호등 시간 설정"을 클릭합니다.\n3. 신호등 시간표 관리자 패널에서 현재 구성된 단계들을 볼 수 있습니다.\n4. "단계 추가"를 클릭합니다.\n5. 원하는 만큼 계속 반복합니다.
TMPE_TUTORIAL_HEAD_ToggleTrafficLightsTool 신호등 추가/제거 도움말
TMPE_TUTORIAL_BODY_ToggleTrafficLightsTool 교차로에 있는 신호등을 추가/제거 할 수 있습니다.\n\n교차로를 클릭하여 신호등을 추가/제거 하십시오.
TMPE_TUTORIAL_HEAD_VehicleRestrictionsTool 차량 제한 도움말
TMPE_TUTORIAL_BODY_VehicleRestrictionsTool 특정 도로구간에 차량접근을 통제 할 수 있습니다.\n\n1. 도로구간을 클릭하십시오.\n2. 아이콘을 클릭하여 접근을 통제하십시오.\n\n 유형별 차량 종류 :\n\n- 도로 차량 : 승용차, 버스, 택시, 화물차, 서비스차량, 긴급차량\n- 철도 차량 : 여객기차, 화물기차\n\n사용할 수 있는 단축키 :\n\n- Shift : 쉬프트키를 누른 상태로 도로구간을 클릭하면 한번에 해당차량 접근을 통제할 수 있습니다.
TMPE_TUTORIAL_HEAD_SpeedLimitsTool_Defaults 기본 속도 제한 도움말
TMPE_TUTORIAL_BODY_SpeedLimitsTool_Defaults 1. 화살표를 통해 도로 유형을 정합니다.\n2. 아래에 위치한 화살표를 통해 제한할 속도를 정합니다.\n3. "저장"을 클릭하면 앞으로 설치되는 해당 도로유형이 설정된 속도 제한값으로 설정됩니다.\n4. "저장 & 적용"을 클릭하면 모든 이전에 설치되어 있던 해당 도로도 해당 속도제한 규칙이 적용됩니다.
TMPE_TUTORIAL_HEAD_TimedTrafficLightsTool_AddStep 시간 구성하는 방법
TMPE_TUTORIAL_BODY_TimedTrafficLightsTool_AddStep 1. 신호등 변경 툴에서, 신호등을 클릭하여 신호를 변경할 수 있습니다. "Change mode"를 클릭하면 신호등 방향을 구체적으로 설정 할 수 있습니다\n2. 최소시간과 최대시간은 분으로 구성되어 있습니다. 시간이 경과되면 접근하는 차량 수를 신호등이 비교를 합니다.\n3. 설정을 통해 다음단계로 어떻게 넘어갈 것인지 구성하십시오. 기본적으로는 운전하는 차량 수보다 대기 중인 차량수가 많으면 다음 단계로 변경됩니다.\n4. 신호등 주기 설정을 조절할 수 있습니다. 예를 들어,  슬라이드를 왼쪽으로 움직이게 하면 대기중인 차가 신호가 변경된 후 덜 혼잡하게 지나갈 수 있습니다.
TMPE_TUTORIAL_HEAD_TimedTrafficLightsTool_Copy 신호등 시간표 복제 방법
TMPE_TUTORIAL_BODY_TimedTrafficLightsTool_Copy 클릭을 통해 다른 교차로에 같은 신호등 시간표를 적용할 수 있습니다.\n\n원하는 곳을 클릭하여 복제한 후 마우스 우클릭을 통해 복제를 종료할 수 있습니다.
TMPE_TUTORIAL_HEAD_TimedTrafficLightsTool_AddJunction 교차로에 신호등 시간표 추가하는 방법
TMPE_TUTORIAL_BODY_TimedTrafficLightsTool_AddJunction 다른 교차로를 클릭하여 추가하십시오. 선택된 교차로의 신호등들은 구성된 시간표와 신호에 맞게 같이 작동되게 됩니다.\n\n교차로에서 신호등 시간표를 추가하는 것을 중단하려면 마우스 우클릭을 클릭하십시오.
TMPE_TUTORIAL_HEAD_TimedTrafficLightsTool_RemoveJunction 교차로에 신호등 시간표 제거하는 방법
TMPE_TUTORIAL_BODY_TimedTrafficLightsTool_RemoveJunction 신호등 시간표가 구성되어 있는 교차로를 클릭하십시오. 클릭된 신호등은 더 이상 해당 시간표 통제를 받지않게 됩니다.\n\n교차로에서 신호등 시간표를 제거하는 것을 중단하려면 마우스 우클릭을 클릭하십시오.
>>>>>>> dc0c0494
<|MERGE_RESOLUTION|>--- conflicted
+++ resolved
@@ -185,45 +185,6 @@
 Vehicles_follow_priority_rules_at_junctions_with_timed_traffic_lights 차량이 신호등 시간표가 구성된 교차로에서 교통 표지판 규칙을 준수합니다
 Enable_tutorial_messages 튜토리얼 메세지 활성화
 TMPE_TUTORIAL_HEAD_MainMenu Traffic Manager: President Edition
-<<<<<<< HEAD
-TMPE_TUTORIAL_BODY_MainMenu Welcome to TM:PE!\n\nUser manual: http://www.viathinksoft.de/tmpe
-TMPE_TUTORIAL_HEAD_JunctionRestrictionsTool Junction restrictions
-TMPE_TUTORIAL_BODY_JunctionRestrictionsTool Control how vehicles and pedestrians shall behave at junctions.\n\n1. Click on the junction you want to manage\n2. Click on the appropriate icon to toggle restrictions.\n\nAvailable restrictions:\n- Allow/Disallow lane changing for vehicle going straight on\n- Allow/Disallow u-turns\n- Allow/Disallow vehicles to enter a blocked junction\n- Allow/disallow pedestrians to cross the street
-TMPE_TUTORIAL_HEAD_LaneArrowTool Lane arrows
-TMPE_TUTORIAL_BODY_LaneArrowTool Restrict the set of directions that vehicles are allowed to take.\n\n1. Click on a road segment next to a junction\n2. Select the allowed directions.
-TMPE_TUTORIAL_HEAD_LaneConnectorTool Lane connector
-TMPE_TUTORIAL_BODY_LaneConnectorTool Connect two or more lanes with each other in order to tell which lanes vehicles may use.\n\n1. Click on a lane changing point (grey circles).\n2. Click on a source marker.\n3. Click on a target marker to connect it with the source marker.\n4. Click anywhere with your secondary mouse button to return back to source marker selection.\n\nAvailable hotkeys:\n\n- Delete or Backspace: Remove all lane connections\n- Shift + S: Cycle through all available "stay on lane" patterns
-TMPE_TUTORIAL_HEAD_ManualTrafficLightsTool Manual traffic lights
-TMPE_TUTORIAL_BODY_ManualTrafficLightsTool Try out custom traffic lights.\n\n1. Click on a junction\n2. Use the tool to control traffic lights.
-TMPE_TUTORIAL_HEAD_ParkingRestrictionsTool Parking restrictions
-TMPE_TUTORIAL_BODY_ParkingRestrictionsTool Control where parking is allowed.\n\nClick on the "P" icons.\n\nAvailable hotkeys:\n\n- Shift: Hold while clicking to apply parking restrictions to multiple road segments at once
-TMPE_TUTORIAL_HEAD_PrioritySignsTool Priority signs
-TMPE_TUTORIAL_BODY_PrioritySignsTool Define priority rules at junctions.\n\n1. Click on a junction.\n2. Click on the blank spots to cycle through the available priority signs (priority road, yield, stop).\n\nAvailable hotkeys:\n\n- Shift: Hold Shift to add priority signs to multiple road segments at once. Click again while holding Shift to cycle through all available patterns.
-TMPE_TUTORIAL_HEAD_SpeedLimitsTool Speed limits
-TMPE_TUTORIAL_BODY_SpeedLimitsTool Set up speed restrictions.\n\n1. In the window, click on the speed limit you want to set.\n2. Click on a road segment to change the speed limit.\n\nAvailable hotkeys:\n\n- Shift: Hold Shift while clicking to apply speed limits to multiple road segments at once.\n- Ctrl: Hold Ctrl to control speed limits per individual lane.
-TMPE_TUTORIAL_HEAD_TimedTrafficLightsTool Timed traffic lights
-TMPE_TUTORIAL_BODY_TimedTrafficLightsTool Set up timed traffic lights.\n\n1. Click on a junction.\n2. In the window, click on "Add step".\n3. Click on the overlay elements to set desired traffic lights states.\n4. Click on "Add".\n5. Repeat as desired.
-TMPE_TUTORIAL_HEAD_ToggleTrafficLightsTool Toggle traffic lights
-TMPE_TUTORIAL_BODY_ToggleTrafficLightsTool Add or remove traffic lights to/from junctions.\n\nClick on a junction to toggle traffic lights.
-TMPE_TUTORIAL_HEAD_VehicleRestrictionsTool Vehicle restrictions
-TMPE_TUTORIAL_BODY_VehicleRestrictionsTool Ban vehicles from certain road segments.\n\n1. Click on a road segment.\n2. Click on the icons to toggle restrictions.\n\nDistinguished vehicle types:\n\n- Road vehicles: Passenger cars, busses, taxis, cargo trucks, service vehicles, emergency vehicles\n- Rail vehicles: Passenger trains, cargo trains\n\nAvailable hotkeys:\n\n- Shift: Hold Shift while clicking to apply restrictions to multiple road segments at once.
-TMPE_TUTORIAL_HEAD_SpeedLimitsTool_Defaults Default speed limits
-TMPE_TUTORIAL_BODY_SpeedLimitsTool_Defaults 1. Use the arrows in the upper half to cycle through all road types.\n2. In the lower half, select a speed limit.\n3. Click on "Save" to set the selected speed limit as default for future road segments of the selected type. Click on "Save & Apply" to also update all existing roads of the selected type.
-TMPE_TUTORIAL_HEAD_TimedTrafficLightsTool_AddStep Add a timed step 
-TMPE_TUTORIAL_BODY_TimedTrafficLightsTool_AddStep 1. Within the in-game overlay, click on the traffic lights to change their state. Use the "Change mode" button to add directional traffic lights.\n2. Enter both a minimum and maximum duration for the step. After the min. time has elapsed the traffic light will count and compare approaching vehicles.\n3. Optionally, select a step switching type. Per default, the step changes if roughly less vehicles are driving than waiting.\n4. Optionally, adjust the light's sensitivity. For example, move the slider to the left to make the timed traffic light less sensitive for waiting vehicles. 
-TMPE_TUTORIAL_HEAD_TimedTrafficLightsTool_Copy Copy a timed traffic light
-TMPE_TUTORIAL_BODY_TimedTrafficLightsTool_Copy Click on another junction to paste the timed traffic light.\n\nClick anywhere with your secondary mouse button to cancel the operation.
-TMPE_TUTORIAL_HEAD_TimedTrafficLightsTool_AddJunction Add a junction to the timed traffic light 
-TMPE_TUTORIAL_BODY_TimedTrafficLightsTool_AddJunction Click on another junction to add it. Both lights will be joined such that the timed program will then control both junctions at once.\n\nClick anywhere with your secondary mouse button to cancel the operation.
-TMPE_TUTORIAL_HEAD_TimedTrafficLightsTool_RemoveJunction Remove a junction from the timed traffic light
-TMPE_TUTORIAL_BODY_TimedTrafficLightsTool_RemoveJunction Click on one of the junctions that are controlled by this timed program. The selected traffic light will be removed such that the timed programm will no longer manage it.\n\nClick anywhere with your secondary mouse button to cancel the operation.
-Public_transport Public transport
-Prevent_excessive_transfers_at_public_transport_stations Prevent unnecessary transfers at public transport stations
-Compact_main_menu Compact main menu
-Window_transparency Window transparency
-Overlay_transparency Overlay transparency
-Remove_this_citizen Remove this citizen
-=======
 TMPE_TUTORIAL_BODY_MainMenu TM:PE에 오신것을 환영합니다!\n\n영문 가이드: http://www.viathinksoft.de/tmpe
 TMPE_TUTORIAL_HEAD_JunctionRestrictionsTool 교차로 규칙 도움말
 TMPE_TUTORIAL_BODY_JunctionRestrictionsTool 차량과 보행자가 교차로에서 어떠한 규칙을 따라야하는지 통제할 수 있습니다\n\n1. 규칙을 설정하고 싶은 교차로를 클릭합니다\n2. 통제하고 싶은 구역 아이콘을 클릭합니다\n\n적용할 수 있는 규칙 :\n- 직진하면서 차선 변경 허용/비허용\n- 유턴 허용/비허용\n- 꼬리물기 허용/비허용\n- 보행자의 횡단보도 허용/비허용
@@ -255,4 +216,9 @@
 TMPE_TUTORIAL_BODY_TimedTrafficLightsTool_AddJunction 다른 교차로를 클릭하여 추가하십시오. 선택된 교차로의 신호등들은 구성된 시간표와 신호에 맞게 같이 작동되게 됩니다.\n\n교차로에서 신호등 시간표를 추가하는 것을 중단하려면 마우스 우클릭을 클릭하십시오.
 TMPE_TUTORIAL_HEAD_TimedTrafficLightsTool_RemoveJunction 교차로에 신호등 시간표 제거하는 방법
 TMPE_TUTORIAL_BODY_TimedTrafficLightsTool_RemoveJunction 신호등 시간표가 구성되어 있는 교차로를 클릭하십시오. 클릭된 신호등은 더 이상 해당 시간표 통제를 받지않게 됩니다.\n\n교차로에서 신호등 시간표를 제거하는 것을 중단하려면 마우스 우클릭을 클릭하십시오.
->>>>>>> dc0c0494
+Public_transport Public transport
+Prevent_excessive_transfers_at_public_transport_stations Prevent unnecessary transfers at public transport stations
+Compact_main_menu Compact main menu
+Window_transparency Window transparency
+Overlay_transparency Overlay transparency
+Remove_this_citizen Remove this citizen