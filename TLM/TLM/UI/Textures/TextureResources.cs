namespace TrafficManager.UI.Textures {
    using CSUtil.Commons;
    using System.IO;
    using System.Reflection;
    using System;
    using TrafficManager.State.ConfigData;
    using UnityEngine;

    public static class TextureResources {
<<<<<<< HEAD
        public static readonly Texture2D MainMenuButtonTexture2D;
        public static readonly Texture2D MainMenuButtonsTexture2D;
        public static readonly Texture2D NoImageTexture2D;
        public static readonly Texture2D RemoveButtonTexture2D;
        public static readonly Texture2D WindowBackgroundTexture2D;
        public static readonly Texture2D RoadQuickEditButtons;

        static TextureResources() {
            // missing image
            NoImageTexture2D = LoadDllResource("noimage.png", 64, 64);

            // main menu icon
            MainMenuButtonTexture2D = LoadDllResource("MenuButton.png", 300, 50);
            MainMenuButtonTexture2D.name = "TMPE_MainMenuButtonIcon";

            // Road selection quick setup buttons.
            RoadQuickEditButtons = LoadDllResource("road-edit-btns.png", 22 * 50, 50);
            RoadQuickEditButtons.name = "TMPE_RoadQuickEdit";

            // main menu buttons
            MainMenuButtonsTexture2D = LoadDllResource("mainmenu-btns.png", 960, 30);
            MainMenuButtonsTexture2D.name = "TMPE_MainMenuButtons";

            RemoveButtonTexture2D = LoadDllResource("remove-btn.png", 150, 30);

            WindowBackgroundTexture2D = LoadDllResource("WindowBackground.png", 16, 60);

=======
        static TextureResources() {
>>>>>>> a4e58a6e
        }

        internal static Texture2D LoadDllResource(string resourceName, int width, int height)
        {
#if DEBUG
            bool debug =  DebugSwitch.ResourceLoading.Get();
#endif
            try {
#if DEBUG
                if (debug)
                    Log._Debug($"Loading DllResource {resourceName}");
#endif
                var myAssembly = Assembly.GetExecutingAssembly();
                var myStream = myAssembly.GetManifestResourceStream("TrafficManager.Resources." + resourceName);
                if (myStream == null)
                    throw new Exception($"{resourceName} not found!");

                var texture = new Texture2D(width, height, TextureFormat.ARGB32, false);

                texture.LoadImage(ReadToEnd(myStream));

                return texture;
            } catch (Exception e) {
                Log.Error(e.StackTrace.ToString());
                return null;
            }
        }

        static byte[] ReadToEnd(Stream stream)
        {
            var originalPosition = stream.Position;
            stream.Position = 0;

            try
            {
                var readBuffer = new byte[4096];

                var totalBytesRead = 0;
                int bytesRead;

                while ((bytesRead = stream.Read(readBuffer, totalBytesRead, readBuffer.Length - totalBytesRead)) > 0)
                {
                    totalBytesRead += bytesRead;

                    if (totalBytesRead != readBuffer.Length)
                        continue;

                    var nextByte = stream.ReadByte();
                    if (nextByte == -1)
                        continue;

                    var temp = new byte[readBuffer.Length * 2];
                    Buffer.BlockCopy(readBuffer, 0, temp, 0, readBuffer.Length);
                    Buffer.SetByte(temp, totalBytesRead, (byte)nextByte);
                    readBuffer = temp;
                    totalBytesRead++;
                }

                var buffer = readBuffer;
                if (readBuffer.Length == totalBytesRead)
                    return buffer;

                buffer = new byte[totalBytesRead];
                Buffer.BlockCopy(readBuffer, 0, buffer, 0, totalBytesRead);
                return buffer;
            }
            catch (Exception e) {
                Log.Error(e.StackTrace.ToString());
                return null;
            }
            finally
            {
                stream.Position = originalPosition;
            }
        }
    }
}<|MERGE_RESOLUTION|>--- conflicted
+++ resolved
@@ -7,37 +7,7 @@
     using UnityEngine;
 
     public static class TextureResources {
-<<<<<<< HEAD
-        public static readonly Texture2D MainMenuButtonTexture2D;
-        public static readonly Texture2D MainMenuButtonsTexture2D;
-        public static readonly Texture2D NoImageTexture2D;
-        public static readonly Texture2D RemoveButtonTexture2D;
-        public static readonly Texture2D WindowBackgroundTexture2D;
-        public static readonly Texture2D RoadQuickEditButtons;
-
         static TextureResources() {
-            // missing image
-            NoImageTexture2D = LoadDllResource("noimage.png", 64, 64);
-
-            // main menu icon
-            MainMenuButtonTexture2D = LoadDllResource("MenuButton.png", 300, 50);
-            MainMenuButtonTexture2D.name = "TMPE_MainMenuButtonIcon";
-
-            // Road selection quick setup buttons.
-            RoadQuickEditButtons = LoadDllResource("road-edit-btns.png", 22 * 50, 50);
-            RoadQuickEditButtons.name = "TMPE_RoadQuickEdit";
-
-            // main menu buttons
-            MainMenuButtonsTexture2D = LoadDllResource("mainmenu-btns.png", 960, 30);
-            MainMenuButtonsTexture2D.name = "TMPE_MainMenuButtons";
-
-            RemoveButtonTexture2D = LoadDllResource("remove-btn.png", 150, 30);
-
-            WindowBackgroundTexture2D = LoadDllResource("WindowBackground.png", 16, 60);
-
-=======
-        static TextureResources() {
->>>>>>> a4e58a6e
         }
 
         internal static Texture2D LoadDllResource(string resourceName, int width, int height)
