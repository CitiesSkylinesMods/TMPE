--- conflicted
+++ resolved
@@ -18,17 +18,10 @@
 
             // priority signs
             PrioritySignTextures = new TinyDictionary<PriorityType, Texture2D> {
-<<<<<<< HEAD
-                [PriorityType.None] = LoadDllResource("RoadUI.sign_none.png", 200, 200),
-                [PriorityType.Main] = LoadDllResource("RoadUI.sign_priority.png", 200, 200),
-                [PriorityType.Stop] = LoadDllResource(Translation.GetTranslatedFileName("RoadUI.sign_stop.png"), 200, 200),
-                [PriorityType.Yield] = LoadDllResource(Translation.GetTranslatedFileName("RoadUI.sign_yield.png"), 200, 200),
-=======
                 [PriorityType.None] = LoadDllResource("RoadUI.sign_none.png", size),
                 [PriorityType.Main] = LoadDllResource("RoadUI.sign_priority.png", size),
                 [PriorityType.Stop] = LoadDllResource("RoadUI.sign_stop.png", size),
                 [PriorityType.Yield] = LoadDllResource("RoadUI.sign_yield.png", size),
->>>>>>> 6b0b6ccf
             };
 
             // delete priority sign
