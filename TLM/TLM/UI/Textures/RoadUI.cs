namespace TrafficManager.UI.Textures {
    using System;
    using static TextureResources;
    using System.Collections.Generic;
    using TrafficManager.API.Traffic.Enums;
    using TrafficManager.Manager;
    using TrafficManager.Util;
    using UnityEngine;

    /// <summary>
    /// Singleton which manages UI Textures for controlling road segments.
    /// The textures are loaded when OnLevelLoaded event is fired from the <see cref="Lifecycle.TMPELifecycle"/>.
    /// </summary>
    public class RoadUI : AbstractCustomManager {
        public static RoadUI Instance = new();

        public Texture2D SignClear;

        /// <summary>Smaller Arrow-Down sign to be rendered as half-size for underground nodes.</summary>
        public Texture2D Underground;

        public IDictionary<ExtVehicleType, Texture2D> VehicleInfoSignTextures;

        public override void OnLevelLoading() {
            // delete priority sign
            SignClear = LoadDllResource("clear.png", new IntVector2(256));

            // Arrow down for underground nodes, rendered half-size
            Underground = LoadDllResource("Underground.png", new IntVector2(128), mip: true);

<<<<<<< HEAD
            VehicleRestrictionTextures =
                new Dictionary<ExtVehicleType, IDictionary<bool, Texture2D>> {
                    [ExtVehicleType.Bus] = new Dictionary<bool, Texture2D>(),
                    [ExtVehicleType.CargoTrain] = new Dictionary<bool, Texture2D>(),
                    [ExtVehicleType.CargoTruck] = new Dictionary<bool, Texture2D>(),
                    [ExtVehicleType.Emergency] = new Dictionary<bool, Texture2D>(),
                    [ExtVehicleType.PassengerCar] = new Dictionary<bool, Texture2D>(),
                    [ExtVehicleType.PassengerTrain] = new Dictionary<bool, Texture2D>(),
                    [ExtVehicleType.Service] = new Dictionary<bool, Texture2D>(),
                    [ExtVehicleType.Taxi] = new Dictionary<bool, Texture2D>(),
                };

            foreach (KeyValuePair<ExtVehicleType, IDictionary<bool, Texture2D>> e in
                VehicleRestrictionTextures) {
                foreach (bool b in new[] { false, true }) {
                    string suffix = b ? "allowed" : "forbidden";
                    e.Value[b] = LoadDllResource(
                        resourceName: e.Key.ToString().ToLower() + "_" + suffix + ".png",
                        size: size);
                }
            }

            // reuse texture for plane type restrictions
            VehicleRestrictionTextures[ExtVehicleType.PassengerPlane] =
                new Dictionary<bool, Texture2D>(VehicleRestrictionTextures[ExtVehicleType.PassengerTrain]);
            VehicleRestrictionTextures[ExtVehicleType.CargoPlane] =
                new Dictionary<bool, Texture2D>(
                    VehicleRestrictionTextures[ExtVehicleType.CargoTrain]);

            ParkingRestrictionTextures = new Dictionary<bool, Texture2D>();
            ParkingRestrictionTextures[true] = LoadDllResource("RoadUI.parking_allowed.png", size);
            ParkingRestrictionTextures[false] = LoadDllResource("RoadUI.parking_disallowed.png", size);

=======
>>>>>>> 40cb18a6
            IntVector2 signSize = new IntVector2(449, 411);

            VehicleInfoSignTextures = new Dictionary<ExtVehicleType, Texture2D> {
                [ExtVehicleType.Bicycle] = LoadDllResource("RoadUI.bicycle_infosign.png", signSize, true),
                [ExtVehicleType.Bus] = LoadDllResource("RoadUI.bus_infosign.png", signSize, true),
                [ExtVehicleType.CargoTrain] = LoadDllResource("RoadUI.cargotrain_infosign.png", signSize, true),
                [ExtVehicleType.CargoTruck] = LoadDllResource("RoadUI.cargotruck_infosign.png", signSize, true),
                [ExtVehicleType.Emergency] = LoadDllResource("RoadUI.emergency_infosign.png", signSize, true),
                [ExtVehicleType.PassengerCar] = LoadDllResource("RoadUI.passengercar_infosign.png", signSize, true),
                [ExtVehicleType.PassengerTrain] = LoadDllResource("RoadUI.passengertrain_infosign.png", signSize, true),
            };
            VehicleInfoSignTextures[ExtVehicleType.RailVehicle] = VehicleInfoSignTextures[ExtVehicleType.PassengerTrain];
            VehicleInfoSignTextures[ExtVehicleType.Service] = LoadDllResource("RoadUI.service_infosign.png", signSize);
            VehicleInfoSignTextures[ExtVehicleType.Taxi] = LoadDllResource("RoadUI.taxi_infosign.png", signSize);
            VehicleInfoSignTextures[ExtVehicleType.Tram] = LoadDllResource("RoadUI.tram_infosign.png", signSize);

            base.OnLevelLoading();
        }

        public override void OnLevelUnloading() {
            foreach (var t in VehicleInfoSignTextures) {
                UnityEngine.Object.Destroy(t.Value);
            }
            VehicleInfoSignTextures.Clear();

            UnityEngine.Object.Destroy(SignClear);
            UnityEngine.Object.Destroy(Underground);

            base.OnLevelUnloading();
        }
    }
}<|MERGE_RESOLUTION|>--- conflicted
+++ resolved
@@ -28,42 +28,6 @@
             // Arrow down for underground nodes, rendered half-size
             Underground = LoadDllResource("Underground.png", new IntVector2(128), mip: true);
 
-<<<<<<< HEAD
-            VehicleRestrictionTextures =
-                new Dictionary<ExtVehicleType, IDictionary<bool, Texture2D>> {
-                    [ExtVehicleType.Bus] = new Dictionary<bool, Texture2D>(),
-                    [ExtVehicleType.CargoTrain] = new Dictionary<bool, Texture2D>(),
-                    [ExtVehicleType.CargoTruck] = new Dictionary<bool, Texture2D>(),
-                    [ExtVehicleType.Emergency] = new Dictionary<bool, Texture2D>(),
-                    [ExtVehicleType.PassengerCar] = new Dictionary<bool, Texture2D>(),
-                    [ExtVehicleType.PassengerTrain] = new Dictionary<bool, Texture2D>(),
-                    [ExtVehicleType.Service] = new Dictionary<bool, Texture2D>(),
-                    [ExtVehicleType.Taxi] = new Dictionary<bool, Texture2D>(),
-                };
-
-            foreach (KeyValuePair<ExtVehicleType, IDictionary<bool, Texture2D>> e in
-                VehicleRestrictionTextures) {
-                foreach (bool b in new[] { false, true }) {
-                    string suffix = b ? "allowed" : "forbidden";
-                    e.Value[b] = LoadDllResource(
-                        resourceName: e.Key.ToString().ToLower() + "_" + suffix + ".png",
-                        size: size);
-                }
-            }
-
-            // reuse texture for plane type restrictions
-            VehicleRestrictionTextures[ExtVehicleType.PassengerPlane] =
-                new Dictionary<bool, Texture2D>(VehicleRestrictionTextures[ExtVehicleType.PassengerTrain]);
-            VehicleRestrictionTextures[ExtVehicleType.CargoPlane] =
-                new Dictionary<bool, Texture2D>(
-                    VehicleRestrictionTextures[ExtVehicleType.CargoTrain]);
-
-            ParkingRestrictionTextures = new Dictionary<bool, Texture2D>();
-            ParkingRestrictionTextures[true] = LoadDllResource("RoadUI.parking_allowed.png", size);
-            ParkingRestrictionTextures[false] = LoadDllResource("RoadUI.parking_disallowed.png", size);
-
-=======
->>>>>>> 40cb18a6
             IntVector2 signSize = new IntVector2(449, 411);
 
             VehicleInfoSignTextures = new Dictionary<ExtVehicleType, Texture2D> {
