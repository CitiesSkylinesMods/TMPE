--- conflicted
+++ resolved
@@ -1,4 +1,5 @@
 namespace TrafficManager.UI.Textures {
+    using TrafficManager.Lifecycle;
     using TrafficManager.Util;
     using UnityEngine;
     using static TextureResources;
@@ -7,6 +8,8 @@
     /// Textures for UI controlling the traffic lights
     /// </summary>
     public class TrafficLightTextures {
+        public static TrafficLightTextures Instance => TMPELifecycle.Instance.Textures.TrafficLight;
+
         public readonly Texture2D RedLight;
         public readonly Texture2D RedLightForwardLeft;
         public readonly Texture2D RedLightForwardRight;
@@ -34,23 +37,13 @@
         //--------------------------
         // Timed TL Editor
         //--------------------------
-<<<<<<< HEAD
-        public readonly Texture2D LightMode;
-        public readonly Texture2D LightCounter;
+        public Texture2D LightMode;
+        public Texture2D LightCounter;
         public readonly Texture2D ClockPlay;
         public readonly Texture2D ClockPause;
         public readonly Texture2D ClockTest;
-        public readonly Texture2D PedestrianModeAutomatic;
-        public readonly Texture2D PedestrianModeManual;
-=======
-        public static Texture2D LightMode;
-        public static Texture2D LightCounter;
-        public static readonly Texture2D ClockPlay;
-        public static readonly Texture2D ClockPause;
-        public static readonly Texture2D ClockTest;
-        public static Texture2D PedestrianModeAutomatic;
-        public static Texture2D PedestrianModeManual;
->>>>>>> 4374f808
+        public Texture2D PedestrianModeAutomatic;
+        public Texture2D PedestrianModeManual;
 
         //--------------------------
         // Toggle TL Tool
@@ -120,7 +113,7 @@
             TrafficLightDisabled = LoadDllResource("TrafficLights.IconJunctionNoTrafficLights.png", toggleSize);
         }
 
-        public static void ReloadTexturesWithTranslation() {
+        public void ReloadTexturesWithTranslation() {
             if (LightMode) UnityEngine.GameObject.Destroy(LightMode);
             if (LightCounter) UnityEngine.GameObject.Destroy(LightCounter);
             if (PedestrianModeAutomatic) UnityEngine.GameObject.Destroy(PedestrianModeAutomatic);
@@ -128,7 +121,7 @@
             LoadTexturesWithTranslation();
         }
 
-        private static void LoadTexturesWithTranslation() {
+        private void LoadTexturesWithTranslation() {
             // light mode
             IntVector2 tlModeSize = new IntVector2(103, 95);
 
