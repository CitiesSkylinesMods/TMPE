--- conflicted
+++ resolved
@@ -63,11 +63,7 @@
             title_.relativePosition = new Vector2(60, 12);
 
             title_.text = TrafficManagerMod.ModName + " " +
-<<<<<<< HEAD
-                         Translation.ModConflicts.Get("WindowTitle.detected incompatible mods");
-=======
                          Translation.ModConflicts.Get("Window.Title:Detected incompatible mods");
->>>>>>> 9f0bd975
 
             closeButton_ = mainPanel_.AddUIComponent<UIButton>();
             closeButton_.eventClick += CloseButtonClick;
@@ -81,11 +77,7 @@
             panel.size = new Vector2(565, 320);
 
             UIHelper helper = new UIHelper(mainPanel_);
-<<<<<<< HEAD
-            string checkboxLabel = Translation.ModConflicts.Get("Checkbox.Scan for known incompatible mods on startup");
-=======
             string checkboxLabel = Translation.ModConflicts.Get("Checkbox:Scan for known incompatible mods on startup");
->>>>>>> 9f0bd975
             runModsCheckerOnStartup_ = helper.AddCheckbox(
                                           checkboxLabel,
                                           GlobalConfig.Instance.Main.ScanForKnownIncompatibleModsAtStartup,
@@ -218,13 +210,8 @@
         /// <param name="mod">The <see cref="PluginInfo"/> instance of the incompatible mod.</param>
         private void CreateEntry(ref UIScrollablePanel parent, string modName, PluginInfo mod) {
             string caption = mod.publishedFileID.AsUInt64 == LOCAL_MOD
-<<<<<<< HEAD
-                                 ? Translation.ModConflicts.Get("Delete")
-                                 : Translation.ModConflicts.Get("Unsubscribe");
-=======
                                  ? Translation.ModConflicts.Get("Button:Delete mod")
                                  : Translation.ModConflicts.Get("Button:Unsubscribe mod");
->>>>>>> 9f0bd975
 
             UIPanel panel = parent.AddUIComponent<UIPanel>();
             panel.size = new Vector2(560, 50);
