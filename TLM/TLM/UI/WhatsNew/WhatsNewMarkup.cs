namespace TrafficManager.UI.WhatsNew {
    using System.Collections.Generic;
    using System.Diagnostics.CodeAnalysis;
    using CSUtil.Commons;
    using UnityEngine;

    [SuppressMessage("Usage", "RAS0002:Readonly field for a non-readonly struct", Justification = "Not performance critical.")]
    public static class WhatsNewMarkup {
        public static MarkupKeyword ToKeyword(this string token) {
            if (MarkupKeywords.TryGetValue(token, out MarkupKeyword keyword)) {
                return keyword;
            }
            return MarkupKeyword.Unknown;
        }

        public static Color32 ToColor(this MarkupKeyword keyword) {
            return GetColor(keyword);
        }

        private static readonly Dictionary<string, MarkupKeyword> MarkupKeywords = new() {
            { "[Version]", MarkupKeyword.VersionStart },
            { "[/Version]", MarkupKeyword.VersionEnd },
            { "[Stable]", MarkupKeyword.Stable },
            { "[Link]", MarkupKeyword.Link },
            { "[Released]", MarkupKeyword.Released },
            { "[Meta]", MarkupKeyword.Meta },
            { "[New]", MarkupKeyword.New },
            { "[Mod]", MarkupKeyword.Mod },
            { "[Fixed]", MarkupKeyword.Fixed },
            { "[Updated]", MarkupKeyword.Updated },
            { "[Removed]", MarkupKeyword.Removed },
        };

<<<<<<< HEAD
        public static readonly Dictionary<MarkupKeyword, string> MarkupKeywordsString = new() {
            { MarkupKeyword.VersionStart, "[Version]" },
            { MarkupKeyword.VersionEnd, "[/Version]" },
            { MarkupKeyword.Stable, "[Stable]" },
            { MarkupKeyword.Link, "[Link]" },
            { MarkupKeyword.Released, "[Released]" },
            { MarkupKeyword.Meta, "[Meta]" },
            { MarkupKeyword.New, "[New]" },
            { MarkupKeyword.Mod, "[Mod]" },
            { MarkupKeyword.Fixed, "[Fixed]" },
            { MarkupKeyword.Updated, "[Updated]" },
            { MarkupKeyword.Removed, "[Removed]" },
        };

        public static readonly Color32 ModColor = new Color32(255, 196, 0, 255);
        public static readonly Color32 FixedOrUpdatedColor = new Color32(3, 106, 225, 255);
        public static readonly Color32 NewOrAddedColor = new Color32(40, 178, 72, 255);
        public static readonly Color32 RemovedColor = new Color32(224, 61, 76, 255);
        public static readonly Color32 VersionColor = new Color32(119, 69, 204, 255);
=======
        private static readonly Color32 Red = new (224, 61, 76, 255);
        private static readonly Color32 Amber = new (255, 196, 0, 255);
        private static readonly Color32 Green = new (40, 178, 72, 255);
        private static readonly Color32 Blue = new (3, 106, 225, 255);
        private static readonly Color32 Purple = new (119, 69, 204, 255);
>>>>>>> 6428b925

        private static Color32 GetColor(MarkupKeyword keyword) {
            switch (keyword) {
                case MarkupKeyword.Fixed:
                    return Blue;
                case MarkupKeyword.New:
                    return Green;
                case MarkupKeyword.Mod:
                    return Amber;
                case MarkupKeyword.Removed:
                    return Red;
                case MarkupKeyword.Updated:
<<<<<<< HEAD
                    return FixedOrUpdatedColor;
                case MarkupKeyword.Meta:
=======
                    return Blue;
>>>>>>> 6428b925
                case MarkupKeyword.VersionStart:
                case MarkupKeyword.VersionEnd:
                case MarkupKeyword.Stable:
                case MarkupKeyword.Meta:
                    return Purple;
                default:
                    Log.Warning($"No custom color for markup keyword: {keyword}");
                    return Color.white;
            }
        }
    }
}<|MERGE_RESOLUTION|>--- conflicted
+++ resolved
@@ -31,33 +31,11 @@
             { "[Removed]", MarkupKeyword.Removed },
         };
 
-<<<<<<< HEAD
-        public static readonly Dictionary<MarkupKeyword, string> MarkupKeywordsString = new() {
-            { MarkupKeyword.VersionStart, "[Version]" },
-            { MarkupKeyword.VersionEnd, "[/Version]" },
-            { MarkupKeyword.Stable, "[Stable]" },
-            { MarkupKeyword.Link, "[Link]" },
-            { MarkupKeyword.Released, "[Released]" },
-            { MarkupKeyword.Meta, "[Meta]" },
-            { MarkupKeyword.New, "[New]" },
-            { MarkupKeyword.Mod, "[Mod]" },
-            { MarkupKeyword.Fixed, "[Fixed]" },
-            { MarkupKeyword.Updated, "[Updated]" },
-            { MarkupKeyword.Removed, "[Removed]" },
-        };
-
-        public static readonly Color32 ModColor = new Color32(255, 196, 0, 255);
-        public static readonly Color32 FixedOrUpdatedColor = new Color32(3, 106, 225, 255);
-        public static readonly Color32 NewOrAddedColor = new Color32(40, 178, 72, 255);
-        public static readonly Color32 RemovedColor = new Color32(224, 61, 76, 255);
-        public static readonly Color32 VersionColor = new Color32(119, 69, 204, 255);
-=======
         private static readonly Color32 Red = new (224, 61, 76, 255);
         private static readonly Color32 Amber = new (255, 196, 0, 255);
         private static readonly Color32 Green = new (40, 178, 72, 255);
         private static readonly Color32 Blue = new (3, 106, 225, 255);
         private static readonly Color32 Purple = new (119, 69, 204, 255);
->>>>>>> 6428b925
 
         private static Color32 GetColor(MarkupKeyword keyword) {
             switch (keyword) {
@@ -70,12 +48,7 @@
                 case MarkupKeyword.Removed:
                     return Red;
                 case MarkupKeyword.Updated:
-<<<<<<< HEAD
-                    return FixedOrUpdatedColor;
-                case MarkupKeyword.Meta:
-=======
                     return Blue;
->>>>>>> 6428b925
                 case MarkupKeyword.VersionStart:
                 case MarkupKeyword.VersionEnd:
                 case MarkupKeyword.Stable:
