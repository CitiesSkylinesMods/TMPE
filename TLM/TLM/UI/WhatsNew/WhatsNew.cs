namespace TrafficManager.UI.WhatsNew {
    using System;
    using System.Collections.Generic;
    using System.IO;
    using System.Reflection;
    using ColossalFramework.UI;
    using CSUtil.Commons;
    using JetBrains.Annotations;
    using Lifecycle;
    using State;

    public class WhatsNew {
        // bump and update what's new changelogs when new features added
<<<<<<< HEAD
        internal static readonly Version CurrentVersion = new Version(11,6,4,3);
=======
        public static readonly Version CurrentVersion = new Version(11,6,4,2);
>>>>>>> 9373a4db

        private const string WHATS_NEW_FILE = "whats_new.txt";
        private const string RESOURCES_PREFIX = "TrafficManager.Resources.";

        public WhatsNew() {
            LoadChangelogs();
        }

        public static Version PreviouslySeenVersion {
            get => GlobalConfig.Instance.Main.LastWhatsNewPanelVersion;
            set {
                if (value > GlobalConfig.Instance.Main.LastWhatsNewPanelVersion) {
                    Log.Info($"What's New: LastWhatsNewPanelVersion = {value}");
                    GlobalConfig.Instance.Main.LastWhatsNewPanelVersion = value;
                    GlobalConfig.WriteConfig();
                }
            }
        }

        public bool Shown => PreviouslySeenVersion >= CurrentVersion;

        public List<Changelog> Changelogs { get; private set; }

        public static void OpenModal() {
            UIView uiView = UIView.GetAView();
            if (uiView) {
                MarkAsShown();

                WhatsNewPanel panel = uiView.AddUIComponent(typeof(WhatsNewPanel)) as WhatsNewPanel;
                if (panel) {
                    Log.Info("Opened What's New panel!");
                    UIView.PushModal(panel);
                    panel.CenterToParent();
                    panel.BringToFront();

                    if (TMPELifecycle.PlayMode) {
                        SimulationManager.instance.SimulationPaused = true;
                    }
                }
            }
        }

        public static void MarkAsShown() {
            Log.Info($"What's New - mark as shown. Version {CurrentVersion}");
            PreviouslySeenVersion = CurrentVersion;
        }

        private void LoadChangelogs() {
            Log.Info("Loading What's New changelogs...");
            string[] lines;
            using (Stream st = Assembly.GetExecutingAssembly()
                                       .GetManifestResourceStream(RESOURCES_PREFIX + WHATS_NEW_FILE))
            {
                using (var sr = new StreamReader(st)) {
                    lines = sr.ReadToEnd().Split(new[] { "\n", "\r\n" }, StringSplitOptions.None);
                }

                Changelogs = ParseChangelogs(lines);
            }
            Log.Info($"Loaded {Changelogs.Count} What's New changelogs");
        }

        /// <summary>
        /// Parses the changelogs in <c>whats_new.txt</c>.
        /// </summary>
        /// <param name="lines">The contents of <c>whats_new.txt</c>.</param>
        /// <returns>A list of <see cref="Changelog"/>.</returns>
        /// <exception cref="FormatException">
        /// Version blocks must contain only one <c>[Version]</c> tag
        /// and must end with a <c>[/Version]</c> tag.
        /// </exception>
        /// <exception cref="IndexOutOfRangeException">
        /// Ensure each version block ends with <c>[/Version]</c>.
        /// </exception>
        /// <remarks><seealso cref="https://github.com/CitiesSkylinesMods/TMPE/wiki/Changelogs#whats-new-panel"/> .</remarks>
        private static List<Changelog> ParseChangelogs(string[] lines) {
            var changelogs = new List<Changelog>();
            int i = 0;

            while (i < lines.Length) {
                string line = lines[i];

                if (TryParseKeyword(line, out MarkupKeyword lineKeyword, out string text)
                    && lineKeyword == MarkupKeyword.VersionStart) {

                    var changelog = new Changelog() {
                        Version = new Version(text),
                    };
                    var items = new List<Changelog.Item>();

                    // Parse contents of [Version]..[/Version] block
                    TryParseKeyword(lines[++i], out lineKeyword, out text);
                    while (lineKeyword != MarkupKeyword.VersionEnd) {

                        // Log._Debug($"Keyword {lineKeyword}, Text: {text}");
                        switch (lineKeyword) {
                            case MarkupKeyword.VersionStart:
                                throw new FormatException($"whats_new.txt line {i}: Unexpected '[Version]' tag.");
                            case MarkupKeyword.Stable:
                                changelog.Stable = true;
                                break;
                            case MarkupKeyword.Link:
                                changelog.Link = text;
                                break;
                            case MarkupKeyword.Released:
                                changelog.Released = text;
                                break;
                            case MarkupKeyword.Unknown:
                                // skip unknown entries
                                Log.Warning($"whats_new.txt line {i}: Unrecognised entry '{line}'");
                                break;
                            default:
                                items.Add(
                                    new Changelog.Item() {
                                        Keyword = lineKeyword,
                                        Text = text,
                                    });
                                break;
                        }

                        TryParseKeyword(lines[++i], out lineKeyword, out text);
                    }

                    changelog.Items = items.ToArray();
                    Array.Sort(changelog.Items, Changelog.Item.KeywordComparer);
                    changelogs.Add(changelog);

                    // If user already seen this version, don't bother parsing remainder of file
                    if (changelog.Version <= PreviouslySeenVersion) {
                        break;
                    }
                }

                i++;
            }

            return changelogs;
        }

        private static bool TryParseKeyword(string line, out MarkupKeyword keyword, out string text) {
            if ((!string.IsNullOrEmpty(line)) && line.StartsWith("[")) {
                int pos = line.IndexOf("]") + 1;
                string tag = line.Substring(0, pos);

                keyword = tag.ToKeyword();
                text = line.Substring(pos).Trim();

                return keyword != MarkupKeyword.Unknown;
            }

            keyword = MarkupKeyword.Unknown;
            text = line;
            return false;
        }
    }

    /// <summary>
    /// Represents the changelog for a release (ie. <c>[Version]..[/Version]</c> block).
    /// </summary>
    public class Changelog {
        public Version Version { get; set; }
        public bool Stable { get; set; }
        [CanBeNull]
        public string Link { get; set; }
        [CanBeNull]
        public string Released { get; set; }
        public Item[] Items { get; set; }

        public struct Item {
            public MarkupKeyword Keyword;
            public string Text;

            public static IComparer<Item> KeywordComparer { get; } = new KeywordRelationalComparer();

            private sealed class KeywordRelationalComparer : IComparer<Item> {
                public int Compare(Item x, Item y) {
                    return x.Keyword.CompareTo(y.Keyword);
                }
            }
        }
    }
}<|MERGE_RESOLUTION|>--- conflicted
+++ resolved
@@ -11,11 +11,7 @@
 
     public class WhatsNew {
         // bump and update what's new changelogs when new features added
-<<<<<<< HEAD
-        internal static readonly Version CurrentVersion = new Version(11,6,4,3);
-=======
-        public static readonly Version CurrentVersion = new Version(11,6,4,2);
->>>>>>> 9373a4db
+        public static readonly Version CurrentVersion = new Version(11,6,4,3);
 
         private const string WHATS_NEW_FILE = "whats_new.txt";
         private const string RESOURCES_PREFIX = "TrafficManager.Resources.";
