namespace TrafficManager.UI.SubTools {
    using ColossalFramework;
    using CSUtil.Commons;
    using System.Collections.Generic;
    using TrafficManager.API.Manager;
    using TrafficManager.Manager.Impl;
    using TrafficManager.State.ConfigData;
    using TrafficManager.State;
    using TrafficManager.UI.Textures;
    using UnityEngine;
    using TrafficManager.State.Keybinds;
<<<<<<< HEAD
    using TrafficManager.UI.MainMenu.OSD;
=======
    using TrafficManager.UI.SubTools.PrioritySigns;
>>>>>>> 78cd4a7a
    using TrafficManager.Util;
    using static TrafficManager.Util.Shortcuts;
    using TrafficManager.UI.Helpers;

    public class JunctionRestrictionsTool
        : LegacySubTool,
          UI.MainMenu.IOnscreenDisplayProvider
    {
        private readonly HashSet<ushort> currentRestrictedNodeIds;
<<<<<<< HEAD

        /// <summary>
        /// Set to true in render, if any of the overlay clickable icons has mouse in them.
        /// </summary>
        private bool isAnyOverlayHandleHovered;

        private readonly float junctionRestrictionsSignSize = 80f;
=======
        private bool overlayHandleHovered;
>>>>>>> 78cd4a7a

        public JunctionRestrictionsTool(TrafficManagerTool mainTool)
            : base(mainTool) {
            currentRestrictedNodeIds = new HashSet<ushort>();
        }

        public override void OnToolGUI(Event e) {
            // handle delete
            if (KeybindSettingsBase.LaneConnectorDelete.KeyDown(e)) {
                netService.IterateNodeSegments(
                    SelectedNodeId,
                    (ushort segmmentId, ref NetSegment segment) => {
                        // TODO: #568 provide unified delete key for all managers.
                        bool startNode = (bool)netService.IsStartNode(segmmentId, SelectedNodeId);
                        JunctionRestrictionsManager.Instance.ClearSegmentEnd(segmmentId, startNode);
                        return true;
                    });
            }
        }

        public override void RenderOverlayForOtherTools(RenderManager.CameraInfo cameraInfo) { }

        public override void RenderOverlay(RenderManager.CameraInfo cameraInfo) {
            if (SelectedNodeId != 0) {
                // draw selected node
                MainTool.DrawNodeCircle(cameraInfo, SelectedNodeId, true);
            }

            if ((HoveredNodeId != 0) && (HoveredNodeId != SelectedNodeId) &&
                ((Singleton<NetManager>.instance.m_nodes.m_buffer[HoveredNodeId].m_flags &
                  (NetNode.Flags.Junction | NetNode.Flags.Bend)) != NetNode.Flags.None)) {
                // draw hovered node
                MainTool.DrawNodeCircle(cameraInfo, HoveredNodeId, Input.GetMouseButton(0));
            }
        }

        public override void ShowGUIOverlay(ToolMode toolMode, bool viewOnly) {
            if (viewOnly &&
                !(Options.junctionRestrictionsOverlay
                || MassEditOverlay.IsActive)) {
                return;
            }

            if (SelectedNodeId != 0) {
                isAnyOverlayHandleHovered = false;
            }

            ShowGUIOverlay_ShowSigns(viewOnly);
        }

        private void ShowGUIOverlay_ShowSigns(bool viewOnly) {
#if DEBUG
            bool logJunctions = !viewOnly && DebugSwitch.JunctionRestrictions.Get();
#else
            const bool logJunctions = false;
#endif
            NetManager netManager = Singleton<NetManager>.instance;
            Vector3 camPos = Singleton<SimulationManager>.instance.m_simulationView.m_position;

            if (!viewOnly && (SelectedNodeId != 0)) {
                currentRestrictedNodeIds.Add(SelectedNodeId);
            }

            ushort updatedNodeId = 0;
            bool handleHovered = false;
            bool cursorInPanel = IsCursorInPanel();
            TrafficRulesOverlay overlay = new TrafficRulesOverlay(
                mainTool: this.MainTool,
                debug: logJunctions,
                handleClick: !cursorInPanel);

            foreach (ushort nodeId in currentRestrictedNodeIds) {
                if (!Constants.ServiceFactory.NetService.IsNodeValid(nodeId)) {
                    continue;
                }

                Vector3 nodePos = netManager.m_nodes.m_buffer[nodeId].m_position;
                Vector3 diff = nodePos - camPos;

                if (diff.sqrMagnitude > TrafficManagerTool.MAX_OVERLAY_DISTANCE_SQR) {
                    continue; // do not draw if too distant
                }

                bool visible = GeometryUtil.WorldToScreenPoint(nodePos, out Vector3 _);

                if (!visible) {
                    continue;
                }

                // draw junction restrictions
<<<<<<< HEAD
                if (DrawSignHandles(
                    debug: logJunctions,
                    nodeId: nodeId,
                    node: ref netManager.m_nodes.m_buffer[nodeId],
                    viewOnly: viewOnlyNode,
                    handleClick: !cursorInPanel,
                    camPos: ref camPos,
                    stateUpdated: out bool update))
=======
                overlay.ViewOnly = viewOnly || (nodeId != SelectedNodeId);
                if (overlay.DrawSignHandles(nodeId: nodeId,
                                            node: ref netManager.m_nodes.m_buffer[nodeId],
                                            camPos: ref camPos,
                                            stateUpdated: out bool update))
>>>>>>> 78cd4a7a
                {
                    handleHovered = true;
                }

                if (update) {
                    updatedNodeId = nodeId;
                }
            }

            isAnyOverlayHandleHovered = handleHovered;

            if (updatedNodeId != 0) {
                RefreshCurrentRestrictedNodeIds(updatedNodeId);
            }
        }

        public override void OnPrimaryClickOverlay() {
#if DEBUG
            bool logJunctions = DebugSwitch.JunctionRestrictions.Get();
#else
            const bool logJunctions = false;
#endif
            if (HoveredNodeId == 0) {
                return;
            }

            if (isAnyOverlayHandleHovered) {
                return;
            }

            if (!logJunctions &&
                ((Singleton<NetManager>.instance.m_nodes.m_buffer[HoveredNodeId].m_flags &
                  (NetNode.Flags.Junction | NetNode.Flags.Bend)) == NetNode.Flags.None)) {
                return;
            }

            SelectedNodeId = HoveredNodeId;
            MainTool.RequestOnscreenDisplayUpdate();

            // prevent accidential activation of signs on node selection (TODO [issue #740] improve this !)
            MainTool.CheckClicked();
        }

        public override void OnSecondaryClickOverlay() {
            SelectedNodeId = 0;
            MainTool.RequestOnscreenDisplayUpdate();
        }

        public override void OnActivate() {
            base.OnActivate();
            Log._Debug("LaneConnectorTool: OnActivate");
            SelectedNodeId = 0;
            MainTool.RequestOnscreenDisplayUpdate();
            RefreshCurrentRestrictedNodeIds();
        }

        public override void Cleanup() {
            foreach (ushort nodeId in currentRestrictedNodeIds) {
                JunctionRestrictionsManager.Instance.RemoveJunctionRestrictionsIfNecessary(nodeId);
            }

            RefreshCurrentRestrictedNodeIds();
        }

        public override void Initialize() {
            base.Initialize();
            Cleanup();
            if (Options.junctionRestrictionsOverlay ||
                MassEditOverlay.IsActive) {
                RefreshCurrentRestrictedNodeIds();
            } else {
                currentRestrictedNodeIds.Clear();
            }
        }

        private void RefreshCurrentRestrictedNodeIds(ushort forceNodeId = 0) {
            if (forceNodeId == 0) {
                currentRestrictedNodeIds.Clear();
            } else {
                currentRestrictedNodeIds.Remove(forceNodeId);
            }

            for (uint nodeId = forceNodeId == 0 ? 1u : forceNodeId;
                 nodeId <= (forceNodeId == 0 ? NetManager.MAX_NODE_COUNT - 1 : forceNodeId);
                 ++nodeId) {
                if (!Constants.ServiceFactory.NetService.IsNodeValid((ushort)nodeId)) {
                    continue;
                }

                if (JunctionRestrictionsManager.Instance.HasJunctionRestrictions((ushort)nodeId)) {
                    currentRestrictedNodeIds.Add((ushort)nodeId);
                }
            }
        }
<<<<<<< HEAD

        private bool DrawSignHandles(bool debug,
                                     ushort nodeId,
                                     ref NetNode node,
                                     bool viewOnly,
                                     bool handleClick,
                                     ref Vector3 camPos,
                                     out bool stateUpdated)
        {
            bool hovered = false;
            stateUpdated = false;

            if (viewOnly &&
                !(Options.junctionRestrictionsOverlay ||
                PrioritySignsTool.MassEditOVerlay.IsActive) &&
                (MainTool.GetToolMode() != ToolMode.JunctionRestrictions)) {
                return false;
            }

            // NetManager netManager = Singleton<NetManager>.instance;
            Color guiColor = GUI.color;
            Vector3 nodePos = Singleton<NetManager>.instance.m_nodes.m_buffer[nodeId].m_position;
            IExtSegmentEndManager segEndMan = Constants.ManagerFactory.ExtSegmentEndManager;

            for (int i = 0; i < 8; ++i) {
                ushort segmentId = node.GetSegment(i);

                if (segmentId == 0) {
                    continue;
                }

                bool startNode = (bool)Constants.ServiceFactory.NetService.IsStartNode(segmentId, nodeId);
                bool incoming = segEndMan.ExtSegmentEnds[segEndMan.GetIndex(segmentId, startNode)].incoming;

                int numSignsPerRow = incoming ? 2 : 1;

                NetInfo segmentInfo = Singleton<NetManager>.instance.m_segments.m_buffer[segmentId].Info;

                ItemClass connectionClass = segmentInfo.GetConnectionClass();

                if (connectionClass.m_service != ItemClass.Service.Road) {
                    continue; // only for road junctions
                }

                // draw all junction restriction signs
                Vector3 segmentCenterPos = Singleton<NetManager>.instance.m_segments.m_buffer[segmentId]
                                                                .m_bounds.center;
                Vector3 yu = (segmentCenterPos - nodePos).normalized;
                Vector3 xu = Vector3.Cross(yu, new Vector3(0, 1f, 0)).normalized;
                float f = viewOnly ? 6f : 7f; // reserved sign size in game coordinates

                Vector3 centerStart = nodePos + (yu * (viewOnly ? 5f : 14f));
                Vector3 zero = centerStart - (0.5f * (numSignsPerRow-1) * f * xu); // "top left"
                if (viewOnly) {
                    if (Constants.ServiceFactory.SimulationService.TrafficDrivesOnLeft) {
                        zero -= xu * 8f;
                    } else {
                        zero += xu * 8f;
                    }
                }

                bool signHovered;
                int x = 0;
                int y = 0;
                bool hasSignInPrevRow = false;

                // draw "lane-changing when going straight allowed" sign at (0; 0)
                bool allowed =
                    JunctionRestrictionsManager.Instance.IsLaneChangingAllowedWhenGoingStraight(
                        segmentId,
                        startNode);

                bool configurable =
                    Constants.ManagerFactory.JunctionRestrictionsManager
                             .IsLaneChangingAllowedWhenGoingStraightConfigurable(
                                 segmentId,
                                 startNode,
                                 ref node);

                if (debug
                    || (configurable
                        && (!viewOnly
                            || (allowed != Constants.ManagerFactory
                                                    .JunctionRestrictionsManager
                                                    .GetDefaultLaneChangingAllowedWhenGoingStraight(
                                                        segmentId,
                                                        startNode,
                                                        ref node)))))
                {
                    DrawSign(
                        viewOnly,
                        !configurable,
                        ref camPos,
                        ref xu,
                        ref yu,
                        f,
                        ref zero,
                        x,
                        y,
                        guiColor,
                        allowed
                            ? JunctionRestrictions.LaneChangeAllowed
                            : JunctionRestrictions.LaneChangeForbidden,
                        out signHovered);

                    if (signHovered && handleClick) {
                        hovered = true;
                        if (MainTool.CheckClicked()) {
                            JunctionRestrictionsManager.Instance.ToggleLaneChangingAllowedWhenGoingStraight(
                                    segmentId,
                                    startNode);
                            stateUpdated = true;
                        }
                    }

                    ++x;
                    hasSignInPrevRow = true;
                }

                // draw "u-turns allowed" sign at (1; 0)
                allowed = JunctionRestrictionsManager.Instance.IsUturnAllowed(segmentId, startNode);
                configurable =
                    Constants.ManagerFactory.JunctionRestrictionsManager.IsUturnAllowedConfigurable(
                        segmentId,
                        startNode,
                        ref node);
                if (debug
                    || (configurable
                        && (!viewOnly
                            || (allowed != Constants.ManagerFactory
                                                    .JunctionRestrictionsManager
                                                    .GetDefaultUturnAllowed(
                                                        segmentId,
                                                        startNode,
                                                        ref node)))))
                {
                    DrawSign(
                        viewOnly,
                        !configurable,
                        ref camPos,
                        ref xu,
                        ref yu,
                        f,
                        ref zero,
                        x,
                        y,
                        guiColor,
                        allowed
                            ? JunctionRestrictions.UturnAllowed
                            : JunctionRestrictions.UturnForbidden,
                        out signHovered);

                    if (signHovered && handleClick) {
                        hovered = true;

                        if (MainTool.CheckClicked()) {
                            if (!JunctionRestrictionsManager.Instance.ToggleUturnAllowed(
                                    segmentId,
                                    startNode)) {
                                // TODO MainTool.ShowTooltip(Translation.GetString("..."), Singleton<NetManager>.instance.m_nodes.m_buffer[nodeId].m_position);
                            } else {
                                stateUpdated = true;
                            }
                        }
                    }

                    x++;
                    hasSignInPrevRow = true;
                }

                x = 0;
                if (hasSignInPrevRow) {
                    ++y;
                    hasSignInPrevRow = false;
                }

                // draw "entering blocked junctions allowed" sign at (0; 1)
                allowed = JunctionRestrictionsManager.Instance.IsEnteringBlockedJunctionAllowed(
                    segmentId,
                    startNode);
                configurable =
                    Constants.ManagerFactory.JunctionRestrictionsManager
                             .IsEnteringBlockedJunctionAllowedConfigurable(
                                 segmentId,
                                 startNode,
                                 ref node);

                if (debug
                    || (configurable
                        && (!viewOnly
                            || (allowed != Constants.ManagerFactory
                                                    .JunctionRestrictionsManager
                                                    .GetDefaultEnteringBlockedJunctionAllowed(
                                                        segmentId,
                                                        startNode,
                                                        ref node)))))
                {
                    DrawSign(
                        viewOnly,
                        !configurable,
                        ref camPos,
                        ref xu,
                        ref yu,
                        f,
                        ref zero,
                        x,
                        y,
                        guiColor,
                        allowed
                            ? JunctionRestrictions.EnterBlockedJunctionAllowed
                            : JunctionRestrictions.EnterBlockedJunctionForbidden,
                        out signHovered);

                    if (signHovered && handleClick) {
                        hovered = true;

                        if (MainTool.CheckClicked()) {
                            JunctionRestrictionsManager
                                .Instance
                                .ToggleEnteringBlockedJunctionAllowed(segmentId, startNode);
                            stateUpdated = true;
                        }
                    }

                    ++x;
                    hasSignInPrevRow = true;
                }

                // draw "pedestrian crossing allowed" sign at (1; 1)
                allowed = JunctionRestrictionsManager.Instance.IsPedestrianCrossingAllowed(
                    segmentId,
                    startNode);
                configurable =
                    Constants.ManagerFactory.JunctionRestrictionsManager
                             .IsPedestrianCrossingAllowedConfigurable(
                                 segmentId,
                                 startNode,
                                 ref node);

                if (debug
                    || (configurable
                        && (!viewOnly || !allowed)))
                {
                    DrawSign(
                        viewOnly,
                        !configurable,
                        ref camPos,
                        ref xu,
                        ref yu,
                        f,
                        ref zero,
                        x,
                        y,
                        guiColor,
                        allowed
                            ? JunctionRestrictions.PedestrianCrossingAllowed
                            : JunctionRestrictions.PedestrianCrossingForbidden,
                        out signHovered);

                    if (signHovered && handleClick) {
                        hovered = true;

                        if (MainTool.CheckClicked()) {
                            JunctionRestrictionsManager.Instance.TogglePedestrianCrossingAllowed(segmentId, startNode);
                            stateUpdated = true;
                        }
                    }

                    x++;
                    hasSignInPrevRow = true;
                }

                x = 0;

                if (hasSignInPrevRow) {
                    ++y;
                    hasSignInPrevRow = false;
                }

                if (!Options.turnOnRedEnabled) {
                    continue;
                }

                //--------------------------------
                // TURN ON RED ENABLED
                //--------------------------------
                IJunctionRestrictionsManager junctionRestrictionsManager =
                    Constants.ManagerFactory.JunctionRestrictionsManager;
                bool lht = Constants.ServiceFactory.SimulationService.TrafficDrivesOnLeft;

                // draw "turn-left-on-red allowed" sign at (2; 0)
                allowed = junctionRestrictionsManager.IsTurnOnRedAllowed(lht, segmentId, startNode);
                configurable = junctionRestrictionsManager.IsTurnOnRedAllowedConfigurable(
                    lht,
                    segmentId,
                    startNode,
                    ref node);

                if (debug
                    || (configurable
                        && (!viewOnly
                            || (allowed != junctionRestrictionsManager
                                    .GetDefaultTurnOnRedAllowed(
                                        lht,
                                        segmentId,
                                        startNode,
                                        ref node)))))
                {
                    DrawSign(
                        viewOnly,
                        !configurable,
                        ref camPos,
                        ref xu,
                        ref yu,
                        f,
                        ref zero,
                        x,
                        y,
                        guiColor,
                        allowed
                            ? JunctionRestrictions.LeftOnRedAllowed
                            : JunctionRestrictions.LeftOnRedForbidden,
                        out signHovered);

                    if (signHovered && handleClick) {
                        hovered = true;

                        if (MainTool.CheckClicked()) {
                            junctionRestrictionsManager.ToggleTurnOnRedAllowed(
                                lht,
                                segmentId,
                                startNode);
                            stateUpdated = true;
                        }
                    }

                    hasSignInPrevRow = true;
                }

                x++;

                // draw "turn-right-on-red allowed" sign at (2; 1)
                allowed = junctionRestrictionsManager.IsTurnOnRedAllowed(
                    !lht,
                    segmentId,
                    startNode);
                configurable = junctionRestrictionsManager.IsTurnOnRedAllowedConfigurable(
                    !lht,
                    segmentId,
                    startNode,
                    ref node);

                if (debug
                    || (configurable
                        && (!viewOnly
                            || (allowed != junctionRestrictionsManager
                                    .GetDefaultTurnOnRedAllowed(
                                        !lht,
                                        segmentId,
                                        startNode,
                                        ref node)))))
                {
                    DrawSign(
                        viewOnly,
                        !configurable,
                        ref camPos,
                        ref xu,
                        ref yu,
                        f,
                        ref zero,
                        x,
                        y,
                        guiColor,
                        allowed
                            ? JunctionRestrictions.RightOnRedAllowed
                            : JunctionRestrictions.RightOnRedForbidden,
                        out signHovered);

                    if (signHovered && handleClick) {
                        hovered = true;

                        if (MainTool.CheckClicked()) {
                            junctionRestrictionsManager.ToggleTurnOnRedAllowed(
                                !lht,
                                segmentId,
                                startNode);
                            stateUpdated = true;
                        }
                    }

                    hasSignInPrevRow = true;
                }
            }

            guiColor.a = 1f;
            GUI.color = guiColor;

            return hovered;
        }

        private void DrawSign(bool viewOnly,
                              bool small,
                              ref Vector3 camPos,
                              ref Vector3 xu,
                              ref Vector3 yu,
                              float f,
                              ref Vector3 zero,
                              int x,
                              int y,
                              Color guiColor,
                              Texture2D signTexture,
                              out bool hoveredHandle) {
            Vector3 signCenter = zero + (f * x * xu) + (f * y * yu); // in game coordinates
            bool visible = GeometryUtil.WorldToScreenPoint(signCenter, out Vector3 signScreenPos);

            if (!visible) {
                hoveredHandle = false;
                return;
            }

            Vector3 diff = signCenter - camPos;
            float zoom = (1.0f / diff.magnitude) * 100f * MainTool.GetBaseZoom();
            float size = (small ? 0.75f : 1f) * (viewOnly ? 0.8f : 1f) *
                         junctionRestrictionsSignSize * zoom;

            var boundingBox = new Rect(
                signScreenPos.x - (size / 2),
                signScreenPos.y - (size / 2),
                size,
                size);
            hoveredHandle = !viewOnly && TrafficManagerTool.IsMouseOver(boundingBox);
            guiColor.a = TrafficManagerTool.GetHandleAlpha(hoveredHandle);

            GUI.color = guiColor;
            GUI.DrawTexture(boundingBox, signTexture);
        }

        private static string T(string key) => Translation.JunctionRestrictions.Get(key);

        /// <inheritdoc/>
        public void UpdateOnscreenDisplayPanel() {
            if (SelectedNodeId == 0) {
                // Select mode
                var items = new List<OsdItem>();
                items.Add(
                    new UI.MainMenu.OSD.ModeDescription(
                        localizedText: T("JR.OnscreenHint.Mode:Select")));
                OnscreenDisplay.Display(items);
                return;
            } else {
                // Edit mode
                var items = new List<OsdItem>();
                items.Add(
                    new UI.MainMenu.OSD.Shortcut(
                        keybindSetting: KeybindSettingsBase.LaneConnectorDelete,
                        localizedText: T("JR.OnscreenHint.Reset:Reset to default")));

                items.Add(OnscreenDisplay.RightClick_LeaveNode());
                OnscreenDisplay.Display(items);
                return;
            }

            // Default: no hint
            // OnscreenDisplay.Clear();
        }
=======
>>>>>>> 78cd4a7a
    }
}<|MERGE_RESOLUTION|>--- conflicted
+++ resolved
@@ -9,11 +9,8 @@
     using TrafficManager.UI.Textures;
     using UnityEngine;
     using TrafficManager.State.Keybinds;
-<<<<<<< HEAD
+    using TrafficManager.UI.SubTools.PrioritySigns;
     using TrafficManager.UI.MainMenu.OSD;
-=======
-    using TrafficManager.UI.SubTools.PrioritySigns;
->>>>>>> 78cd4a7a
     using TrafficManager.Util;
     using static TrafficManager.Util.Shortcuts;
     using TrafficManager.UI.Helpers;
@@ -23,7 +20,6 @@
           UI.MainMenu.IOnscreenDisplayProvider
     {
         private readonly HashSet<ushort> currentRestrictedNodeIds;
-<<<<<<< HEAD
 
         /// <summary>
         /// Set to true in render, if any of the overlay clickable icons has mouse in them.
@@ -31,9 +27,6 @@
         private bool isAnyOverlayHandleHovered;
 
         private readonly float junctionRestrictionsSignSize = 80f;
-=======
-        private bool overlayHandleHovered;
->>>>>>> 78cd4a7a
 
         public JunctionRestrictionsTool(TrafficManagerTool mainTool)
             : base(mainTool) {
@@ -124,22 +117,11 @@
                 }
 
                 // draw junction restrictions
-<<<<<<< HEAD
-                if (DrawSignHandles(
-                    debug: logJunctions,
-                    nodeId: nodeId,
-                    node: ref netManager.m_nodes.m_buffer[nodeId],
-                    viewOnly: viewOnlyNode,
-                    handleClick: !cursorInPanel,
-                    camPos: ref camPos,
-                    stateUpdated: out bool update))
-=======
                 overlay.ViewOnly = viewOnly || (nodeId != SelectedNodeId);
                 if (overlay.DrawSignHandles(nodeId: nodeId,
                                             node: ref netManager.m_nodes.m_buffer[nodeId],
                                             camPos: ref camPos,
                                             stateUpdated: out bool update))
->>>>>>> 78cd4a7a
                 {
                     handleHovered = true;
                 }
@@ -234,473 +216,5 @@
                 }
             }
         }
-<<<<<<< HEAD
-
-        private bool DrawSignHandles(bool debug,
-                                     ushort nodeId,
-                                     ref NetNode node,
-                                     bool viewOnly,
-                                     bool handleClick,
-                                     ref Vector3 camPos,
-                                     out bool stateUpdated)
-        {
-            bool hovered = false;
-            stateUpdated = false;
-
-            if (viewOnly &&
-                !(Options.junctionRestrictionsOverlay ||
-                PrioritySignsTool.MassEditOVerlay.IsActive) &&
-                (MainTool.GetToolMode() != ToolMode.JunctionRestrictions)) {
-                return false;
-            }
-
-            // NetManager netManager = Singleton<NetManager>.instance;
-            Color guiColor = GUI.color;
-            Vector3 nodePos = Singleton<NetManager>.instance.m_nodes.m_buffer[nodeId].m_position;
-            IExtSegmentEndManager segEndMan = Constants.ManagerFactory.ExtSegmentEndManager;
-
-            for (int i = 0; i < 8; ++i) {
-                ushort segmentId = node.GetSegment(i);
-
-                if (segmentId == 0) {
-                    continue;
-                }
-
-                bool startNode = (bool)Constants.ServiceFactory.NetService.IsStartNode(segmentId, nodeId);
-                bool incoming = segEndMan.ExtSegmentEnds[segEndMan.GetIndex(segmentId, startNode)].incoming;
-
-                int numSignsPerRow = incoming ? 2 : 1;
-
-                NetInfo segmentInfo = Singleton<NetManager>.instance.m_segments.m_buffer[segmentId].Info;
-
-                ItemClass connectionClass = segmentInfo.GetConnectionClass();
-
-                if (connectionClass.m_service != ItemClass.Service.Road) {
-                    continue; // only for road junctions
-                }
-
-                // draw all junction restriction signs
-                Vector3 segmentCenterPos = Singleton<NetManager>.instance.m_segments.m_buffer[segmentId]
-                                                                .m_bounds.center;
-                Vector3 yu = (segmentCenterPos - nodePos).normalized;
-                Vector3 xu = Vector3.Cross(yu, new Vector3(0, 1f, 0)).normalized;
-                float f = viewOnly ? 6f : 7f; // reserved sign size in game coordinates
-
-                Vector3 centerStart = nodePos + (yu * (viewOnly ? 5f : 14f));
-                Vector3 zero = centerStart - (0.5f * (numSignsPerRow-1) * f * xu); // "top left"
-                if (viewOnly) {
-                    if (Constants.ServiceFactory.SimulationService.TrafficDrivesOnLeft) {
-                        zero -= xu * 8f;
-                    } else {
-                        zero += xu * 8f;
-                    }
-                }
-
-                bool signHovered;
-                int x = 0;
-                int y = 0;
-                bool hasSignInPrevRow = false;
-
-                // draw "lane-changing when going straight allowed" sign at (0; 0)
-                bool allowed =
-                    JunctionRestrictionsManager.Instance.IsLaneChangingAllowedWhenGoingStraight(
-                        segmentId,
-                        startNode);
-
-                bool configurable =
-                    Constants.ManagerFactory.JunctionRestrictionsManager
-                             .IsLaneChangingAllowedWhenGoingStraightConfigurable(
-                                 segmentId,
-                                 startNode,
-                                 ref node);
-
-                if (debug
-                    || (configurable
-                        && (!viewOnly
-                            || (allowed != Constants.ManagerFactory
-                                                    .JunctionRestrictionsManager
-                                                    .GetDefaultLaneChangingAllowedWhenGoingStraight(
-                                                        segmentId,
-                                                        startNode,
-                                                        ref node)))))
-                {
-                    DrawSign(
-                        viewOnly,
-                        !configurable,
-                        ref camPos,
-                        ref xu,
-                        ref yu,
-                        f,
-                        ref zero,
-                        x,
-                        y,
-                        guiColor,
-                        allowed
-                            ? JunctionRestrictions.LaneChangeAllowed
-                            : JunctionRestrictions.LaneChangeForbidden,
-                        out signHovered);
-
-                    if (signHovered && handleClick) {
-                        hovered = true;
-                        if (MainTool.CheckClicked()) {
-                            JunctionRestrictionsManager.Instance.ToggleLaneChangingAllowedWhenGoingStraight(
-                                    segmentId,
-                                    startNode);
-                            stateUpdated = true;
-                        }
-                    }
-
-                    ++x;
-                    hasSignInPrevRow = true;
-                }
-
-                // draw "u-turns allowed" sign at (1; 0)
-                allowed = JunctionRestrictionsManager.Instance.IsUturnAllowed(segmentId, startNode);
-                configurable =
-                    Constants.ManagerFactory.JunctionRestrictionsManager.IsUturnAllowedConfigurable(
-                        segmentId,
-                        startNode,
-                        ref node);
-                if (debug
-                    || (configurable
-                        && (!viewOnly
-                            || (allowed != Constants.ManagerFactory
-                                                    .JunctionRestrictionsManager
-                                                    .GetDefaultUturnAllowed(
-                                                        segmentId,
-                                                        startNode,
-                                                        ref node)))))
-                {
-                    DrawSign(
-                        viewOnly,
-                        !configurable,
-                        ref camPos,
-                        ref xu,
-                        ref yu,
-                        f,
-                        ref zero,
-                        x,
-                        y,
-                        guiColor,
-                        allowed
-                            ? JunctionRestrictions.UturnAllowed
-                            : JunctionRestrictions.UturnForbidden,
-                        out signHovered);
-
-                    if (signHovered && handleClick) {
-                        hovered = true;
-
-                        if (MainTool.CheckClicked()) {
-                            if (!JunctionRestrictionsManager.Instance.ToggleUturnAllowed(
-                                    segmentId,
-                                    startNode)) {
-                                // TODO MainTool.ShowTooltip(Translation.GetString("..."), Singleton<NetManager>.instance.m_nodes.m_buffer[nodeId].m_position);
-                            } else {
-                                stateUpdated = true;
-                            }
-                        }
-                    }
-
-                    x++;
-                    hasSignInPrevRow = true;
-                }
-
-                x = 0;
-                if (hasSignInPrevRow) {
-                    ++y;
-                    hasSignInPrevRow = false;
-                }
-
-                // draw "entering blocked junctions allowed" sign at (0; 1)
-                allowed = JunctionRestrictionsManager.Instance.IsEnteringBlockedJunctionAllowed(
-                    segmentId,
-                    startNode);
-                configurable =
-                    Constants.ManagerFactory.JunctionRestrictionsManager
-                             .IsEnteringBlockedJunctionAllowedConfigurable(
-                                 segmentId,
-                                 startNode,
-                                 ref node);
-
-                if (debug
-                    || (configurable
-                        && (!viewOnly
-                            || (allowed != Constants.ManagerFactory
-                                                    .JunctionRestrictionsManager
-                                                    .GetDefaultEnteringBlockedJunctionAllowed(
-                                                        segmentId,
-                                                        startNode,
-                                                        ref node)))))
-                {
-                    DrawSign(
-                        viewOnly,
-                        !configurable,
-                        ref camPos,
-                        ref xu,
-                        ref yu,
-                        f,
-                        ref zero,
-                        x,
-                        y,
-                        guiColor,
-                        allowed
-                            ? JunctionRestrictions.EnterBlockedJunctionAllowed
-                            : JunctionRestrictions.EnterBlockedJunctionForbidden,
-                        out signHovered);
-
-                    if (signHovered && handleClick) {
-                        hovered = true;
-
-                        if (MainTool.CheckClicked()) {
-                            JunctionRestrictionsManager
-                                .Instance
-                                .ToggleEnteringBlockedJunctionAllowed(segmentId, startNode);
-                            stateUpdated = true;
-                        }
-                    }
-
-                    ++x;
-                    hasSignInPrevRow = true;
-                }
-
-                // draw "pedestrian crossing allowed" sign at (1; 1)
-                allowed = JunctionRestrictionsManager.Instance.IsPedestrianCrossingAllowed(
-                    segmentId,
-                    startNode);
-                configurable =
-                    Constants.ManagerFactory.JunctionRestrictionsManager
-                             .IsPedestrianCrossingAllowedConfigurable(
-                                 segmentId,
-                                 startNode,
-                                 ref node);
-
-                if (debug
-                    || (configurable
-                        && (!viewOnly || !allowed)))
-                {
-                    DrawSign(
-                        viewOnly,
-                        !configurable,
-                        ref camPos,
-                        ref xu,
-                        ref yu,
-                        f,
-                        ref zero,
-                        x,
-                        y,
-                        guiColor,
-                        allowed
-                            ? JunctionRestrictions.PedestrianCrossingAllowed
-                            : JunctionRestrictions.PedestrianCrossingForbidden,
-                        out signHovered);
-
-                    if (signHovered && handleClick) {
-                        hovered = true;
-
-                        if (MainTool.CheckClicked()) {
-                            JunctionRestrictionsManager.Instance.TogglePedestrianCrossingAllowed(segmentId, startNode);
-                            stateUpdated = true;
-                        }
-                    }
-
-                    x++;
-                    hasSignInPrevRow = true;
-                }
-
-                x = 0;
-
-                if (hasSignInPrevRow) {
-                    ++y;
-                    hasSignInPrevRow = false;
-                }
-
-                if (!Options.turnOnRedEnabled) {
-                    continue;
-                }
-
-                //--------------------------------
-                // TURN ON RED ENABLED
-                //--------------------------------
-                IJunctionRestrictionsManager junctionRestrictionsManager =
-                    Constants.ManagerFactory.JunctionRestrictionsManager;
-                bool lht = Constants.ServiceFactory.SimulationService.TrafficDrivesOnLeft;
-
-                // draw "turn-left-on-red allowed" sign at (2; 0)
-                allowed = junctionRestrictionsManager.IsTurnOnRedAllowed(lht, segmentId, startNode);
-                configurable = junctionRestrictionsManager.IsTurnOnRedAllowedConfigurable(
-                    lht,
-                    segmentId,
-                    startNode,
-                    ref node);
-
-                if (debug
-                    || (configurable
-                        && (!viewOnly
-                            || (allowed != junctionRestrictionsManager
-                                    .GetDefaultTurnOnRedAllowed(
-                                        lht,
-                                        segmentId,
-                                        startNode,
-                                        ref node)))))
-                {
-                    DrawSign(
-                        viewOnly,
-                        !configurable,
-                        ref camPos,
-                        ref xu,
-                        ref yu,
-                        f,
-                        ref zero,
-                        x,
-                        y,
-                        guiColor,
-                        allowed
-                            ? JunctionRestrictions.LeftOnRedAllowed
-                            : JunctionRestrictions.LeftOnRedForbidden,
-                        out signHovered);
-
-                    if (signHovered && handleClick) {
-                        hovered = true;
-
-                        if (MainTool.CheckClicked()) {
-                            junctionRestrictionsManager.ToggleTurnOnRedAllowed(
-                                lht,
-                                segmentId,
-                                startNode);
-                            stateUpdated = true;
-                        }
-                    }
-
-                    hasSignInPrevRow = true;
-                }
-
-                x++;
-
-                // draw "turn-right-on-red allowed" sign at (2; 1)
-                allowed = junctionRestrictionsManager.IsTurnOnRedAllowed(
-                    !lht,
-                    segmentId,
-                    startNode);
-                configurable = junctionRestrictionsManager.IsTurnOnRedAllowedConfigurable(
-                    !lht,
-                    segmentId,
-                    startNode,
-                    ref node);
-
-                if (debug
-                    || (configurable
-                        && (!viewOnly
-                            || (allowed != junctionRestrictionsManager
-                                    .GetDefaultTurnOnRedAllowed(
-                                        !lht,
-                                        segmentId,
-                                        startNode,
-                                        ref node)))))
-                {
-                    DrawSign(
-                        viewOnly,
-                        !configurable,
-                        ref camPos,
-                        ref xu,
-                        ref yu,
-                        f,
-                        ref zero,
-                        x,
-                        y,
-                        guiColor,
-                        allowed
-                            ? JunctionRestrictions.RightOnRedAllowed
-                            : JunctionRestrictions.RightOnRedForbidden,
-                        out signHovered);
-
-                    if (signHovered && handleClick) {
-                        hovered = true;
-
-                        if (MainTool.CheckClicked()) {
-                            junctionRestrictionsManager.ToggleTurnOnRedAllowed(
-                                !lht,
-                                segmentId,
-                                startNode);
-                            stateUpdated = true;
-                        }
-                    }
-
-                    hasSignInPrevRow = true;
-                }
-            }
-
-            guiColor.a = 1f;
-            GUI.color = guiColor;
-
-            return hovered;
-        }
-
-        private void DrawSign(bool viewOnly,
-                              bool small,
-                              ref Vector3 camPos,
-                              ref Vector3 xu,
-                              ref Vector3 yu,
-                              float f,
-                              ref Vector3 zero,
-                              int x,
-                              int y,
-                              Color guiColor,
-                              Texture2D signTexture,
-                              out bool hoveredHandle) {
-            Vector3 signCenter = zero + (f * x * xu) + (f * y * yu); // in game coordinates
-            bool visible = GeometryUtil.WorldToScreenPoint(signCenter, out Vector3 signScreenPos);
-
-            if (!visible) {
-                hoveredHandle = false;
-                return;
-            }
-
-            Vector3 diff = signCenter - camPos;
-            float zoom = (1.0f / diff.magnitude) * 100f * MainTool.GetBaseZoom();
-            float size = (small ? 0.75f : 1f) * (viewOnly ? 0.8f : 1f) *
-                         junctionRestrictionsSignSize * zoom;
-
-            var boundingBox = new Rect(
-                signScreenPos.x - (size / 2),
-                signScreenPos.y - (size / 2),
-                size,
-                size);
-            hoveredHandle = !viewOnly && TrafficManagerTool.IsMouseOver(boundingBox);
-            guiColor.a = TrafficManagerTool.GetHandleAlpha(hoveredHandle);
-
-            GUI.color = guiColor;
-            GUI.DrawTexture(boundingBox, signTexture);
-        }
-
-        private static string T(string key) => Translation.JunctionRestrictions.Get(key);
-
-        /// <inheritdoc/>
-        public void UpdateOnscreenDisplayPanel() {
-            if (SelectedNodeId == 0) {
-                // Select mode
-                var items = new List<OsdItem>();
-                items.Add(
-                    new UI.MainMenu.OSD.ModeDescription(
-                        localizedText: T("JR.OnscreenHint.Mode:Select")));
-                OnscreenDisplay.Display(items);
-                return;
-            } else {
-                // Edit mode
-                var items = new List<OsdItem>();
-                items.Add(
-                    new UI.MainMenu.OSD.Shortcut(
-                        keybindSetting: KeybindSettingsBase.LaneConnectorDelete,
-                        localizedText: T("JR.OnscreenHint.Reset:Reset to default")));
-
-                items.Add(OnscreenDisplay.RightClick_LeaveNode());
-                OnscreenDisplay.Display(items);
-                return;
-            }
-
-            // Default: no hint
-            // OnscreenDisplay.Clear();
-        }
-=======
->>>>>>> 78cd4a7a
     }
 }