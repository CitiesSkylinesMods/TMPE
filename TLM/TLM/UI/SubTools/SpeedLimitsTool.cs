--- conflicted
+++ resolved
@@ -143,6 +143,7 @@
 
 			if (mainNetInfos == null || mainNetInfos.Count <= 0) {
 				Log._Debug($"mainNetInfos={mainNetInfos}");
+				DragWindow(ref defaultsWindowRect);
 				return;
 			}
 
@@ -280,7 +281,7 @@
 
 			GUILayout.EndVertical();
 
-			GUI.DragWindow();
+			DragWindow(ref defaultsWindowRect);
 		}
 
 		private void UpdateRoadTex(NetInfo info) {
@@ -312,16 +313,12 @@
 			}
 
 			GUILayout.EndHorizontal();
-<<<<<<< HEAD
 
 			if (GUILayout.Button(Translation.GetString("Default_speed_limits"))) {
 				defaultsWindowVisible = true;
 			}
 
-			GUI.DragWindow();
-=======
 			DragWindow(ref windowRect);
->>>>>>> a488f903
 		}
 
 		private bool drawSpeedLimitHandles(ushort segmentId, bool viewOnly, ref Vector3 camPos) {
