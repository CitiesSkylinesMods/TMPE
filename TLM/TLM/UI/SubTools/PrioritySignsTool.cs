namespace TrafficManager.UI.SubTools {
    using ColossalFramework;
    using CSUtil.Commons;
    using static Util.SegmentTraverser;
    using System.Collections.Generic;
    using System;
    using TrafficManager.API.Manager;
    using TrafficManager.API.Traffic.Data;
    using TrafficManager.API.Traffic.Enums;
    using TrafficManager.Manager.Impl;
    using TrafficManager.State;
    using TrafficManager.UI.Textures;
    using TrafficManager.Util;
    using UnityEngine;

    public class PrioritySignsTool : SubTool {
        public enum PrioritySignsMassEditMode {
            MainYield = 0,
            MainStop = 1,
            YieldMain = 2,
            StopMain = 3,
            Delete = 4,
        }

        private readonly HashSet<ushort> currentPriorityNodeIds;
        private PrioritySignsMassEditMode massEditMode = PrioritySignsMassEditMode.MainYield;

        public PrioritySignsTool(TrafficManagerTool mainTool)
            : base(mainTool) {
            currentPriorityNodeIds = new HashSet<ushort>();
        }

        public override void OnPrimaryClickOverlay() {
            bool ctrlDown = Input.GetKey(KeyCode.LeftControl) || Input.GetKey(KeyCode.RightControl);
            bool shiftDown = Input.GetKey(KeyCode.LeftShift) || Input.GetKey(KeyCode.RightShift);
            if(ctrlDown || shiftDown) {
                if (HoveredSegmentId == 0) {
                    return;
                }
                SelectedNodeId = 0;
            }

            // TODO provide revert/clear mode issue #568
            if (ctrlDown && shiftDown) {
                bool isRAbout = RoundaboutMassEdit.Instance.FixRabout(HoveredSegmentId);
                if (!isRAbout) {
                    PriorityRoad.FixRoad(HoveredSegmentId);
                }
<<<<<<< HEAD
                // TODO uncomment as part of issue #541
                //} else if (ctrlDown) {
                //
                //    //PriorityRoad.FixJunction(HoveredNodeId);
                //    RefreshMassEditOverlay();
                //    return;
=======
                RefreshMassEditOverlay();
                return;
            } else if (ctrlDown) {
                PriorityRoad.FixJunction(HoveredNodeId);
                RefreshMassEditOverlay();
                return;
>>>>>>> ca6dee7f
            }
            if (shiftDown) {
                bool isRAbout = RoundaboutMassEdit.Instance.TraverseLoop(HoveredSegmentId, out var segmentList);
                if (!isRAbout) {
                    segmentList = SegmentTraverser.Traverse(
                        HoveredSegmentId,
                        TraverseDirection.AnyDirection,
                        TraverseSide.Straight,
                        SegmentStopCriterion.None,
                        (_)=>true);
                }

                FixPrioritySigns(massEditMode,segmentList);

                // cycle mass edit mode
                massEditMode =
                    (PrioritySignsMassEditMode)(((int)massEditMode + 1) %
                                                Enum.GetValues(typeof(PrioritySignsMassEditMode))
                                                    .GetLength(0));
            } else {
                if (TrafficPriorityManager.Instance.HasNodePrioritySign(HoveredNodeId)) {
                    return;
                }

                if (!MayNodeHavePrioritySigns(HoveredNodeId)) {
                    return;
                }

                SelectedNodeId = HoveredNodeId;
                Log._Debug($"PrioritySignsTool.OnPrimaryClickOverlay: SelectedNodeId={SelectedNodeId}");
            }

            // update priority node cache
            RefreshCurrentPriorityNodeIds();
        }

        public static void FixPrioritySigns(PrioritySignsMassEditMode massEditMode, List<ushort> segmentList) {
            if (segmentList == null || segmentList.Count == 0)
                return;

            var primaryPrioType = PriorityType.None;
            var secondaryPrioType = PriorityType.None;

            switch (massEditMode) {
                case PrioritySignsMassEditMode.MainYield: {
                        primaryPrioType = PriorityType.Main;
                        secondaryPrioType = PriorityType.Yield;
                        break;
                    }

                case PrioritySignsMassEditMode.MainStop: {
                        primaryPrioType = PriorityType.Main;
                        secondaryPrioType = PriorityType.Stop;
                        break;
                    }

                case PrioritySignsMassEditMode.YieldMain: {
                        primaryPrioType = PriorityType.Yield;
                        secondaryPrioType = PriorityType.Main;
                        break;
                    }

                case PrioritySignsMassEditMode.StopMain: {
                        primaryPrioType = PriorityType.Stop;
                        secondaryPrioType = PriorityType.Main;
                        break;
                    }
            }

            IExtSegmentEndManager segEndMan = Constants.ManagerFactory.ExtSegmentEndManager;

            bool VisitorFun(SegmentVisitData data) {
                foreach (bool startNode in Constants.ALL_BOOL) {
                    TrafficPriorityManager.Instance.SetPrioritySign(
                        data.CurSeg.segmentId,
                        startNode,
                        primaryPrioType);
                    ushort nodeId = Constants.ServiceFactory.NetService.GetSegmentNodeId(
                        data.CurSeg.segmentId,
                        startNode);
                    ExtSegmentEnd curEnd = segEndMan.ExtSegmentEnds[
                        segEndMan.GetIndex(data.CurSeg.segmentId, startNode)];

                    for (int i = 0; i < 8; ++i) {
                        ushort otherSegmentId = Singleton<NetManager>.instance.m_nodes
                                                                     .m_buffer[nodeId]
                                                                     .GetSegment(i);

                        if (otherSegmentId == 0 || otherSegmentId == data.CurSeg.segmentId) {
                            continue;
                        }

                        ArrowDirection dir = segEndMan.GetDirection(
                            ref curEnd,
                            otherSegmentId);

                        if (dir != ArrowDirection.Forward) {
                            TrafficPriorityManager.Instance.SetPrioritySign(
                                otherSegmentId,
                                (bool)Constants.ServiceFactory.NetService.IsStartNode(
                                    otherSegmentId,
                                    nodeId),
                                secondaryPrioType);
                        }
                    }
                }

                return true;
            }

            SegmentTraverser.Traverse(segmentList, VisitorFun);
        }


        public override void OnToolGUI(Event e) { }

        /// <summary>
        /// Thread safe handling of mass edit overlay.
        /// </summary>
        public static class MassEditOVerlay {
            private static object _lock = new object();

            private static bool _show = false;
            public static bool Show {
                get {
                    lock (_lock) {
                        return _show;
                    }
                }
                set {
                    lock (_lock) {
                        _show = value;
                    }
                }
            }

            private static DateTime _timer = DateTime.MinValue;

            /// <summary>
            /// show mass edit over lay for the input duration.
            /// overrides MassEditOVerlay.Show when it is set to a UTC time in future.
            /// seconds is
            /// seconds is
            /// </summary>
            /// <param name="seconds"> duration.
            /// negative => never
            /// float.MaxValue => always
            /// </param>
            public static void SetTimer(float seconds) {
                DateTime dt;
                if (seconds == float.MaxValue) {
                    dt = DateTime.MaxValue;
                } else {
                    dt = DateTime.UtcNow + TimeSpan.FromSeconds(seconds);
                }
                lock (_lock) {
                    _timer = dt;
                }
            }

            /// <summary>
            /// show overlay for other subtools influced by mass edit.
            /// </summary>
            public static bool IsActive {
                get {
                    bool show;
                    DateTime timer;
                    lock (_lock) {
                        show = _show;
                        timer = _timer;
                    }
                    return show || DateTime.UtcNow < timer;
                }
            }
        }

        /// <summary>
        /// refreshes all subtools incflucned by mass edit.
        /// the mass edit overlay active while processing
        /// and remains active for one extra second so that
        /// </summary>
        private void RefreshMassEditOverlay() {
            // processing takes while.
            // Keep mass edit overlay active so that user has visual feedaback
            // that something is happening.
            // this is also to make sure overlay is refresshed
            // even when the user lets go of the mass edit overlay hotkey.
            MassEditOVerlay.SetTimer(float.MaxValue);

            UIBase.GetTrafficManagerTool(false)?.InitializeSubTools();
            RefreshCurrentPriorityNodeIds();

            // keep active for one more second so that the user
            // has a chance to see the new traffic rules.
            MassEditOVerlay.SetTimer(1);
        }

        public override void RenderOverlay(RenderManager.CameraInfo cameraInfo) {
            if (MainTool.GetToolController().IsInsideUI || !Cursor.visible) {
                return;
            }

            bool ctrlDown = Input.GetKey(KeyCode.LeftControl) || Input.GetKey(KeyCode.RightControl);
            bool shiftDown = Input.GetKey(KeyCode.LeftShift) || Input.GetKey(KeyCode.RightShift);

            MassEditOVerlay.Show = ctrlDown;

            if (ctrlDown) {
                massEditMode = PrioritySignsMassEditMode.MainYield;
            }

            if (HoveredSegmentId == 0) {
                if(shiftDown) {
                    massEditMode = PrioritySignsMassEditMode.MainYield;
                }
                return;
            }

            if (shiftDown) {
                bool isRAbout = RoundaboutMassEdit.Instance.TraverseLoop(HoveredSegmentId, out var segmentList);
                Color color = MainTool.GetToolColor(Input.GetMouseButton(0), false);
                if (isRAbout) {
                    foreach (uint segmentId in segmentList) {
                        ref NetSegment seg = ref Singleton<NetManager>.instance.m_segments.m_buffer[segmentId];
                        NetTool.RenderOverlay(
                            cameraInfo,
                            ref seg,
                            color,
                            color);
                    } // end foreach
                } else {
                    SegmentTraverser.Traverse(
                        HoveredSegmentId,
                        TraverseDirection.AnyDirection,
                        TraverseSide.Straight,
                        SegmentStopCriterion.None,
                        data => {
                            NetTool.RenderOverlay(
                                cameraInfo,
                                ref Singleton<NetManager>.instance.m_segments.m_buffer[
                                    data.CurSeg.segmentId],
                                color,
                                color);
                            return true;
                        });
                }
                return;
            } else if (ctrlDown) {
                MainTool.DrawNodeCircle(cameraInfo, HoveredNodeId, Input.GetMouseButton(0));
                return;
            }

            massEditMode = PrioritySignsMassEditMode.MainYield;

            if (HoveredNodeId == SelectedNodeId) {
                return;
            }

            // no highlight for existing priority node in sign mode
            if (TrafficPriorityManager.Instance.HasNodePrioritySign(HoveredNodeId)) {
                // Log._Debug($"PrioritySignsTool.RenderOverlay: HasNodePrioritySign({HoveredNodeId})=true");
                return;
            }

            if (!TrafficPriorityManager.Instance.MayNodeHavePrioritySigns(HoveredNodeId)) {
                // Log._Debug($"PrioritySignsTool.RenderOverlay: MayNodeHavePrioritySigns({HoveredNodeId})=false");
                return;
            }

            MainTool.DrawNodeCircle(cameraInfo, HoveredNodeId, Input.GetMouseButton(0));
        }

        private void RefreshCurrentPriorityNodeIds() {
            TrafficPriorityManager tpm = TrafficPriorityManager.Instance;

            currentPriorityNodeIds.Clear();
            for (uint nodeId = 0; nodeId < NetManager.MAX_NODE_COUNT; ++nodeId) {
                if (!Constants.ServiceFactory.NetService.IsNodeValid((ushort)nodeId)) {
                    continue;
                }

                if (!tpm.MayNodeHavePrioritySigns((ushort)nodeId)) {
                    continue;
                }

                if (!tpm.HasNodePrioritySign((ushort)nodeId) && nodeId != SelectedNodeId) {
                    continue;
                }

                /*if (! MainTool.IsNodeWithinViewDistance(nodeId)) {
                        continue;
                }*/

                currentPriorityNodeIds.Add((ushort)nodeId);
            }

            // Log._Debug($"PrioritySignsTool.RefreshCurrentPriorityNodeIds:
            //     currentPriorityNodeIds={string.Join(", ", currentPriorityNodeIds.Select(
            //     x => x.ToString()).ToArray())}");
        }

        public override void ShowGUIOverlay(ToolMode toolMode, bool viewOnly) {
            if (viewOnly && !(Options.prioritySignsOverlay || showMassEditOverlay)) {
                return;
            }

            if (UIBase.GetTrafficManagerTool(false)?.GetToolMode()
                == ToolMode.JunctionRestrictions)
            {
                return;
            }

            ShowGUI(viewOnly);
        }

        private void ShowGUI(bool viewOnly) {
            try {
                IExtSegmentManager segMan = Constants.ManagerFactory.ExtSegmentManager;
                IExtSegmentEndManager segEndMan = Constants.ManagerFactory.ExtSegmentEndManager;
                TrafficPriorityManager prioMan = TrafficPriorityManager.Instance;

                Vector3 camPos = Constants.ServiceFactory.SimulationService.CameraPosition;

                bool clicked = !viewOnly && MainTool.CheckClicked();

                ushort removedNodeId = 0;
                bool showRemoveButton = false;

                foreach (ushort nodeId in currentPriorityNodeIds) {
                    if (! Constants.ServiceFactory.NetService.IsNodeValid(nodeId)) {
                        continue;
                    }

                    if (!MainTool.IsNodeWithinViewDistance(nodeId)) {
                        continue;
                    }

                    Vector3 nodePos = default;
                    Constants.ServiceFactory.NetService.ProcessNode(
                        nodeId,
                        (ushort nId, ref NetNode node) => {
                            nodePos = node.m_position;
                            return true;
                        });

                    for (int i = 0; i < 8; ++i) {
                        ushort segmentId = 0;
                        Constants.ServiceFactory.NetService.ProcessNode(
                            nodeId,
                            (ushort nId, ref NetNode node) => {
                                segmentId = node.GetSegment(i);
                                return true;
                            });

                        if (segmentId == 0) {
                            continue;
                        }

                        bool startNode = (bool)Constants.ServiceFactory.NetService.IsStartNode(segmentId, nodeId);
                        ExtSegment seg = segMan.ExtSegments[segmentId];
                        ExtSegmentEnd segEnd = segEndMan.ExtSegmentEnds[segEndMan.GetIndex(segmentId, startNode)];

                        if (seg.oneWay && segEnd.outgoing) {
                            continue;
                        }

                        // calculate sign position
                        Vector3 signPos = nodePos;

                        Constants.ServiceFactory.NetService.ProcessSegment(
                            segmentId,
                            (ushort sId, ref NetSegment segment) => {
                                signPos +=
                                    10f * (startNode
                                               ? segment.m_startDirection
                                               : segment.m_endDirection);
                                return true;
                            });

                        if (!MainTool.WorldToScreenPoint(signPos, out Vector3 _)) {
                            continue;
                        }

                        // draw sign and handle input
                        PriorityType sign = prioMan.GetPrioritySign(segmentId, startNode);
                        if (viewOnly && sign == PriorityType.None) {
                            continue;
                        }

                        if (!viewOnly && sign != PriorityType.None) {
                            showRemoveButton = true;
                        }

                        if (MainTool.DrawGenericSquareOverlayTexture(
                                RoadUI.PrioritySignTextures[sign],
                                camPos,
                                signPos,
                                90f,
                                !viewOnly) && clicked)
                        {
                            PriorityType? newSign;
                            switch (sign) {
                                case PriorityType.Main: {
                                    newSign = PriorityType.Yield;
                                    break;
                                }

                                case PriorityType.Yield: {
                                    newSign = PriorityType.Stop;
                                    break;
                                }

                                case PriorityType.Stop: {
                                    newSign = PriorityType.Main;
                                    break;
                                }

                                // also: case PriorityType.None:
                                default: {
                                    newSign = prioMan.CountPrioritySignsAtNode(
                                                  nodeId,
                                                  PriorityType.Main) >= 2
                                                  ? PriorityType.Yield
                                                  : PriorityType.Main;
                                    break;
                                }
                            }

                            // newSign is never null here
                            SetPrioritySign(segmentId, startNode, (PriorityType)newSign);
                        } // draw sign
                    } // foreach segment end

                    if (viewOnly) {
                        continue;
                    }

                    // draw remove button and handle click
                    if (showRemoveButton
                        && MainTool.DrawHoverableSquareOverlayTexture(
                            RoadUI.SignRemove,
                            camPos,
                            nodePos,
                            90f)
                        && clicked)
                    {
                        prioMan.RemovePrioritySignsFromNode(nodeId);
                        Log._Debug($"PrioritySignsTool.ShowGUI: Removed priority signs from node {nodeId}");
                        removedNodeId = nodeId;
                    }
                } // foreach node

                if (removedNodeId != 0) {
                    currentPriorityNodeIds.Remove(removedNodeId);
                    SelectedNodeId = 0;
                }
            } catch (Exception e) {
                Log.Error(e.ToString());
            }
        }

        private bool SetPrioritySign(ushort segmentId, bool startNode, PriorityType sign) {
            ushort nodeId = Constants.ServiceFactory.NetService.GetSegmentNodeId(segmentId, startNode);

            // check for restrictions
            if (!MayNodeHavePrioritySigns(nodeId)) {
                Log._Debug($"PrioritySignsTool.SetPrioritySign: MayNodeHavePrioritySigns({nodeId})=false");
                return false;
            }

            bool success = TrafficPriorityManager.Instance.SetPrioritySign(segmentId, startNode, sign);
            Log._Debug($"PrioritySignsTool.SetPrioritySign: SetPrioritySign({segmentId}, " +
                       $"{startNode}, {sign})={success}");

            if (!success || (sign != PriorityType.Stop && sign != PriorityType.Yield)) {
                return success;
            }

            // make all undefined segments a main road
            Log._Debug("PrioritySignsTool.SetPrioritySign: flagging remaining segments at node " +
                       $"{nodeId} as main road.");

            for (int i = 0; i < 8; ++i) {
                ushort otherSegmentId = 0;
                Constants.ServiceFactory.NetService.ProcessNode(
                    nodeId,
                    (ushort nId, ref NetNode node) => {
                        otherSegmentId = node.GetSegment(i);
                        return true;
                    });

                if (otherSegmentId == 0 || otherSegmentId == segmentId) {
                    continue;
                }

                bool otherStartNode = (bool)Constants.ServiceFactory.NetService.IsStartNode(otherSegmentId, nodeId);

                if (TrafficPriorityManager.Instance.GetPrioritySign(otherSegmentId, otherStartNode)
                    == PriorityType.None)
                {
                    Log._Debug("PrioritySignsTool.SetPrioritySign: setting main priority sign " +
                               $"for segment {otherSegmentId} @ {nodeId}");
                    TrafficPriorityManager.Instance.SetPrioritySign(
                        otherSegmentId,
                        otherStartNode,
                        PriorityType.Main);
                }
            }

            return success;
        }

        public override void Cleanup() {
            //TrafficPriorityManager prioMan = TrafficPriorityManager.Instance;
            //foreach (PrioritySegment trafficSegment in prioMan.PrioritySegments) {
            //	try {
            //		trafficSegment?.Instance1?.Reset();
            //		trafficSegment?.Instance2?.Reset();
            //	} catch (Exception e) {
            //		Log.Error($"Error occured while performing PrioritySignsTool.Cleanup: {e.ToString()}");
            //	}
            //}
        }

        public override void OnActivate() {
            RefreshCurrentPriorityNodeIds();
        }

        public override void Initialize() {
            base.Initialize();
            Cleanup();

            if (Options.prioritySignsOverlay || showMassEditOverlay) {
                RefreshCurrentPriorityNodeIds();
            } else {
                currentPriorityNodeIds.Clear();
            }
        }

        private bool MayNodeHavePrioritySigns(ushort nodeId) {
            SetPrioritySignError reason;
            // Log._Debug($"PrioritySignsTool.MayNodeHavePrioritySigns: Checking if node {nodeId}
            //     may have priority signs.");

            if (!TrafficPriorityManager.Instance.MayNodeHavePrioritySigns(nodeId, out reason)) {
                // Log._Debug($"PrioritySignsTool.MayNodeHavePrioritySigns: Node {nodeId} does not
                //     allow priority signs: {reason}");
                if (reason == SetPrioritySignError.HasTimedLight) {
                    MainTool.ShowError(
                        Translation.TrafficLights.Get("Dialog.Text:Node has timed TL script"));
                }

                return false;
            }

            // Log._Debug($"PrioritySignsTool.MayNodeHavePrioritySigns: Node {nodeId} allows priority signs");
            return true;
        }
    }
}<|MERGE_RESOLUTION|>--- conflicted
+++ resolved
@@ -46,21 +46,12 @@
                 if (!isRAbout) {
                     PriorityRoad.FixRoad(HoveredSegmentId);
                 }
-<<<<<<< HEAD
-                // TODO uncomment as part of issue #541
-                //} else if (ctrlDown) {
-                //
-                //    //PriorityRoad.FixJunction(HoveredNodeId);
-                //    RefreshMassEditOverlay();
-                //    return;
-=======
                 RefreshMassEditOverlay();
                 return;
             } else if (ctrlDown) {
                 PriorityRoad.FixJunction(HoveredNodeId);
                 RefreshMassEditOverlay();
                 return;
->>>>>>> ca6dee7f
             }
             if (shiftDown) {
                 bool isRAbout = RoundaboutMassEdit.Instance.TraverseLoop(HoveredSegmentId, out var segmentList);
@@ -363,7 +354,7 @@
         }
 
         public override void ShowGUIOverlay(ToolMode toolMode, bool viewOnly) {
-            if (viewOnly && !(Options.prioritySignsOverlay || showMassEditOverlay)) {
+            if (viewOnly && !(Options.prioritySignsOverlay || MassEditOVerlay.IsActive )) {
                 return;
             }
 
@@ -593,7 +584,7 @@
             base.Initialize();
             Cleanup();
 
-            if (Options.prioritySignsOverlay || showMassEditOverlay) {
+            if (Options.prioritySignsOverlay || MassEditOVerlay.IsActive) {
                 RefreshCurrentPriorityNodeIds();
             } else {
                 currentPriorityNodeIds.Clear();
