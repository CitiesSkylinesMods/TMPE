--- conflicted
+++ resolved
@@ -43,35 +43,20 @@
             //TODO provide revert/clear mode  issue #568
             if (ctrlDown && shiftDown) {
                 bool isRAbout = RoundaboutMassEdit.Instance.FixRabout(HoveredSegmentId);
-<<<<<<< HEAD
                 if (!isRAbout) {
                     PriorityRoad.FixRoad(HoveredSegmentId);
                 }
-                RefreshMassEditOverlay();
-                return;
-            } else if (ctrlDown) {
-                PriorityRoad.FixJunction(HoveredNodeId);
-                RefreshMassEditOverlay();
-                return;
-            } else if (shiftDown) {
-=======
-                //if (!isRAbout) {
-                //    // TODO uncomment as part of issue #541
-                //    //PriorityRoad.FixRoad(HoveredSegmentId);
-                //}
                 if (isRAbout) {
                     RefreshMassEditOverlay();
                     return;
                 }
-            // TODO uncomment as part of issue #541
-            //} else if (ctrlDown) {
-            //
-            //    //PriorityRoad.FixJunction(HoveredNodeId);
-            //    RefreshMassEditOverlay();
-            //    return;
+            } else if (ctrlDown) {
+
+                PriorityRoad.FixJunction(HoveredNodeId);
+                RefreshMassEditOverlay();
+                return;
             }
             if (shiftDown) {
->>>>>>> 447f9573
                 var primaryPrioType = PriorityType.None;
                 var secondaryPrioType = PriorityType.None;
 
@@ -242,19 +227,11 @@
                             return true;
                         });
                 }
-<<<<<<< HEAD
-                return;
-            }else if (ctrlDown) {
+                return;
+            } else if (ctrlDown) {
                 MainTool.DrawNodeCircle(cameraInfo, HoveredNodeId, Input.GetMouseButton(0));
-=======
->>>>>>> 447f9573
-                return;
-            }
-            //else if (ctrlDown) {
-            //    // TODO uncomment as part of issue #541
-            //    MainTool.DrawNodeCircle(cameraInfo, HoveredNodeId, Input.GetMouseButton(0));
-            //    return;
-            //}
+                return;
+            }
 
             massEditMode = PrioritySignsMassEditMode.MainYield;
 
@@ -536,7 +513,7 @@
             base.Initialize();
             Cleanup();
 
-            if (Options.prioritySignsOverlay ) {
+            if (Options.prioritySignsOverlay) {
                 RefreshCurrentPriorityNodeIds();
             } else {
                 currentPriorityNodeIds.Clear();
