--- conflicted
+++ resolved
@@ -470,11 +470,7 @@
                 //     allow priority signs: {reason}");
                 if (reason == SetPrioritySignError.HasTimedLight) {
                     MainTool.ShowError(
-<<<<<<< HEAD
-                        Translation.TrafficLights.Get("Error.Node has timed TL script"));
-=======
                         Translation.TrafficLights.Get("Dialog.Text:Node has timed TL script"));
->>>>>>> 9f0bd975
                 }
 
                 return false;
