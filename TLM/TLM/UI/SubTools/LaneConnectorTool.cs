--- conflicted
+++ resolved
@@ -1227,17 +1227,9 @@
 
             // check track turning angles are within bounds
             ret &= isRoad || CheckSegmentsTurningAngle(
-<<<<<<< HEAD
-                    sourceSegment: ref GetSeg(source.SegmentId),
-                    sourceStartNode: source.StartNode,
-                    targetSegment: ref GetSeg(target.SegmentId),
-=======
-                    sourceSegmentId: source.SegmentId,
                     sourceSegment: ref source.SegmentId.ToSegment(),
                     sourceStartNode: source.StartNode,
-                    targetSegmentId: target.SegmentId,
                     targetSegment: ref target.SegmentId.ToSegment(),
->>>>>>> 718f5178
                     targetStartNode: target.StartNode);
 
             return ret;
