namespace TrafficManager.UI.SubTools {
    using System;
    using ColossalFramework.Math;
    using ColossalFramework;
    using CSUtil.Commons;
    using System.Collections.Generic;
    using System.Linq;
    using TrafficManager.Manager.Impl;
    using TrafficManager.State.ConfigData;
    using TrafficManager.State.Keybinds;
    using TrafficManager.State;
    using TrafficManager.Util.Caching;
    using UnityEngine;
    using TrafficManager.Util;
    using TrafficManager.UI.Helpers;
    using TrafficManager.UI.MainMenu;
    using TrafficManager.UI.MainMenu.OSD;
    using static TrafficManager.Util.Shortcuts;
<<<<<<< HEAD
    using TrafficManager.UI.SubTools.PrioritySigns;
=======
>>>>>>> 37b71da7

    public class LaneConnectorTool
        : LegacySubTool,
          UI.MainMenu.IOnscreenDisplayProvider
    {
        /// <summary>State of the tool UI.</summary>
        private enum SelectionMode {
            None,
            SelectSource,
            SelectTarget,
        }

        /// <summary>
        /// State for rotating "Stay In Lane" modes.
        /// </summary>
        public enum StayInLaneMode {
            None,
            Both,
            Forward,
            Backward,
        }

        private static bool verbose_ =>
#if DEBUG
            DebugSwitch.LaneConnections.Get();
#else
            false;
#endif
        private static readonly Color DefaultLaneEndColor = new Color(1f, 1f, 1f, 0.4f);
        private LaneEnd selectedLaneEnd;
        private LaneEnd hoveredLaneEnd;
        private readonly Dictionary<ushort, List<LaneEnd>> currentLaneEnds;
        private StayInLaneMode stayInLaneMode = StayInLaneMode.None;
        // private bool initDone = false;

        /// <summary>Unity frame when OnGui detected the shortcut for Stay in Lane.
        /// Resets when the event is consumed or after a few frames.</summary>
        private int frameStayInLanePressed;

        /// <summary>Clear lane lines is Delete/Backspace (configurable)</summary>
        private int frameClearPressed;

        /// <summary>
        /// Stores potentially visible ids for nodes while the camera did not move
        /// </summary>
        private GenericArrayCache<ushort> CachedVisibleNodeIds { get; }

        /// <summary>
        /// Stores last cached camera position in <see cref="CachedVisibleNodeIds"/>
        /// </summary>
        private CameraTransformValue LastCachedCamera { get; set; }

        private class LaneEnd {
            internal ushort SegmentId;
            internal ushort NodeId;
            internal bool StartNode;
            internal uint LaneId;
            internal bool IsSource;
            internal bool IsTarget;
            internal int OuterSimilarLaneIndex;
            internal int InnerSimilarLaneIndex; /// used for stay in lane.
            internal int SegmentIndex; /// index accesable by NetNode.GetSegment(SegmentIndex);
            internal readonly List<LaneEnd> ConnectedLaneEnds = new List<LaneEnd>();
            internal Color Color;

            internal SegmentLaneMarker SegmentMarker;
            internal NodeLaneMarker NodeMarker;

            internal NetInfo.LaneType LaneType;
            internal VehicleInfo.VehicleType VehicleType;

            /// <summary>
            ///  Intersects mouse ray with marker bounds.
            /// </summary>
            /// <returns><c>true</c>if mouse ray intersects with marker <c>false</c> otherwise</returns>
            internal bool IntersectRay() => SegmentMarker.IntersectRay();

            /// <summary>
            /// renders lane overlay. If highlighted, renders englarged sheath(lane+circle) overlay. Otherwise
            /// renders circle at lane end.
            /// </summary>
            internal void RenderOverlay(RenderManager.CameraInfo cameraInfo, Color color, bool highlight = false) {
                if (highlight) {
                    SegmentMarker.RenderOverlay(cameraInfo, color, enlarge: true);
                }
                NodeMarker.RenderOverlay(cameraInfo, color, enlarge: highlight);
            }
        }

        public LaneConnectorTool(TrafficManagerTool mainTool)
            : base(mainTool) {
            // Log._Debug($"LaneConnectorTool: Constructor called");
            currentLaneEnds = new Dictionary<ushort, List<LaneEnd>>();

            CachedVisibleNodeIds = new GenericArrayCache<ushort>(NetManager.MAX_NODE_COUNT);
            LastCachedCamera = new CameraTransformValue();
        }

        public override void OnToolGUI(Event e) {
            // Log._Debug(
            //    $"LaneConnectorTool: OnToolGUI. SelectedNodeId={SelectedNodeId} " +
            //    $"SelectedSegmentId={SelectedSegmentId} HoveredNodeId={HoveredNodeId} " +
            //    $"HoveredSegmentId={HoveredSegmentId} IsInsideUI={MainTool.GetToolController().IsInsideUI}");
            if (KeybindSettingsBase.LaneConnectorStayInLane.IsPressed(e)) {
                frameStayInLanePressed = Time.frameCount;

                // this will be consumed in RenderOverlay() if the key was pressed
                // not too long ago (within 20 Unity frames or 0.33 sec)
            }

            if (KeybindSettingsBase.LaneConnectorDelete.IsPressed(e)) {
                frameClearPressed = Time.frameCount;

                // this will be consumed in RenderOverlay() if the key was pressed
                // not too long ago (within 20 Unity frames or 0.33 sec)
            }
        }

        public override void RenderOverlayForOtherTools(RenderManager.CameraInfo cameraInfo) {
            ShowOverlay(true, cameraInfo);
        }

        private void ShowOverlay(bool viewOnly, RenderManager.CameraInfo cameraInfo) {
            if (viewOnly && !(Options.connectedLanesOverlay ||
                MassEditOverlay.IsActive)) {
                return;
            }

            NetManager netManager = Singleton<NetManager>.instance;

            Vector3 camPos = Singleton<SimulationManager>.instance.m_simulationView.m_position;

            // Bounds bounds = new Bounds(Vector3.zero, Vector3.one);
            Camera currentCamera = Camera.main;

            // Check if camera pos/angle has changed then re-filter the visible nodes
            // Assumption: The states checked in this loop don't change while the tool is active
            var currentCameraState = new CameraTransformValue(currentCamera);
            if (!LastCachedCamera.Equals(currentCameraState)) {
                CachedVisibleNodeIds.Clear();
                LastCachedCamera = currentCameraState;

                for (ushort nodeId = 1; nodeId < NetManager.MAX_NODE_COUNT; ++nodeId) {
                    if (!Constants.ServiceFactory.NetService.IsNodeValid(nodeId)) {
                        continue;
                    }

                    //---------------------------
                    // Check the connection class
                    //---------------------------
                    // TODO refactor connection class check
                    ItemClass connectionClass =
                        NetManager.instance.m_nodes.m_buffer[nodeId].Info.GetConnectionClass();

                    if ((connectionClass == null) ||
                        !((connectionClass.m_service == ItemClass.Service.Road) ||
                          ((connectionClass.m_service == ItemClass.Service.PublicTransport) &&
                           ((connectionClass.m_subService == ItemClass.SubService.PublicTransportTrain) ||
                            (connectionClass.m_subService == ItemClass.SubService.PublicTransportMetro) ||
                            (connectionClass.m_subService == ItemClass.SubService.PublicTransportMonorail))))) {
                        continue;
                    }

                    //--------------------------
                    // Check the camera distance
                    //--------------------------
                    Vector3 diff = NetManager.instance.m_nodes.m_buffer[nodeId].m_position - camPos;

                    if (diff.sqrMagnitude > TrafficManagerTool.MAX_OVERLAY_DISTANCE_SQR) {
                        continue; // do not draw if too distant
                    }

                    // Add
                    CachedVisibleNodeIds.Add(nodeId);
                }
            }

            for (int cacheIndex = CachedVisibleNodeIds.Size - 1; cacheIndex >= 0; cacheIndex--) {
                var nodeId = CachedVisibleNodeIds.Values[cacheIndex];

                bool hasMarkers = currentLaneEnds.TryGetValue((ushort)nodeId, out List<LaneEnd> laneEnds);
                if (!viewOnly && (GetSelectionMode() == SelectionMode.None)) {
                    MainTool.DrawNodeCircle(
                        cameraInfo: cameraInfo,
                        nodeId: (ushort)nodeId,
                        color: DefaultLaneEndColor,
                        alpha: true);
                }

                if (!hasMarkers) {
                    continue;
                }

                foreach (LaneEnd laneEnd in laneEnds) {
                    if (!Constants.ServiceFactory.NetService.IsLaneValid(laneEnd.LaneId)) {
                        continue;
                    }

                    if (laneEnd != selectedLaneEnd) {
                        foreach (LaneEnd targetLaneEnd in laneEnd.ConnectedLaneEnds) {
                            // render lane connection from laneEnd to targetLaneEnd
                            if (!Constants.ServiceFactory.NetService.IsLaneValid(targetLaneEnd.LaneId)) {
                                continue;
                            }

                            DrawLaneCurve(
                                cameraInfo: cameraInfo,
                                start: laneEnd.NodeMarker.TerrainPosition,
                                end: targetLaneEnd.NodeMarker.TerrainPosition,
                                middlePoint: NetManager.instance.m_nodes.m_buffer[nodeId].m_position,
                                color: laneEnd.Color,
                                outlineColor: Color.black);
                        }
                    }

                    if (viewOnly || (nodeId != SelectedNodeId)) {
                        continue;
                    }

                    bool drawMarker = false;
                    bool SourceMode = GetSelectionMode() == SelectionMode.SelectSource;
                    bool TargetMode = GetSelectionMode() == SelectionMode.SelectTarget;
                    if ( SourceMode & laneEnd.IsSource) {
                        // draw source marker in source selection mode,
                        // make exception for markers that have no target:
                        foreach(var targetLaneEnd in laneEnds) {
                            if (CanConnect(laneEnd, targetLaneEnd)){
                                drawMarker = true;
                                break;
                            }
                        }
                    } else if (TargetMode) {
                        // selected source marker in target selection mode
                        drawMarker =
                            selectedLaneEnd == laneEnd ||
                            CanConnect(selectedLaneEnd, laneEnd);
                    }

                    // highlight hovered marker and selected marker
                    if (drawMarker) {
                        bool markerIsHovered = false;
                        if (hoveredLaneEnd == null) {
                            float hitH = TrafficManagerTool.GetAccurateHitHeight();
                            markerIsHovered =
                                laneEnd.IntersectRay();

                            if (markerIsHovered) {
                                hoveredLaneEnd = laneEnd;
                            }
                        }

                        bool isTarget = selectedLaneEnd != null && laneEnd != selectedLaneEnd;
                        var color = isTarget ? Color.white : laneEnd.Color;
                        bool highlightMarker = laneEnd == selectedLaneEnd || markerIsHovered;
                        laneEnd.RenderOverlay(cameraInfo, color, highlightMarker);
                    } // if drawMarker

                    if (selectedLaneEnd != null) {
                        // lane curves for selectedMarker will be drawn last to
                        // be on the top of other lane markers.
                        foreach (LaneEnd targetLaneEnd in selectedLaneEnd.ConnectedLaneEnds) {
                            if (!Constants.ServiceFactory.NetService.IsLaneValid(targetLaneEnd.LaneId)) {
                                continue;
                            }

                            DrawLaneCurve(
                                cameraInfo: cameraInfo,
                                start: selectedLaneEnd.NodeMarker.TerrainPosition,
                                end: targetLaneEnd.NodeMarker.TerrainPosition,
                                middlePoint: NetManager.instance.m_nodes.m_buffer[nodeId].m_position,
                                color: selectedLaneEnd.Color,
                                outlineColor: Color.grey,
                                size: 0.18f // Embolden
                                );
                        } // end foreach selectedMarker.ConnectedMarkers
                    } // end if selectedMarker != null
                } // end foreach lanemarker in node markers
            } // end for node in all nodes
        }

        public override void RenderOverlay(RenderManager.CameraInfo cameraInfo) {
            // Log._Debug($"LaneConnectorTool: RenderOverlay. SelectedNodeId={SelectedNodeId}
            //     SelectedSegmentId={SelectedSegmentId} HoveredNodeId={HoveredNodeId}
            //     HoveredSegmentId={HoveredSegmentId} IsInsideUI={MainTool.GetToolController().IsInsideUI}");

            // draw lane markers and connections
            hoveredLaneEnd = null;

            ShowOverlay(false, cameraInfo);

            // draw bezier from source marker to mouse position in target marker selection
            if (SelectedNodeId != 0) {
                if (GetSelectionMode() == SelectionMode.SelectTarget) {
                    Vector3 selNodePos =
                        NetManager.instance.m_nodes.m_buffer[SelectedNodeId].m_position;

                    // Draw a currently dragged curve
                    var pos = HitPos;
                    if (hoveredLaneEnd == null) {
                        float hitH = TrafficManagerTool.GetAccurateHitHeight();
                        pos.y = hitH; // fix height.
                        float mouseH = MousePosition.y;
                        if (hitH < mouseH - TrafficManagerTool.MAX_HIT_ERROR) {
                            // for metros lane curve is projected on the ground.
                            pos = MousePosition;
                        }
                    } else {
                        // snap to hovered:
                        pos = hoveredLaneEnd.NodeMarker.TerrainPosition;
                    }
                    DrawLaneCurve(
                        cameraInfo: cameraInfo,
                        start: selectedLaneEnd.NodeMarker.TerrainPosition,
                        end: pos,
                        middlePoint: selNodePos,
                        color: Color.Lerp(a: selectedLaneEnd.Color, b: Color.white, t: 0.33f),
                        outlineColor: Color.white,
                        size:0.11f);

                }

                NetNode[] nodesBuffer = Singleton<NetManager>.instance.m_nodes.m_buffer;

                if ((frameClearPressed > 0) && ((Time.frameCount - frameClearPressed) < 20)) {
                    // 0.33 sec
                    frameClearPressed = 0; // consumed
                    // remove all connections at selected node
                    LaneConnectionManager.Instance.RemoveLaneConnectionsFromNode(SelectedNodeId);
                    RefreshCurrentNodeMarkers(SelectedNodeId);
                }

                // Must press Shift+S (or another shortcut) within last 20 frames for this to work
                bool quickSetup = (frameStayInLanePressed > 0)
                                 && ((Time.frameCount - frameStayInLanePressed) < 20); // 0.33 sec
                if (quickSetup) {
                    frameStayInLanePressed = 0; // not pressed anymore (consumed)
                    frameClearPressed = 0; // consumed
                    selectedLaneEnd = null;
                    ref NetNode node = ref SelectedNodeId.ToNode();

                    bool stayInLane = GetSortedSegments(SelectedNodeId, out List<ushort> segList) ;
                    bool oneway = segMan.CalculateIsOneWay(segList[0]) || segMan.CalculateIsOneWay(segList[1]);

                    if (stayInLane) {
                        switch (stayInLaneMode) {
                            case StayInLaneMode.None: {
                                    stayInLaneMode = !oneway ? StayInLaneMode.Both : StayInLaneMode.Forward;
                                    break;
                                }

                            case StayInLaneMode.Both: {
                                    stayInLaneMode = StayInLaneMode.Forward;
                                    break;
                                }

                            case StayInLaneMode.Forward: {
                                    stayInLaneMode = !oneway ? StayInLaneMode.Backward : StayInLaneMode.None;
                                    break;
                                }

                            case StayInLaneMode.Backward: {
                                    stayInLaneMode = StayInLaneMode.None;
                                    break;
                                }
                        }
                    }

                    Log._Debug($"stayInLane:{stayInLane} stayInLaneMode:{stayInLaneMode}\n" +
                        $"GetMarkerSelectionMode()={GetSelectionMode()} SelectedNodeId={SelectedNodeId}");

                    if (stayInLane) {
                        stayInLane = StayInLane(SelectedNodeId, stayInLaneMode);
                        RefreshCurrentNodeMarkers(SelectedNodeId);
                    } // end if stay in lane

                    if (stayInLane) {
                        MainTool.Guide.Deactivate("LaneConnectorTool:stay-in-lane is not supported for this setup");
                    } else {
                        MainTool.Guide.Activate("LaneConnectorTool:stay-in-lane is not supported for this setup");
                    }
                } // end if quick setup
            } // end if selected node

            if ((GetSelectionMode() == SelectionMode.None) && (HoveredNodeId != 0)) {
                // draw hovered node
                MainTool.DrawNodeCircle(
                    cameraInfo: cameraInfo,
                    nodeId: HoveredNodeId,
                    warning: Input.GetMouseButton(0),
                    alpha: true);
            }
        }

        /// <summary> special case where all segments are oneway.
        /// supported scenarios:
        /// - one segment is going toward the junction and 2 to 3 segments are going against the junction
        /// - one segment is going against the junction and 2 to 3 segments are going toward the junction
        /// post condtion:
        ///  segment[0] is the middle source segment. (in middle of the inned/outer segments)
        ///  segment[1] is the middle target segment.(in middle of the inned/outer segments)
        ///  segment[2] is the segment that is attached to the junction from the outer side
        ///  segment[3] is the segment that is attached to the junction from the inner side.
        /// </summary>
        /// <param name="nodeId">junction</param>
        /// <param name="segments">list of segments. size must be 4. last element must be zero if there are only 3 segments</param>
        /// <returns><c>true</c> if the scenario is supported</returns>
        private static bool ArrangeOneWay(ushort nodeId, List<ushort> segments) {
            if(verbose_)
                Log._Debug($"called ArrangeOneWay({nodeId}, {segments.ToSTR()}");
            if (nodeId.ToNode().CountSegments() > 4)
                return false;
            foreach (var segmentId in segments) {
                if (segmentId!= 0 && !segMan.CalculateIsOneWay(segmentId))
                    return false;
            }
            int sourceCount = segments
                .Where(segmentId => segmentId != 0 && netService.GetHeadNode(segmentId) == nodeId)
                .Count();

            int targetCount = segments
                .Where(segmentId => segmentId != 0 && netService.GetTailNode(segmentId) == nodeId)
                .Count();

            if (sourceCount == 1) {
                ushort sourceSegment = segments.FirstOrDefault(
                    segmentId => segmentId != 0 && netService.GetHeadNode(segmentId) == nodeId);
                Assert(sourceSegment != 0, "sourceSegment != 0");

                ushort outerSegment = sourceSegment.ToSegment().GetNearSegment(nodeId);
                ushort middleTargetSegment = outerSegment.ToSegment().GetNearSegment(nodeId);
                ushort innerSegment = segments[3] == 0 ? (ushort)0 :
                                      middleTargetSegment.ToSegment().GetNearSegment(nodeId);

                segments[0] = sourceSegment;
                segments[1] = middleTargetSegment;
                segments[2] = outerSegment;
                segments[3] = innerSegment;
                return true;
            } else if (targetCount == 1) {
                ushort targetSegment = segments.FirstOrDefault(
                    segmentId => segmentId != 0 && netService.GetTailNode(segmentId) == nodeId);
                Assert(targetSegment != 0, "targetSegment != 0");

                ushort outerSegment = targetSegment.ToSegment().GetFarSegment(nodeId);
                ushort middleSourceSegment = outerSegment.ToSegment().GetFarSegment(nodeId);
                ushort innerSegment = segments[3] == 0 ? (ushort)0 :
                                      middleSourceSegment.ToSegment().GetFarSegment(nodeId);

                segments[0] = middleSourceSegment;
                segments[1] = targetSegment;
                segments[2] = outerSegment;
                segments[3] = innerSegment;
                return true;
            }

            return false;
        }

        /// <summary>
        /// arranges the segments such that
        /// segments[0] is part of the main road and is going toward the node/junction.
        /// segments[1] is part of the main road and is going against the node/junction.
        /// segments[2] is the segments connected to main road from outter side.
        /// segments[3] is the segments connected to main road from the other side.
        /// </summary>
        /// <param name="nodeId">junction</param>
        /// <param name="segments">arranged list of segments. the size will be 4.
        /// if there are only 3 segmetns last elemnt will be 0</param>
        /// <returns><c>true</c> if sucessful</returns>
        public static bool GetSortedSegments(ushort nodeId, out List<ushort> segments) {
            segments = PriorityRoad.GetNodeSegments(nodeId);
            bool ret = false;
            int n = segments.Count;
            if (n == 2) {
                segments.Add(0);
                segments.Add(0);
                if(netService.GetHeadNode(segments[1]) == netService.GetTailNode(segments[0])) {
                    segments.Swap(0, 1);
                }
                ret = true;
            } else if (n == 3) {
                if (!PriorityRoad.ArrangeT(segments)) {
                    segments.Sort(PriorityRoad.CompareSegments);
                }

                // Prevent confusion if all roads are the same.
                ret = PriorityRoad.CompareSegments(segments[1], segments[2]) != 0;
                segments.Add(0);
            } else if(n == 4) {
                segments.Sort(PriorityRoad.CompareSegments);

                // Prevent confusion if all roads are the same.
                ret = PriorityRoad.CompareSegments(segments[1], segments[2]) != 0;
            }
            if (ret) {
                if (segments[2] != 0) {
                    // in case where all segments are oneway make sure:
                    // segments[2] is connected from outter side (or zero if non-existant)
                    // segments[3] is connected from inner side (or zero if non-existant)
                    bool oneway = segMan.CalculateIsOneWay(segments[0]) &&
                                  segMan.CalculateIsOneWay(segments[1]);
                    if (oneway) {
                        if (netService.GetTailNode(segments[0]) == nodeId) {
                            segments.Swap(0, 1);
                        }

                        // if the near side segment to segments[2] is going toward the junction
                        // then we know segment[2] is connected from inside.
                        var nearSegment = segments[2].ToSegment().GetNearSegment(nodeId);
                        bool connectedFromInside =
                            netService.GetHeadNode(nearSegment) == nodeId;
                        if (connectedFromInside) {
                            segments.Swap(2, 3);
                        }
                    } else {
                        // ensure segments[0] is comming toward the junction (is to the far side of segments[2])
                        // and segments[1] is going against the junction (is to the near side of segments[2])
                        if (segments[1] != segments[2].ToSegment().GetNearSegment(nodeId)) {
                            segments.Swap(0, 1);
                        }
                    }
                }
            } else {
                // final attempt to arrange one-way roads.
                // this code path is reached when all incomming/outgoing segments have the same size.
                ret = ArrangeOneWay(nodeId,segments);
            }

            return ret;
        }

        /// <summary>
        /// connects lanes in a T junction such that each lane is connected to one other lane.
        /// lane arithmatic must work for the side of the road which has a segment connection.
        /// in the case of all one way road and extra segment connection from inner side is also supported.
        /// </summary>
        /// <param name="nodeId"></param>
        /// <param name="mode">determines for which side to connect lanes.</param>
        /// <returns><c>false</c> if there is only one incomming/outgoing lane, <c>true</c> otherwise</returns>
        public static bool StayInLane(ushort nodeId, StayInLaneMode mode = StayInLaneMode.None) {
            Log._Debug($"Stay In Lane called node:{nodeId} mode:{mode}");
            LaneConnectionManager.Instance.RemoveLaneConnectionsFromNode(nodeId);

            GetSortedSegments(nodeId, out List<ushort> segments);
            ushort innerMinor = 0;
            bool oneway = segMan.CalculateIsOneWay(segments[0]) &&
                          segMan.CalculateIsOneWay(segments[1]);
            if (oneway) {
                // only when the main road is oneway do we support segment connected from inner side.
                innerMinor = segments[3];
            }

            bool ret = false;
            if (mode == StayInLaneMode.Both || mode == StayInLaneMode.Forward) {
                ret |= StayInLane(nodeId, segments[0], segments[1], segments[2], innerMinor);
            }
            if(mode == StayInLaneMode.Both || mode == StayInLaneMode.Backward) {
                ret |= StayInLane(nodeId, segments[1], segments[0], segments[3], 0);
            }
            return ret;
        }

        /// <summary>
        /// connects lanes such that cars will stay on lane.
        ///
        /// if segments are connected from inside and/or outside, then some lane connections
        /// are diverted toward those segments such that there is no criss-cross and cars stay on
        /// their respective lanes.
        ///
        /// if the number of lanes does not match:
        ///  - if the main road is two ways then we prefer to merge/split inner lanes.
        ///  - else if <paramref name="minorSegmentId"/> == 0 then
        ///    we prefer to merge/split outer lanes.
        ///  - else if <paramref name="minorSegmentId"/> != 0 and <paramref name="minorSegment2Id"/> == 0 then
        ///    we prefer to merge/split inner lanes.
        ///  - otherwise we have <paramref name="minorSegmentId"/> != 0 and <paramref name="minorSegment2Id"/> != 0 and
        ///    we prefer to merge/split centeral lanes.
        /// </summary>
        /// <param name="nodeId">The junction</param>
        /// <param name="mainSegmentSourceId">segment on the main road comming toward the junction</param>
        /// <param name="mainSegmentTargetId">segment on the main road going against the junction</param>
        /// <param name="minorSegmentId">minor segment attached from the outer side to the main road</param>
        /// <param name="minorSegment2Id">only valid where main road is oneway.
        /// this is the segment that is attached from the inner side to the main road.</param>
        /// <returns><c>false</c> if there is only one incomming/outgoing lane, <c>true</c> otherwise</returns>
        private static bool StayInLane(
            ushort nodeId,
            ushort mainSegmentSourceId,
            ushort mainSegmentTargetId,
            ushort minorSegmentId,
            ushort minorSegment2Id) {
            if (verbose_) {
                Log._Debug($"StayInLane(nodeId:{nodeId}, " +
                    $"mainSegmentSourceId:{mainSegmentSourceId}, mainSegmentTargetId:{mainSegmentTargetId}, " +
                    $"minorSegmentId:{minorSegmentId}, minorSegment2Id:{minorSegment2Id})");
            }
            ref NetSegment segment = ref minorSegmentId.ToSegment();
            ref NetNode node = ref nodeId.ToNode();
            bool oneway0 = segMan.CalculateIsOneWay(mainSegmentTargetId);
            bool oneway1 = segMan.CalculateIsOneWay(mainSegmentSourceId);
            bool oneway = oneway0 && oneway1;

            // which lanes should split/merge in case of lane mismatch:
            bool splitMiddle = oneway && minorSegmentId != 0 && minorSegment2Id != 0;
            bool splitOuter = oneway && minorSegmentId == 0 && minorSegment2Id != 0;
            bool splitInner = !splitMiddle && !splitOuter;
            if (verbose_) {
                Log._Debug($"splitOuter={splitOuter}  " +
                    $"splitInner={splitInner} " +
                    $"splitMiddle={splitMiddle}");
            }

            // count relavent source(going toward the junction) lanes and
            // target (going aginst the junction) lanes on each segment.
            int laneCountMinorSource = minorSegmentId == 0 ? 0 : PriorityRoad.CountLanesTowardJunction(minorSegmentId, nodeId);
            int laneCountMinorTarget = minorSegmentId == 0 ? 0 : PriorityRoad.CountLanesAgainstJunction(minorSegmentId, nodeId);
            int laneCountMinor2Source = minorSegment2Id == 0 ? 0 : PriorityRoad.CountLanesTowardJunction(minorSegment2Id, nodeId);
            int laneCountMinor2Target = minorSegment2Id == 0 ? 0 : PriorityRoad.CountLanesAgainstJunction(minorSegment2Id, nodeId);
            int laneCountMainSource = PriorityRoad.CountLanesTowardJunction(mainSegmentSourceId, nodeId);
            int laneCountMainTarget = PriorityRoad.CountLanesAgainstJunction(mainSegmentTargetId, nodeId);
            int totalSource = laneCountMinorSource + laneCountMainSource + laneCountMinor2Source;
            int totalTarget = laneCountMinorTarget + laneCountMainTarget + laneCountMinor2Target;

            if (verbose_) {
                bool laneArithmaticWorks = totalSource == totalTarget && laneCountMainSource >= laneCountMinorTarget;
                Log._Debug($"StayInLane: " +
                    $"laneCountMinorSource={laneCountMinorSource} " +
                    $"laneCountMinorTarget={laneCountMinorTarget} " +
                    $"laneCountMainSource={laneCountMainSource} " +
                    $"laneCountMainTarget={laneCountMainTarget} " +
                    $"laneCountMinor2Source={laneCountMinor2Source} " +
                    $"laneCountMinor2Target={laneCountMinor2Target} " +
                    $"totalSource={totalSource} " +
                    $"totalTarget={totalTarget} " +
                    $"laneArithmaticWorks={laneArithmaticWorks}");
            }

            bool ret = totalSource > 0 && totalTarget > 0;
            if (!nodeId.ToNode().m_flags.IsFlagSet(NetNode.Flags.Junction)) {
                ret &= totalSource > 1 || totalTarget > 1;
            }
            if (!ret)
                return false;

            float ratio =
                totalSource >= totalTarget ?
                totalSource / (float)totalTarget :
                totalTarget / (float)totalSource;

            /* here we are trying to create bounds based on the ratio of source VS target lanes.
             * these bounds determine which two lanes are matched (should be connected)
             * for example if totalSource is 3 and totalTarget is 6 the bounds would be:
             * source lane index : [Minimum inclusive matching target lane idnex, Maximum exclusive target laen index)
             * 0 : [0,2)
             * 1 : [2,4)
             * 2 : [4,6)
             * if totalSource > totalTarget then source and lanes will swap sides.
             */
            int LowerBound(int idx) => Round(idx * ratio);
            int UpperBound(int idx) => Round((idx + 1) * ratio);

            // checks if value is in [InclusiveLowerBound,ExclusiveUpperBound)
            bool InBound(int inclusiveLowerBound, int exclusiveUpperBound, int value) =>
                inclusiveLowerBound <= value && value < exclusiveUpperBound;

            // precondition: idx1 <= idx2
            bool IndexesMatchHelper(int idx1, int idx2) =>
                InBound(LowerBound(idx1), UpperBound(idx1), idx2);

            // calculates if input lane indeces match(ie should be cannected) according to ratio of source lanes VS target lanes.
            // if totalSource > totalTarget then source and target swap sides.
            bool IndexesMatch(int sourceIdx, int targetIdx) =>
                totalSource <= totalTarget ?
                IndexesMatchHelper(sourceIdx, targetIdx) :
                IndexesMatchHelper(targetIdx, sourceIdx);

            const float EPSILON = 1e-10f;
            // rounding approach controls which lanes will split/merge in case totoalSource != totalTarget.
            int Round(float f) {
                if (splitInner)
                    return Mathf.FloorToInt(f + EPSILON);
                else if (splitOuter)
                    return Mathf.CeilToInt(f - EPSILON);
                else // splitMiddle
                    return Mathf.RoundToInt(f);
            }

            // determines if the lanes on the main road should be
            // connected to minorSegmentId.
            bool ConnectToMinor(int sourceIdx, int targetIdx) {
                return totalSource >= totalTarget ?
                       sourceIdx < UpperBound(laneCountMinorTarget - 1) :
                       targetIdx < UpperBound(laneCountMinorSource - 1);
            }

            // determines wheather the lanes on the main road should be
            // connected to minorSegment2Id.
            bool ConnectToMinor2(int sourceIdx, int targetIdx) {
                return totalSource >= totalTarget ?
                       sourceIdx >= LowerBound(totalTarget - laneCountMinor2Target) :
                       targetIdx >= LowerBound(totalSource - laneCountMinor2Source);
            }

            List<LaneEnd> laneEnds = GetLaneEnds(nodeId, ref node);
            foreach (LaneEnd sourceLaneEnd in laneEnds) {
                if (!sourceLaneEnd.IsSource ||
                    sourceLaneEnd.SegmentId == mainSegmentTargetId) {
                    continue;
                }
                foreach (LaneEnd targetLaneEnd in laneEnds) {
                    if (!targetLaneEnd.IsTarget ||
                        targetLaneEnd.SegmentId == sourceLaneEnd.SegmentId ||
                        targetLaneEnd.SegmentId == mainSegmentSourceId ||
                        !CanConnect(sourceLaneEnd, targetLaneEnd)
                        ) {
                        continue;
                    }
                    bool connect = false;
                    if (
                        sourceLaneEnd.SegmentId == mainSegmentSourceId &&
                        targetLaneEnd.SegmentId == minorSegmentId &&
                        IndexesMatch(sourceLaneEnd.OuterSimilarLaneIndex, targetLaneEnd.OuterSimilarLaneIndex)) {
                        connect = true;
                    } else if (
                        sourceLaneEnd.SegmentId == minorSegmentId &&
                        targetLaneEnd.SegmentId == mainSegmentTargetId &&
                        IndexesMatch(sourceLaneEnd.OuterSimilarLaneIndex, targetLaneEnd.OuterSimilarLaneIndex)) {
                        connect = true;
                    } else if (
                        sourceLaneEnd.SegmentId == mainSegmentSourceId &&
                        targetLaneEnd.SegmentId == mainSegmentTargetId &&
                        !ConnectToMinor(sourceLaneEnd.OuterSimilarLaneIndex, targetLaneEnd.OuterSimilarLaneIndex) &&
                        !ConnectToMinor2(sourceLaneEnd.OuterSimilarLaneIndex, targetLaneEnd.OuterSimilarLaneIndex) &&
                        IndexesMatch(sourceLaneEnd.OuterSimilarLaneIndex + laneCountMinorSource,
                                     targetLaneEnd.OuterSimilarLaneIndex + laneCountMinorTarget)
                        ) {
                        connect = true;
                    } else if (
                        sourceLaneEnd.SegmentId == mainSegmentSourceId &&
                        targetLaneEnd.SegmentId == minorSegment2Id &&
                        IndexesMatch(
                            sourceLaneEnd.OuterSimilarLaneIndex + laneCountMinorSource,
                            targetLaneEnd.OuterSimilarLaneIndex + laneCountMinorTarget + laneCountMainTarget)) {
                        connect = true;
                    } else if (
                        sourceLaneEnd.SegmentId == minorSegment2Id &&
                        targetLaneEnd.SegmentId == mainSegmentTargetId &&
                        IndexesMatch(
                            sourceLaneEnd.OuterSimilarLaneIndex + laneCountMinorSource + laneCountMainSource,
                            targetLaneEnd.OuterSimilarLaneIndex + laneCountMinorTarget)) {
                        connect = true;
                    }

                    if (connect) {
                        LaneConnectionManager.Instance.AddLaneConnection(
                            sourceLaneEnd.LaneId,
                            targetLaneEnd.LaneId,
                            sourceLaneEnd.StartNode);
                    }
                } // foreach
            } // foreach
            return true;
        }

        public override void OnPrimaryClickOverlay() {
#if DEBUG
            bool logLaneConn = DebugSwitch.LaneConnections.Get();
#else
            const bool logLaneConn = false;
#endif
            Log._DebugIf(
                logLaneConn,
                () => $"LaneConnectorTool: OnPrimaryClickOverlay. SelectedNodeId={SelectedNodeId} " +
                $"SelectedSegmentId={SelectedSegmentId} HoveredNodeId={HoveredNodeId} " +
                $"HoveredSegmentId={HoveredSegmentId}");

            if (IsCursorInPanel()) {
                return;
            }

            if (GetSelectionMode() == SelectionMode.None) {
                if (HoveredNodeId != 0) {
                    Log._DebugIf(
                        logLaneConn,
                        () => "LaneConnectorTool: HoveredNode != 0");

                    if (NetManager.instance.m_nodes.m_buffer[HoveredNodeId].CountSegments() < 2) {
                        // this node cannot be configured (dead end)
                        Log._DebugIf(
                            logLaneConn,
                            () => "LaneConnectorTool: Node is a dead end");

                        SelectedNodeId = 0;
                        selectedLaneEnd = null;
                        stayInLaneMode = StayInLaneMode.None;
                        MainTool.RequestOnscreenDisplayUpdate();
                        return;
                    }

                    if (SelectedNodeId != HoveredNodeId) {
                        Log._DebugIf(
                            logLaneConn,
                            () => $"Node {HoveredNodeId} has been selected. Creating markers.");

                        // selected node has changed. create markers
                        List<LaneEnd> laneEnds = GetLaneEnds(
                            HoveredNodeId,
                            ref Singleton<NetManager>.instance.m_nodes.m_buffer[HoveredNodeId]);

                        if (laneEnds != null) {
                            SelectedNodeId = HoveredNodeId;
                            selectedLaneEnd = null;
                            stayInLaneMode = StayInLaneMode.None;

                            currentLaneEnds[SelectedNodeId] = laneEnds;
                            MainTool.RequestOnscreenDisplayUpdate();
                        }

                        // this.allNodeMarkers[SelectedNodeId] = GetNodeMarkers(SelectedNodeId);
                    }
                } else {
                    Log._DebugIf(
                        logLaneConn,
                        () => $"LaneConnectorTool: Node {SelectedNodeId} has been deselected.");

                    // click on free spot. deselect node
                    SelectedNodeId = 0;
                    selectedLaneEnd = null;
                    stayInLaneMode = StayInLaneMode.None;
                    MainTool.RequestOnscreenDisplayUpdate();
                    return;
                }
            }

            if (hoveredLaneEnd == null) {
                return;
            }

            //-----------------------------------
            // Hovered Marker
            //-----------------------------------
            stayInLaneMode = StayInLaneMode.None;

            Log._DebugIf(
                logLaneConn,
                () => $"LaneConnectorTool: hoveredMarker != null. selMode={GetSelectionMode()}");

            // hovered marker has been clicked
            if (GetSelectionMode() == SelectionMode.SelectSource) {
                // select source marker
                selectedLaneEnd = hoveredLaneEnd;
                Log._DebugIf(
                    logLaneConn,
                    () => "LaneConnectorTool: set selected marker");
                MainTool.RequestOnscreenDisplayUpdate();
            } else if (GetSelectionMode() == SelectionMode.SelectTarget) {
                // select target marker
                // bool success = false;
                if (LaneConnectionManager.Instance.RemoveLaneConnection(
                    selectedLaneEnd.LaneId,
                    hoveredLaneEnd.LaneId,
                    selectedLaneEnd.StartNode)) {

                    // try to remove connection
                    selectedLaneEnd.ConnectedLaneEnds.Remove(hoveredLaneEnd);
                    Log._DebugIf(
                        logLaneConn,
                        () => $"LaneConnectorTool: removed lane connection: {selectedLaneEnd.LaneId}, " +
                        $"{hoveredLaneEnd.LaneId}");

                    // success = true;
                } else if (LaneConnectionManager.Instance.AddLaneConnection(
                    selectedLaneEnd.LaneId,
                    hoveredLaneEnd.LaneId,
                    selectedLaneEnd.StartNode)) {
                    // try to add connection
                    selectedLaneEnd.ConnectedLaneEnds.Add(hoveredLaneEnd);
                    Log._DebugIf(
                        logLaneConn,
                        () => $"LaneConnectorTool: added lane connection: {selectedLaneEnd.LaneId}, " +
                        $"{hoveredLaneEnd.LaneId}");

                    // success = true;
                }

                /*if (success) {
                            // connection has been modified. switch back to source marker selection
                            Log._Debug($"LaneConnectorTool: switch back to source marker selection");
                            selectedMarker = null;
                            selMode = MarkerSelectionMode.SelectSource;
                    }*/
                MainTool.RequestOnscreenDisplayUpdate();
            }
        }

        public override void OnSecondaryClickOverlay() {
#if DEBUG
            bool logLaneConn = DebugSwitch.LaneConnections.Get();
#else
            const bool logLaneConn = false;
#endif

            if (IsCursorInPanel()) {
                return;
            }

            switch (GetSelectionMode()) {
                // also: case MarkerSelectionMode.None:
                default: {
                        Log._DebugIf(
                            logLaneConn,
                            () => "LaneConnectorTool: OnSecondaryClickOverlay: nothing to do");
                        stayInLaneMode = StayInLaneMode.None;
                        MainTool.RequestOnscreenDisplayUpdate();
                        break;
                    }

                case SelectionMode.SelectSource: {
                        // deselect node
                        Log._DebugIf(
                            logLaneConn,
                            () => "LaneConnectorTool: OnSecondaryClickOverlay: selected node id = 0");
                        SelectedNodeId = 0;
                        MainTool.RequestOnscreenDisplayUpdate();
                        break;
                    }

                case SelectionMode.SelectTarget: {
                        // deselect source marker
                        Log._DebugIf(
                            logLaneConn,
                            () => "LaneConnectorTool: OnSecondaryClickOverlay: switch to selected source mode");
                        selectedLaneEnd = null;
                        MainTool.RequestOnscreenDisplayUpdate();
                        break;
                    }
            }
        }

        public override void OnActivate() {
#if DEBUG
            bool logLaneConn = DebugSwitch.LaneConnections.Get();
            if (logLaneConn) {
                Log._Debug("LaneConnectorTool: OnActivate");
            }
#endif
            SelectedNodeId = 0;
            selectedLaneEnd = null;
            hoveredLaneEnd = null;
            stayInLaneMode = StayInLaneMode.None;
            RefreshCurrentNodeMarkers();
            MainTool.RequestOnscreenDisplayUpdate();
        }

        private void RefreshCurrentNodeMarkers(ushort forceNodeId = 0) {
            if (forceNodeId == 0) {
                currentLaneEnds.Clear();
            } else {
                currentLaneEnds.Remove(forceNodeId);
            }

            for (ushort nodeId = forceNodeId == 0 ? (ushort)1 : forceNodeId;
                 nodeId <= (forceNodeId == 0 ? NetManager.MAX_NODE_COUNT - 1 : forceNodeId);
                 ++nodeId) {
                if (!Constants.ServiceFactory.NetService.IsNodeValid(nodeId)) {
                    continue;
                }

                if (nodeId != SelectedNodeId &&
                    !LaneConnectionManager.Instance.HasNodeConnections(nodeId)) {
                    continue;
                }

                List<LaneEnd> laneEnds = GetLaneEnds(
                    nodeId,
                    ref Singleton<NetManager>.instance.m_nodes.m_buffer[nodeId]);

                if (laneEnds == null) {
                    continue;
                }

                currentLaneEnds[nodeId] = laneEnds;
            }
        }

        private SelectionMode GetSelectionMode() {
            if (SelectedNodeId == 0) {
                return SelectionMode.None;
            }

            return selectedLaneEnd == null
                       ? SelectionMode.SelectSource
                       : SelectionMode.SelectTarget;
        }

        public override void Cleanup() { }

        public override void Initialize() {
            base.Initialize();
            Cleanup();
            if (Options.connectedLanesOverlay ||
                MassEditOverlay.IsActive) {
                RefreshCurrentNodeMarkers();
            } else {
                currentLaneEnds.Clear();
            }
        }

        /// <summary>For NodeId extract the lane ends coming into that node.</summary>
        /// <param name="nodeId">Node id.</param>
        /// <param name="node">Ref to the node struct.</param>
        /// <returns>List of lane end structs.</returns>
        private static List<LaneEnd> GetLaneEnds(ushort nodeId, ref NetNode node) {
            if (nodeId == 0) {
                return null;
            }

            if ((node.m_flags & NetNode.Flags.Created) == NetNode.Flags.None) {
                return null;
            }

            List<LaneEnd> laneEnds = new List<LaneEnd>();
            int nodeMarkerColorIndex = 0;
            LaneConnectionManager connManager = LaneConnectionManager.Instance;

            int offsetMultiplier = node.CountSegments() <= 2 ? 3 : 1;

            for (int i = 0; i < 8; i++) {
                ushort segmentId = node.GetSegment(i);

                if (segmentId == 0) {
                    continue;
                }

                NetSegment[] segmentsBuffer = NetManager.instance.m_segments.m_buffer;
                bool startNode = segmentsBuffer[segmentId].m_startNode == nodeId;
                Vector3 offset = segmentsBuffer[segmentId]
                                     .FindDirection(segmentId, nodeId) * offsetMultiplier;
                NetInfo.Lane[] lanes = segmentsBuffer[segmentId].Info.m_lanes;
                uint laneId = segmentsBuffer[segmentId].m_lanes;

                for (byte laneIndex = 0; (laneIndex < lanes.Length) && (laneId != 0); laneIndex++) {
                    NetInfo.Lane laneInfo = lanes[laneIndex];

                    if (((laneInfo.m_laneType & LaneConnectionManager.LANE_TYPES) != NetInfo.LaneType.None)
                        && ((laneInfo.m_vehicleType & LaneConnectionManager.VEHICLE_TYPES)
                            != VehicleInfo.VehicleType.None)) {
                        if (connManager.GetLaneEndPoint(
                            segmentId: segmentId,
                            startNode: startNode,
                            laneIndex: laneIndex,
                            laneId: laneId,
                            laneInfo: laneInfo,
                            outgoing: out bool isSource,
                            incoming: out bool isTarget,
                            pos: out Vector3? pos))
                        {
                            pos = pos.Value + offset;

                            float terrainY =
                                Singleton<TerrainManager>.instance.SampleDetailHeightSmooth(pos.Value);

                            var terrainPos = new Vector3(pos.Value.x, terrainY, pos.Value.z);

                            Color32 nodeMarkerColor
                                = isSource
                                      ? COLOR_CHOICES[nodeMarkerColorIndex % COLOR_CHOICES.Length]
                                      : default; // or black (not used while rendering)

                            NetLane lane = NetManager.instance.m_lanes.m_buffer[laneId];
                            Bezier3 bezier = lane.m_bezier;
                            if (startNode) {
                                bezier.a = (Vector3)pos;
                            } else {
                                bezier.d = (Vector3)pos;
                            }
                            SegmentLaneMarker segmentMarker = new SegmentLaneMarker(bezier);
                            NodeLaneMarker nodeMarker = new NodeLaneMarker {
                                TerrainPosition = terrainPos,
                                Position = (Vector3)pos,
                            };

                            bool isFoward = (laneInfo.m_direction & NetInfo.Direction.Forward) != 0;
                            int innerSimilarLaneIndex;
                            if (isFoward) {
                                innerSimilarLaneIndex = laneInfo.m_similarLaneIndex;
                            } else {
                                innerSimilarLaneIndex = laneInfo.m_similarLaneCount -
                                              laneInfo.m_similarLaneIndex - 1;
                            }
                            int outerSimilarLaneIndex = laneInfo.m_similarLaneCount - innerSimilarLaneIndex - 1;

                            laneEnds.Add(
                                new LaneEnd {
                                    SegmentId = segmentId,
                                    LaneId = laneId,
                                    NodeId = nodeId,
                                    StartNode = startNode,
                                    Color = nodeMarkerColor,
                                    IsSource = isSource,
                                    IsTarget = isTarget,
                                    LaneType = laneInfo.m_laneType,
                                    VehicleType = laneInfo.m_vehicleType,
                                    InnerSimilarLaneIndex = innerSimilarLaneIndex,
                                    OuterSimilarLaneIndex = outerSimilarLaneIndex,
                                    SegmentIndex = i,
                                    NodeMarker = nodeMarker,
                                    SegmentMarker = segmentMarker,
                                });

                            if (isSource) {
                                nodeMarkerColorIndex++;
                            }
                        }
                    }

                    laneId = NetManager.instance.m_lanes.m_buffer[laneId].m_nextLane;
                }
            }

            if (laneEnds.Count == 0) {
                return null;
            }

            foreach (LaneEnd laneEnd1 in laneEnds) {
                if (!laneEnd1.IsSource) {
                    continue;
                }

                uint[] connections =
                    LaneConnectionManager.Instance.GetLaneConnections(
                        laneEnd1.LaneId,
                        laneEnd1.StartNode);

                if ((connections == null) || (connections.Length == 0)) {
                    continue;
                }

                foreach (LaneEnd laneEnd2 in laneEnds) {
                    if (!laneEnd2.IsTarget) {
                        continue;
                    }

                    if (connections.Contains(laneEnd2.LaneId)) {
                        laneEnd1.ConnectedLaneEnds.Add(laneEnd2);
                    }
                }
            }

            return laneEnds;
        }

        private static bool CanConnect(LaneEnd source, LaneEnd target) {
            bool ret = source != target && source.IsSource && target.IsTarget;
            ret &= (target.VehicleType & source.VehicleType) != 0;

            bool IsRoad(LaneEnd laneEnd) =>
                (laneEnd.LaneType & LaneArrowManager.LANE_TYPES) != 0 &&
                (laneEnd.VehicleType & LaneArrowManager.VEHICLE_TYPES) != 0;

            // turning angle does not apply to roads.
            bool isRoad = IsRoad(source) && IsRoad(target);

            // check track turning angles are within bounds
            ret &= isRoad || CheckSegmentsTurningAngle(
                    sourceSegmentId: source.SegmentId,
                    sourceSegment: ref GetSeg(source.SegmentId),
                    sourceStartNode: source.StartNode,
                    targetSegmentId: target.SegmentId,
                    targetSegment: ref GetSeg(target.SegmentId),
                    targetStartNode: target.StartNode);

            return ret;
        }

        /// <summary>
        /// Checks if the turning angle between two segments at the given node is within bounds.
        /// </summary>
        /// <param name="sourceSegmentId"></param>
        /// <param name="sourceSegment"></param>
        /// <param name="sourceStartNode"></param>
        /// <param name="targetSegmentId"></param>
        /// <param name="targetSegment"></param>
        /// <param name="targetStartNode"></param>
        /// <returns></returns>
        private static bool CheckSegmentsTurningAngle(ushort sourceSegmentId,
                                                      ref NetSegment sourceSegment,
                                                      bool sourceStartNode,
                                                      ushort targetSegmentId,
                                                      ref NetSegment targetSegment,
                                                      bool targetStartNode) {
            NetManager netManager = Singleton<NetManager>.instance;
            NetInfo sourceSegmentInfo = netManager.m_segments.m_buffer[sourceSegmentId].Info;
            NetInfo targetSegmentInfo = netManager.m_segments.m_buffer[targetSegmentId].Info;

            float turningAngle = 0.01f - Mathf.Min(
                                     sourceSegmentInfo.m_maxTurnAngleCos,
                                     targetSegmentInfo.m_maxTurnAngleCos);

            if (turningAngle < 1f) {
                Vector3 sourceDirection = sourceStartNode
                                              ? sourceSegment.m_startDirection
                                              : sourceSegment.m_endDirection;

                Vector3 targetDirection = targetStartNode
                                              ? targetSegment.m_startDirection
                                              : targetSegment.m_endDirection;

                float dirDotProd = (sourceDirection.x * targetDirection.x) +
                                   (sourceDirection.z * targetDirection.z);
                return dirDotProd < turningAngle;
            }

            return true;
        }

        /// <summary>
        /// Draw a bezier curve from `start` to `end` and bent towards `middlePoint` with `color`
        /// </summary>
        /// <param name="cameraInfo">The camera to use</param>
        /// <param name="start">Where the bezier to begin</param>
        /// <param name="end">Where the bezier to end</param>
        /// <param name="middlePoint">Where the bezier is bent towards</param>
        /// <param name="color">The inner curve color</param>
        /// <param name="outlineColor">The outline color</param>
        /// <param name="size">The thickness</param>
        private void DrawLaneCurve(RenderManager.CameraInfo cameraInfo,
                                   Vector3 start,
                                   Vector3 end,
                                   Vector3 middlePoint,
                                   Color color,
                                   Color outlineColor,
                                   float size = 0.08f) {
            Bezier3 bezier;
            bezier.a = start;
            bezier.d = end;

            NetSegment.CalculateMiddlePoints(
                startPos: bezier.a,
                startDir: (middlePoint - bezier.a).normalized,
                endPos: bezier.d,
                endDir: (middlePoint - bezier.d).normalized,
                smoothStart: false,
                smoothEnd: false,
                middlePos1: out bezier.b,
                middlePos2: out bezier.c);

            // Draw black outline
            RenderManager.instance.OverlayEffect.DrawBezier(
                cameraInfo: cameraInfo,
                color: outlineColor,
                bezier: bezier,
                size: size * 1.5f,
                cutStart: 0,
                cutEnd: 0,
                minY: -1f,
                maxY: 1280f,
                renderLimits: false,
                alphaBlend: false);

            // Inside the outline draw colored bezier
            RenderManager.instance.OverlayEffect.DrawBezier(
                cameraInfo: cameraInfo,
                color: color,
                bezier: bezier,
                size: size,
                cutStart: 0,
                cutEnd: 0,
                minY: -1f,
                maxY: 1280f,
                renderLimits: false,
                alphaBlend: true);
        }

        /// <summary>
        /// Generated with http://phrogz.net/css/distinct-colors.html
        /// HSV Value start 84%, end 37% (cutting away too bright and too dark).
        /// The colors are slightly reordered to create some variety
        /// </summary>
        private static readonly Color32[] COLOR_CHOICES
            = {
                  new Color32(240, 30, 30, 255),
                  new Color32(80, 214, 0, 255),
                  new Color32(30, 30, 214, 255),
                  new Color32(214, 136, 107, 255),
                  new Color32(189, 186, 142, 255),
                  new Color32(106, 41, 163, 255),
                  new Color32(0, 99, 53, 255),
                  new Color32(54, 118, 214, 255),
                  new Color32(163, 57, 41, 255),
                  new Color32(54, 161, 214, 255),
                  new Color32(107, 214, 193, 255),
                  new Color32(214, 161, 175, 255),
                  new Color32(214, 0, 171, 255),
                  new Color32(151, 178, 201, 255),
                  new Color32(189, 101, 0, 255),
                  new Color32(163, 41, 73, 255),
                  new Color32(154, 142, 189, 255),
                  new Color32(176, 88, 147, 255),
                  new Color32(150, 140, 0, 255),
                  new Color32(0, 140, 150, 255),
                  new Color32(0, 0, 138, 255),
                  new Color32(0, 60, 112, 255),
                  new Color32(120, 189, 94, 255),
                  new Color32(112, 86, 56, 255),
                  new Color32(88, 112, 84, 255),
                  new Color32(75, 75, 99, 255),
                  new Color32(99, 75, 85, 255),
            };

        private static string T(string key) {
            return Translation.LaneRouting.Get(key);
        }

        public void UpdateOnscreenDisplayPanel() {
            SelectionMode m = GetSelectionMode();

            switch (m) {
                // TODO: uncomment this when state machine is properly implemented and right click cancels the mode
                case SelectionMode.None: {
                    var items = new List<OsdItem>();
                    items.Add(
                        new MainMenu.OSD.ModeDescription(
                            T("LaneArrows.Mode.Select:Select a junction to edit")));
                    OnscreenDisplay.Display(items);
                    return;
                }
                case SelectionMode.SelectTarget:
                case SelectionMode.SelectSource: {
                    var items = new List<OsdItem>();
                    items.Add(
                        new MainMenu.OSD.ModeDescription(
                            m == SelectionMode.SelectSource
                                ? T("LaneConnector.Mode.Source:Click outgoing lane")
                                : T("LaneConnector.Mode.Source:Click incoming lane to connect")));
                    items.Add(
                        new MainMenu.OSD.Shortcut(
                            keybindSetting: KeybindSettingsBase.LaneConnectorStayInLane,
                            localizedText: T("LaneConnector.Label:Stay in lane, multiple modes")));
                    items.Add(
                        new MainMenu.OSD.Shortcut(
                            keybindSetting: KeybindSettingsBase.LaneConnectorDelete,
                            localizedText: T("LaneConnector.Label:Reset to default")));

                    items.Add(OnscreenDisplay.RightClick_LeaveNode());
                    OnscreenDisplay.Display(items);
                    return;
                }
            }

            // Default: no hint
            OnscreenDisplay.Clear();
        }
    }
}<|MERGE_RESOLUTION|>--- conflicted
+++ resolved
@@ -16,10 +16,7 @@
     using TrafficManager.UI.MainMenu;
     using TrafficManager.UI.MainMenu.OSD;
     using static TrafficManager.Util.Shortcuts;
-<<<<<<< HEAD
     using TrafficManager.UI.SubTools.PrioritySigns;
-=======
->>>>>>> 37b71da7
 
     public class LaneConnectorTool
         : LegacySubTool,
