--- conflicted
+++ resolved
@@ -36,10 +36,7 @@
             addCursor_ = CursorUtil.LoadCursorFromResource("LaneConnectionManager.add_cursor.png");
             removeCursor_ = CursorUtil.LoadCursorFromResource("LaneConnectionManager.remove_cursor.png");
             directionArrow_ = TextureResources.LoadDllResource("LaneConnectionManager.direction_arrow.png", new IntVector2(256, 256));
-<<<<<<< HEAD
             deadEnd_ = TextureResources.LoadDllResource("LaneConnectionManager.dead_end.png", new IntVector2(512, 512));
-=======
->>>>>>> c533aae9
         }
 
         /// <summary>State of the tool UI.</summary>
@@ -90,11 +87,8 @@
 
         private Texture2D directionArrow_;
 
-<<<<<<< HEAD
         private Texture2D deadEnd_;
 
-=======
->>>>>>> c533aae9
         private LaneEndTransitionGroup selectedNodeTransitionGroups_;
 
         private LaneEndTransitionGroup selectedLaneTransitionGroup_;
@@ -376,82 +370,9 @@
                         continue;
                     }
 
-<<<<<<< HEAD
-                    if (laneEnd != selectedLaneEnd) {
-                        foreach (var group in ALL_GROUPS) {
-                            if((group & groupAtNode) == 0) {
-                                continue;
-                            }
-                            bool track = group == LaneEndTransitionGroup.Track;
-                            if (!laneEnd.IsDeadEnd(track)) { 
-                                foreach (LaneEnd targetLaneEnd in laneEnd.ConnectedLaneEnds(track)) {
-                                    ref NetLane targetLane = ref targetLaneEnd.LaneId.ToLane();
-                                    if (!targetLane.IsValidWithSegment()) {
-                                        continue;
-                                    }
-
-                                    // render lane connection from laneEnd to targetLaneEnd
-                                    Bezier3 bezier = CalculateBezierConnection(laneEnd, targetLaneEnd);
-                                    Vector3 height = bezier.Max();
-                                    bool underground = (height.y + 1f) < intersectionY || laneEnd.NodeId == SelectedNodeId;
-
-                                    Color fillColor = laneEnd.Color.WithAlpha(TransparentAlpha);
-                                    Color outlineColor = Color.black.WithAlpha(TransparentAlpha);
-                                    bool showArrow = track && ShouldShowDirectionOfConnection(laneEnd, targetLaneEnd);
-                                    DrawLaneCurve(
-                                        cameraInfo: cameraInfo,
-                                        bezier: ref bezier,
-                                        color: fillColor,
-                                        outlineColor: outlineColor,
-                                        arrowColor: showArrow ? fillColor : default,
-                                        arrowOutlineColor: showArrow ? outlineColor : default,
-                                        underground: underground);
-                                }
-                            }
-                        }
-                    }
-
-                    if (viewOnly || (nodeId != SelectedNodeId)) {
-                        continue;
-                    }
-
-                    bool drawMarker = false;
-                    bool acute = true;
-                    bool sourceMode = GetSelectionMode() == SelectionMode.SelectSource;
-                    bool targetMode = GetSelectionMode() == SelectionMode.SelectTarget;
-                    if ( sourceMode & laneEnd.IsSource) {
-                        // draw source marker in source selection mode,
-                        // make exception for markers that can have no target:
-                        foreach(var targetLaneEnd in laneEnds) {
-                            if (CanConnect(laneEnd, targetLaneEnd, group_, out bool acute2)) {
-                                drawMarker = true;
-                                if (!acute2) {
-                                    acute = false;
-                                    break;
-                                }
-                            }
-                        }
-                    } else if (targetMode) {
-                        // selected source marker in target selection mode
-                        if(selectedLaneEnd == laneEnd) {
-                            drawMarker = true;
-                            acute = false;
-                        } else {
-                            drawMarker = CanConnect(selectedLaneEnd, laneEnd, group_, out acute);
-                        }
-                    }
-
-                    // highlight hovered marker and selected marker
-                    if (drawMarker) {
-                        bool markerIsHovered = false;
-                        if (hoveredLaneEnd == null) {
-                            markerIsHovered = laneEnd.IntersectRay();
-                            if (markerIsHovered) {
-                                hoveredLaneEnd = laneEnd;
-=======
                     if (laneEnd == selectedLaneEnd) {
                         // render at the end
-                        continue; 
+                        continue;
                     }
 
                     foreach (var group in ALL_GROUPS) {
@@ -460,24 +381,16 @@
                         }
 
                         bool track = group == LaneEndTransitionGroup.Track;
+                        if (laneEnd.IsDeadEnd(track)) {
+                            continue;
+                        }
+
                         foreach (LaneEnd targetLaneEnd in laneEnd.ConnectedLaneEnds(track)) {
                             ref NetLane targetLane = ref targetLaneEnd.LaneId.ToLane();
                             if (!targetLane.IsValidWithSegment()) {
                                 continue;
->>>>>>> c533aae9
                             }
 
-<<<<<<< HEAD
-                        var group = laneEnd.TransitionGroup & group_;
-                        if (acute) {
-                            group &= ~LaneEndTransitionGroup.Track;
-                        }
-                        if (group != 0) {
-                            bool isTarget = selectedLaneEnd != null && laneEnd != selectedLaneEnd;
-                            var color = isTarget ? Color.white : laneEnd.Color;
-                            bool highlightMarker = laneEnd == selectedLaneEnd || markerIsHovered;
-                            laneEnd.RenderOverlay(cameraInfo, deadEnd_, color, highlightMarker, true, group);
-=======
                             // render lane connection from laneEnd to targetLaneEnd
                             Bezier3 bezier = CalculateBezierConnection(laneEnd, targetLaneEnd);
                             bool bezierIsUnderNode = bezier.Max().y + 1f < nodeHeight;
@@ -494,7 +407,6 @@
                                 arrowColor: showArrow ? fillColor : default,
                                 arrowOutlineColor: showArrow ? outlineColor : default,
                                 overDraw: overDraw);
->>>>>>> c533aae9
                         }
                     }
                 }
@@ -508,27 +420,16 @@
                     }
                     bool track = group == LaneEndTransitionGroup.Track;
                     bool deadEnd = selectedLaneEnd.IsDeadEnd(track) || selectedLaneEnd == hoveredLaneEnd;
-                    if (!deadEnd) {
-                        foreach (LaneEnd targetLaneEnd in this.selectedLaneEnd.ConnectedLaneEnds(track)) {
-                            ref NetLane targetLane = ref targetLaneEnd.LaneId.ToLane();
-                            if (!targetLane.IsValidWithSegment()) {
-                                continue;
-                            }
-
-<<<<<<< HEAD
-                            Bezier3 bezier = CalculateBezierConnection(selectedLaneEnd, targetLaneEnd);
-                            bool showArrow = track & ShouldShowDirectionOfConnection(selectedLaneEnd, targetLaneEnd);
-                            DrawLaneCurve(
-                                cameraInfo: cameraInfo,
-                                bezier: ref bezier,
-                                color: this.selectedLaneEnd.Color,
-                                outlineColor: Color.black,
-                                arrowColor: showArrow ? this.selectedLaneEnd.Color : default,
-                                arrowOutlineColor: showArrow ? Color.black : default,
-                                size: 0.18f, // Embolden
-                                underground: true);
-                        } // end foreach selectedMarker.ConnectedMarkers
-=======
+                    if (deadEnd) {
+                        continue;
+                    }
+
+                    foreach (LaneEnd targetLaneEnd in this.selectedLaneEnd.ConnectedLaneEnds(track)) {
+                        ref NetLane targetLane = ref targetLaneEnd.LaneId.ToLane();
+                        if (!targetLane.IsValidWithSegment()) {
+                            continue;
+                        }
+
                         Bezier3 bezier = CalculateBezierConnection(selectedLaneEnd, targetLaneEnd);
                         bool showArrow = track & ShouldShowDirectionOfConnection(selectedLaneEnd, targetLaneEnd);
                         DrawLaneCurve(
@@ -540,7 +441,6 @@
                             arrowOutlineColor: showArrow ? Color.black : default,
                             size: 0.18f, // Embolden
                             overDraw: true);
->>>>>>> c533aae9
                     }
                 }
             }
@@ -554,30 +454,14 @@
 
             Vector3 selNodePos = SelectedNodeId.ToNode().m_position;
 
-<<<<<<< HEAD
-            // draw bezier from source marker to mouse position in target marker selection
-            if (SelectedNodeId != 0) {
-                if (GetSelectionMode() == SelectionMode.SelectTarget) {
-                    Vector3 selNodePos = SelectedNodeId.ToNode().m_position;
-
-                    // Draw a currently dragged curve
-                    if (hoveredLaneEnd == null) {
-                        // get accurate position on a plane positioned at node height
-                        Plane plane = new Plane(Vector3.up, Vector3.zero.ChangeY(selNodePos.y));
-                        Ray ray = InGameUtil.Instance.CachedMainCamera.ScreenPointToRay(Input.mousePosition);
-                        Vector3 pos = plane.Raycast(ray, out float distance)
-                                          ? ray.GetPoint(distance)
-                                          : MousePosition;
-=======
             // Draw a currently dragged curve
-            if (hoveredLaneEnd == null || hoveredLaneEnd.LaneId == selectedLaneEnd.LaneId) {
+            if (hoveredLaneEnd == null) {
                 // get accurate position on a plane positioned at node height
                 Plane plane = new(Vector3.up, Vector3.zero.ChangeY(selNodePos.y));
                 Ray ray = InGameUtil.Instance.CachedMainCamera.ScreenPointToRay(Input.mousePosition);
                 Vector3 pos = plane.Raycast(ray, out float distance)
                                   ? ray.GetPoint(distance)
                                   : MousePosition;
->>>>>>> c533aae9
 
                 DrawLaneCurve(
                     cameraInfo: cameraInfo,
@@ -588,43 +472,58 @@
                     outlineColor: Color.white,
                     size: 0.18f,
                     overDraw: true);
-            } else {
+
                 // snap to hovered, render accurate connection bezier
-                Bezier3 bezier = CalculateBezierConnection(selectedLaneEnd, hoveredLaneEnd);
                 bool connected = LaneConnectionManager.Instance.AreLanesConnected(
-                    selectedLaneEnd.LaneId, hoveredLaneEnd.LaneId, selectedLaneEnd.StartNode, group_);
+                selectedLaneEnd.LaneId, hoveredLaneEnd.LaneId, selectedLaneEnd.StartNode, group_);
 
                 Color fillColor = connected ?
                     Color.Lerp(a: selectedLaneEnd.Color, b: Color.white, t: 0.33f) : // show underneath color if there is connection.
                     default; // hollow if there isn't connection
-                bool track = (group_ & LaneEndTransitionGroup.Track) != 0;
-                bool showArrow = !connected && track && ShouldShowDirectionOfConnection(selectedLaneEnd, hoveredLaneEnd);
-                DrawLaneCurve(
-                    cameraInfo: cameraInfo,
-                    bezier: ref bezier,
-                    color: fillColor,
-                    outlineColor: Color.white,
-                    arrowColor: default,
-                    arrowOutlineColor: showArrow ? Color.white : default,
-                    size: 0.18f, // Embolden
-                    overDraw: true);
-                if (!connected && MultiMode && selectedLaneEnd.IsBidirectional && hoveredLaneEnd.IsBidirectional) {
-                    Bezier3 bezier2 = CalculateBezierConnection(hoveredLaneEnd, selectedLaneEnd);
-                    // draw backward arrow only:
-                    bool connected2 = LaneConnectionManager.Instance.AreLanesConnected(
-                    hoveredLaneEnd.LaneId, selectedLaneEnd.LaneId, selectedLaneEnd.StartNode, group_);
+                if (selectedLaneEnd == hoveredLaneEnd) {
+                    Bezier3 bezier = CalculateDeadEndBezier(selectedLaneEnd);
                     DrawLaneCurve(
                         cameraInfo: cameraInfo,
-                        bezier: ref bezier2,
-                        color: default,
+                        bezier: ref bezier,
+                        color: fillColor,
                         outlineColor: Color.white,
                         arrowColor: default,
-                        arrowOutlineColor: connected2 ? default : Color.white,
+                        arrowOutlineColor: default,
+                        size: 0.18f, // Embolden
+                        overDraw: true,
+                        subDivide: true);
+                } else {
+                    bool track = (group_ & LaneEndTransitionGroup.Track) != 0;
+                    bool showArrow = !connected && track && ShouldShowDirectionOfConnection(selectedLaneEnd, hoveredLaneEnd);
+                    Bezier3 bezier = CalculateBezierConnection(selectedLaneEnd, hoveredLaneEnd);
+
+                    DrawLaneCurve(
+                        cameraInfo: cameraInfo,
+                        bezier: ref bezier,
+                        color: fillColor,
+                        outlineColor: Color.white,
+                        arrowColor: default,
+                        arrowOutlineColor: showArrow ? Color.white : default,
                         size: 0.18f, // Embolden
                         overDraw: true);
-                }
-
-                OverrideCursor = connected ? removeCursor_ : addCursor_;
+                    if (!connected && MultiMode && selectedLaneEnd.IsBidirectional && hoveredLaneEnd.IsBidirectional) {
+                        Bezier3 bezier2 = CalculateBezierConnection(hoveredLaneEnd, selectedLaneEnd);
+                        // draw backward arrow only:
+                        bool connected2 = LaneConnectionManager.Instance.AreLanesConnected(
+                        hoveredLaneEnd.LaneId, selectedLaneEnd.LaneId, selectedLaneEnd.StartNode, group_);
+                        DrawLaneCurve(
+                            cameraInfo: cameraInfo,
+                            bezier: ref bezier2,
+                            color: default,
+                            outlineColor: Color.white,
+                            arrowColor: default,
+                            arrowOutlineColor: connected2 ? default : Color.white,
+                            size: 0.18f, // Embolden
+                            overDraw: true);
+                    }
+
+                    OverrideCursor = connected ? removeCursor_ : addCursor_;
+                }
             }
         }
 
@@ -641,7 +540,7 @@
                 bool targetMode = GetSelectionMode() == SelectionMode.SelectTarget;
                 if (sourceMode & laneEnd.IsSource) {
                     // draw source marker in source selection mode,
-                    // make exception for markers that have no target:
+                    // make exception for markers that can have no target:
                     foreach (var targetLaneEnd in laneEnds) {
                         if (CanConnect(laneEnd, targetLaneEnd, group_, out bool acute2)) {
                             drawMarker = true;
@@ -657,58 +556,6 @@
                         drawMarker = true;
                         acute = false;
                     } else {
-<<<<<<< HEAD
-                        // snap to hovered, render accurate connection bezier
-                        bool connected = LaneConnectionManager.Instance.AreLanesConnected(
-                            selectedLaneEnd.LaneId, hoveredLaneEnd.LaneId, selectedLaneEnd.StartNode, group_);
-                        Color fillColor = connected ?
-                            Color.Lerp(a: selectedLaneEnd.Color, b: Color.white, t: 0.33f) : // show underneath color if there is connection.
-                            default; // hollow if there isn't connection
-                        if (selectedLaneEnd == hoveredLaneEnd) {
-                            Bezier3 bezier = CalculateDeadEndBezier(selectedLaneEnd);
-                            DrawLaneCurve(
-                                cameraInfo: cameraInfo,
-                                bezier: ref bezier,
-                                color: fillColor,
-                                outlineColor: Color.white,
-                                arrowColor: default,
-                                arrowOutlineColor: default,
-                                size: 0.18f, // Embolden
-                                underground: true,
-                                subDevide: true);
-                        } else {
-                            bool track = (group_ & LaneEndTransitionGroup.Track) != 0;
-                            bool showArrow = !connected && track && ShouldShowDirectionOfConnection(selectedLaneEnd, hoveredLaneEnd);
-                            Bezier3 bezier = CalculateBezierConnection(selectedLaneEnd, hoveredLaneEnd);
-                            DrawLaneCurve(
-                                cameraInfo: cameraInfo,
-                                bezier: ref bezier,
-                                color: fillColor,
-                                outlineColor: Color.white,
-                                arrowColor: default,
-                                arrowOutlineColor: showArrow ? Color.white : default,
-                                size: 0.18f, // Embolden
-                                underground: true);
-
-                            if (!connected && MultiMode && selectedLaneEnd.IsBidirectional && hoveredLaneEnd.IsBidirectional) {
-                                Bezier3 bezier2 = CalculateBezierConnection(hoveredLaneEnd, selectedLaneEnd);
-                                // draw backward arrow only:
-                                bool connected2 = LaneConnectionManager.Instance.AreLanesConnected(
-                                hoveredLaneEnd.LaneId, selectedLaneEnd.LaneId, selectedLaneEnd.StartNode, group_);
-                                DrawLaneCurve(
-                                    cameraInfo: cameraInfo,
-                                    bezier: ref bezier2,
-                                    color: default,
-                                    outlineColor: Color.white,
-                                    arrowColor: default,
-                                    arrowOutlineColor: connected2 ? default : Color.white,
-                                    size: 0.18f, // Embolden
-                                    underground: true);
-                            }
-
-                            OverrideCursor = connected ? removeCursor_ : addCursor_;
-                        }
-=======
                         drawMarker = CanConnect(selectedLaneEnd, laneEnd, group_, out acute);
                     }
                 }
@@ -731,8 +578,7 @@
                         bool isTarget = selectedLaneEnd != null && laneEnd != selectedLaneEnd;
                         var color = isTarget ? Color.white : laneEnd.Color;
                         bool highlightMarker = laneEnd == selectedLaneEnd || markerIsHovered;
-                        laneEnd.RenderOverlay(cameraInfo, color, highlightMarker, true, group);
->>>>>>> c533aae9
+                        laneEnd.RenderOverlay(cameraInfo, deadEnd_, color, highlightMarker, true, group);
                     }
                 }
             }
@@ -1777,15 +1623,10 @@
                                    Color arrowColor,
                                    Color arrowOutlineColor,
                                    float size = 0.08f,
-<<<<<<< HEAD
-                                   bool underground = false,
-                                   bool subDevide = false) {
-=======
                                    bool overDraw = false,
                                    bool subDivide = false) {
             overDraw |= TrafficManagerTool.IsUndergroundMode;
             float overdrawHeight = overDraw ? 0f : 0.5f;
->>>>>>> c533aae9
             Bounds bounds = bezier.GetBounds();
             float minY = bounds.min.y - overdrawHeight;
             float maxY = bounds.max.y + overdrawHeight;
@@ -1804,11 +1645,7 @@
             }
 
             if (outlineColor.a != 0) {
-<<<<<<< HEAD
-                Highlight.RenderBezier(
-=======
                 Highlight.DrawBezier(
->>>>>>> c533aae9
                     cameraInfo: cameraInfo,
                     color: outlineColor,
                     bezier: ref bezier,
@@ -1817,24 +1654,14 @@
                     cutEnd: 0,
                     minY: minY,
                     maxY: maxY,
-<<<<<<< HEAD
-                    renderLimits: underground,
-                    alphaBlend: false,
-                    subDevide: subDevide);
-=======
                     renderLimits: overDraw,
                     alphaBlend: false,
                     subDivide: subDivide);
->>>>>>> c533aae9
             }
 
             if (color.a != 0) {
                 // Inside the outline draw colored bezier
-<<<<<<< HEAD
-                Highlight.RenderBezier(
-=======
                 Highlight.DrawBezier(
->>>>>>> c533aae9
                     cameraInfo: cameraInfo,
                     color: color,
                     bezier: ref bezier,
@@ -1843,15 +1670,9 @@
                     cutEnd: 0,
                     minY: minY,
                     maxY: maxY,
-<<<<<<< HEAD
-                    renderLimits: underground,
-                    alphaBlend: true,
-                    subDevide: subDevide);
-=======
                     renderLimits: overDraw,
                     alphaBlend: true,
                     subDivide: subDivide);
->>>>>>> c533aae9
             }
 
             if (arrowColor.a != 0) {
