--- conflicted
+++ resolved
@@ -36,11 +36,7 @@
             addCursor_ = CursorUtil.LoadCursorFromResource("LaneConnectionManager.add_cursor.png");
             removeCursor_ = CursorUtil.LoadCursorFromResource("LaneConnectionManager.remove_cursor.png");
             directionArrow_ = TextureResources.LoadDllResource("LaneConnectionManager.direction_arrow.png", new IntVector2(256, 256));
-<<<<<<< HEAD
-            Highlight.TriangleTexture = directionArrow_;
-=======
             deadEnd_ = TextureResources.LoadDllResource("LaneConnectionManager.dead_end.png", new IntVector2(512, 512));
->>>>>>> ec8a1d54
         }
 
         /// <summary>State of the tool UI.</summary>
@@ -91,11 +87,7 @@
 
         private Texture2D directionArrow_;
 
-<<<<<<< HEAD
-        private Texture2D square_;
-=======
         private Texture2D deadEnd_;
->>>>>>> ec8a1d54
 
         private LaneEndTransitionGroup selectedNodeTransitionGroups_;
 
@@ -147,20 +139,12 @@
             internal bool IsTarget;
             internal int OuterSimilarLaneIndex;
             internal int InnerSimilarLaneIndex; // used for stay in lane.
-<<<<<<< HEAD
-            internal int SegmentIndex; // index accesable by NetNode.GetSegment(SegmentIndex);
-            internal bool IsBidirectional; // can be source AND/OR target of a lane connection.
-            internal readonly HashSet<LaneEnd> ConnectedCarLaneEnds = new ();
-            internal readonly HashSet<LaneEnd> ConnectedTrackLaneEnds = new ();
-            internal HashSet<LaneEnd> ConnectedLaneEnds(bool track) => track ? ConnectedTrackLaneEnds : ConnectedCarLaneEnds;
-=======
             internal int SegmentIndex; // index accessible by NetNode.GetSegment(SegmentIndex);
             internal bool IsBidirectional; // can be source AND/OR target of a lane connection.
             internal readonly HashSet<LaneEnd> ConnectedCarLaneEnds = new();
             internal readonly HashSet<LaneEnd> ConnectedTrackLaneEnds = new();
             internal HashSet<LaneEnd> ConnectedLaneEnds(bool track) => track ? ConnectedTrackLaneEnds : ConnectedCarLaneEnds;
             internal bool IsDeadEnd(bool track) => ConnectedLaneEnds(track).Contains(this);
->>>>>>> ec8a1d54
             internal Color Color;
 
             internal SegmentLaneMarker SegmentMarker;
@@ -193,11 +177,7 @@
                 if (this.IsBidirectional) {
                     shape = Highlight.Shape.Diamond;
                     cutEnd = true;
-<<<<<<< HEAD
-                } else if((groups & LaneEndTransitionGroup.Track) != 0) {
-=======
                 } else if ((groups & LaneEndTransitionGroup.Track) != 0) {
->>>>>>> ec8a1d54
                     shape = Highlight.Shape.Square;
                     cutEnd = true;
                 } else {
@@ -206,12 +186,6 @@
                 }
 
                 if (highlight) {
-<<<<<<< HEAD
-                    SegmentMarker.RenderOverlay(cameraInfo, color, cutEnd: cutEnd, enlarge: true, renderLimits: renderLimits);
-                }
-
-                NodeMarker.RenderOverlay(cameraInfo, color, shape: shape, enlarge: highlight, renderLimits: renderLimits);
-=======
                     SegmentMarker.RenderOverlay(cameraInfo, color, cutEnd: cutEnd, enlarge: true, overDraw: renderLimits);
                 }
 
@@ -238,7 +212,6 @@
                     minY: minY,
                     maxY: maxY,
                     renderLimits: overDraw);
->>>>>>> ec8a1d54
             }
         }
 
@@ -278,11 +251,6 @@
                 return;
             }
             UpdateGroup();
-<<<<<<< HEAD
-
-            NetManager netManager = Singleton<NetManager>.instance;
-=======
->>>>>>> ec8a1d54
 
             Vector3 camPos = Singleton<SimulationManager>.instance.m_simulationView.m_position;
             Camera currentCamera = InGameUtil.Instance.CachedMainCamera;
@@ -393,26 +361,12 @@
                     }
                 }
 
-                LaneEndTransitionGroup groupAtNode = group_;
-                if (nodeId != SelectedNodeId) {
-                    if (AltIsPressed) {
-                        groupAtNode = LaneEndTransitionGroup.Track;
-                    } else {
-                        groupAtNode = LaneEndTransitionGroup.Vehicle;
-                    }
-                }
-
                 foreach (LaneEnd laneEnd in laneEnds) {
                     ref NetLane sourceLane = ref laneEnd.LaneId.ToLane();
                     if (!sourceLane.IsValidWithSegment()) {
                         continue;
                     }
 
-<<<<<<< HEAD
-                    if (laneEnd != selectedLaneEnd) {
-                        foreach (var group in ALL_GROUPS) {
-                            if((group & groupAtNode) == 0) {
-=======
                     if (laneEnd == selectedLaneEnd) {
                         // render at the end
                         continue;
@@ -431,35 +385,9 @@
                         foreach (LaneEnd targetLaneEnd in laneEnd.ConnectedLaneEnds(track)) {
                             ref NetLane targetLane = ref targetLaneEnd.LaneId.ToLane();
                             if (!targetLane.IsValidWithSegment()) {
->>>>>>> ec8a1d54
                                 continue;
                             }
-                            bool track = group == LaneEndTransitionGroup.Track;
-                            foreach (LaneEnd targetLaneEnd in laneEnd.ConnectedLaneEnds(track)) {
-                                ref NetLane targetLane = ref targetLaneEnd.LaneId.ToLane();
-                                if (!targetLane.IsValidWithSegment()) {
-                                    continue;
-                                }
-
-<<<<<<< HEAD
-                                // render lane connection from laneEnd to targetLaneEnd
-                                Bezier3 bezier = CalculateBezierConnection(laneEnd, targetLaneEnd);
-                                Vector3 height = bezier.Max();
-                                bool underground = (height.y + 1f) < intersectionY || laneEnd.NodeId == SelectedNodeId;
-
-                                Color fillColor = laneEnd.Color.WithAlpha(TransparentAlpha);
-                                Color outlineColor = Color.black.WithAlpha(TransparentAlpha);
-                                bool showArrow = track && ShouldShowDirectionOfConnection(laneEnd, targetLaneEnd);
-                                DrawLaneCurve(
-                                    cameraInfo: cameraInfo,
-                                    bezier: ref bezier,
-                                    color: fillColor,
-                                    outlineColor: outlineColor,
-                                    arrowColor: showArrow ? fillColor : default,
-                                    arrowOutlineColor: showArrow ? outlineColor : default,
-                                    underground: underground);
-                            }
-=======
+
                             // render lane connection from laneEnd to targetLaneEnd
                             Bezier3 bezier = CalculateBezierConnection(laneEnd, targetLaneEnd);
                             bool bezierIsUnderNode = bezier.Max().y + 1f < nodeHeight;
@@ -476,7 +404,6 @@
                                 arrowColor: showArrow ? fillColor : default,
                                 arrowOutlineColor: showArrow ? outlineColor : default,
                                 overDraw: overDraw);
->>>>>>> ec8a1d54
                         }
                     }
                 }
@@ -490,32 +417,6 @@
                     }
                 }
 
-<<<<<<< HEAD
-                    bool drawMarker = false;
-                    bool acute = true;
-                    bool sourceMode = GetSelectionMode() == SelectionMode.SelectSource;
-                    bool targetMode = GetSelectionMode() == SelectionMode.SelectTarget;
-                    if ( sourceMode & laneEnd.IsSource) {
-                        // draw source marker in source selection mode,
-                        // make exception for markers that have no target:
-                        foreach(var targetLaneEnd in laneEnds) {
-                            if (CanConnect(laneEnd, targetLaneEnd, group_, out bool acute2)) {
-                                drawMarker = true;
-                                if (!acute2) {
-                                    acute = false;
-                                    break;
-                                }
-                            }
-                        }
-                    } else if (targetMode) {
-                        // selected source marker in target selection mode
-                        if(selectedLaneEnd == laneEnd) {
-                            drawMarker = true;
-                            acute = false;
-                        } else {
-                            drawMarker = CanConnect(selectedLaneEnd, laneEnd, group_, out acute);
-                        }
-=======
                 foreach (var group in ALL_GROUPS) {
                     if ((group & group_) == 0) {
                         continue;
@@ -524,7 +425,6 @@
                     bool deadEnd = selectedLaneEnd.IsDeadEnd(track) || selectedLaneEnd == hoveredLaneEnd;
                     if (deadEnd) {
                         continue;
->>>>>>> ec8a1d54
                     }
 
                     foreach (LaneEnd targetLaneEnd in this.selectedLaneEnd.ConnectedLaneEnds(track)) {
@@ -533,50 +433,6 @@
                             continue;
                         }
 
-<<<<<<< HEAD
-                        var group = laneEnd.TransitionGroup & group_;
-                        if (acute) {
-                            group &= ~LaneEndTransitionGroup.Track;
-                        }
-                        if (group != 0) {
-                            bool isTarget = selectedLaneEnd != null && laneEnd != selectedLaneEnd;
-                            var color = isTarget ? Color.white : laneEnd.Color;
-                            bool highlightMarker = laneEnd == selectedLaneEnd || markerIsHovered;
-                            laneEnd.RenderOverlay(cameraInfo, color, highlightMarker, true, group);
-                        }
-                    } // if drawMarker
-                } // end foreach lanemarker in node markers
-            } // end for node in all nodes
-
-            if (this.selectedLaneEnd != null) {
-                // lane curves for selectedMarker will be drawn last to
-                // be on the top of other lane markers.
-                foreach (var group in ALL_GROUPS) {
-                    if ((group & group_) == 0) {
-                        continue;
-                    }
-                    bool track = group == LaneEndTransitionGroup.Track;
-                    foreach (LaneEnd targetLaneEnd in this.selectedLaneEnd.ConnectedLaneEnds(track)) {
-                        ref NetLane targetLane = ref targetLaneEnd.LaneId.ToLane();
-                        if (!targetLane.IsValidWithSegment()) {
-                            continue;
-                        }
-
-                        Bezier3 bezier = CalculateBezierConnection(selectedLaneEnd, targetLaneEnd);
-                        bool showArrow = track & ShouldShowDirectionOfConnection(selectedLaneEnd, targetLaneEnd);
-                        DrawLaneCurve(
-                            cameraInfo: cameraInfo,
-                            bezier: ref bezier,
-                            color: this.selectedLaneEnd.Color,
-                            outlineColor: Color.black,
-                            arrowColor: showArrow ? this.selectedLaneEnd.Color : default,
-                            arrowOutlineColor: showArrow ? Color.black : default,
-                            size: 0.18f, // Embolden
-                            underground: true);
-                    } // end foreach selectedMarker.ConnectedMarkers
-                }
-            } // end if selectedMarker != null
-=======
                         Bezier3 bezier = CalculateBezierConnection(selectedLaneEnd, targetLaneEnd);
                         bool showArrow = track & ShouldShowDirectionOfConnection(selectedLaneEnd, targetLaneEnd);
                         DrawLaneCurve(
@@ -591,7 +447,6 @@
                     }
                 }
             }
->>>>>>> ec8a1d54
         }
 
         private void RenderFloatingLaneCurve(RenderManager.CameraInfo cameraInfo) {
@@ -664,44 +519,6 @@
                             bezier: ref bezier2,
                             color: default,
                             outlineColor: Color.white,
-<<<<<<< HEAD
-                            size: 0.18f,
-                            renderLimits: true);
-                    } else {
-                        // snap to hovered, render accurate connection bezier
-                        Bezier3 bezier = CalculateBezierConnection(selectedLaneEnd, hoveredLaneEnd);
-                        bool connected = LaneConnectionManager.Instance.AreLanesConnected(
-                            selectedLaneEnd.LaneId, hoveredLaneEnd.LaneId, selectedLaneEnd.StartNode, group_);
-
-                        Color fillColor = connected ?
-                            Color.Lerp(a: selectedLaneEnd.Color, b: Color.white, t: 0.33f) : // show underneath color if there is connection.
-                            default; // hollow if there isn't connection
-                        bool track = (group_ & LaneEndTransitionGroup.Track) != 0;
-                        bool showArrow = !connected && track && ShouldShowDirectionOfConnection(selectedLaneEnd, hoveredLaneEnd);
-                        DrawLaneCurve(
-                            cameraInfo: cameraInfo,
-                            bezier: ref bezier,
-                            color: fillColor,
-                            outlineColor: Color.white,
-                            arrowColor: default, 
-                            arrowOutlineColor: showArrow ? Color.white : default,
-                            size: 0.18f, // Embolden
-                            underground: true);
-                        if(!connected && MultiMode && selectedLaneEnd.IsBidirectional && hoveredLaneEnd.IsBidirectional) {
-                            Bezier3 bezier2 = CalculateBezierConnection(hoveredLaneEnd, selectedLaneEnd);
-                            // draw backward arrow only:
-                            bool connected2 = LaneConnectionManager.Instance.AreLanesConnected(
-                            hoveredLaneEnd.LaneId, selectedLaneEnd.LaneId, selectedLaneEnd.StartNode, group_);
-                            DrawLaneCurve(
-                                cameraInfo: cameraInfo,
-                                bezier: ref bezier2,
-                                color: default,
-                                outlineColor: Color.white,
-                                arrowColor: default,
-                                arrowOutlineColor: connected2 ? default : Color.white,
-                                size: 0.18f, // Embolden
-                                underground: true);
-=======
                             arrowColor: default,
                             arrowOutlineColor: connected2 ? default : Color.white,
                             size: 0.18f, // Embolden
@@ -734,7 +551,6 @@
                                 acute = false;
                                 break;
                             }
->>>>>>> ec8a1d54
                         }
                     }
                 } else if (targetMode) {
@@ -757,9 +573,6 @@
                         }
                     }
 
-<<<<<<< HEAD
-                        OverrideCursor = connected ? removeCursor_ : addCursor_; 
-=======
                     var group = laneEnd.TransitionGroup & group_;
                     if (acute) {
                         group &= ~LaneEndTransitionGroup.Track;
@@ -769,7 +582,6 @@
                         var color = isTarget ? Color.white : laneEnd.Color;
                         bool highlightMarker = laneEnd == selectedLaneEnd || markerIsHovered;
                         laneEnd.RenderOverlay(cameraInfo, color, highlightMarker, true, group);
->>>>>>> ec8a1d54
                     }
                 }
             }
@@ -785,42 +597,6 @@
                     continue;
                 }
 
-<<<<<<< HEAD
-                // Must press Shift+S (or another shortcut) within last 20 frames for this to work
-                bool quickSetup = (frameStayInLanePressed > 0)
-                                 && ((Time.frameCount - frameStayInLanePressed) < 20); // 0.33 sec
-                if (quickSetup) {
-                    frameStayInLanePressed = 0; // not pressed anymore (consumed)
-                    frameClearPressed = 0; // consumed
-                    selectedLaneEnd = null;
-                    selectedLaneTransitionGroup_ = 0;
-                    ref NetNode node = ref SelectedNodeId.ToNode();
-
-                    bool stayInLane = GetSortedSegments(SelectedNodeId, out List<ushort> segList);
-                    bool oneway = segMan.CalculateIsOneWay(segList[0]) || segMan.CalculateIsOneWay(segList[1]);
-
-                    if (stayInLane) {
-                        switch (stayInLaneMode) {
-                            case StayInLaneMode.None: {
-                                    stayInLaneMode = !oneway ? StayInLaneMode.Both : StayInLaneMode.Forward;
-                                    break;
-                                }
-
-                            case StayInLaneMode.Both: {
-                                    stayInLaneMode = StayInLaneMode.Forward;
-                                    break;
-                                }
-
-                            case StayInLaneMode.Forward: {
-                                    stayInLaneMode = !oneway ? StayInLaneMode.Backward : StayInLaneMode.None;
-                                    break;
-                                }
-
-                            case StayInLaneMode.Backward: {
-                                    stayInLaneMode = StayInLaneMode.None;
-                                    break;
-                                }
-=======
                 LaneEndTransitionGroup groupAtNode = group_;
                 if (nodeId != SelectedNodeId) {
                     if (AltIsPressed) {
@@ -840,7 +616,6 @@
                                 bool overDraw = nodeId == SelectedNodeId;
                                 laneEnd.RenderDeadEndSign(cameraInfo, deadEnd_, enlarge: enlarge, overDraw: overDraw);
                             }
->>>>>>> ec8a1d54
                         }
                     }
                 }
@@ -1423,27 +1198,16 @@
             } else if (GetSelectionMode() == SelectionMode.SelectTarget) {
                 // toggle lane connection
                 bool canBeBidirectional = selectedLaneEnd.IsBidirectional && hoveredLaneEnd.IsBidirectional;
-<<<<<<< HEAD
-                if (LaneConnectionManager.Instance.AreLanesConnected(
-                    selectedLaneEnd.LaneId, hoveredLaneEnd.LaneId, selectedLaneEnd.StartNode, group_)) {
-                    RemoveLaneConnection(selectedLaneEnd, hoveredLaneEnd, group_);
-                    if (canBeBidirectional && ShiftIsPressed) {
-=======
                 bool deadEnd = selectedLaneEnd == hoveredLaneEnd; // we are toggling dead end.
                 if (LaneConnectionManager.Instance.AreLanesConnected(
                     selectedLaneEnd.LaneId, hoveredLaneEnd.LaneId, selectedLaneEnd.StartNode, group_)) {
                     RemoveLaneConnection(selectedLaneEnd, hoveredLaneEnd, group_);
                     if (!deadEnd && canBeBidirectional && ShiftIsPressed) {
->>>>>>> ec8a1d54
                         RemoveLaneConnection(hoveredLaneEnd, selectedLaneEnd, group_);
                     }
                 } else {
                     AddLaneConnection(selectedLaneEnd, hoveredLaneEnd, group_);
-<<<<<<< HEAD
-                    if (canBeBidirectional && ShiftIsPressed) {
-=======
                     if (!deadEnd && canBeBidirectional && ShiftIsPressed) {
->>>>>>> ec8a1d54
                         AddLaneConnection(hoveredLaneEnd, selectedLaneEnd, group_);
                     }
                 }
@@ -1453,41 +1217,7 @@
                 MainTool.RequestOnscreenDisplayUpdate();
             }
         }
-        private static void UpdateConnectionTwoway(LaneEnd laneEnd1, LaneEnd laneEnd2) {
-            UpdateConnection(laneEnd1, laneEnd2);
-            UpdateConnection(laneEnd2, laneEnd1);
-        }
-
-<<<<<<< HEAD
-        private static void UpdateConnection(LaneEnd source, LaneEnd target) {
-            Log._Debug($"LaneConnectorTool.UpdateConnection({source.LaneId}, {target.LaneId}) called at node{source.NodeId})");
-            if (LaneConnectionManager.Instance.Road.AreLanesConnected(
-                source.LaneId, target.LaneId, source.StartNode)) {
-                source.ConnectedCarLaneEnds.Add(target);
-                Log._Debug("there is car connection");
-            } else {
-                source.ConnectedCarLaneEnds.Remove(target);
-                Log._Debug("there is no car connection");
-            }
-
-            if (LaneConnectionManager.Instance.Track.AreLanesConnected(
-                source.LaneId, target.LaneId, source.StartNode)) {
-                source.ConnectedTrackLaneEnds.Add(target);
-                Log._Debug("there is track connection");
-            } else {
-                source.ConnectedTrackLaneEnds.Remove(target);
-                Log._Debug("there is no track connection");
-            }
-        }
-
-        private static void RemoveLaneConnection(LaneEnd source, LaneEnd target, LaneEndTransitionGroup group) {
-            LaneConnectionManager.Instance.RemoveLaneConnection(
-                source.LaneId, target.LaneId, source.StartNode, group);
-        }
-        private static void AddLaneConnection(LaneEnd source, LaneEnd target, LaneEndTransitionGroup group) {
-            LaneConnectionManager.Instance.AddLaneConnection(
-                source.LaneId, target.LaneId, source.StartNode, group);
-=======
+
         private static void UpdateConnectionTwoway(LaneEnd laneEnd1, LaneEnd laneEnd2) {
             UpdateConnection(laneEnd1, laneEnd2);
             if (laneEnd1 != laneEnd2) {
@@ -1519,7 +1249,6 @@
                     Log._Debug($"there is no {group} connection");
                 }
             }
->>>>>>> ec8a1d54
         }
 
         private static void RemoveLaneConnection(LaneEnd source, LaneEnd target, LaneEndTransitionGroup group) {
@@ -1561,11 +1290,7 @@
                             logLaneConn,
                             () => "LaneConnectorTool: OnSecondaryClickOverlay: selected node id = 0");
                         SelectedNodeId = 0;
-<<<<<<< HEAD
-                        selectedNodeTransitionGroups_= 0;
-=======
                         selectedNodeTransitionGroups_ = 0;
->>>>>>> ec8a1d54
                         MainTool.RequestOnscreenDisplayUpdate();
                         break;
                     }
@@ -1718,11 +1443,7 @@
                             Bezier3 bezier = netLane.m_bezier;
                             if (startNode) {
                                 // reverse bezier.
-<<<<<<< HEAD
-                                bezier = new Bezier3(bezier.d, bezier.c, bezier.b, bezier.a);
-=======
                                 bezier = new(bezier.d, bezier.c, bezier.b, bezier.a);
->>>>>>> ec8a1d54
                             }
                             bezier = bezier.Cut(0, 1f - offsetT);
                             Vector3 pos = bezier.d;
@@ -1795,24 +1516,6 @@
                     continue;
                 }
 
-<<<<<<< HEAD
-                uint[] carConnections = LaneConnectionManager.Instance.Road.GetLaneConnections(
-                        sourceLaneEnd.LaneId, sourceLaneEnd.StartNode);
-                if (!carConnections.IsNullOrEmpty()) {
-                    foreach (LaneEnd targetLaneEnd in laneEnds) {
-                        if (targetLaneEnd.IsTarget && carConnections.Contains(targetLaneEnd.LaneId)) {
-                            sourceLaneEnd.ConnectedCarLaneEnds.Add(targetLaneEnd);
-                        }
-                    }
-                }
-
-                uint[] trackConnections = LaneConnectionManager.Instance.Track.GetLaneConnections(
-                    sourceLaneEnd.LaneId, sourceLaneEnd.StartNode);
-                if (!trackConnections.IsNullOrEmpty()) {
-                    foreach (LaneEnd targetLaneEnd in laneEnds) {
-                        if (targetLaneEnd.IsTarget && trackConnections.Contains(targetLaneEnd.LaneId)) {
-                            sourceLaneEnd.ConnectedTrackLaneEnds.Add(targetLaneEnd);
-=======
                 foreach(var group in ALL_GROUPS) {
                     bool track = group == LaneEndTransitionGroup.Track;
                     uint[] connections = LaneConnectionManager.Instance.SubManager(track)
@@ -1822,7 +1525,6 @@
                             if ((targetLaneEnd.IsTarget || targetLaneEnd == sourceLaneEnd) && connections.Contains(targetLaneEnd.LaneId)) {
                                 sourceLaneEnd.ConnectedLaneEnds(track).Add(targetLaneEnd);
                             }
->>>>>>> ec8a1d54
                         }
                     }
                 }
@@ -1945,14 +1647,9 @@
             overDraw |= TrafficManagerTool.IsUndergroundMode;
             float overdrawHeight = overDraw ? 0f : 0.5f;
             Bounds bounds = bezier.GetBounds();
-<<<<<<< HEAD
-            float minY = bounds.min.y - 0.5f;
-            float maxY = bounds.max.y + 0.5f;
-=======
             float minY = bounds.min.y - overdrawHeight;
             float maxY = bounds.max.y + overdrawHeight;
 
->>>>>>> ec8a1d54
             if (arrowOutlineColor.a != 0) {
                 Highlight.DrawArrowHead(
                     cameraInfo: cameraInfo,
@@ -1963,18 +1660,11 @@
                     minY: minY,
                     maxY: maxY,
                     alphaBlend: arrowColor.a == 0f, // avoid strange shape.
-<<<<<<< HEAD
-                    renderLimits: underground);
-            }
-            if (outlineColor.a != 0) {
-                RenderManager.instance.OverlayEffect.DrawBezier(
-=======
                     renderLimits: overDraw);
             }
 
             if (outlineColor.a != 0) {
                 Highlight.DrawBezier(
->>>>>>> ec8a1d54
                     cameraInfo: cameraInfo,
                     color: outlineColor,
                     bezier: ref bezier,
@@ -2143,13 +1833,8 @@
                             items.Add(new HoldModifier(shift: true, localizedText: T("UI.Key:Shift bidirectional mode")));
                         }
                     } else if(selectedNodeTransitionGroups_ == LaneEndTransitionGroup.Vehicle) {
-<<<<<<< HEAD
-                        items.Add(new HoldModifier(shift: true, localizedText: T("UI.Key:alt track mode")));
-                        items.Add(new HoldModifier(shift: true, localizedText: T("UI.Key:Shift car+track mode")));
-=======
                         items.Add(new HoldModifier(alt: true, localizedText: T("UI.Key:Alt track mode")));
                         items.Add(new HoldModifier(shift: true, localizedText: T("UI.Key:Shift mixed car/track mode")));
->>>>>>> ec8a1d54
                     }
 
                     OnscreenDisplay.Display(items);
