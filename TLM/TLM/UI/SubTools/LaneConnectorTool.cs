--- conflicted
+++ resolved
@@ -11,12 +11,9 @@
     using TrafficManager.State;
     using TrafficManager.Util.Caching;
     using UnityEngine;
-<<<<<<< HEAD
     using TrafficManager.UI.Helpers;
-=======
     using System.Text.RegularExpressions;
     using static TrafficManager.Util.Shortcuts;
->>>>>>> 7a14b3e6
 
     public class LaneConnectorTool : SubTool {
         private enum SelectionMode {
@@ -184,7 +181,7 @@
                 var nodeId = CachedVisibleNodeIds.Values[cacheIndex];
 
                 bool hasMarkers = currentLaneEnds.TryGetValue((ushort)nodeId, out List<LaneEnd> laneEnds);
-                if (!viewOnly && (GetMarkerSelectionMode() == SelectionMode.None)) {
+                if (!viewOnly && (GetSelectionMode() == SelectionMode.None)) {
                     MainTool.DrawNodeCircle(
                         cameraInfo,
                         (ushort)nodeId,
@@ -222,34 +219,14 @@
                         continue;
                     }
 
-<<<<<<< HEAD
-                    // draw source marker in source selection mode,
-                    // draw target marker (if segment turning angles are within bounds) and
-                    // selected source marker in target selection mode
-                    bool drawMarker
-                        = ((GetMarkerSelectionMode() == SelectionMode.SelectSource)
-                           && laneEnd.IsSource)
-                          || ((GetMarkerSelectionMode() == SelectionMode.SelectTarget)
-                              && ((laneEnd.IsTarget
-                                   && ((laneEnd.VehicleType & selectedLaneEnd.VehicleType)
-                                       != VehicleInfo.VehicleType.None)
-                                   && CheckSegmentsTurningAngle(
-                                       selectedLaneEnd.SegmentId,
-                                       ref netManager.m_segments.m_buffer[selectedLaneEnd.SegmentId],
-                                       selectedLaneEnd.StartNode,
-                                       laneEnd.SegmentId,
-                                       ref netManager.m_segments.m_buffer[laneEnd.SegmentId],
-                                       laneEnd.StartNode))
-                                  || (laneEnd == selectedLaneEnd)));
-=======
                     bool drawMarker = false;
-                    bool SourceMode = GetMarkerSelectionMode() == MarkerSelectionMode.SelectSource;
-                    bool TargetMode = GetMarkerSelectionMode() == MarkerSelectionMode.SelectTarget;
-                    if ( SourceMode & laneMarker.IsSource) {
+                    bool SourceMode = GetSelectionMode() == SelectionMode.SelectSource;
+                    bool TargetMode = GetSelectionMode() == SelectionMode.SelectTarget;
+                    if ( SourceMode & laneEnd.IsSource) {
                         // draw source marker in source selection mode,
                         // make exception for markers that have no target:
-                        foreach(var targetMarker in nodeMarkers) {
-                            if (CanConnect(laneMarker, targetMarker)){
+                        foreach(var targetLaneEnd in laneEnds) {
+                            if (CanConnect(laneEnd, targetLaneEnd)){
                                 drawMarker = true;
                                 break;
                             }
@@ -257,10 +234,9 @@
                     } else if (TargetMode) {
                         // selected source marker in target selection mode
                         drawMarker =
-                            selectedMarker == laneMarker ||
-                            CanConnect(selectedMarker, laneMarker);
-                    }
->>>>>>> 7a14b3e6
+                            selectedLaneEnd == laneEnd ||
+                            CanConnect(selectedLaneEnd, laneEnd);
+                    }
 
                     // highlight hovered marker and selected marker
                     if (drawMarker) {
@@ -329,7 +305,7 @@
 
             // draw bezier from source marker to mouse position in target marker selection
             if (SelectedNodeId != 0) {
-                if (GetMarkerSelectionMode() == SelectionMode.SelectTarget) {
+                if (GetSelectionMode() == SelectionMode.SelectTarget) {
                     Vector3 selNodePos =
                         NetManager.instance.m_nodes.m_buffer[SelectedNodeId].m_position;
 
@@ -339,7 +315,7 @@
                         float hitH = TrafficManagerTool.GetAccurateHitHeight();
                         pos.y = hitH; // fix height.
                         float mouseH = MousePosition.y;
-                        if (hitH < mouseH - Constants.MAX_HIT_ERROR) {
+                        if (hitH < mouseH - TrafficManagerTool.MAX_HIT_ERROR) {
                             // for metros lane curve is projected on the ground.
                             pos = MousePosition;
                         }
@@ -412,7 +388,7 @@
                 } // if stay in lane
             } // if selected node
 
-            if ((GetMarkerSelectionMode() == SelectionMode.None) && (HoveredNodeId != 0)) {
+            if ((GetSelectionMode() == SelectionMode.None) && (HoveredNodeId != 0)) {
                 // draw hovered node
                 MainTool.DrawNodeCircle(cameraInfo, HoveredNodeId, Input.GetMouseButton(0));
             }
@@ -477,7 +453,7 @@
                 return;
             }
 
-            if (GetMarkerSelectionMode() == SelectionMode.None) {
+            if (GetSelectionMode() == SelectionMode.None) {
                 if (HoveredNodeId != 0) {
                     Log._DebugIf(
                         logLaneConn,
@@ -539,16 +515,16 @@
 
             Log._DebugIf(
                 logLaneConn,
-                () => $"LaneConnectorTool: hoveredMarker != null. selMode={GetMarkerSelectionMode()}");
+                () => $"LaneConnectorTool: hoveredMarker != null. selMode={GetSelectionMode()}");
 
             // hovered marker has been clicked
-            if (GetMarkerSelectionMode() == SelectionMode.SelectSource) {
+            if (GetSelectionMode() == SelectionMode.SelectSource) {
                 // select source marker
                 selectedLaneEnd = hoveredLaneEnd;
                 Log._DebugIf(
                     logLaneConn,
                     () => "LaneConnectorTool: set selected marker");
-            } else if (GetMarkerSelectionMode() == SelectionMode.SelectTarget) {
+            } else if (GetSelectionMode() == SelectionMode.SelectTarget) {
                 // select target marker
                 // bool success = false;
                 if (LaneConnectionManager.Instance.RemoveLaneConnection(
@@ -598,7 +574,7 @@
                 return;
             }
 
-            switch (GetMarkerSelectionMode()) {
+            switch (GetSelectionMode()) {
                 // also: case MarkerSelectionMode.None:
                 default: {
                         Log._DebugIf(
@@ -672,7 +648,7 @@
             }
         }
 
-        private SelectionMode GetMarkerSelectionMode() {
+        private SelectionMode GetSelectionMode() {
             if (SelectedNodeId == 0) {
                 return SelectionMode.None;
             }
@@ -826,13 +802,13 @@
             return laneEnds;
         }
 
-        private bool CanConnect(NodeLaneMarker source, NodeLaneMarker target) {
+        private bool CanConnect(LaneEnd source, LaneEnd target) {
             bool ret = source != target && source.IsSource && target.IsTarget;
             ret &= (target.VehicleType & source.VehicleType) != 0;
 
-            bool IsRoad(NodeLaneMarker marker) =>
-                (marker.LaneType & LaneArrowManager.LANE_TYPES) != 0 &&
-                (marker.VehicleType & LaneArrowManager.VEHICLE_TYPES) != 0;
+            bool IsRoad(LaneEnd laneEnd) =>
+                (laneEnd.LaneType & LaneArrowManager.LANE_TYPES) != 0 &&
+                (laneEnd.VehicleType & LaneArrowManager.VEHICLE_TYPES) != 0;
 
             // turning angle does not apply to roads.
             bool isRoad = IsRoad(source) && IsRoad(target);
