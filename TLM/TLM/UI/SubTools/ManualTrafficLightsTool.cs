namespace TrafficManager.UI.SubTools {
    using System.Collections.Generic;
    using ColossalFramework;
    using JetBrains.Annotations;
    using TrafficManager.API.Manager;
    using TrafficManager.API.Traffic.Data;
    using TrafficManager.API.Traffic.Enums;
    using TrafficManager.Manager.Impl;
    using TrafficManager.TrafficLight.Impl;
    using TrafficManager.UI.Helpers;
    using TrafficManager.UI.MainMenu.OSD;
    using TrafficManager.UI.Textures;
    using TrafficManager.Util;
    using TrafficManager.Util.Extensions;
    using UnityEngine;

    public class ManualTrafficLightsTool
        : LegacySubTool,
          UI.MainMenu.IOnscreenDisplayProvider
    {
        private readonly int[] hoveredButton = new int[2];
        private readonly GUIStyle counterStyle = new GUIStyle();

        public ManualTrafficLightsTool(TrafficManagerTool mainTool)
            : base(mainTool) { }

        public override void OnSecondaryClickOverlay() {
            if (IsCursorInPanel()) {
                return;
            }

            if (SelectedNodeId != 0) {
                Cleanup();
                SelectedNodeId = 0;
                MainTool.RequestOnscreenDisplayUpdate();
            } else {
                MainTool.SetToolMode(ToolMode.None);
            }
        }

        public override void OnPrimaryClickOverlay() {
            if (IsCursorInPanel()) {
                return;
            }

            if (SelectedNodeId != 0) {
                return;
            }

            TrafficLightSimulationManager tlsMan = TrafficLightSimulationManager.Instance;
            TrafficPriorityManager prioMan = TrafficPriorityManager.Instance;
            ref NetNode hoveredNetNode = ref HoveredNodeId.ToNode();

            if (!tlsMan.TrafficLightSimulations[HoveredNodeId].IsTimedLight()) {
                if ((hoveredNetNode.m_flags & NetNode.Flags.TrafficLights) == NetNode.Flags.None) {
                    prioMan.RemovePrioritySignsFromNode(HoveredNodeId);
                    TrafficLightManager.Instance.AddTrafficLight(HoveredNodeId, ref hoveredNetNode);
                }

                if (tlsMan.SetUpManualTrafficLight(HoveredNodeId)) {
                    SelectedNodeId = HoveredNodeId;
                    MainTool.RequestOnscreenDisplayUpdate();
                }
            } else {
                MainTool.WarningPrompt(Translation.TrafficLights.Get("Dialog.Text:Node has timed TL script"));
            }
        }

        public override void Initialize() {
            base.Initialize();
            // TODO: Call this for all tools from main trafficmanager tool
            MainTool.RequestOnscreenDisplayUpdate();
        }

        public override void OnToolGUI(Event e) {
            ExtSegmentManager extSegmentManager = ExtSegmentManager.Instance;
            IExtSegmentEndManager segEndMan = Constants.ManagerFactory.ExtSegmentEndManager;
            var hoveredSegment = false;
            var vehicleInfoSignTextures = RoadUI.Instance.VehicleInfoSignTextures;

            if (SelectedNodeId != 0) {
                CustomSegmentLightsManager customTrafficLightsManager = CustomSegmentLightsManager.Instance;
                TrafficLightSimulationManager tlsMan = TrafficLightSimulationManager.Instance;
                JunctionRestrictionsManager junctionRestrictionsManager = JunctionRestrictionsManager.Instance;
                var textures = TrafficLightTextures.Instance;

                if (!tlsMan.HasManualSimulation(SelectedNodeId)) {
                    return;
                }

                tlsMan.TrafficLightSimulations[SelectedNodeId].Housekeeping();

                ref NetNode selectedNode = ref SelectedNodeId.ToNode();

                // TODO check
                // if (selectedNode.CountSegments() == 2) {
                //     _guiManualTrafficLightsCrosswalk(ref selectedNode);
                //     return;
                // }

                for (int segmentIndex = 0; segmentIndex < Constants.MAX_SEGMENTS_OF_NODE; ++segmentIndex) {
                    ushort segmentId = selectedNode.GetSegment(segmentIndex);
                    if (segmentId == 0) {
                        continue;
                    }

<<<<<<< HEAD
                    bool startNode =
                        (bool)extSegmentManager.IsStartNode(
                            segmentId,
                            SelectedNodeId);
                    Vector3 position = CalculateNodePositionForSegment(ref selectedNode, ref segmentId.ToSegment());
                    CustomSegmentLights segmentLights =
=======
                    ref NetSegment segment = ref segmentId.ToSegment();

                    bool startNode = segment.IsStartNode(SelectedNodeId);
                    Vector3 position = CalculateNodePositionForSegment(ref selectedNode, ref segment);
                    ICustomSegmentLights segmentLights =
>>>>>>> fd77aa3b
                        customTrafficLightsManager.GetSegmentLights(segmentId, startNode, false);

                    if (segmentLights == null) {
                        continue;
                    }

                    bool showPedLight = segmentLights.PedestrianLightState != null &&
                                        junctionRestrictionsManager.IsPedestrianCrossingAllowed(
                                            segmentLights.SegmentId,
                                            segmentLights.StartNode);
                    bool visible = GeometryUtil.WorldToScreenPoint(position, out Vector3 screenPos);

                    if (!visible) {
                        continue;
                    }

                    Vector3 diff = position - InGameUtil.Instance.CachedCameraTransform.position;
                    float zoom = 1.0f / diff.magnitude * 100f;

                    // original / 2.5
                    float lightWidth = 41f * zoom;
                    float lightHeight = 97f * zoom;

                    float pedestrianWidth = 36f * zoom;
                    float pedestrianHeight = 61f * zoom;

                    // SWITCH MODE BUTTON
                    float modeWidth = 41f * zoom;
                    float modeHeight = 38f * zoom;

                    Color guiColor = GUI.color;

                    if (showPedLight) {
                        // pedestrian light

                        // SWITCH MANUAL PEDESTRIAN LIGHT BUTTON
                        hoveredSegment = RenderManualPedestrianLightSwitch(
                            zoom,
                            segmentId,
                            screenPos,
                            lightWidth,
                            segmentLights,
                            hoveredSegment);

                        // SWITCH PEDESTRIAN LIGHT
                        guiColor.a = TrafficManagerTool.GetHandleAlpha(
                            hoveredButton[0] == segmentId && hoveredButton[1] == 2 &&
                            segmentLights.ManualPedestrianMode);
                        GUI.color = guiColor;

                        var myRect3 = new Rect(
                            (screenPos.x - (pedestrianWidth / 2) - lightWidth) + (5f * zoom),
                            (screenPos.y - (pedestrianHeight / 2)) + (22f * zoom),
                            pedestrianWidth,
                            pedestrianHeight);

                        switch (segmentLights.PedestrianLightState) {
                            case RoadBaseAI.TrafficLightState.Green: {
                                GUI.DrawTexture(
                                    myRect3,
                                    textures.PedestrianGreenLight);
                                break;
                            }

                            // also: case RoadBaseAI.TrafficLightState.Red:
                            default: {
                                GUI.DrawTexture(
                                    myRect3,
                                    textures.PedestrianRedLight);
                                break;
                            }
                        }

                        hoveredSegment = IsPedestrianLightHovered(
                            myRect3,
                            segmentId,
                            hoveredSegment,
                            segmentLights);
                    }

                    int lightOffset = -1;

                    foreach (ExtVehicleType vehicleType in segmentLights.VehicleTypes) {
                        ++lightOffset;
                        CustomSegmentLight segmentLight = segmentLights.GetCustomLight(vehicleType);

                        Vector3 offsetScreenPos = screenPos;
                        offsetScreenPos.y -= (lightHeight + (10f * zoom)) * lightOffset;

                        SetAlpha(segmentId, -1);

                        var myRect1 = new Rect(
                            offsetScreenPos.x - (modeWidth / 2),
                            ((offsetScreenPos.y - (modeHeight / 2)) + modeHeight) - (7f * zoom),
                            modeWidth,
                            modeHeight);

                        GUI.DrawTexture(myRect1, textures.LightMode);

                        hoveredSegment = GetHoveredSegment(
                            myRect1,
                            segmentId,
                            hoveredSegment,
                            segmentLight);

                        // COUNTER
                        hoveredSegment = RenderCounter(
                            segmentId,
                            offsetScreenPos,
                            modeWidth,
                            modeHeight,
                            zoom,
                            segmentLights,
                            hoveredSegment);

                        if (vehicleType != ExtVehicleType.None) {
                            // Info sign
                            float infoWidth = 56.125f * zoom;
                            float infoHeight = 51.375f * zoom;

                            int numInfos = 0;

                            for (int k = 0; k < TrafficManagerTool.InfoSignsToDisplay.Length; ++k) {
                                if ((TrafficManagerTool.InfoSignsToDisplay[k] & vehicleType) ==
                                    ExtVehicleType.None) {
                                    continue;
                                }

                                var infoRect = new Rect(
                                    offsetScreenPos.x + (modeWidth / 2f) +
                                    (7f * zoom * (float)(numInfos + 1)) + (infoWidth * (float)numInfos),
                                    offsetScreenPos.y - (infoHeight / 2f),
                                    infoWidth,
                                    infoHeight);
                                guiColor.a = TrafficManagerTool.GetHandleAlpha(false);

                                GUI.DrawTexture(
                                    infoRect,
                                    vehicleInfoSignTextures[TrafficManagerTool.InfoSignsToDisplay[k]]);

                                ++numInfos;
                            }
                        }

                        ExtSegment seg = extSegmentManager.ExtSegments[segmentId];
                        ExtSegmentEnd segEnd =
                            segEndMan.ExtSegmentEnds[segEndMan.GetIndex(segmentId, startNode)];
                        if (seg.oneWay && segEnd.outgoing) {
                            continue;
                        }

                        segEndMan.CalculateOutgoingLeftStraightRightSegments(
                            ref segEnd,
                            ref selectedNode,
                            out bool hasLeftSegment,
                            out bool hasForwardSegment,
                            out bool hasRightSegment);

                        switch (segmentLight.CurrentMode) {
                            case LightMode.Simple: {
                                hoveredSegment = SimpleManualSegmentLightMode(
                                    segmentId,
                                    offsetScreenPos,
                                    lightWidth,
                                    pedestrianWidth,
                                    zoom,
                                    lightHeight,
                                    segmentLight,
                                    hoveredSegment);
                                break;
                            }

                            case LightMode.SingleLeft: {
                                hoveredSegment = LeftForwardRManualSegmentLightMode(
                                    hasLeftSegment,
                                    segmentId,
                                    offsetScreenPos,
                                    lightWidth,
                                    pedestrianWidth,
                                    zoom,
                                    lightHeight,
                                    segmentLight,
                                    hoveredSegment,
                                    hasForwardSegment,
                                    hasRightSegment);
                                break;
                            }

                            case LightMode.SingleRight: {
                                hoveredSegment = RightForwardLSegmentLightMode(
                                    segmentId,
                                    offsetScreenPos,
                                    lightWidth,
                                    pedestrianWidth,
                                    zoom,
                                    lightHeight,
                                    hasForwardSegment,
                                    hasLeftSegment,
                                    segmentLight,
                                    hasRightSegment,
                                    hoveredSegment);
                                break;
                            }

                            default: {
                                // left arrow light
                                if (hasLeftSegment) {
                                    hoveredSegment = LeftArrowLightMode(
                                        segmentId,
                                        lightWidth,
                                        hasRightSegment,
                                        hasForwardSegment,
                                        offsetScreenPos,
                                        pedestrianWidth,
                                        zoom,
                                        lightHeight,
                                        segmentLight,
                                        hoveredSegment);
                                }

                                // forward arrow light
                                if (hasForwardSegment) {
                                    hoveredSegment = ForwardArrowLightMode(
                                        segmentId,
                                        lightWidth,
                                        hasRightSegment,
                                        offsetScreenPos,
                                        pedestrianWidth,
                                        zoom,
                                        lightHeight,
                                        segmentLight,
                                        hoveredSegment);
                                }

                                // right arrow light
                                if (hasRightSegment) {
                                    hoveredSegment = RightArrowLightMode(
                                        segmentId,
                                        offsetScreenPos,
                                        lightWidth,
                                        pedestrianWidth,
                                        zoom,
                                        lightHeight,
                                        segmentLight,
                                        hoveredSegment);
                                }

                                break;
                            }
                        } // end switch
                    } // end foreach all vehicle type
                } // end for all 8 segments
            } // end if a node is selected

            if (hoveredSegment) {
                return;
            }

            hoveredButton[0] = 0;
            hoveredButton[1] = 0;
        }

        public override void RenderOverlay(RenderManager.CameraInfo cameraInfo) {
            if (SelectedNodeId != 0) {
                RenderManualNodeOverlays(cameraInfo);
            } else {
                RenderManualSelectionOverlay(cameraInfo);
            }
        }

        private bool RenderManualPedestrianLightSwitch(float zoom,
                                                       int segmentId,
                                                       Vector3 screenPos,
                                                       float lightWidth,
                                                       CustomSegmentLights segmentLights,
                                                       bool hoveredSegment)
        {
            if (segmentLights.PedestrianLightState == null) {
                return false;
            }

            Color guiColor = GUI.color;
            float manualPedestrianWidth = 36f * zoom;
            float manualPedestrianHeight = 35f * zoom;

            guiColor.a = TrafficManagerTool.GetHandleAlpha(
                hoveredButton[0] == segmentId
                && (hoveredButton[1] == 1
                    || hoveredButton[1] == 2));

            GUI.color = guiColor;

            var myRect2 = new Rect(
                (screenPos.x - (manualPedestrianWidth / 2) - lightWidth) + (5f * zoom),
                screenPos.y - (manualPedestrianHeight / 2) - (9f * zoom),
                manualPedestrianWidth,
                manualPedestrianHeight);

            GUI.DrawTexture(
                myRect2,
                segmentLights.ManualPedestrianMode
                    ? TrafficLightTextures.Instance.PedestrianModeManual
                    : TrafficLightTextures.Instance.PedestrianModeAutomatic);

            if (!myRect2.Contains(Event.current.mousePosition)) {
                return hoveredSegment;
            }

            hoveredButton[0] = segmentId;
            hoveredButton[1] = 1;

            if (!MainTool.CheckClicked()) {
                return true;
            }

            segmentLights.ManualPedestrianMode = !segmentLights.ManualPedestrianMode;
            return true;
        }

        private bool IsPedestrianLightHovered(Rect myRect3,
                                              int segmentId,
                                              bool hoveredSegment,
                                              CustomSegmentLights segmentLights)
        {
            if (!myRect3.Contains(Event.current.mousePosition)) {
                return hoveredSegment;
            }

            if (segmentLights.PedestrianLightState == null) {
                return false;
            }

            hoveredButton[0] = segmentId;
            hoveredButton[1] = 2;

            if (!MainTool.CheckClicked()) {
                return true;
            }

            if (!segmentLights.ManualPedestrianMode) {
                segmentLights.ManualPedestrianMode = true;
            } else {
                segmentLights.ChangeLightPedestrian();
            }

            return true;
        }

        private bool GetHoveredSegment(Rect myRect1,
                                       int segmentId,
                                       bool hoveredSegment,
                                       CustomSegmentLight segmentDict)
        {
            if (!myRect1.Contains(Event.current.mousePosition)) {
                return hoveredSegment;
            }

            // Log.Message("mouse in myRect1");
            hoveredButton[0] = segmentId;
            hoveredButton[1] = -1;

            if (!MainTool.CheckClicked()) {
                return true;
            }

            segmentDict.ToggleMode();
            return true;
        }

        private bool RenderCounter(int segmentId,
                                   Vector3 screenPos,
                                   float modeWidth,
                                   float modeHeight,
                                   float zoom,
                                   CustomSegmentLights segmentLights,
                                   bool hoveredSegment)
        {
            SetAlpha(segmentId, 0);

            var myRectCounter = new Rect(
                screenPos.x - (modeWidth / 2),
                screenPos.y - (modeHeight / 2) - (6f * zoom),
                modeWidth,
                modeHeight);

            GUI.DrawTexture(myRectCounter, TrafficLightTextures.Instance.LightCounter);

            float counterSize = 20f * zoom;

            uint counter = segmentLights.LastChange();

            var myRectCounterNum = new Rect(
                (screenPos.x - counterSize) + (15f * zoom) + (counter >= 10 ? -5 * zoom : 0f),
                (screenPos.y - counterSize) + (11f * zoom),
                counterSize,
                counterSize);

            counterStyle.fontSize = (int)(18f * zoom);
            counterStyle.normal.textColor = new Color(1f, 1f, 1f);

            GUI.Label(myRectCounterNum, counter.ToString(), counterStyle);

            if (!myRectCounter.Contains(Event.current.mousePosition)) {
                return hoveredSegment;
            }

            hoveredButton[0] = segmentId;
            hoveredButton[1] = 0;
            return true;
        }

        private bool SimpleManualSegmentLightMode(int segmentId,
                                                  Vector3 screenPos,
                                                  float lightWidth,
                                                  float pedestrianWidth,
                                                  float zoom,
                                                  float lightHeight,
                                                  CustomSegmentLight segmentDict,
                                                  bool hoveredSegment)
        {
            SetAlpha(segmentId, 3);

            var myRect4 =
                new Rect(
                    (screenPos.x - (lightWidth / 2) - lightWidth - pedestrianWidth) + (5f * zoom),
                    screenPos.y - (lightHeight / 2),
                    lightWidth,
                    lightHeight);

            switch (segmentDict.LightMain) {
                case RoadBaseAI.TrafficLightState.Green: {
                    GUI.DrawTexture(myRect4, TrafficLightTextures.Instance.GreenLight);
                    break;
                }

                case RoadBaseAI.TrafficLightState.Red: {
                    GUI.DrawTexture(myRect4, TrafficLightTextures.Instance.RedLight);
                    break;
                }
            }

            if (!myRect4.Contains(Event.current.mousePosition)) {
                return hoveredSegment;
            }

            hoveredButton[0] = segmentId;
            hoveredButton[1] = 3;

            if (!MainTool.CheckClicked()) {
                return true;
            }

            segmentDict.ChangeMainLight();
            return true;
        }

        private bool LeftForwardRManualSegmentLightMode(bool hasLeftSegment,
                                                        int segmentId,
                                                        Vector3 screenPos,
                                                        float lightWidth,
                                                        float pedestrianWidth,
                                                        float zoom,
                                                        float lightHeight,
                                                        CustomSegmentLight segmentDict,
                                                        bool hoveredSegment,
                                                        bool hasForwardSegment,
                                                        bool hasRightSegment)
        {
            if (hasLeftSegment) {
                // left arrow light
                SetAlpha(segmentId, 3);

                var myRect4 =
                    new Rect(
                        screenPos.x - (lightWidth / 2) - (lightWidth * 2) - pedestrianWidth + (5f * zoom),
                        screenPos.y - (lightHeight / 2),
                        lightWidth,
                        lightHeight);

                switch (segmentDict.LightLeft) {
                    case RoadBaseAI.TrafficLightState.Green: {
                        GUI.DrawTexture(myRect4, TrafficLightTextures.Instance.GreenLightLeft);
                        break;
                    }

                    case RoadBaseAI.TrafficLightState.Red: {
                        GUI.DrawTexture(myRect4, TrafficLightTextures.Instance.RedLightLeft);
                        break;
                    }
                }

                if (myRect4.Contains(Event.current.mousePosition)) {
                    hoveredButton[0] = segmentId;
                    hoveredButton[1] = 3;
                    hoveredSegment = true;

                    if (MainTool.CheckClicked()) {
                        segmentDict.ChangeLeftLight();
                    }
                }
            }

            // forward-right arrow light
            SetAlpha(segmentId, 4);

            var myRect5 =
                new Rect(
                    screenPos.x - (lightWidth / 2) - lightWidth - pedestrianWidth + (5f * zoom),
                    screenPos.y - (lightHeight / 2),
                    lightWidth,
                    lightHeight);

            if (hasForwardSegment && hasRightSegment) {
                switch (segmentDict.LightMain) {
                    case RoadBaseAI.TrafficLightState.Green: {
                        GUI.DrawTexture(myRect5, TrafficLightTextures.Instance.GreenLightForwardRight);
                        break;
                    }

                    case RoadBaseAI.TrafficLightState.Red: {
                        GUI.DrawTexture(myRect5, TrafficLightTextures.Instance.RedLightForwardRight);
                        break;
                    }
                }
            } else if (!hasRightSegment) {
                switch (segmentDict.LightMain) {
                    case RoadBaseAI.TrafficLightState.Green: {
                        GUI.DrawTexture(myRect5, TrafficLightTextures.Instance.GreenLightStraight);
                        break;
                    }

                    case RoadBaseAI.TrafficLightState.Red: {
                        GUI.DrawTexture(myRect5, TrafficLightTextures.Instance.RedLightStraight);
                        break;
                    }
                }
            } else {
                switch (segmentDict.LightMain) {
                    case RoadBaseAI.TrafficLightState.Green: {
                        GUI.DrawTexture(myRect5, TrafficLightTextures.Instance.GreenLightRight);
                        break;
                    }

                    case RoadBaseAI.TrafficLightState.Red: {
                        GUI.DrawTexture(myRect5, TrafficLightTextures.Instance.RedLightRight);
                        break;
                    }
                }
            }

            if (!myRect5.Contains(Event.current.mousePosition)) {
                return hoveredSegment;
            }

            hoveredButton[0] = segmentId;
            hoveredButton[1] = 4;

            if (!MainTool.CheckClicked()) {
                return true;
            }

            segmentDict.ChangeMainLight();
            return true;
        }

        private bool RightForwardLSegmentLightMode(int segmentId,
                                                   Vector3 screenPos,
                                                   float lightWidth,
                                                   float pedestrianWidth,
                                                   float zoom,
                                                   float lightHeight,
                                                   bool hasForwardSegment,
                                                   bool hasLeftSegment,
                                                   CustomSegmentLight segmentDict,
                                                   bool hasRightSegment,
                                                   bool hoveredSegment)
        {
            SetAlpha(segmentId, 3);

            var myRect4 = new Rect(
                screenPos.x - (lightWidth / 2) - (lightWidth * 2) - pedestrianWidth + (5f * zoom),
                screenPos.y - (lightHeight / 2),
                lightWidth,
                lightHeight);

            if (hasForwardSegment && hasLeftSegment) {
                switch (segmentDict.LightLeft) {
                    case RoadBaseAI.TrafficLightState.Green: {
                        GUI.DrawTexture(myRect4, TrafficLightTextures.Instance.GreenLightForwardLeft);
                        break;
                    }

                    case RoadBaseAI.TrafficLightState.Red: {
                        GUI.DrawTexture(myRect4, TrafficLightTextures.Instance.RedLightForwardLeft);
                        break;
                    }
                }
            } else if (!hasLeftSegment) {
                if (!hasRightSegment) {
                    myRect4 = new Rect(
                        (screenPos.x - (lightWidth / 2) - lightWidth - pedestrianWidth) + (5f * zoom),
                        screenPos.y - (lightHeight / 2),
                        lightWidth,
                        lightHeight);
                }

                switch (segmentDict.LightMain) {
                    case RoadBaseAI.TrafficLightState.Green: {
                        GUI.DrawTexture(myRect4, TrafficLightTextures.Instance.GreenLightStraight);
                        break;
                    }

                    case RoadBaseAI.TrafficLightState.Red: {
                        GUI.DrawTexture(myRect4, TrafficLightTextures.Instance.RedLightStraight);
                        break;
                    }
                }
            } else {
                if (!hasRightSegment) {
                    myRect4 = new Rect(
                        screenPos.x - (lightWidth / 2) - lightWidth - pedestrianWidth + (5f * zoom),
                        screenPos.y - (lightHeight / 2),
                        lightWidth,
                        lightHeight);
                }

                switch (segmentDict.LightMain) {
                    case RoadBaseAI.TrafficLightState.Green: {
                        GUI.DrawTexture(myRect4, TrafficLightTextures.Instance.GreenLightLeft);
                        break;
                    }

                    case RoadBaseAI.TrafficLightState.Red: {
                        GUI.DrawTexture(myRect4, TrafficLightTextures.Instance.RedLightLeft);
                        break;
                    }
                }
            }

            if (myRect4.Contains(Event.current.mousePosition)) {
                hoveredButton[0] = segmentId;
                hoveredButton[1] = 3;
                hoveredSegment = true;

                if (MainTool.CheckClicked()) {
                    segmentDict.ChangeMainLight();
                }
            }

            Color guiColor = GUI.color;

            // right arrow light
            if (hasRightSegment) {
                guiColor.a = TrafficManagerTool.GetHandleAlpha(
                    hoveredButton[0] == segmentId && hoveredButton[1] == 4);
            }

            GUI.color = guiColor;

            var myRect5 =
                new Rect(
                    screenPos.x - (lightWidth / 2) - lightWidth - pedestrianWidth + (5f * zoom),
                    screenPos.y - (lightHeight / 2),
                    lightWidth,
                    lightHeight);

            switch (segmentDict.LightRight) {
                case RoadBaseAI.TrafficLightState.Green: {
                    GUI.DrawTexture(myRect5, TrafficLightTextures.Instance.GreenLightRight);
                    break;
                }

                case RoadBaseAI.TrafficLightState.Red: {
                    GUI.DrawTexture(myRect5, TrafficLightTextures.Instance.RedLightRight);
                    break;
                }
            }

            if (!myRect5.Contains(Event.current.mousePosition)) {
                return hoveredSegment;
            }

            hoveredButton[0] = segmentId;
            hoveredButton[1] = 4;

            if (!MainTool.CheckClicked()) {
                return true;
            }

            segmentDict.ChangeRightLight();
            return true;
        }

        private bool LeftArrowLightMode(int segmentId,
                                        float lightWidth,
                                        bool hasRightSegment,
                                        bool hasForwardSegment,
                                        Vector3 screenPos,
                                        float pedestrianWidth,
                                        float zoom,
                                        float lightHeight,
                                        CustomSegmentLight segmentDict,
                                        bool hoveredSegment)
        {
            SetAlpha(segmentId, 3);

            float offsetLight = lightWidth;

            if (hasRightSegment) {
                offsetLight += lightWidth;
            }

            if (hasForwardSegment) {
                offsetLight += lightWidth;
            }

            var myRect4 =
                new Rect(
                    screenPos.x - (lightWidth / 2) - offsetLight - pedestrianWidth + (5f * zoom),
                    screenPos.y - (lightHeight / 2),
                    lightWidth,
                    lightHeight);

            switch (segmentDict.LightLeft) {
                case RoadBaseAI.TrafficLightState.Green:
                    GUI.DrawTexture(myRect4, TrafficLightTextures.Instance.GreenLightLeft);
                    break;
                case RoadBaseAI.TrafficLightState.Red:
                    GUI.DrawTexture(myRect4, TrafficLightTextures.Instance.RedLightLeft);
                    break;
            }

            if (!myRect4.Contains(Event.current.mousePosition)) {
                return hoveredSegment;
            }

            hoveredButton[0] = segmentId;
            hoveredButton[1] = 3;

            if (!MainTool.CheckClicked()) {
                return true;
            }

            segmentDict.ChangeLeftLight();

            if (!hasForwardSegment) {
                segmentDict.ChangeMainLight();
            }

            return true;
        }

        private bool ForwardArrowLightMode(int segmentId,
                                           float lightWidth,
                                           bool hasRightSegment,
                                           Vector3 screenPos,
                                           float pedestrianWidth,
                                           float zoom,
                                           float lightHeight,
                                           CustomSegmentLight segmentDict,
                                           bool hoveredSegment)
        {
            SetAlpha(segmentId, 4);

            float offsetLight = lightWidth;

            if (hasRightSegment) {
                offsetLight += lightWidth;
            }

            var myRect6 =
                new Rect(
                    screenPos.x - (lightWidth / 2) - offsetLight - pedestrianWidth + (5f * zoom),
                    screenPos.y - (lightHeight / 2),
                    lightWidth,
                    lightHeight);

            switch (segmentDict.LightMain) {
                case RoadBaseAI.TrafficLightState.Green: {
                    GUI.DrawTexture(myRect6, TrafficLightTextures.Instance.GreenLightStraight);
                    break;
                }

                case RoadBaseAI.TrafficLightState.Red: {
                    GUI.DrawTexture(myRect6, TrafficLightTextures.Instance.RedLightStraight);
                    break;
                }
            }

            if (!myRect6.Contains(Event.current.mousePosition)) {
                return hoveredSegment;
            }

            hoveredButton[0] = segmentId;
            hoveredButton[1] = 4;

            if (!MainTool.CheckClicked()) {
                return true;
            }

            segmentDict.ChangeMainLight();
            return true;
        }

        private bool RightArrowLightMode(int segmentId,
                                         Vector3 screenPos,
                                         float lightWidth,
                                         float pedestrianWidth,
                                         float zoom,
                                         float lightHeight,
                                         CustomSegmentLight segmentDict,
                                         bool hoveredSegment)
        {
            SetAlpha(segmentId, 5);

            var myRect5 =
                new Rect(
                    screenPos.x - (lightWidth / 2) - lightWidth - pedestrianWidth + (5f * zoom),
                    screenPos.y - (lightHeight / 2),
                    lightWidth,
                    lightHeight);

            switch (segmentDict.LightRight) {
                case RoadBaseAI.TrafficLightState.Green: {
                    GUI.DrawTexture(myRect5, TrafficLightTextures.Instance.GreenLightRight);
                    break;
                }

                case RoadBaseAI.TrafficLightState.Red: {
                    GUI.DrawTexture(myRect5, TrafficLightTextures.Instance.RedLightRight);
                    break;
                }
            }

            if (!myRect5.Contains(Event.current.mousePosition)) {
                return hoveredSegment;
            }

            hoveredButton[0] = segmentId;
            hoveredButton[1] = 5;

            if (!MainTool.CheckClicked()) {
                return true;
            }

            segmentDict.ChangeRightLight();
            return true;
        }

        private Vector3 CalculateNodePositionForSegment(ref NetNode node, ref NetSegment segment) {
            Vector3 position = node.m_position;

            const float offset = 25f;

            if (segment.m_startNode == SelectedNodeId) {
                position.x += segment.m_startDirection.x * offset;
                position.y += segment.m_startDirection.y * offset;
                position.z += segment.m_startDirection.z * offset;
            } else {
                position.x += segment.m_endDirection.x * offset;
                position.y += segment.m_endDirection.y * offset;
                position.z += segment.m_endDirection.z * offset;
            }

            return position;
        }

        private void SetAlpha(int segmentId, int buttonId) {
            Color guiColor = GUI.color;

            guiColor.a = TrafficManagerTool.GetHandleAlpha(
                hoveredButton[0] == segmentId
                && hoveredButton[1] == buttonId);

            GUI.color = guiColor;
        }

        private void RenderManualSelectionOverlay(RenderManager.CameraInfo cameraInfo) {
            if (HoveredNodeId == 0) {
                return;
            }

            Highlight.DrawNodeCircle(
                cameraInfo: cameraInfo,
                nodeId: HoveredNodeId,
                warning: false,
                alpha: false);
        }

        private void RenderManualNodeOverlays(RenderManager.CameraInfo cameraInfo) {
            if (!TrafficLightSimulationManager.Instance.HasManualSimulation(SelectedNodeId)) {
                return;
            }

            Highlight.DrawNodeCircle(
                cameraInfo: cameraInfo,
                nodeId: SelectedNodeId,
                warning: true,
                alpha: false);
        }

        public override void Cleanup() {
            if (SelectedNodeId == 0) {
                return;
            }

            TrafficLightSimulationManager tlsMan = TrafficLightSimulationManager.Instance;

            if (!tlsMan.HasManualSimulation(SelectedNodeId)) {
                return;
            }

            tlsMan.RemoveNodeFromSimulation(
                nodeId: SelectedNodeId,
                destroyGroup: true,
                removeTrafficLight: false);
        }

        private static string T(string key) => Translation.TrafficLights.Get(key);

        public void UpdateOnscreenDisplayPanel() {
            if (SelectedNodeId == 0) {
                // Select mode
                var items = new List<OsdItem>();
                items.Add(new Label(localizedText: T("ManualTL.Mode:Select")));
                OnscreenDisplay.Display(items);
            } else {
                // Modify traffic light settings
                var items = new List<OsdItem>();
                items.Add(new Label(localizedText: T("ManualTL.Mode:Edit")));
                items.Add(OnscreenDisplay.RightClick_LeaveNode());
                OnscreenDisplay.Display(items);
            }
        }

        public override void OnActivate() {
            base.OnActivate();
            MainTool.RequestOnscreenDisplayUpdate();
        }
    }
}<|MERGE_RESOLUTION|>--- conflicted
+++ resolved
@@ -104,20 +104,11 @@
                         continue;
                     }
 
-<<<<<<< HEAD
-                    bool startNode =
-                        (bool)extSegmentManager.IsStartNode(
-                            segmentId,
-                            SelectedNodeId);
-                    Vector3 position = CalculateNodePositionForSegment(ref selectedNode, ref segmentId.ToSegment());
-                    CustomSegmentLights segmentLights =
-=======
                     ref NetSegment segment = ref segmentId.ToSegment();
 
                     bool startNode = segment.IsStartNode(SelectedNodeId);
                     Vector3 position = CalculateNodePositionForSegment(ref selectedNode, ref segment);
-                    ICustomSegmentLights segmentLights =
->>>>>>> fd77aa3b
+                    CustomSegmentLights segmentLights =
                         customTrafficLightsManager.GetSegmentLights(segmentId, startNode, false);
 
                     if (segmentLights == null) {
