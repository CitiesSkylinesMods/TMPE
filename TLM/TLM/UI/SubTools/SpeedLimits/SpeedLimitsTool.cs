--- conflicted
+++ resolved
@@ -14,11 +14,8 @@
     using TrafficManager.Util;
     using TrafficManager.Util.Caching;
     using UnityEngine;
-<<<<<<< HEAD
     using static TrafficManager.Util.Shortcuts;
-=======
     using TrafficManager.UI.SubTools.PrioritySigns;
->>>>>>> e1cde787
 
     public class SpeedLimitsTool : LegacySubTool {
         public const int
