namespace TrafficManager.UI.SubTools.SpeedLimits {
    using System;
    using System.Collections.Generic;
    using ColossalFramework.UI;
    using TrafficManager.API.Util;
    using TrafficManager.Manager.Impl;
    using TrafficManager.State;
    using TrafficManager.State.Keybinds;
    using TrafficManager.U;
    using TrafficManager.U.Autosize;
    using TrafficManager.UI.SubTools.PrioritySigns;
    using TrafficManager.UI.SubTools.SpeedLimits.Overlay;
    using TrafficManager.Util;
    using UnityEngine;

    /// <summary>
    /// Implements new style Speed Limits palette and speed limits management UI.
    /// </summary>
    public class SpeedLimitsTool
        : TrafficManagerSubTool,
          UI.MainMenu.IOnscreenDisplayProvider,
          IObserver<ModUI.EventPublishers.LanguageChangeNotification>,
          IObserver<ModUI.EventPublishers.DisplayMphNotification>
    {
        private SetSpeedLimitAction selectedActionKmph_ = SetSpeedLimitAction.ResetToDefault();

        private SetSpeedLimitAction selectedActionMph_ = SetSpeedLimitAction.ResetToDefault();

        /// <summary>
        /// Gets currently selected speed limit on the limits palette.
        /// units less than 0: invalid (not selected)
        /// units = 0: no limit.
        /// </summary>
        public SetSpeedLimitAction SelectedAction {
            get =>
                GlobalConfig.Instance.Main.DisplaySpeedLimitsMph
                    ? this.selectedActionMph_
                    : this.selectedActionKmph_;
            private set {
                if (GlobalConfig.Instance.Main.DisplaySpeedLimitsMph) {
                    this.selectedActionMph_ = value;
                } else {
                    this.selectedActionKmph_ = value;
                }
            }
        }

        private SpeedlimitsToolMode speedlimitsToolMode_ = SpeedlimitsToolMode.Segments;

        /// <summary>Whether limits per lane are to be shown.</summary>
        /// <returns>Gets <see cref="showLimitsPerLane_"/> but also holding Ctrl would invert it.</returns>
        private bool GetShowLimitsPerLane() =>
            this.speedlimitsToolMode_ == SpeedlimitsToolMode.Lanes ^ Shortcuts.ControlIsPressed;
        private bool GetShowDefaults() =>
            this.speedlimitsToolMode_ == SpeedlimitsToolMode.Defaults ^ Shortcuts.AltIsPressed;

        /// <summary>Will edit entire road between two junctions by holding Shift.</summary>
        private bool GetMultiSegmentMode() => Shortcuts.ShiftIsPressed;

        private SpeedLimitsOverlay.DrawArgs overlayDrawArgs_ = SpeedLimitsOverlay.DrawArgs.Create();
        private SpeedLimitsOverlay overlay_;

        /// <summary>Gets or sets the <see cref="SpeedLimitsToolWindow"/> floating on the selected node.</summary>
        private SpeedLimitsToolWindow Window { get; set; }

        private IDisposable languageChangeUnsubscriber_;
        private IDisposable displayMphChangeUnsubscriber_;

        /// <summary>
        /// Initializes a new instance of the <see cref="SpeedLimitsTool"/> class.
        /// </summary>
        /// <param name="mainTool">Reference to the parent maintool.</param>
        public SpeedLimitsTool(TrafficManagerTool mainTool)
            : base(mainTool) {
            this.overlay_ = new SpeedLimitsOverlay(mainTool: this.MainTool);
            this.languageChangeUnsubscriber_ = ModUI.Instance.Events.UiLanguage.Subscribe(this);
            this.displayMphChangeUnsubscriber_ = ModUI.Instance.Events.DisplayMph.Subscribe(this);
        }

        private static string T(string key) => Translation.SpeedLimits.Get(key);
        private static string ColorKey(string key) => Translation.SpeedLimits.ColorizeKeybind(key);

        public override void OnActivateTool() {
            if (this.Window == null
                || GlobalConfig.Instance.Main.DisplaySpeedLimitsMph != this.Window.DisplaySpeedLimitsMph) {
                // Avoid multiple window rebuilds, unless Mph setting has changed while the window was closed
                this.RecreateToolWindow();
            }

            this.Window.isEnabled = true;
            this.Window.Show();
            this.Window.FocusWindow();
            this.overlay_.ResetCache();

            // this.fsm_ = InitFiniteStateMachine();
            this.MainTool.RequestOnscreenDisplayUpdate();
        }

        /// <summary>Drop tool window if it existed, and create again.</summary>
        private void RecreateToolWindow() {
<<<<<<< HEAD
            // Create a generic self-sizing window with padding of 4px.
            if (this.Window) {
                this.Window.Hide();

                // The constructor of new window will try to delete it by name, but we can help it
                UnityEngine.Object.Destroy(this.Window);
            }
=======
            this.DestroyWindow();
>>>>>>> 08cf09f3

            UBuilder b = new UBuilder();
            this.Window = b.CreateWindow<SpeedLimitsToolWindow>();
            this.Window.SetPadding(
                new UPadding(
                    top: UConst.UIPADDING,
                    right: UConst.UIPADDING,
<<<<<<< HEAD
                    bottom: UConst.UIPADDING * 2,
=======
                    bottom: UConst.UIPADDING * 6,
>>>>>>> 08cf09f3
                    left: UConst.UIPADDING));
            this.Window.SetupControls(b, parentTool: this);

            this.UpdateModeInfoLabel();

            //--------------------------------------------------
            // Click handlers for the window are located here
            // to have insight into SpeedLimits Tool internals
            //--------------------------------------------------
            this.Window.modeButtonsPanel_.SegmentModeButton.SetupToggleButton(
                onClickFun: this.OnClickSegmentModeButton,
                isActiveFun: _ => this.speedlimitsToolMode_ == SpeedlimitsToolMode.Segments);

            this.Window.modeButtonsPanel_.LaneModeButton.SetupToggleButton(
                onClickFun: this.OnClickLaneModeButton,
                isActiveFun: _ => this.speedlimitsToolMode_ == SpeedlimitsToolMode.Lanes);

            this.Window.modeButtonsPanel_.DefaultsModeButton.SetupToggleButton(
                onClickFun: this.OnClickEditDefaultsButton,
                isActiveFun: _ => this.speedlimitsToolMode_ == SpeedlimitsToolMode.Defaults);

            this.Window.modeButtonsPanel_.ToggleMphButton.uOnClick = this.OnClickToggleMphButton;
            this.UpdateCursorTooltip();
        }

<<<<<<< HEAD
=======
        private void DestroyWindow() {
            // Create a generic self-sizing window with padding of 4px.
            if (this.Window != null) {
                this.Window.Hide();

                // The constructor of new window will try to delete it by name, but we can help it
                UnityEngine.Object.Destroy(this.Window);
            }

            this.Window = null;
        }

>>>>>>> 08cf09f3
        private void UpdateModeInfoLabel() {
            this.Window.modeDescriptionWrapPanel_.UpdateModeInfoLabel(
                multiSegmentMode: this.GetMultiSegmentMode(),
                editDefaults: this.GetShowDefaults(),
                showLanes: this.GetShowLimitsPerLane());
            this.Window.ForceUpdateLayout(); // The info label can get tall, need to move everything
        }

        /// <summary>
        /// Additional action to toggling MPH/kmph: Also to refresh the window
        /// The MPH toggling happens inside the custom button class MphToggleButton.
        /// </summary>
        private void OnClickToggleMphButton(UIComponent component, UIMouseEventParameter param) {
            this.RecreateToolWindow();
        }

        private void OnClickEditDefaultsButton(UIComponent component, UIMouseEventParameter evt) {
            this.speedlimitsToolMode_ = SpeedlimitsToolMode.Defaults;
            this.MainTool.RequestOnscreenDisplayUpdate();
            this.UpdateCursorTooltip();
            this.UpdateModeInfoLabel();
            this.Window.modeButtonsPanel_.UpdateTextures();
        }

        private void OnClickSegmentModeButton(UIComponent component, UIMouseEventParameter evt) {
            this.speedlimitsToolMode_ = SpeedlimitsToolMode.Segments;
            this.MainTool.RequestOnscreenDisplayUpdate();
            this.UpdateCursorTooltip();
            this.UpdateModeInfoLabel();
            this.Window.modeButtonsPanel_.UpdateTextures();
        }

        private void OnClickLaneModeButton(UIComponent component, UIMouseEventParameter evt) {
            this.speedlimitsToolMode_ = SpeedlimitsToolMode.Lanes;
            this.MainTool.RequestOnscreenDisplayUpdate();
            this.UpdateCursorTooltip();
            this.UpdateModeInfoLabel();
            this.Window.modeButtonsPanel_.UpdateTextures();
        }

        private void UpdateCursorTooltip() {
            this.Window.cursorTooltip_.SetTooltip(t: this.SelectedAction.ToString(),
                                                  show: this.GetTooltipVisibility());
        }

        public override void OnDeactivateTool() {
            if (this.Window != null) {
                this.Window.Hide();
                this.Window.isEnabled = false;
            }
        }

<<<<<<< HEAD
        // public void DeactivateTool() {
        //     MainTool.SetToolMode(ToolMode.None);
        // }

=======
>>>>>>> 08cf09f3
        /// <summary>Render overlay segments/lanes in non-GUI mode, as overlays.</summary>
        public override void RenderActiveToolOverlay(RenderManager.CameraInfo cameraInfo) {
            this.CreateOverlayDrawArgs(interactive: true);

            // Draw hovered lanes or segments
            this.overlay_.RenderBlueOverlays(cameraInfo, this.overlayDrawArgs_);
        }

        /// <summary>Render overlay speed limit signs in GUI mode.</summary>
        public override void RenderActiveToolOverlay_GUI() {
            // TODO: Cache camera
            // if (!LastCachedCamera.Equals(currentCamera)) {
            //     // cache visible segments
            //     LastCachedCamera = currentCamera;
            //     CachedVisibleSegmentIds.Clear();
            //     ...
            //     for ... {
            //          CachedVisibleSegmentIds.Add((ushort)segmentId);
            //     } // end for all segments
            // }
            this.CreateOverlayDrawArgs(interactive: true);

            // Draw the clickable speed limit signs
            this.overlay_.ShowSigns_GUI(args: this.overlayDrawArgs_);

            if (this.Window.cursorTooltip_ != null) {
                this.Window.cursorTooltip_.isVisible = this.GetTooltipVisibility();
            }
        }

        private bool GetTooltipVisibility() {
            return !this.Window.containsMouse && !ModUI.Instance.MainMenu.containsMouse;
        }

        /// <summary>Copies important values for rendering the overlay into its args struct.</summary>
        /// <param name="interactive">True if icons will be clickable.</param>
        private void CreateOverlayDrawArgs(bool interactive) {
            this.overlayDrawArgs_.ClearHovered();

<<<<<<< HEAD
            this.overlayDrawArgs_.UiWindowRects.Clear();
            if (this.Window != null) {
                this.overlayDrawArgs_.UiWindowRects.Add(this.Window.GetScreenRectInGuiSpace());
            }

            if (ModUI.Instance.MainMenu != null) { // can be null if no tool selected
                this.overlayDrawArgs_.UiWindowRects.Add(
                    ModUI.Instance.MainMenu.GetScreenRectInGuiSpace());
                this.overlayDrawArgs_.UiWindowRects.Add(
                    ModUI.Instance.MainMenu.OnscreenDisplayPanel.GetScreenRectInGuiSpace());
=======
            List<Rect> uiRects = this.overlayDrawArgs_.UiWindowRects;

            uiRects.Clear();

            if (this.Window != null) {
                uiRects.Add(this.Window.GetScreenRectInGuiSpace());
            }

            if (ModUI.Instance.MainMenu != null) { // can be null if no tool selected
                uiRects.Add(
                    ModUI.Instance.MainMenu.GetScreenRectInGuiSpace());
                uiRects.Add(
                    ModUI.Instance.MainMenu.OnscreenDisplayPanel.GetScreenRectInGuiSpace());
#if DEBUG
                // In debug build include the right side debug panel and fade the overlays over it
                uiRects.Add(ModUI.Instance.DebugMenu.GetScreenRectInGuiSpace());
#endif
>>>>>>> 08cf09f3
            }

            this.overlayDrawArgs_.Mouse = this.GetMouseForOverlay();
            this.overlayDrawArgs_.IsInteractive = interactive;
            this.overlayDrawArgs_.MultiSegmentMode = this.GetMultiSegmentMode();

            var modeWithModifiers = this.speedlimitsToolMode_ switch {
                SpeedlimitsToolMode.Segments => Shortcuts.AltIsPressed
                                                    ? SpeedlimitsToolMode.Defaults
                                                    : (Shortcuts.ControlIsPressed
                                                           ? SpeedlimitsToolMode.Lanes
                                                           : SpeedlimitsToolMode.Segments),
                SpeedlimitsToolMode.Lanes => Shortcuts.AltIsPressed
                                                 ? SpeedlimitsToolMode.Defaults
                                                 : (Shortcuts.ControlIsPressed
                                                        ? SpeedlimitsToolMode.Segments
                                                        : SpeedlimitsToolMode.Lanes),
                SpeedlimitsToolMode.Defaults => Shortcuts.AltIsPressed
                                                    ? SpeedlimitsToolMode.Segments
                                                    : SpeedlimitsToolMode.Defaults,
                _ => throw new ArgumentOutOfRangeException()
            };
            this.overlayDrawArgs_.ToolMode = modeWithModifiers;
        }

        /// <summary>Create value of null (if mouse is over some essential UI window) or return
        /// mouse coords.</summary>
        private Vector2? GetMouseForOverlay() {
            // Having the window created will check mouse for window rect
            if (this.Window != null) {
                if (this.Window.containsMouse || ModUI.Instance.MainMenu.containsMouse) {
                    return null;
                }
            }

            return Event.current.mousePosition;
        }

        /// <summary>Render overlay for other tool modes, if speed limits overlay is on.</summary>
        /// <param name="cameraInfo">The camera.</param>
        public override void RenderGenericInfoOverlay(RenderManager.CameraInfo cameraInfo) {
            // No non-GUI overlays for other tools, we draw signs in the *_GUI variant
        }

        /// <summary>Called in the GUI mode for GUI.DrawTexture.</summary>
        public override void RenderGenericInfoOverlay_GUI() {
            if (!Options.speedLimitsOverlay && !MassEditOverlay.IsActive) {
                return;
            }

            this.CreateOverlayDrawArgs(interactive: false);

            // Draw the NON-clickable speed limit signs
            this.overlay_.ShowSigns_GUI(args: this.overlayDrawArgs_);
        }

        /// <inheritdoc/>
        public override void OnToolLeftClick() {
            if (this.Window == null || this.Window.containsMouse) {
                return; // no click in the window
            }

            // Go through recently rendered overlay speedlimit handles, which had mouse over them
            // Hovering multiple speed limits handles at once should set limits on multiple roads
            if (this.GetShowLimitsPerLane()) {
                SetSpeedLimitTarget target =
                    this.speedlimitsToolMode_ == SpeedlimitsToolMode.Defaults
                        ? SetSpeedLimitTarget.LaneDefault
                        : SetSpeedLimitTarget.LaneOverride;

                foreach (var h in this.overlayDrawArgs_.HoveredLaneHandles) {
                    // per lane
                    h.Click(
                        action: this.SelectedAction,
                        multiSegmentMode: this.GetMultiSegmentMode(),
                        target: target);
                }
            } else {
                // per segment
                SetSpeedLimitTarget target = this.GetShowDefaults()
                                                 ? SetSpeedLimitTarget.SegmentDefault
                                                 : SetSpeedLimitTarget.SegmentOverride;

                foreach (var h in this.overlayDrawArgs_.HoveredSegmentHandles) {
                    h.Click(
                        action: this.SelectedAction,
                        multiSegmentMode: this.GetMultiSegmentMode(),
                        target: target);
                }
            }

            this.overlayDrawArgs_.ClearHovered();
        }

        public override void OnToolRightClick() {
            ModUI.Instance.MainMenu.ClickToolButton(ToolMode.SpeedLimits); // deactivate
        }

        public override void UpdateEveryFrame() {
        }

        /// <summary>Called when the tool must update onscreen keyboard/mouse hints.</summary>
        public void UpdateOnscreenDisplayPanel() {
            // t: "Hold [Alt] to see default speed limits temporarily",
            // t: "Hold [Shift] to modify entire road between two junctions",
            // t: "[Page Up]/[Page Down] show underground",
            string localizedText = this.speedlimitsToolMode_ == SpeedlimitsToolMode.Defaults
                                       ? T("UI.Key:Alt show overrides")
                                       : T("UI.Key:Alt show defaults");
            var items = new List<MainMenu.OSD.OsdItem> {
                new MainMenu.OSD.Label(localizedText: T("SpeedLimits.OSD:Select")),
                new MainMenu.OSD.HoldModifier(
                    alt: true,
                    localizedText: localizedText),
                new MainMenu.OSD.HoldModifier(
                    shift: true,
                    localizedText: T("UI.Key:Shift edit multiple")),
                new MainMenu.OSD.HoldModifier(
                    ctrl: true,
                    localizedText: T("UI.Key:Ctrl temporarily toggle between lanes and segments")),
                new MainMenu.OSD.Label(
                    localizedText: ColorKey("UI.Key:PageUp/PageDown switch underground")),
                new MainMenu.OSD.Label(
                    localizedText: ColorKey("UI.Key:Unlimited; Default; Select")),
                new MainMenu.OSD.Shortcut(
                    keybindSetting: KeybindSettingsBase.SpeedLimitsLess,
                    localizedText: Translation.Options.Get("Keybind.SpeedLimits:Decrease selected speed")),
                new MainMenu.OSD.Shortcut(
                    keybindSetting: KeybindSettingsBase.SpeedLimitsMore,
                    localizedText: Translation.Options.Get("Keybind.SpeedLimits:Increase selected speed")),
            };
            MainMenu.OSD.OnscreenDisplay.Display(items: items);
        }

        internal static void SetSpeedLimit(LanePos lane, SetSpeedLimitAction action) {
            ushort segmentId = lane.laneId.ToLane().m_segment;
            SpeedLimitManager.Instance.SetLaneSpeedLimit(
                segmentId: segmentId,
                laneIndex: lane.laneIndex,
                laneInfo: segmentId.ToSegment().Info.m_lanes[lane.laneIndex],
                laneId: lane.laneId,
                action: action);
        }

        /// <summary>When speed palette button clicked, touch all buttons forcing them to refresh.</summary>
        public void OnPaletteButtonClicked(SetSpeedLimitAction action) {
            this.SelectedAction = action;
            this.Window.cursorTooltip_.SetTooltip(action.ToString(), show: this.GetTooltipVisibility());

            // Deactivate all palette buttons and highlight one
            this.Window.UpdatePaletteButtonsOnClick();
        }

        /// <summary>Called by IObservable when observed event is fired (UI language change).</summary>
        public void OnUpdate(ModUI.EventPublishers.LanguageChangeNotification subject) {
<<<<<<< HEAD
            this.OnDeactivateTool();
=======
            // All text labels on the window are changing, better to hide and rebuild the window
            this.DestroyWindow();
            MainTool.SetToolMode(ToolMode.None);
>>>>>>> 08cf09f3
        }

        /// <summary>Called by IObservable when observed event is fired (display MPH change).</summary>
        public void OnUpdate(ModUI.EventPublishers.DisplayMphNotification subject) {
<<<<<<< HEAD
=======
            // Does not close window
>>>>>>> 08cf09f3
            this.RecreateToolWindow();
        }

        /// <summary>Called by the MainTool when it is disposed of by Unity.</summary>
        public override void OnDestroy() {
            this.languageChangeUnsubscriber_.Dispose();
            this.displayMphChangeUnsubscriber_.Dispose();
        }

        /// <summary>
        /// Window goes wonky on resolution change, redo the window.
        /// This is called from this.Window's UIComponent.OnResolutionChanged
        /// </summary>
        public void OnResolutionChanged() {
            this.RecreateToolWindow();
        }
    } // end class
}<|MERGE_RESOLUTION|>--- conflicted
+++ resolved
@@ -98,17 +98,7 @@
 
         /// <summary>Drop tool window if it existed, and create again.</summary>
         private void RecreateToolWindow() {
-<<<<<<< HEAD
-            // Create a generic self-sizing window with padding of 4px.
-            if (this.Window) {
-                this.Window.Hide();
-
-                // The constructor of new window will try to delete it by name, but we can help it
-                UnityEngine.Object.Destroy(this.Window);
-            }
-=======
             this.DestroyWindow();
->>>>>>> 08cf09f3
 
             UBuilder b = new UBuilder();
             this.Window = b.CreateWindow<SpeedLimitsToolWindow>();
@@ -116,11 +106,7 @@
                 new UPadding(
                     top: UConst.UIPADDING,
                     right: UConst.UIPADDING,
-<<<<<<< HEAD
-                    bottom: UConst.UIPADDING * 2,
-=======
                     bottom: UConst.UIPADDING * 6,
->>>>>>> 08cf09f3
                     left: UConst.UIPADDING));
             this.Window.SetupControls(b, parentTool: this);
 
@@ -146,8 +132,6 @@
             this.UpdateCursorTooltip();
         }
 
-<<<<<<< HEAD
-=======
         private void DestroyWindow() {
             // Create a generic self-sizing window with padding of 4px.
             if (this.Window != null) {
@@ -160,7 +144,6 @@
             this.Window = null;
         }
 
->>>>>>> 08cf09f3
         private void UpdateModeInfoLabel() {
             this.Window.modeDescriptionWrapPanel_.UpdateModeInfoLabel(
                 multiSegmentMode: this.GetMultiSegmentMode(),
@@ -213,13 +196,6 @@
             }
         }
 
-<<<<<<< HEAD
-        // public void DeactivateTool() {
-        //     MainTool.SetToolMode(ToolMode.None);
-        // }
-
-=======
->>>>>>> 08cf09f3
         /// <summary>Render overlay segments/lanes in non-GUI mode, as overlays.</summary>
         public override void RenderActiveToolOverlay(RenderManager.CameraInfo cameraInfo) {
             this.CreateOverlayDrawArgs(interactive: true);
@@ -259,18 +235,6 @@
         private void CreateOverlayDrawArgs(bool interactive) {
             this.overlayDrawArgs_.ClearHovered();
 
-<<<<<<< HEAD
-            this.overlayDrawArgs_.UiWindowRects.Clear();
-            if (this.Window != null) {
-                this.overlayDrawArgs_.UiWindowRects.Add(this.Window.GetScreenRectInGuiSpace());
-            }
-
-            if (ModUI.Instance.MainMenu != null) { // can be null if no tool selected
-                this.overlayDrawArgs_.UiWindowRects.Add(
-                    ModUI.Instance.MainMenu.GetScreenRectInGuiSpace());
-                this.overlayDrawArgs_.UiWindowRects.Add(
-                    ModUI.Instance.MainMenu.OnscreenDisplayPanel.GetScreenRectInGuiSpace());
-=======
             List<Rect> uiRects = this.overlayDrawArgs_.UiWindowRects;
 
             uiRects.Clear();
@@ -288,7 +252,6 @@
                 // In debug build include the right side debug panel and fade the overlays over it
                 uiRects.Add(ModUI.Instance.DebugMenu.GetScreenRectInGuiSpace());
 #endif
->>>>>>> 08cf09f3
             }
 
             this.overlayDrawArgs_.Mouse = this.GetMouseForOverlay();
@@ -444,21 +407,14 @@
 
         /// <summary>Called by IObservable when observed event is fired (UI language change).</summary>
         public void OnUpdate(ModUI.EventPublishers.LanguageChangeNotification subject) {
-<<<<<<< HEAD
-            this.OnDeactivateTool();
-=======
             // All text labels on the window are changing, better to hide and rebuild the window
             this.DestroyWindow();
             MainTool.SetToolMode(ToolMode.None);
->>>>>>> 08cf09f3
         }
 
         /// <summary>Called by IObservable when observed event is fired (display MPH change).</summary>
         public void OnUpdate(ModUI.EventPublishers.DisplayMphNotification subject) {
-<<<<<<< HEAD
-=======
             // Does not close window
->>>>>>> 08cf09f3
             this.RecreateToolWindow();
         }
 
