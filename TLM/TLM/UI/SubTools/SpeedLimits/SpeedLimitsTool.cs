﻿namespace TrafficManager.UI.SubTools.SpeedLimits {
    using System;
    using System.Collections.Generic;
    using API.Traffic.Data;
    using ColossalFramework;
    using ColossalFramework.UI;
    using CSUtil.Commons;
    using GenericGameBridge.Service;
    using Manager.Impl;
    using State;
    using Textures;
    using Traffic;
    using UnityEngine;
    using Util;
    using Util.Caching;

    public class SpeedLimitsTool : SubTool {
        public const int
            BREAK_PALETTE_COLUMN_KMPH = 8; // palette shows N in a row, then break and another row

        public const int
            BREAK_PALETTE_COLUMN_MPH = 10; // palette shows M in a row, then break and another row

        private const ushort LOWER_KMPH = 10;
        public const ushort UPPER_KMPH = 140;
        public const ushort KMPH_STEP = 10;

        private const ushort LOWER_MPH = 5;
        public const ushort UPPER_MPH = 90;
        public const ushort MPH_STEP = 5;

        /// <summary>Visible sign size, slightly reduced from 100 to accomodate another column for MPH</summary>
        private const int GUI_SPEED_SIGN_SIZE = 80;
        private readonly float speedLimitSignSize = 70f;

        private bool cursorInSecondaryPanel;

        /// <summary>Currently selected speed limit on the limits palette</summary>
        private SpeedValue currentPaletteSpeedLimit = new SpeedValue(-1f);

        private readonly Dictionary<ushort, Dictionary<NetInfo.Direction, Vector3>> segmentCenterByDir =
            new Dictionary<ushort, Dictionary<NetInfo.Direction, Vector3>>();

        private Rect paletteWindowRect =
            TrafficManagerTool.MoveGUI(new Rect(0, 0, 10 * (GUI_SPEED_SIGN_SIZE + 5), 150));

        private Rect defaultsWindowRect = TrafficManagerTool.MoveGUI(new Rect(0, 80, 50, 50));

        /// <summary>
        /// Stores potentially visible segment ids while the camera did not move
        /// </summary>
        private GenericArrayCache<ushort> CachedVisibleSegmentIds { get; }

        /// <summary>
        /// Stores last cached camera position in <see cref="CachedVisibleSegmentIds"/>
        /// </summary>
        private CameraTransformValue LastCachedCamera { get; set; }

        private bool defaultsWindowVisible;
        private int currentInfoIndex = -1;
        private SpeedValue currentSpeedLimit = new SpeedValue(-1f);

        private Texture2D RoadTexture {
            get {
                if (roadTexture == null) {
                    roadTexture = new Texture2D(GUI_SPEED_SIGN_SIZE, GUI_SPEED_SIGN_SIZE);
                }

                return roadTexture;
            }
        }

        private Texture2D roadTexture;
        private bool showLimitsPerLane;

        public SpeedLimitsTool(TrafficManagerTool mainTool)
            : base(mainTool)
        {
            CachedVisibleSegmentIds = new GenericArrayCache<ushort>(NetManager.MAX_SEGMENT_COUNT);
            LastCachedCamera = new CameraTransformValue();
        }

        public override bool IsCursorInPanel() {
            return base.IsCursorInPanel() || cursorInSecondaryPanel;
        }

        public override void OnActivate() {
            LastCachedCamera = new CameraTransformValue();
        }

        public override void OnPrimaryClickOverlay() { }

        public override void OnToolGUI(Event e) {
            base.OnToolGUI(e);

            string unitTitle = string.Format(
                " ({0})",
                GlobalConfig.Instance.Main.DisplaySpeedLimitsMph
                    ? Translation.SpeedLimits.Get("Miles per hour")
                    : Translation.SpeedLimits.Get("Kilometers per hour"));

            paletteWindowRect.width = GlobalConfig.Instance.Main.DisplaySpeedLimitsMph
                                          ? 10 * (GUI_SPEED_SIGN_SIZE + 5)
                                          : 8 * (GUI_SPEED_SIGN_SIZE + 5);

            paletteWindowRect = GUILayout.Window(
                254,
                paletteWindowRect,
                GuiSpeedLimitsWindow,
<<<<<<< HEAD
                Translation.Menu.Get("Speed limits") + unitTitle,
=======
                Translation.Menu.Get("Tooltip:Speed limits") + unitTitle,
>>>>>>> 9f0bd975
                WindowStyle);

            if (defaultsWindowVisible) {
                defaultsWindowRect = GUILayout.Window(
                    258,
                    defaultsWindowRect,
                    GuiDefaultsWindow,
<<<<<<< HEAD
                    Translation.SpeedLimits.Get("Default speed limits"),
=======
                    Translation.SpeedLimits.Get("Window.Title:Default speed limits"),
>>>>>>> 9f0bd975
                    WindowStyle);
            }

            cursorInSecondaryPanel = paletteWindowRect.Contains(Event.current.mousePosition)
                                     || (defaultsWindowVisible
                                         && defaultsWindowRect.Contains(
                                             Event.current.mousePosition));

            // overlayHandleHovered = false;
            // ShowSigns(false);
        }

        public override void RenderOverlay(RenderManager.CameraInfo cameraInfo) { }

        public override void ShowGUIOverlay(ToolMode toolMode, bool viewOnly) {
            if (viewOnly && !Options.speedLimitsOverlay) {
                return;
            }

            ShowSigns(viewOnly);
        }

        public override void Cleanup() {
            segmentCenterByDir.Clear();
            CachedVisibleSegmentIds.Clear();
            currentInfoIndex = -1;
            currentSpeedLimit = new SpeedValue(-1f);
        }

        private void ShowSigns(bool viewOnly) {
            NetManager netManager = Singleton<NetManager>.instance;
            SpeedLimitManager speedLimitManager = SpeedLimitManager.Instance;

            var currentCamera = new CameraTransformValue(Camera.main);
            Transform currentCameraTransform = Camera.main.transform;
            Vector3 camPos = currentCameraTransform.position;

            if (!LastCachedCamera.Equals(currentCamera)) {
                // cache visible segments
                LastCachedCamera = currentCamera;
                CachedVisibleSegmentIds.Clear();

                const float MAX_DIST = TrafficManagerTool.MAX_OVERLAY_DISTANCE *
                                       TrafficManagerTool.MAX_OVERLAY_DISTANCE;

                for (uint segmentId = 1; segmentId < NetManager.MAX_SEGMENT_COUNT; ++segmentId) {
                    if (!Constants.ServiceFactory.NetService.IsSegmentValid((ushort)segmentId)) {
                        continue;
                    }

                    // if ((netManager.m_segments.m_buffer[segmentId].m_flags &
                    // NetSegment.Flags.Untouchable) != NetSegment.Flags.None) continue;
                    Vector3 distToCamera = netManager.m_segments.m_buffer[segmentId].m_bounds.center - camPos;
                    if (distToCamera.sqrMagnitude > MAX_DIST) {
                        continue; // do not draw if too distant
                    }

                    bool visible = MainTool.WorldToScreenPoint(
                        netManager.m_segments.m_buffer[segmentId].m_bounds.center,
                        out Vector3 _);

                    if (!visible) {
                        continue;
                    }

                    if (!speedLimitManager.MayHaveCustomSpeedLimits(
                            (ushort)segmentId,
                            ref netManager.m_segments.m_buffer[segmentId])) {
                        continue;
                    }

                    CachedVisibleSegmentIds.Add((ushort)segmentId);
                } // end for all segments
            }

            for (int segmentIdIndex = CachedVisibleSegmentIds.Size - 1;
                 segmentIdIndex >= 0;
                 segmentIdIndex--)
            {
                ushort segmentId = CachedVisibleSegmentIds.Values[segmentIdIndex];
                // draw speed limits
                if ((MainTool.GetToolMode() == ToolMode.VehicleRestrictions) &&
                    (segmentId == SelectedSegmentId)) {
                    continue;
                }

                // no speed limit overlay on selected segment when in vehicle restrictions mode
                DrawSpeedLimitHandles(
                    segmentId,
                    ref netManager.m_segments.m_buffer[segmentId],
                    viewOnly,
                    ref camPos);
            }
        }

        /// <summary>
        /// The window for setting the defaullt speeds per road type
        /// </summary>
        /// <param name="num"></param>
        private void GuiDefaultsWindow(int num) {
            List<NetInfo> mainNetInfos = SpeedLimitManager.Instance.GetCustomizableNetInfos();

            if ((mainNetInfos == null) || (mainNetInfos.Count <= 0)) {
                Log._Debug($"mainNetInfos={mainNetInfos?.Count}");
                DragWindow(ref defaultsWindowRect);
                return;
            }

            bool updateRoadTex = false;

            if ((currentInfoIndex < 0) || (currentInfoIndex >= mainNetInfos.Count)) {
                currentInfoIndex = 0;
                updateRoadTex = true;
                Log._Debug($"set currentInfoIndex to 0");
            }

            NetInfo info = mainNetInfos[currentInfoIndex];

            if (updateRoadTex) {
                UpdateRoadTex(info);
            }

            if (currentSpeedLimit.GameUnits < 0f) {
                currentSpeedLimit = new SpeedValue(
                    SpeedLimitManager.Instance.GetCustomNetInfoSpeedLimit(info));
                Log._Debug($"set currentSpeedLimit to {currentSpeedLimit}");
            }

            // Log._Debug($"currentInfoIndex={currentInfoIndex} currentSpeedLimitIndex={currentSpeedLimitIndex}");
            // Road type label
            GUILayout.BeginVertical();
            GUILayout.Space(10);
<<<<<<< HEAD
            GUILayout.Label(Translation.SpeedLimits.Get("Defaults.Road type") + ":");
=======
            GUILayout.Label(Translation.SpeedLimits.Get("Defaults.Label:Road type") + ":");
>>>>>>> 9f0bd975
            GUILayout.EndVertical();

            // switch between NetInfos
            GUILayout.BeginHorizontal();

            GUILayout.BeginVertical();
            GUILayout.FlexibleSpace();

            if (GUILayout.Button("←", GUILayout.Width(50))) {
                currentInfoIndex =
                    ((currentInfoIndex + mainNetInfos.Count) - 1) % mainNetInfos.Count;
                info = mainNetInfos[currentInfoIndex];
                currentSpeedLimit = new SpeedValue(
                    SpeedLimitManager.Instance.GetCustomNetInfoSpeedLimit(info));
                UpdateRoadTex(info);
            }

            GUILayout.FlexibleSpace();
            GUILayout.EndVertical();

            GUILayout.FlexibleSpace();
            GUILayout.BeginVertical();
            GUILayout.FlexibleSpace();

            // NetInfo thumbnail
            GUILayout.Box(RoadTexture, GUILayout.Height(GUI_SPEED_SIGN_SIZE));
            GUILayout.FlexibleSpace();

            GUILayout.EndVertical();
            GUILayout.FlexibleSpace();

            GUILayout.BeginVertical();
            GUILayout.FlexibleSpace();

            if (GUILayout.Button("→", GUILayout.Width(50))) {
                currentInfoIndex = (currentInfoIndex + 1) % mainNetInfos.Count;
                info = mainNetInfos[currentInfoIndex];
                currentSpeedLimit = new SpeedValue(
                    SpeedLimitManager.Instance.GetCustomNetInfoSpeedLimit(info));
                UpdateRoadTex(info);
            }

            GUILayout.FlexibleSpace();
            GUILayout.EndVertical();

            GUILayout.EndHorizontal();

            var centeredTextStyle = new GUIStyle("label") { alignment = TextAnchor.MiddleCenter };

            // NetInfo name
            GUILayout.Label(info.name, centeredTextStyle);

            // Default speed limit label
            GUILayout.BeginVertical();
            GUILayout.Space(10);
<<<<<<< HEAD
            GUILayout.Label(Translation.SpeedLimits.Get("Default speed limit") + ":");
=======
            GUILayout.Label(Translation.SpeedLimits.Get("Label:Default speed limit") + ":");
>>>>>>> 9f0bd975
            GUILayout.EndVertical();

            // switch between speed limits
            GUILayout.BeginHorizontal();

            GUILayout.BeginVertical();
            GUILayout.FlexibleSpace();
            if (GUILayout.Button("←", GUILayout.Width(50))) {
                // currentSpeedLimit = (currentSpeedLimitIndex +
                //     SpeedLimitManager.Instance.AvailableSpeedLimits.Count - 1)
                //     % SpeedLimitManager.Instance.AvailableSpeedLimits.Count;
                currentSpeedLimit = GetPrevious(currentSpeedLimit);
            }

            GUILayout.FlexibleSpace();
            GUILayout.EndVertical();

            GUILayout.FlexibleSpace();

            GUILayout.BeginVertical();
            GUILayout.FlexibleSpace();

            // speed limit sign
            GUILayout.Box(SpeedLimitTextures.GetSpeedLimitTexture(currentSpeedLimit),
                          GUILayout.Width(GUI_SPEED_SIGN_SIZE),
                          GUILayout.Height(GUI_SPEED_SIGN_SIZE));
            GUILayout.Label(GlobalConfig.Instance.Main.DisplaySpeedLimitsMph
                                ? Translation.SpeedLimits.Get("Miles per hour")
                                : Translation.SpeedLimits.Get("Kilometers per hour"));

            GUILayout.FlexibleSpace();
            GUILayout.EndVertical();

            GUILayout.FlexibleSpace();

            GUILayout.BeginVertical();
            GUILayout.FlexibleSpace();

            if (GUILayout.Button("→", GUILayout.Width(50))) {
                // currentSpeedLimitIndex = (currentSpeedLimitIndex + 1) %
                //     SpeedLimitManager.Instance.AvailableSpeedLimits.Count;
                currentSpeedLimit = GetNext(currentSpeedLimit);
            }

            GUILayout.FlexibleSpace();
            GUILayout.EndVertical();

            GUILayout.EndHorizontal();

            // Save & Apply
            GUILayout.BeginVertical();
            GUILayout.Space(10);

            GUILayout.BeginHorizontal();

            // Close button. TODO: Make more visible or obey 'Esc' pressed or something
            GUILayout.FlexibleSpace();

            if (GUILayout.Button("X", GUILayout.Width(80))) {
                defaultsWindowVisible = false;
            }

            GUILayout.FlexibleSpace();

<<<<<<< HEAD
            if (GUILayout.Button(Translation.SpeedLimits.Get("Button.Save"),
=======
            if (GUILayout.Button(Translation.SpeedLimits.Get("Button:Save"),
>>>>>>> 9f0bd975
                                 GUILayout.Width(70)))
            {
                SpeedLimitManager.Instance.FixCurrentSpeedLimits(info);
                SpeedLimitManager.Instance.SetCustomNetInfoSpeedLimit(info, currentSpeedLimit.GameUnits);
            }

            GUILayout.FlexibleSpace();

            if (GUILayout.Button(
<<<<<<< HEAD
                Translation.SpeedLimits.Get("Button.Save")
                + " & " + Translation.SpeedLimits.Get("Button.Apply"),
=======
                Translation.SpeedLimits.Get("Button:Save & Apply"),
>>>>>>> 9f0bd975
                GUILayout.Width(160))) {
                SpeedLimitManager.Instance.SetCustomNetInfoSpeedLimit(info, currentSpeedLimit.GameUnits);
                SpeedLimitManager.Instance.ClearCurrentSpeedLimits(info);
            }

            GUILayout.FlexibleSpace();
            GUILayout.EndHorizontal();

            GUILayout.EndVertical();

            DragWindow(ref defaultsWindowRect);
        }

        private void UpdateRoadTex(NetInfo info) {
            if (info != null) {
                if ((info.m_Atlas != null) && (info.m_Atlas.material != null) &&
                    (info.m_Atlas.material.mainTexture != null) &&
                    info.m_Atlas.material.mainTexture is Texture2D mainTex)
                {
                    UITextureAtlas.SpriteInfo spriteInfo = info.m_Atlas[info.m_Thumbnail];

                    if ((spriteInfo != null) && (spriteInfo.texture != null) &&
                        (spriteInfo.texture.width > 0) && (spriteInfo.texture.height > 0)) {
                        try {
                            roadTexture = new Texture2D(
                                spriteInfo.texture.width,
                                spriteInfo.texture.height,
                                TextureFormat.ARGB32,
                                false);

                            roadTexture.SetPixels(
                                0,
                                0,
                                roadTexture.width,
                                roadTexture.height,
                                mainTex.GetPixels(
                                    (int)(spriteInfo.region.x * mainTex.width),
                                    (int)(spriteInfo.region.y * mainTex.height),
                                    (int)(spriteInfo.region.width * mainTex.width),
                                    (int)(spriteInfo.region.height * mainTex.height)));

                            roadTexture.Apply();
                            return;
                        }
                        catch (Exception e) {
                            Log.Warning(
                                $"Could not get texture from NetInfo {info.name}: {e.ToString()}");
                        }
                    }
                }
            }

            // fallback to "noimage" texture
            roadTexture = TextureResources.NoImageTexture2D;
        }

        /// <summary>
        /// The window for selecting and applying a speed limit
        /// </summary>
        /// <param name="num"></param>
        private void GuiSpeedLimitsWindow(int num) {
            GUILayout.BeginHorizontal();
            GUILayout.FlexibleSpace();

            Color oldColor = GUI.color;
            List<SpeedValue> allSpeedLimits = EnumerateSpeedLimits(SpeedUnit.CurrentlyConfigured);
            allSpeedLimits.Add(new SpeedValue(0)); // add last item: no limit

            bool showMph = GlobalConfig.Instance.Main.DisplaySpeedLimitsMph;
            var column = 0u; // break palette to a new line at breakColumn
            int breakColumn = showMph ? BREAK_PALETTE_COLUMN_MPH : BREAK_PALETTE_COLUMN_KMPH;

            foreach (SpeedValue speedLimit in allSpeedLimits) {
                // Highlight palette item if it is very close to its float speed
                if (FloatUtil.NearlyEqual(currentPaletteSpeedLimit.GameUnits, speedLimit.GameUnits)) {
                    GUI.color = Color.gray;
                }

                GuiSpeedLimitsWindow_AddButton(showMph, speedLimit);
                GUI.color = oldColor;

                // TODO: This can be calculated from SpeedLimit MPH or KMPH limit constants
                column++;
                if (column % breakColumn == 0) {
                    GUILayout.FlexibleSpace();
                    GUILayout.EndHorizontal();
                    GUILayout.BeginHorizontal();
                    GUILayout.FlexibleSpace();
                }
            }

            GUILayout.FlexibleSpace();
            GUILayout.EndHorizontal();

            //---------------------
            // UI buttons row
            //---------------------
            GUILayout.BeginHorizontal();
            GUILayout.FlexibleSpace();

<<<<<<< HEAD
            if (GUILayout.Button(Translation.SpeedLimits.Get("Default speed limits"),
=======
            if (GUILayout.Button(Translation.SpeedLimits.Get("Window.Title:Default speed limits"),
>>>>>>> 9f0bd975
                                 GUILayout.Width(200))) {
                TrafficManagerTool.ShowAdvisor(this.GetType().Name + "_Defaults");
                defaultsWindowVisible = true;
            }

            GUILayout.FlexibleSpace();
            GUILayout.EndHorizontal();

            //---------------------
            // Checkboxes row
            //---------------------
            GUILayout.BeginHorizontal();
            GUILayout.FlexibleSpace();
            showLimitsPerLane = GUILayout.Toggle(
                showLimitsPerLane,
<<<<<<< HEAD
                Translation.SpeedLimits.Get("Checkbox.Show lane-wise speed limits"));
=======
                Translation.SpeedLimits.Get("Checkbox:Show lane-wise speed limits"));
>>>>>>> 9f0bd975

            GUILayout.FlexibleSpace();

            // Display MPH checkbox, if ticked will save global config
            bool displayMph = GlobalConfig.Instance.Main.DisplaySpeedLimitsMph;
            displayMph = GUILayout.Toggle(
                displayMph,
<<<<<<< HEAD
                Translation.SpeedLimits.Get("Checkbox.Display speed limits mph"));
=======
                Translation.SpeedLimits.Get("Checkbox:Display speed limits mph"));
>>>>>>> 9f0bd975

            if (GlobalConfig.Instance.Main.DisplaySpeedLimitsMph != displayMph) {
                OptionsGeneralTab.SetDisplayInMph(displayMph);
            }

            GUILayout.FlexibleSpace();
            GUILayout.EndHorizontal();

            DragWindow(ref paletteWindowRect);
        }

        /// <summary>Helper to create speed limit sign + label below converted to the opposite unit</summary>
        /// <param name="showMph">Config value from GlobalConfig.I.M.ShowMPH</param>
        /// <param name="speedLimit">The float speed to show</param>
        private void GuiSpeedLimitsWindow_AddButton(bool showMph, SpeedValue speedLimit) {
            // The button is wrapped in vertical sub-layout and a label for MPH/KMPH is added
            GUILayout.BeginVertical();

            GUILayout.BeginHorizontal();
            GUILayout.FlexibleSpace();
            float signSize = TrafficManagerTool.AdaptWidth(GUI_SPEED_SIGN_SIZE);
            if (GUILayout.Button(
                SpeedLimitTextures.GetSpeedLimitTexture(speedLimit),
                GUILayout.Width(signSize),
                GUILayout.Height(signSize * GetVerticalTextureScale()))) {
                currentPaletteSpeedLimit = speedLimit;
            }

            GUILayout.FlexibleSpace();
            GUILayout.EndHorizontal();

            // For MPH setting display KM/H below, for KM/H setting display MPH
            GUILayout.BeginHorizontal();
            GUILayout.FlexibleSpace();
            GUILayout.Label(
                showMph
                    ? ToKmphPreciseString(speedLimit)
                    : ToMphPreciseString(speedLimit));
            GUILayout.FlexibleSpace();
            GUILayout.EndHorizontal();

            GUILayout.EndVertical();
        }

        private void DrawSpeedLimitHandles(ushort segmentId,
                                           ref NetSegment segment,
                                           bool viewOnly,
                                           ref Vector3 camPos)
        {
            if (viewOnly && !Options.speedLimitsOverlay) {
                return;
            }

            Vector3 center = segment.m_bounds.center;
            NetManager netManager = Singleton<NetManager>.instance;
            SpeedValue speedLimitToSet = viewOnly
                                             ? new SpeedValue(-1f)
                                             : currentPaletteSpeedLimit;
            bool showPerLane = showLimitsPerLane;

            if (!viewOnly) {
                showPerLane = showLimitsPerLane ^
                              (Input.GetKey(KeyCode.LeftControl) ||
                               Input.GetKey(KeyCode.RightControl));
            }

            // US signs are rectangular, all other are round
            float speedLimitSignVerticalScale = GetVerticalTextureScale();

            if (showPerLane) {
                // show individual speed limit handle per lane
                int numLanes = TrafficManagerTool.GetSegmentNumVehicleLanes(
                    segmentId,
                    null,
                    out int numDirections,
                    SpeedLimitManager.VEHICLE_TYPES);

                NetInfo segmentInfo = segment.Info;
                Vector3 yu = (segment.m_endDirection - segment.m_startDirection).normalized;
                Vector3 xu = Vector3.Cross(yu, new Vector3(0, 1f, 0)).normalized;

                // if ((segment.m_flags & NetSegment.Flags.Invert) == NetSegment.Flags.None) {
                //        xu = -xu; }
                float f = viewOnly ? 4f : 7f; // reserved sign size in game coordinates
                Vector3 zero = center - (0.5f * (((numLanes - 1) + numDirections) - 1) * f * xu);

                uint x = 0;
                IList<LanePos> sortedLanes = Constants.ServiceFactory.NetService.GetSortedLanes(
                    segmentId,
                    ref segment,
                    null,
                    SpeedLimitManager.LANE_TYPES,
                    SpeedLimitManager.VEHICLE_TYPES);
                bool onlyMonorailLanes = sortedLanes.Count > 0;

                if (!viewOnly) {
                    foreach (LanePos laneData in sortedLanes) {
                        byte laneIndex = laneData.laneIndex;
                        NetInfo.Lane laneInfo = segmentInfo.m_lanes[laneIndex];

                        if ((laneInfo.m_vehicleType & VehicleInfo.VehicleType.Monorail) ==
                            VehicleInfo.VehicleType.None) {
                            onlyMonorailLanes = false;
                            break;
                        }
                    }
                }

                var directions = new HashSet<NetInfo.Direction>();
                int sortedLaneIndex = -1;

                foreach (LanePos laneData in sortedLanes) {
                    ++sortedLaneIndex;
                    uint laneId = laneData.laneId;
                    byte laneIndex = laneData.laneIndex;

                    NetInfo.Lane laneInfo = segmentInfo.m_lanes[laneIndex];
                    if (!directions.Contains(laneInfo.m_finalDirection)) {
                        if (directions.Count > 0) {
                            ++x; // space between different directions
                        }

                        directions.Add(laneInfo.m_finalDirection);
                    }

                    SpeedValue laneSpeedLimit = new SpeedValue(
                        SpeedLimitManager.Instance.GetCustomSpeedLimit(laneId));

                    bool hoveredHandle = MainTool.DrawGenericOverlayGridTexture(
                        SpeedLimitTextures.GetSpeedLimitTexture(laneSpeedLimit),
                        camPos,
                        zero,
                        f,
                        f,
                        xu,
                        yu,
                        x,
                        0,
                        speedLimitSignSize,
                        speedLimitSignSize * speedLimitSignVerticalScale,
                        !viewOnly);

                    if (!viewOnly
                        && !onlyMonorailLanes
                        && ((laneInfo.m_vehicleType & VehicleInfo.VehicleType.Monorail) !=
                            VehicleInfo.VehicleType.None))
                    {
                        Texture2D tex1 = RoadUITextures.VehicleInfoSignTextures[
                            LegacyExtVehicleType.ToNew(ExtVehicleType.PassengerTrain)];
                        MainTool.DrawStaticSquareOverlayGridTexture(
                            tex1,
                            camPos,
                            zero,
                            f,
                            xu,
                            yu,
                            x,
                            1,
                            speedLimitSignSize);
                    }

                    if (hoveredHandle) { }

                    if (hoveredHandle && Input.GetMouseButton(0) && !IsCursorInPanel()) {
                        SpeedLimitManager.Instance.SetSpeedLimit(
                            segmentId,
                            laneIndex,
                            laneInfo,
                            laneId,
                            speedLimitToSet.GameUnits);

                        if (Input.GetKey(KeyCode.LeftShift) || Input.GetKey(KeyCode.RightShift)) {
                            int slIndexCopy = sortedLaneIndex;

                            SegmentLaneTraverser.Traverse(
                                segmentId,
                                SegmentTraverser.TraverseDirection.AnyDirection,
                                SegmentTraverser.TraverseSide.AnySide,
                                SegmentLaneTraverser.LaneStopCriterion.LaneCount,
                                SegmentTraverser.SegmentStopCriterion.Junction,
                                SpeedLimitManager.LANE_TYPES,
                                SpeedLimitManager.VEHICLE_TYPES,
                                data => {
                                    if (data.SegVisitData.Initial) {
                                        return true;
                                    }

                                    if (slIndexCopy != data.SortedLaneIndex) {
                                        return true;
                                    }

                                    Constants.ServiceFactory.NetService.ProcessSegment(
                                        data.SegVisitData.CurSeg.segmentId,
                                        (ushort curSegmentId, ref NetSegment curSegment) =>
                                        {
                                            NetInfo.Lane curLaneInfo = curSegment.Info.m_lanes[
                                                data.CurLanePos.laneIndex];

                                            SpeedLimitManager.Instance.SetSpeedLimit(
                                                curSegmentId,
                                                data.CurLanePos.laneIndex,
                                                curLaneInfo,
                                                data.CurLanePos.laneId,
                                                speedLimitToSet.GameUnits);
                                            return true;
                                        });

                                    return true;
                                });
                        }
                    }

                    ++x;
                }
            } else {
                // draw speedlimits over mean middle points of lane beziers

                if (!segmentCenterByDir.TryGetValue(
                        segmentId,
                        out Dictionary<NetInfo.Direction, Vector3> segCenter)) {
                    segCenter = new Dictionary<NetInfo.Direction, Vector3>();
                    segmentCenterByDir.Add(segmentId, segCenter);
                    TrafficManagerTool.CalculateSegmentCenterByDir(segmentId, segCenter);
                }

                foreach (KeyValuePair<NetInfo.Direction, Vector3> e in segCenter) {
                    bool visible = MainTool.WorldToScreenPoint(e.Value, out Vector3 screenPos);

                    if (!visible) {
                        continue;
                    }

                    float zoom = (1.0f / (e.Value - camPos).magnitude) * 100f * MainTool.GetBaseZoom();
                    float size = (viewOnly ? 0.8f : 1f) * speedLimitSignSize * zoom;
                    Color guiColor = GUI.color;
                    var boundingBox = new Rect(screenPos.x - (size / 2),
                                               screenPos.y - (size / 2),
                                               size,
                                               size * speedLimitSignVerticalScale);
                    bool hoveredHandle = !viewOnly && TrafficManagerTool.IsMouseOver(boundingBox);

                    guiColor.a = TrafficManagerTool.GetHandleAlpha(hoveredHandle);

                    if (hoveredHandle) {
                        // mouse hovering over sign
                    }

                    // Draw something right here, the road sign texture
                    GUI.color = guiColor;
                    SpeedValue displayLimit = new SpeedValue(
                        SpeedLimitManager.Instance.GetCustomSpeedLimit(segmentId, e.Key));
                    Texture2D tex = SpeedLimitTextures.GetSpeedLimitTexture(displayLimit);

                    GUI.DrawTexture(boundingBox, tex);

                    if (hoveredHandle && Input.GetMouseButton(0) && !IsCursorInPanel()) {
                        // change the speed limit to the selected one
                        // Log._Debug($"Setting speed limit of segment {segmentId}, dir {e.Key.ToString()}
                        //     to {speedLimitToSet}");
                        SpeedLimitManager.Instance.SetSpeedLimit(segmentId,
                                                                 e.Key,
                                                                 currentPaletteSpeedLimit.GameUnits);

                        if (Input.GetKey(KeyCode.LeftShift) || Input.GetKey(KeyCode.RightShift)) {
                            NetInfo.Direction normDir = e.Key;
                            if ((netManager.m_segments.m_buffer[segmentId].m_flags & NetSegment.Flags.Invert) != NetSegment.Flags.None) {
                                normDir = NetInfo.InvertDirection(normDir);
                            }

                            SegmentLaneTraverser.Traverse(
                                segmentId,
                                SegmentTraverser.TraverseDirection.AnyDirection,
                                SegmentTraverser.TraverseSide.AnySide,
                                SegmentLaneTraverser.LaneStopCriterion.LaneCount,
                                SegmentTraverser.SegmentStopCriterion.Junction,
                                SpeedLimitManager.LANE_TYPES,
                                SpeedLimitManager.VEHICLE_TYPES,
                                data =>
                                {
                                    if (data.SegVisitData.Initial) {
                                        return true;
                                    }

                                    bool reverse =
                                        data.SegVisitData.ViaStartNode
                                        == data.SegVisitData.ViaInitialStartNode;

                                    ushort otherSegmentId = data.SegVisitData.CurSeg.segmentId;
                                    NetInfo otherSegmentInfo =
                                        netManager.m_segments.m_buffer[otherSegmentId].Info;
                                    byte laneIndex = data.CurLanePos.laneIndex;
                                    NetInfo.Lane laneInfo = otherSegmentInfo.m_lanes[laneIndex];

                                    NetInfo.Direction otherNormDir = laneInfo.m_finalDirection;

                                    if (((netManager.m_segments.m_buffer[otherSegmentId].m_flags
                                          & NetSegment.Flags.Invert)
                                         != NetSegment.Flags.None) ^ reverse)
                                    {
                                        otherNormDir = NetInfo.InvertDirection(otherNormDir);
                                    }

                                    if (otherNormDir == normDir) {
                                        SpeedLimitManager.Instance.SetSpeedLimit(
                                            otherSegmentId,
                                            laneInfo.m_finalDirection,
                                            speedLimitToSet.GameUnits);
                                    }

                                    return true;
                                });
                        }
                    }

                    guiColor.a = 1f;
                    GUI.color = guiColor;
                }
            }
        }

        public static string ToMphPreciseString(SpeedValue speed) {
            return FloatUtil.IsZero(speed.GameUnits)
                       ? Translation.SpeedLimits.Get("Unlimited")
                       : speed.ToMphPrecise().ToString();
        }

        public static string ToKmphPreciseString(SpeedValue speed) {
            return FloatUtil.IsZero(speed.GameUnits)
                       ? Translation.SpeedLimits.Get("Unlimited")
                       : speed.ToKmphPrecise().ToString();
        }

        /// <summary>
        /// Produces list of speed limits to offer user in the palette
        /// </summary>
        /// <param name="unit">What kind of speed limit list is required</param>
        /// <returns>List from smallest to largest speed with the given unit. Zero (no limit) is not added to the list.
        /// The values are in-game speeds as float.</returns>
        public static List<SpeedValue> EnumerateSpeedLimits(SpeedUnit unit) {
            var result = new List<SpeedValue>();
            switch (unit) {
                case SpeedUnit.Kmph:
                    for (var km = LOWER_KMPH; km <= UPPER_KMPH; km += KMPH_STEP) {
                        result.Add(SpeedValue.FromKmph(km));
                    }

                    break;
                case SpeedUnit.Mph:
                    for (var mi = LOWER_MPH; mi <= UPPER_MPH; mi += MPH_STEP) {
                        result.Add(SpeedValue.FromMph(mi));
                    }

                    break;
                case SpeedUnit.CurrentlyConfigured:
                    // Automatically choose from the config
                    return GlobalConfig.Instance.Main.DisplaySpeedLimitsMph
                               ? EnumerateSpeedLimits(SpeedUnit.Mph)
                               : EnumerateSpeedLimits(SpeedUnit.Kmph);
            }

            return result;
        }

        /// <summary>
        /// Based on the MPH/KMPH settings round the current speed to the nearest STEP and
        /// then decrease by STEP.
        /// </summary>
        /// <param name="speed">Ingame speed</param>
        /// <returns>Ingame speed decreased by the increment for MPH or KMPH</returns>
        public static SpeedValue GetPrevious(SpeedValue speed) {
            if (speed.GameUnits < 0f) {
                return new SpeedValue(-1f);
            }

            if (GlobalConfig.Instance.Main.DisplaySpeedLimitsMph) {
                MphValue rounded = speed.ToMphRounded(MPH_STEP);
                if (rounded.Mph == LOWER_MPH) {
                    return new SpeedValue(0);
                }

                if (rounded.Mph == 0) {
                    return SpeedValue.FromMph(UPPER_MPH);
                }

                return SpeedValue.FromMph(rounded.Mph > LOWER_MPH
                                              ? (ushort)(rounded.Mph - MPH_STEP)
                                              : LOWER_MPH);
            } else {
                KmphValue rounded = speed.ToKmphRounded(KMPH_STEP);
                if (rounded.Kmph == LOWER_KMPH) {
                    return new SpeedValue(0);
                }

                if (rounded.Kmph == 0) {
                    return SpeedValue.FromKmph(UPPER_KMPH);
                }

                return SpeedValue.FromKmph(rounded.Kmph > LOWER_KMPH
                                               ? (ushort)(rounded.Kmph - KMPH_STEP)
                                               : LOWER_KMPH);
            }
        }

        /// <summary>
        /// Based on the MPH/KMPH settings round the current speed to the nearest STEP and
        /// then increase by STEP.
        /// </summary>
        /// <param name="speed">Ingame speed</param>
        /// <returns>Ingame speed increased by the increment for MPH or KMPH</returns>
        public static SpeedValue GetNext(SpeedValue speed) {
            if (speed.GameUnits < 0f) {
                return new SpeedValue(-1f);
            }

            if (GlobalConfig.Instance.Main.DisplaySpeedLimitsMph) {
                MphValue rounded = speed.ToMphRounded(MPH_STEP);
                rounded += MPH_STEP;

                if (rounded.Mph > UPPER_MPH) {
                    rounded = new MphValue(0);
                }

                return SpeedValue.FromMph(rounded);
            } else {
                KmphValue rounded = speed.ToKmphRounded(KMPH_STEP);
                rounded += KMPH_STEP;

                if (rounded.Kmph > UPPER_KMPH) {
                    rounded = new KmphValue(0);
                }

                return SpeedValue.FromKmph(rounded);
            }
        }

        /// <summary>
        /// For US signs and MPH enabled, scale textures vertically by 1.25f.
        /// Other signs are round.
        /// </summary>
        /// <returns>Multiplier for horizontal sign size</returns>
        public static float GetVerticalTextureScale() {
            return (GlobalConfig.Instance.Main.DisplaySpeedLimitsMph &&
                    (GlobalConfig.Instance.Main.MphRoadSignStyle == MphSignStyle.SquareUS))
                       ? 1.25f
                       : 1.0f;
        }

    } // end class
}<|MERGE_RESOLUTION|>--- conflicted
+++ resolved
@@ -107,11 +107,7 @@
                 254,
                 paletteWindowRect,
                 GuiSpeedLimitsWindow,
-<<<<<<< HEAD
-                Translation.Menu.Get("Speed limits") + unitTitle,
-=======
                 Translation.Menu.Get("Tooltip:Speed limits") + unitTitle,
->>>>>>> 9f0bd975
                 WindowStyle);
 
             if (defaultsWindowVisible) {
@@ -119,11 +115,7 @@
                     258,
                     defaultsWindowRect,
                     GuiDefaultsWindow,
-<<<<<<< HEAD
-                    Translation.SpeedLimits.Get("Default speed limits"),
-=======
                     Translation.SpeedLimits.Get("Window.Title:Default speed limits"),
->>>>>>> 9f0bd975
                     WindowStyle);
             }
 
@@ -256,11 +248,7 @@
             // Road type label
             GUILayout.BeginVertical();
             GUILayout.Space(10);
-<<<<<<< HEAD
-            GUILayout.Label(Translation.SpeedLimits.Get("Defaults.Road type") + ":");
-=======
             GUILayout.Label(Translation.SpeedLimits.Get("Defaults.Label:Road type") + ":");
->>>>>>> 9f0bd975
             GUILayout.EndVertical();
 
             // switch between NetInfos
@@ -316,11 +304,7 @@
             // Default speed limit label
             GUILayout.BeginVertical();
             GUILayout.Space(10);
-<<<<<<< HEAD
-            GUILayout.Label(Translation.SpeedLimits.Get("Default speed limit") + ":");
-=======
             GUILayout.Label(Translation.SpeedLimits.Get("Label:Default speed limit") + ":");
->>>>>>> 9f0bd975
             GUILayout.EndVertical();
 
             // switch between speed limits
@@ -385,11 +369,7 @@
 
             GUILayout.FlexibleSpace();
 
-<<<<<<< HEAD
-            if (GUILayout.Button(Translation.SpeedLimits.Get("Button.Save"),
-=======
             if (GUILayout.Button(Translation.SpeedLimits.Get("Button:Save"),
->>>>>>> 9f0bd975
                                  GUILayout.Width(70)))
             {
                 SpeedLimitManager.Instance.FixCurrentSpeedLimits(info);
@@ -399,12 +379,7 @@
             GUILayout.FlexibleSpace();
 
             if (GUILayout.Button(
-<<<<<<< HEAD
-                Translation.SpeedLimits.Get("Button.Save")
-                + " & " + Translation.SpeedLimits.Get("Button.Apply"),
-=======
                 Translation.SpeedLimits.Get("Button:Save & Apply"),
->>>>>>> 9f0bd975
                 GUILayout.Width(160))) {
                 SpeedLimitManager.Instance.SetCustomNetInfoSpeedLimit(info, currentSpeedLimit.GameUnits);
                 SpeedLimitManager.Instance.ClearCurrentSpeedLimits(info);
@@ -505,11 +480,7 @@
             GUILayout.BeginHorizontal();
             GUILayout.FlexibleSpace();
 
-<<<<<<< HEAD
-            if (GUILayout.Button(Translation.SpeedLimits.Get("Default speed limits"),
-=======
             if (GUILayout.Button(Translation.SpeedLimits.Get("Window.Title:Default speed limits"),
->>>>>>> 9f0bd975
                                  GUILayout.Width(200))) {
                 TrafficManagerTool.ShowAdvisor(this.GetType().Name + "_Defaults");
                 defaultsWindowVisible = true;
@@ -525,11 +496,7 @@
             GUILayout.FlexibleSpace();
             showLimitsPerLane = GUILayout.Toggle(
                 showLimitsPerLane,
-<<<<<<< HEAD
-                Translation.SpeedLimits.Get("Checkbox.Show lane-wise speed limits"));
-=======
                 Translation.SpeedLimits.Get("Checkbox:Show lane-wise speed limits"));
->>>>>>> 9f0bd975
 
             GUILayout.FlexibleSpace();
 
@@ -537,11 +504,7 @@
             bool displayMph = GlobalConfig.Instance.Main.DisplaySpeedLimitsMph;
             displayMph = GUILayout.Toggle(
                 displayMph,
-<<<<<<< HEAD
-                Translation.SpeedLimits.Get("Checkbox.Display speed limits mph"));
-=======
                 Translation.SpeedLimits.Get("Checkbox:Display speed limits mph"));
->>>>>>> 9f0bd975
 
             if (GlobalConfig.Instance.Main.DisplaySpeedLimitsMph != displayMph) {
                 OptionsGeneralTab.SetDisplayInMph(displayMph);
