namespace TrafficManager.UI.SubTools {
    using ColossalFramework;
    using static Util.SegmentLaneTraverser;
    using System.Collections.Generic;
    using ColossalFramework.UI;
    using TrafficManager.API.Traffic.Enums;
    using TrafficManager.Manager.Impl;
    using TrafficManager.State;
    using TrafficManager.State.Keybinds;
    using TrafficManager.UI.Textures;
    using TrafficManager.Util;
    using UnityEngine;
    using TrafficManager.UI.Helpers;
    using TrafficManager.UI.MainMenu.OSD;
    using static TrafficManager.Util.Shortcuts;
    using TrafficManager.Util.Extensions;

    public class VehicleRestrictionsTool
        : LegacySubTool,
          UI.MainMenu.IOnscreenDisplayProvider {
        private static readonly ExtVehicleType[] RoadVehicleTypes = {
            ExtVehicleType.PassengerCar,
            ExtVehicleType.Bus,
            ExtVehicleType.Taxi,
            ExtVehicleType.CargoTruck,
            ExtVehicleType.Service,
            ExtVehicleType.Emergency,
        };

        private static readonly ExtVehicleType[] PlaneVehicleTypes = {
            ExtVehicleType.CargoPlane,
            ExtVehicleType.PassengerPlane,
        };

        private static readonly ExtVehicleType[] RailVehicleTypes = {
            ExtVehicleType.PassengerTrain,
            ExtVehicleType.CargoTrain,
        };

        private readonly GUI.WindowFunction _guiVehicleRestrictionsWindowDelegate;

        private readonly float vehicleRestrictionsSignSize = 80f;

        private HashSet<ushort> currentRestrictedSegmentIds;

        private bool cursorInSecondaryPanel;

        private bool overlayHandleHovered;

        private RenderData renderData_;

        private Rect windowRect =
            TrafficManagerTool.GetDefaultScreenPositionForRect(new Rect(0, 0, 620, 100));

        public VehicleRestrictionsTool(TrafficManagerTool mainTool)
            : base(mainTool) {
            _guiVehicleRestrictionsWindowDelegate = GuiVehicleRestrictionsWindow;

            currentRestrictedSegmentIds = new HashSet<ushort>();
        }

        private Color HighlightColor => MainTool.GetToolColor(false, false);
        private static bool RoadMode => ShiftIsPressed;

        public void UpdateOnscreenDisplayPanel() {
            if (SelectedSegmentId == 0) {
                // Select mode
                var items = new List<OsdItem>();
                items.Add(new Label(localizedText: T("VR.OnscreenHint.Mode:Select segment")));
                OnscreenDisplay.Display(items);
            } else {
                // Modify traffic light settings
                var items = new List<OsdItem>();
                items.Add(new Label(localizedText: T("VR.OnscreenHint.Mode:Toggle restrictions")));
                items.Add(
                    item: new Shortcut(
                        keybindSetting: KeybindSettingsBase.RestoreDefaultsKey,
                        localizedText: T("VR.Label:Revert to default")));
                items.Add(OnscreenDisplay.RightClick_LeaveSegment());
                OnscreenDisplay.Display(items);
            }
        }

        private static string T(string m) => Translation.VehicleRestrictions.Get(m);

        public override void OnActivate() {
            base.OnActivate();
            cursorInSecondaryPanel = false;
            RefreshCurrentRestrictedSegmentIds();
            MainTool.RequestOnscreenDisplayUpdate();
        }

        private void RefreshCurrentRestrictedSegmentIds(ushort forceSegmentId = 0) {
            if (forceSegmentId == 0) {
                currentRestrictedSegmentIds.Clear();
            } else {
                currentRestrictedSegmentIds.Remove(forceSegmentId);
            }

            for (ushort segmentId = forceSegmentId == 0 ? (ushort)1 : forceSegmentId;
                 segmentId <= (forceSegmentId == 0
                                   ? NetManager.MAX_SEGMENT_COUNT - 1
                                   : forceSegmentId);
                 ++segmentId) {
                ref NetSegment netSegment = ref segmentId.ToSegment();

                if (!netSegment.IsValid()) {
                    continue;
                }

                if (segmentId == SelectedSegmentId ||
                    VehicleRestrictionsManager.Instance.HasSegmentRestrictions(segmentId)) {
                    currentRestrictedSegmentIds.Add(segmentId);
                }
            }
        }

        public override void Cleanup() { }

        public override void Initialize() {
            base.Initialize();
            Cleanup();

            if (Options.vehicleRestrictionsOverlay) {
                RefreshCurrentRestrictedSegmentIds();
            } else {
                currentRestrictedSegmentIds.Clear();
            }
        }

        public override bool IsCursorInPanel() {
            return base.IsCursorInPanel() || cursorInSecondaryPanel;
        }

        public override void OnPrimaryClickOverlay() {
            // Log._Debug($"Restrictions: {HoveredSegmentId} {overlayHandleHovered}");
            if (HoveredSegmentId == 0) {
                return;
            }

            if (overlayHandleHovered) {
                return;
            }

            SelectedSegmentId = HoveredSegmentId;
            currentRestrictedSegmentIds.Add(SelectedSegmentId);
            MainTool.CheckClicked(); // consume click.
            MainTool.RequestOnscreenDisplayUpdate();
        }

        public override void OnSecondaryClickOverlay() {
            if (!IsCursorInPanel()) {
                if (SelectedSegmentId != 0) {
                    SelectedSegmentId = 0;
                    MainTool.RequestOnscreenDisplayUpdate();
                } else {
                    MainTool.SetToolMode(ToolMode.None);
                }
            }
        }

        public override void OnToolGUI(Event e) {
            base.OnToolGUI(e);

            if (SelectedSegmentId != 0) {
                cursorInSecondaryPanel = false;

                Color oldColor = GUI.color;
                GUI.color = GUI.color.WithAlpha(TrafficManagerTool.GetWindowAlpha());

                windowRect = GUILayout.Window(
                    id: 255,
                    screenRect: windowRect,
                    func: _guiVehicleRestrictionsWindowDelegate,
                    text: T("Dialog.Title:Vehicle restrictions"),
                    style: WindowStyle,
                    options: EmptyOptionsArray);
                cursorInSecondaryPanel = windowRect.Contains(Event.current.mousePosition);
                GUI.color = oldColor;
                // overlayHandleHovered = false;
            }

            if (cursorInSecondaryPanel) {
                UIInput.MouseUsed();
            }

            // ShowSigns(false);
        }

        /// <summary>
        /// highlights the given lane according.
        /// the highlight is emboldened if mouse click is pressed.
        /// </summary>
        private void RenderLaneOverlay(RenderManager.CameraInfo cameraInfo, uint laneId) {
            var marker = new SegmentLaneMarker(laneId.ToLane().m_bezier);
            bool pressed = Input.GetMouseButton(0);
            Color color = HighlightColor;
            color = pressed ? Color.magenta : color;
            marker.RenderOverlay(cameraInfo, color, pressed);
        }

        /// <summary>
        /// highlitghts all the lanes with the same sorted index as the current lane.
        /// </summary>
        private void RenderRoadLane(RenderManager.CameraInfo cameraInfo) {
            SegmentLaneTraverser.Traverse(
                initialSegmentId: renderData_.segmentId,
                direction: SegmentTraverser.TraverseDirection.AnyDirection,
                side: SegmentTraverser.TraverseSide.AnySide,
                laneStopCrit: SegmentLaneTraverser.LaneStopCriterion.LaneCount,
                segStopCrit: SegmentTraverser.SegmentStopCriterion.Junction,
                laneTypeFilter: SpeedLimitManager.LANE_TYPES,
                vehicleTypeFilter: SpeedLimitManager.VEHICLE_TYPES,
                laneVisitor: data => {
                    if (renderData_.SortedLaneIndex == data.SortedLaneIndex) {
                        RenderLaneOverlay(cameraInfo: cameraInfo, laneId: data.CurLanePos.laneId);
                    }

                    return true;
                });
        }

        public override void RenderOverlay(RenderManager.CameraInfo cameraInfo) {
            // Log._Debug($"Restrictions overlay {_cursorInSecondaryPanel} {HoveredNodeId} {SelectedNodeId} {HoveredSegmentId} {SelectedSegmentId}");
            if (SelectedSegmentId != 0) {
                Color color = MainTool.GetToolColor(true, false);
                // continues lane highlight requires lane alphaBlend == false.
                // for such lane highlight to be on the top of segment highlight,
                // the alphaBlend of segment highlight needs to be true.
                Highlight.DrawSegmentOverlay(
                    cameraInfo: cameraInfo,
                    segmentId: SelectedSegmentId,
                    color: color,
                    alphaBlend: true);

                if (overlayHandleHovered) {
                    if (RoadMode) {
                        RenderRoadLane(cameraInfo);
                    } else {
                        RenderLaneOverlay(cameraInfo, renderData_.laneId);
                    }
                }
            }

            if (cursorInSecondaryPanel) {
                return;
            }

            if (HoveredSegmentId != 0 && HoveredSegmentId != SelectedSegmentId &&
                !overlayHandleHovered) {
                NetTool.RenderOverlay(
                    cameraInfo: cameraInfo,
                    segment: ref HoveredSegmentId.ToSegment(),
                    importantColor: MainTool.GetToolColor(warning: false, error: false),
                    nonImportantColor: MainTool.GetToolColor(warning: false, error: false));
            }
        }

        public override void ShowGUIOverlay(ToolMode toolMode, bool viewOnly) {
            if (viewOnly && !Options.vehicleRestrictionsOverlay) {
                return;
            }

            ShowSigns(viewOnly);
        }

        private void ShowSigns(bool viewOnly) {
            Vector3 camPos = InGameUtil.Instance.CachedCameraTransform.position;
            bool handleHovered = false;

            foreach (ushort segmentId in currentRestrictedSegmentIds) {
                ref NetSegment netSegment = ref segmentId.ToSegment();

                if (!netSegment.IsValid()) {
                    continue;
                }

                Vector3 centerPos = netSegment.m_bounds.center;
                bool visible = GeometryUtil.WorldToScreenPoint(centerPos, out Vector3 _);

                if (!visible) {
                    continue;
                }

                if ((netSegment.m_bounds.center - camPos).sqrMagnitude >
                    TrafficManagerTool.MAX_OVERLAY_DISTANCE_SQR) {
                    continue; // do not draw if too distant
                }

                // draw vehicle restrictions
                if (DrawVehicleRestrictionHandles(
                        segmentId: segmentId,
                        segment: ref netSegment,
                        viewOnly: viewOnly || segmentId != SelectedSegmentId,
                        stateUpdated: out bool updated)) {
                    handleHovered = true;
                }

                if (updated) {
                    break;
                }
            }

            overlayHandleHovered = handleHovered;
        }

        private void GuiVehicleRestrictionsWindow(int num) {
            // use blue color when shift is pressed.
            Color oldColor = GUI.color;
            GUI.color = GUI.color.WithAlpha(TrafficManagerTool.GetWindowAlpha());
            if (RoadMode) {
                GUI.color = HighlightColor;
            }

            // uses pressed sprite when delete is pressed
            // uses blue color when shift is pressed.
            KeyCode hotkey = KeyCode.Delete;
            GUIStyle style = new GUIStyle("button");
            if (Input.GetKey(hotkey)) {
                style.normal.background = style.active.background;
            }

            if (GUILayout.Button(
                    T("Button:Allow all vehicles") + " [delete]",
                    style,
                    EmptyOptionsArray) || Input.GetKeyDown(hotkey)) {
                AllVehiclesFunc(true);
                if (RoadMode) {
                    ApplyRestrictionsToAllSegments();
                }
            }

            if (GUILayout.Button(T("Button:Ban all vehicles"), EmptyOptionsArray)) {
                AllVehiclesFunc(false);
                if (RoadMode) {
                    ApplyRestrictionsToAllSegments();
                }
            }

            if (RoadMode) {
                GUI.color = oldColor;
            }

            if (GUILayout.Button(
                    T("Button:Apply to entire road"),
                    EmptyOptionsArray)) {
                ApplyRestrictionsToAllSegments();
            }

            GUI.color = oldColor;
            DragWindow(ref windowRect);
        }

        private void AllVehiclesFunc(bool allow) {
            // allow all vehicle types
            ref NetSegment selectedSegment = ref SelectedSegmentId.ToSegment();
            NetInfo segmentInfo = selectedSegment.Info;

            var lanes = selectedSegment.GetSortedLanes(
                null,
                VehicleRestrictionsManager.LANE_TYPES,
                VehicleRestrictionsManager.VEHICLE_TYPES,
                sort: false);

            foreach (LanePos laneData in lanes) {
                uint laneId = laneData.laneId;
                byte laneIndex = laneData.laneIndex;
                NetInfo.Lane laneInfo = segmentInfo.m_lanes[laneIndex];

                ExtVehicleType allowedTypes = allow
                                                  ? VehicleRestrictionsManager.EXT_VEHICLE_TYPES
                                                  : ExtVehicleType.None;

                VehicleRestrictionsManager.Instance.SetAllowedVehicleTypes(
                    SelectedSegmentId,
                    segmentInfo,
                    laneIndex,
                    laneInfo,
                    laneId,
                    allowedTypes);
            }

            RefreshCurrentRestrictedSegmentIds(SelectedSegmentId);
        }

        /// <summary>
        /// coppies vehicle restrictions of the current segment
        /// and applies them to all segments until the next junction.
        /// </summary>
        /// <param name="sortedLaneIndex">if provided only current lane is considered</param>
        /// <param name="vehicleTypes">
        /// if provided only bits for which vehicleTypes is set are considered.
        /// </param>
        private void ApplyRestrictionsToAllSegments(
            int? sortedLaneIndex = null,
            ExtVehicleType? vehicleTypes = null) {
            NetManager netManager = Singleton<NetManager>.instance;

            NetInfo selectedSegmentInfo = SelectedSegmentId.ToSegment().Info;

            bool LaneVisitorFun(SegmentLaneVisitData data) {
                if (data.SegVisitData.Initial) {
                    return true;
                }

                if (sortedLaneIndex != null && data.SortedLaneIndex != sortedLaneIndex) {
                    return true;
                }

                ushort segmentId = data.SegVisitData.CurSeg.segmentId;
                NetInfo segmentInfo = segmentId.ToSegment().Info;

                byte selectedLaneIndex = data.InitLanePos.laneIndex;
                NetInfo.Lane selectedLaneInfo = selectedSegmentInfo.m_lanes[selectedLaneIndex];

                uint laneId = data.CurLanePos.laneId;
                byte laneIndex = data.CurLanePos.laneIndex;
                NetInfo.Lane laneInfo = segmentInfo.m_lanes[laneIndex];

                // apply restrictions of selected segment & lane
                ExtVehicleType mask =
                    VehicleRestrictionsManager.Instance.GetAllowedVehicleTypes(
                        SelectedSegmentId,
                        selectedSegmentInfo,
                        selectedLaneIndex,
                        selectedLaneInfo,
                        VehicleRestrictionsMode.Configured);

                if (vehicleTypes != null) {
                    ExtVehicleType currentMask =
                        VehicleRestrictionsManager.Instance.GetAllowedVehicleTypes(
                            segmentId,
                            segmentInfo,
                            laneIndex,
                            laneInfo,
                            VehicleRestrictionsMode.Configured);

                    // only apply changes where types is 1. that means:
                    // for bits where types is 0, use currentMask,
                    // for bits where types is 1, use initial mask.
                    ExtVehicleType types2 = (ExtVehicleType)vehicleTypes; //cast
                    mask = (types2 & mask) | (~types2 & currentMask);
                }

                VehicleRestrictionsManager.Instance.SetAllowedVehicleTypes(
                    segmentId,
                    segmentInfo,
                    laneIndex,
                    laneInfo,
                    laneId,
                    mask);

                RefreshCurrentRestrictedSegmentIds(segmentId);

                return true;
            }

            SegmentLaneTraverser.Traverse(
                SelectedSegmentId,
                SegmentTraverser.TraverseDirection.AnyDirection,
                SegmentTraverser.TraverseSide.AnySide,
                SegmentLaneTraverser.LaneStopCriterion.LaneCount,
                SegmentTraverser.SegmentStopCriterion.Junction,
                VehicleRestrictionsManager.LANE_TYPES,
                VehicleRestrictionsManager.VEHICLE_TYPES,
                LaneVisitorFun);
        }

        private bool DrawVehicleRestrictionHandles(ushort segmentId,
                                                   ref NetSegment segment,
                                                   bool viewOnly,
                                                   out bool stateUpdated) {
            stateUpdated = false;

            if (viewOnly && !Options.vehicleRestrictionsOverlay &&
                MainTool.GetToolMode() != ToolMode.VehicleRestrictions) {
                return false;
            }

            Vector3 center = segment.m_middlePosition;
            bool visible = GeometryUtil.WorldToScreenPoint(center, out Vector3 _);

            if (!visible) {
                return false;
            }

            Vector3 camPos = Singleton<SimulationManager>.instance.m_simulationView.m_position;
            Vector3 diff = center - camPos;

            if (diff.sqrMagnitude > TrafficManagerTool.MAX_OVERLAY_DISTANCE_SQR) {
                return false; // do not draw if too distant
            }

            int numLanes = GeometryUtil.GetSegmentNumVehicleLanes(
                segmentId: segmentId,
                nodeId: null,
                numDirections: out int numDirections,
                vehicleTypeFilter: VehicleRestrictionsManager.VEHICLE_TYPES);

            // draw vehicle restrictions over each lane
            NetInfo segmentInfo = segment.Info;
            Vector3 yu = (segment.m_endDirection - segment.m_startDirection).normalized;

            // if ((segment.m_flags & NetSegment.Flags.Invert) == NetSegment.Flags.None)
            //        yu = -yu;
            Vector3 xu = Vector3.Cross(yu, new Vector3(0, 1f, 0)).normalized;
            float signSize = viewOnly ? 4f : 7f; // reserved sign size in game coordinates
            int maxNumSigns = 0;

            if (VehicleRestrictionsManager.Instance.IsRoadSegment(segmentInfo)) {
                maxNumSigns = RoadVehicleTypes.Length;
            } else if (VehicleRestrictionsManager.Instance.IsRailSegment(segmentInfo)) {
                maxNumSigns = RailVehicleTypes.Length;
            } else if (VehicleRestrictionsManager.Instance.IsPlaneNetInfo(segmentInfo)) {
                maxNumSigns = PlaneVehicleTypes.Length;
            }

            // Vector3 zero = center - 0.5f * (float)(numLanes + numDirections - 1) * f * (xu + yu); // "bottom left"
            Vector3 zero = center - (0.5f * (numLanes - 1 + numDirections - 1) * signSize * xu)
                                  - (0.5f * maxNumSigns * signSize * yu); // "bottom left"

            // if (!viewOnly)
            //     Log._Debug($"xu: {xu.ToString()} yu: {yu.ToString()} center: {center.ToString()}
            //     zero: {zero.ToString()} numLanes: {numLanes} numDirections: {numDirections}");*/

            uint x = 0;
            Color guiColor = GUI.color; // TODO: Use OverlayHandleColorController

            var sortedLanes = segment.GetSortedLanes(
                startNode: null,
                laneTypeFilter: VehicleRestrictionsManager.LANE_TYPES,
                vehicleTypeFilter: VehicleRestrictionsManager.VEHICLE_TYPES);

            bool hovered = false;
            HashSet<NetInfo.Direction> directions = new HashSet<NetInfo.Direction>();
            int sortedLaneIndex = -1;

            foreach (LanePos laneData in sortedLanes) {
                ++sortedLaneIndex;
                uint laneId = laneData.laneId;
                byte laneIndex = laneData.laneIndex;

                NetInfo.Lane laneInfo = segmentInfo.m_lanes[laneIndex];

                if (!directions.Contains(laneInfo.m_finalDirection)) {
                    if (directions.Count > 0) {
                        ++x; // space between different directions
                    }

                    directions.Add(laneInfo.m_finalDirection);
                }

                ExtVehicleType[] possibleVehicleTypes;

                if (VehicleRestrictionsManager.Instance.IsRoadLane(laneInfo)) {
                    possibleVehicleTypes = RoadVehicleTypes;
                } else if (VehicleRestrictionsManager.Instance.IsRailLane(laneInfo)) {
                    possibleVehicleTypes = RailVehicleTypes;
                } else if (VehicleRestrictionsManager.Instance.IsPlaneLane(laneInfo)) {
                    // assumption we don't support shared lanes
                    // (plane + other vehicles - will create a lot of issues starting from collision detection)
                    possibleVehicleTypes = PlaneVehicleTypes;
                } else {
                    ++x;
                    continue;
                }

                ExtVehicleType allowedTypes =
                    VehicleRestrictionsManager.Instance.GetAllowedVehicleTypes(
                        segmentId,
                        segmentInfo,
                        laneIndex,
                        laneInfo,
                        VehicleRestrictionsMode.Configured);

                uint y = 0;
<<<<<<< HEAD
#if DEBUG_disabled_xxx
                Vector3 labelCenter = zero + f * (float)x * xu + f * (float)y * yu; // in game coordinates

                Vector3 labelScreenPos;
                bool visible = GeometryUtil.WorldToScreenPoint(labelCenter, out labelScreenPos);
                // BUGBUG: Using screen.height might be wrong, consider U.UIScaler.ScreenHeight (from UIView.fixedHeight)
                labelScreenPos.y = Screen.height - labelScreenPos.y;
                diff = labelCenter - camPos;

                var labelZoom = 1.0f / diff.magnitude * 100f;
                _counterStyle.fontSize = (int)(11f * labelZoom);
                _counterStyle.normal.textColor = new Color(1f, 1f, 0f);

                string labelStr = $"Idx {laneIndex}";
                Vector2 dim = _counterStyle.CalcSize(new GUIContent(labelStr));
                Rect labelRect = new Rect(labelScreenPos.x - dim.x / 2f, labelScreenPos.y, dim.x, dim.y);
                GUI.Label(labelRect, labelStr, _counterStyle);

                ++y;
#endif
                var vehicleRestrictionTextures = RoadUI.Instance.VehicleRestrictionTextures;
=======
>>>>>>> 40cb18a6
                Color guiColor2 = GUI.color; // TODO: Use OverlayHandleColorController

                GUI.color = GUI.color.WithAlpha(TrafficManagerTool.OverlayAlpha);
                var gridRenderer = new Highlight.Grid(
                    gridOrigin: zero,
                    cellWidth: signSize,
                    cellHeight: signSize,
                    xu: xu,
                    yu: yu);

                var theme = RoadSignThemeManager.ActiveTheme;

                foreach (ExtVehicleType vehicleType in possibleVehicleTypes) {
                    bool allowed =
                        VehicleRestrictionsManager.Instance.IsAllowed(allowedTypes, vehicleType);

                    if (allowed && viewOnly) {
                        continue; // do not draw allowed vehicles in view-only mode
                    }

                    Texture2D drawTex = theme.VehicleRestriction(vehicleType, allowed);
                    // if (drawTex == null) {
                    //     drawTex = Texture2D.whiteTexture;
                    // }

                    bool hoveredHandle = gridRenderer.DrawGenericOverlayGridTexture(
                        texture: drawTex,
                        camPos: camPos,
                        x: x,
                        y: y,
                        width: this.vehicleRestrictionsSignSize,
                        height: this.vehicleRestrictionsSignSize,
                        canHover: !viewOnly,
                        screenRect: out _);

                    if (hoveredHandle) {
                        hovered = true;
                        renderData_.segmentId = segmentId;
                        renderData_.laneId = laneId;
                        renderData_.laneIndex = laneIndex;
                        renderData_.laneInfo = laneInfo;
                        renderData_.SortedLaneIndex = sortedLaneIndex;
                    }

                    if (hoveredHandle && MainTool.CheckClicked()) {
                        // toggle vehicle restrictions
                        // Log._Debug($"Setting vehicle restrictions of segment {segmentId}, lane
                        //     idx {laneIndex}, {vehicleType.ToString()} to {!allowed}");
                        VehicleRestrictionsManager.Instance.ToggleAllowedType(
                            segmentId,
                            segmentInfo,
                            laneIndex,
                            laneId,
                            laneInfo,
                            vehicleType,
                            !allowed);
                        stateUpdated = true;
                        RefreshCurrentRestrictedSegmentIds(segmentId);
                        if (RoadMode) {
                            ApplyRestrictionsToAllSegments(sortedLaneIndex, vehicleType);
                        }
                    }

                    ++y;
                }

                GUI.color = guiColor2; // TODO: Use OverlayHandleColorController

                ++x;
            }

            guiColor.a = 1f;
            GUI.color = guiColor; // TODO: Use OverlayHandleColorController

            return hovered;
        }

        private struct RenderData {
            internal ushort segmentId;
            internal uint laneId;
            internal byte laneIndex;
            internal NetInfo.Lane laneInfo;
            internal int SortedLaneIndex;
            internal bool GUIButtonHovered;
        }
    }
}<|MERGE_RESOLUTION|>--- conflicted
+++ resolved
@@ -574,30 +574,6 @@
                         VehicleRestrictionsMode.Configured);
 
                 uint y = 0;
-<<<<<<< HEAD
-#if DEBUG_disabled_xxx
-                Vector3 labelCenter = zero + f * (float)x * xu + f * (float)y * yu; // in game coordinates
-
-                Vector3 labelScreenPos;
-                bool visible = GeometryUtil.WorldToScreenPoint(labelCenter, out labelScreenPos);
-                // BUGBUG: Using screen.height might be wrong, consider U.UIScaler.ScreenHeight (from UIView.fixedHeight)
-                labelScreenPos.y = Screen.height - labelScreenPos.y;
-                diff = labelCenter - camPos;
-
-                var labelZoom = 1.0f / diff.magnitude * 100f;
-                _counterStyle.fontSize = (int)(11f * labelZoom);
-                _counterStyle.normal.textColor = new Color(1f, 1f, 0f);
-
-                string labelStr = $"Idx {laneIndex}";
-                Vector2 dim = _counterStyle.CalcSize(new GUIContent(labelStr));
-                Rect labelRect = new Rect(labelScreenPos.x - dim.x / 2f, labelScreenPos.y, dim.x, dim.y);
-                GUI.Label(labelRect, labelStr, _counterStyle);
-
-                ++y;
-#endif
-                var vehicleRestrictionTextures = RoadUI.Instance.VehicleRestrictionTextures;
-=======
->>>>>>> 40cb18a6
                 Color guiColor2 = GUI.color; // TODO: Use OverlayHandleColorController
 
                 GUI.color = GUI.color.WithAlpha(TrafficManagerTool.OverlayAlpha);
