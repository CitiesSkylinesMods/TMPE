﻿namespace TrafficManager.UI.SubTools {
    using System.Collections.Generic;
    using API.Traffic.Enums;
    using ColossalFramework;
    using CSUtil.Commons;
    using GenericGameBridge.Service;
    using Manager.Impl;
    using State;
    using UnityEngine;

    public class LaneArrowTool : SubTool {
        private bool cursorInSecondaryPanel_;

        public LaneArrowTool(TrafficManagerTool mainTool)
            : base(mainTool) { }

        public override bool IsCursorInPanel() {
            return base.IsCursorInPanel() || cursorInSecondaryPanel_;
        }

        public override void OnPrimaryClickOverlay() {
            if (HoveredNodeId == 0 || HoveredSegmentId == 0) return;

            NetNode.Flags netFlags = Singleton<NetManager>.instance.m_nodes.m_buffer[HoveredNodeId].m_flags;

            if ((netFlags & NetNode.Flags.Junction) == NetNode.Flags.None) {
                return;
            }

            NetSegment[] segmentsBuffer = Singleton<NetManager>.instance.m_segments.m_buffer;

            if (segmentsBuffer[HoveredSegmentId].m_startNode != HoveredNodeId &&
                segmentsBuffer[HoveredSegmentId].m_endNode != HoveredNodeId) {
                return;
            }

            SelectedSegmentId = HoveredSegmentId;
            SelectedNodeId = HoveredNodeId;
        }

        public override void OnSecondaryClickOverlay() {
            if (!IsCursorInPanel()) {
                SelectedSegmentId = 0;
                SelectedNodeId = 0;
            }
        }

        public override void OnToolGUI(Event e) {
            // base.OnToolGUI(e);
            cursorInSecondaryPanel_ = false;

            if (SelectedNodeId == 0 || SelectedSegmentId == 0) return;

            int numLanes = TrafficManagerTool.GetSegmentNumVehicleLanes(
                SelectedSegmentId,
                SelectedNodeId,
                out int numDirections,
                LaneArrowManager.VEHICLE_TYPES);

            if (numLanes <= 0) {
                SelectedNodeId = 0;
                SelectedSegmentId = 0;
                return;
            }

            Vector3 nodePos = Singleton<NetManager>
                              .instance.m_nodes.m_buffer[SelectedNodeId].m_position;

            bool visible = MainTool.WorldToScreenPoint(nodePos, out Vector3 screenPos);

            if (!visible) {
                return;
            }

            Vector3 camPos = Singleton<SimulationManager>.instance.m_simulationView.m_position;
            Vector3 diff = nodePos - camPos;

            if (diff.magnitude > TrafficManagerTool.MAX_OVERLAY_DISTANCE) {
                return; // do not draw if too distant
            }

            int width = numLanes * 128;
            var windowRect3 = new Rect(screenPos.x - width / 2, screenPos.y - 70, width, 50);
            GUILayout.Window(250, windowRect3, GuiLaneChangeWindow, string.Empty, BorderlessStyle);
            cursorInSecondaryPanel_ = windowRect3.Contains(Event.current.mousePosition);
        }

        public override void RenderOverlay(RenderManager.CameraInfo cameraInfo) {
            NetManager netManager = Singleton<NetManager>.instance;

            // Log._Debug($"LaneArrow Overlay: {HoveredNodeId} {HoveredSegmentId} {SelectedNodeId} {SelectedSegmentId}");
            if (!cursorInSecondaryPanel_
                && HoveredSegmentId != 0
                && HoveredNodeId != 0
                && (HoveredSegmentId != SelectedSegmentId
                    || HoveredNodeId != SelectedNodeId))
            {
                NetNode.Flags nodeFlags = netManager.m_nodes.m_buffer[HoveredNodeId].m_flags;

                if ((netManager.m_segments.m_buffer[HoveredSegmentId].m_startNode == HoveredNodeId
                     || netManager.m_segments.m_buffer[HoveredSegmentId].m_endNode == HoveredNodeId)
                    && (nodeFlags & NetNode.Flags.Junction) != NetNode.Flags.None)
                {
                    NetTool.RenderOverlay(
                        cameraInfo,
                        ref Singleton<NetManager>.instance.m_segments.m_buffer[HoveredSegmentId],
                        MainTool.GetToolColor(false, false),
                        MainTool.GetToolColor(false, false));
                }
            }

            if (SelectedSegmentId == 0) return;

            NetTool.RenderOverlay(
                cameraInfo,
                ref Singleton<NetManager>.instance.m_segments.m_buffer[SelectedSegmentId],
                MainTool.GetToolColor(true, false),
                MainTool.GetToolColor(true, false));
        }

        private void GuiLaneChangeWindow(int num) {
            NetSegment[] segmentsBuffer = Singleton<NetManager>.instance.m_segments.m_buffer;
            IList<LanePos> laneList = Constants.ServiceFactory.NetService.GetSortedLanes(
                SelectedSegmentId,
                ref segmentsBuffer[SelectedSegmentId],
                segmentsBuffer[SelectedSegmentId].m_startNode == SelectedNodeId,
                LaneArrowManager.LANE_TYPES,
                LaneArrowManager.VEHICLE_TYPES,
                true);

            bool? startNode = Constants.ServiceFactory.NetService.IsStartNode(SelectedSegmentId, SelectedNodeId);
            if (startNode == null) {
                Log.Error(
                    $"LaneArrowTool._guiLaneChangeWindow: Segment {SelectedSegmentId} " +
                    $"is not connected to node {SelectedNodeId}");
                return;
            }

            GUILayout.BeginHorizontal();

            for (var i = 0; i < laneList.Count; i++) {
                var flags = (NetLane.Flags)Singleton<NetManager>
                                           .instance.m_lanes.m_buffer[laneList[i].laneId].m_flags;

                var style1 = new GUIStyle("button");
                var style2 = new GUIStyle("button") {
                    normal = { textColor = new Color32(255, 0, 0, 255) },
                    hover = { textColor = new Color32(255, 0, 0, 255) },
                    focused = { textColor = new Color32(255, 0, 0, 255) }
                };

                var laneStyle = new GUIStyle { contentOffset = new Vector2(12f, 0f) };

                var laneTitleStyle = new GUIStyle {
                    contentOffset = new Vector2(36f, 2f),
                    normal = { textColor = new Color(1f, 1f, 1f) }
                };

                GUILayout.BeginVertical(laneStyle);
                GUILayout.Label(
<<<<<<< HEAD
                    Translation.LaneRouting.Get("Lane") + " " + (i + 1),
=======
                    Translation.LaneRouting.Get("Format.Label:Lane") + " " + (i + 1),
>>>>>>> 9f0bd975
                    laneTitleStyle);
                GUILayout.BeginVertical();
                GUILayout.BeginHorizontal();

                if (!Flags.ApplyLaneArrowFlags(laneList[i].laneId)) {
                    Flags.RemoveLaneArrowFlags(laneList[i].laneId);
                }

                SetLaneArrowError res = SetLaneArrowError.Invalid;
                bool buttonClicked = false;

                if (GUILayout.Button(
                    "←",
                    ((flags & NetLane.Flags.Left) == NetLane.Flags.Left ? style1 : style2),
                    GUILayout.Width(35),
                    GUILayout.Height(25))) {
                    buttonClicked = true;
                    LaneArrowManager.Instance.ToggleLaneArrows(
                        laneList[i].laneId,
                        (bool)startNode,
                        LaneArrows.Left,
                        out res);
                }

                if (GUILayout.Button(
                    "↑",
                    ((flags & NetLane.Flags.Forward) == NetLane.Flags.Forward ? style1 : style2),
                    GUILayout.Width(25),
                    GUILayout.Height(35))) {
                    buttonClicked = true;
                    LaneArrowManager.Instance.ToggleLaneArrows(
                        laneList[i].laneId,
                        (bool)startNode,
                        LaneArrows.Forward,
                        out res);
                }

                if (GUILayout.Button(
                    "→",
                    ((flags & NetLane.Flags.Right) == NetLane.Flags.Right ? style1 : style2),
                    GUILayout.Width(35),
                    GUILayout.Height(25))) {
                    buttonClicked = true;
                    LaneArrowManager.Instance.ToggleLaneArrows(
                        laneList[i].laneId,
                        (bool)startNode,
                        LaneArrows.Right,
                        out res);
                }

                if (buttonClicked) {
                    switch (res) {
                        case SetLaneArrowError.HighwayArrows: {
                            MainTool.ShowError(
<<<<<<< HEAD
                                Translation.LaneRouting.Get("Error.Disabled due to manual connection"));
=======
                                Translation.LaneRouting.Get("Dialog.Text:Disabled due to manual connection"));
>>>>>>> 9f0bd975
                            break;
                        }

                        case SetLaneArrowError.LaneConnection: {
                            MainTool.ShowError(
<<<<<<< HEAD
                                Translation.LaneRouting.Get("Error.Disabled due to highway rules"));
=======
                                Translation.LaneRouting.Get("Dialog.Text:Disabled due to highway rules"));
>>>>>>> 9f0bd975
                            break;
                        }
                    }
                }

                GUILayout.EndHorizontal();
                GUILayout.EndVertical();
                GUILayout.EndVertical();
            }

            GUILayout.EndHorizontal();
        }
    }
}<|MERGE_RESOLUTION|>--- conflicted
+++ resolved
@@ -158,11 +158,7 @@
 
                 GUILayout.BeginVertical(laneStyle);
                 GUILayout.Label(
-<<<<<<< HEAD
-                    Translation.LaneRouting.Get("Lane") + " " + (i + 1),
-=======
                     Translation.LaneRouting.Get("Format.Label:Lane") + " " + (i + 1),
->>>>>>> 9f0bd975
                     laneTitleStyle);
                 GUILayout.BeginVertical();
                 GUILayout.BeginHorizontal();
@@ -217,21 +213,13 @@
                     switch (res) {
                         case SetLaneArrowError.HighwayArrows: {
                             MainTool.ShowError(
-<<<<<<< HEAD
-                                Translation.LaneRouting.Get("Error.Disabled due to manual connection"));
-=======
                                 Translation.LaneRouting.Get("Dialog.Text:Disabled due to manual connection"));
->>>>>>> 9f0bd975
                             break;
                         }
 
                         case SetLaneArrowError.LaneConnection: {
                             MainTool.ShowError(
-<<<<<<< HEAD
-                                Translation.LaneRouting.Get("Error.Disabled due to highway rules"));
-=======
                                 Translation.LaneRouting.Get("Dialog.Text:Disabled due to highway rules"));
->>>>>>> 9f0bd975
                             break;
                         }
                     }
