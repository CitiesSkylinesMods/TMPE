using System;
using System.Linq;
using ColossalFramework;
using ColossalFramework.UI;
using TrafficManager.Traffic;
using TrafficManager.TrafficLight;
using UnityEngine;

namespace TrafficManager.UI {
	public class UITrafficManager : UIPanel {
		//private static UIState _uiState = UIState.None;

		private static UIButton _buttonSwitchTraffic;
		private static UIButton _buttonPrioritySigns;
		private static UIButton _buttonManualControl;
		private static UIButton _buttonTimedMain;
		private static UIButton _buttonLaneChange;
		//private static UIButton _buttonLaneRestrictions;
		private static UIButton _buttonSpeedLimits;
		private static UIButton _buttonClearTraffic;
		private static UIButton _buttonToggleDespawn;
		private static UITextField _goToField = null;
#if DEBUG
		private static UIButton _goToSegmentButton = null;
		private static UIButton _goToNodeButton = null;
		private static UIButton _goToVehicleButton = null;
#endif

		public static TrafficLightTool TrafficLightTool;

		public override void Start() {
			if (LoadingExtension.Instance == null) {
				Log.Error("UITrafficManager.Start(): LoadingExtension is null.");
				return;
			}
			TrafficLightTool = LoadingExtension.Instance.TrafficLightTool;

			backgroundSprite = "GenericPanel";
			color = new Color32(75, 75, 135, 255);
<<<<<<< HEAD
			width = Translation.getMenuWidth();
			height = LoadingExtension.IsPathManagerCompatible ? 310 : 230;
=======
			width = 250;
			height = LoadingExtension.IsPathManagerCompatible ? 350 : 270;
>>>>>>> 9fb00672
#if DEBUG
			height += 160;		
#endif
			relativePosition = new Vector3(85f, 80f);

			UILabel title = AddUIComponent<UILabel>();
<<<<<<< HEAD
			title.text = "Version 1.4.9";
			title.relativePosition = new Vector3(50.0f, 5.0f);
=======
			title.text = "Version 1.5";
			title.relativePosition = new Vector3(65.0f, 5.0f);
>>>>>>> 9fb00672

			int y = 30;
			_buttonSwitchTraffic = _createButton(Translation.GetString("Switch_traffic_lights"), y, clickSwitchTraffic);
			y += 40;
			_buttonPrioritySigns = _createButton(Translation.GetString("Add_priority_signs"), y, clickAddPrioritySigns);
			y += 40;
			_buttonManualControl = _createButton(Translation.GetString("Manual_traffic_lights"), y, clickManualControl);
			y += 40;
			_buttonTimedMain = _createButton(Translation.GetString("Timed_traffic_lights"), y, clickTimedAdd);
			y += 40;

			if (LoadingExtension.IsPathManagerCompatible) {
				_buttonLaneChange = _createButton(Translation.GetString("Change_lane_arrows"), y, clickChangeLanes);
				y += 40;
				//buttonLaneRestrictions = _createButton("Road Restrictions", new Vector3(15f, 230f), clickLaneRestrictions);
			}

<<<<<<< HEAD
			_buttonClearTraffic = _createButton(Translation.GetString("Clear_Traffic"), y, clickClearTraffic);
=======
			_buttonSpeedLimits = _createButton("Speed limits", new Vector3(35f, y), clickSpeedLimits);
			y += 40;
			
			_buttonClearTraffic = _createButton(Translation.GetString("Clear_Traffic"), new Vector3(35f, y), clickClearTraffic);
>>>>>>> 9fb00672
			y += 40;

			if (LoadingExtension.IsPathManagerCompatible) {
				_buttonToggleDespawn = _createButton(LoadingExtension.Instance.DespawnEnabled ? Translation.GetString("Disable_despawning") : Translation.GetString("Enable_despawning"), y, ClickToggleDespawn);
				y += 40;
			}

#if DEBUG
			_goToField = CreateTextField("", y);
			y += 40;
			_goToSegmentButton = _createButton("Goto segment", y, clickGoToSegment);
			y += 40;
			_goToNodeButton = _createButton("Goto node", y, clickGoToNode);
			y += 40;
			_goToVehicleButton = _createButton("Goto vehicle", y, clickGoToVehicle);
			y += 40;
#endif
		}

		private UITextField CreateTextField(string str, int y) {
			UITextField textfield = AddUIComponent<UITextField>();
			textfield.relativePosition = new Vector3(15f, y);
			textfield.horizontalAlignment = UIHorizontalAlignment.Left;
			textfield.text = str;
			textfield.textScale = 0.8f;
			textfield.color = Color.black;
			textfield.cursorBlinkTime = 0.45f;
			textfield.cursorWidth = 1;
			textfield.selectionBackgroundColor = new Color(233, 201, 148, 255);
			textfield.selectionSprite = "EmptySprite";
			textfield.verticalAlignment = UIVerticalAlignment.Middle;
			textfield.padding = new RectOffset(5, 0, 5, 0);
			textfield.foregroundSpriteMode = UIForegroundSpriteMode.Fill;
			textfield.normalBgSprite = "TextFieldPanel";
			textfield.hoveredBgSprite = "TextFieldPanelHovered";
			textfield.focusedBgSprite = "TextFieldPanel";
			textfield.size = new Vector3(190, 30);
			textfield.isInteractive = true;
			textfield.enabled = true;
			textfield.readOnly = false;
			textfield.builtinKeyNavigation = true;
			textfield.width = Translation.getMenuWidth() - 30;
			return textfield;
		}

		private UIButton _createButton(string text, int y, MouseEventHandler eventClick) {
			var button = AddUIComponent<UIButton>();
			button.textScale = 0.8f;
			button.width = Translation.getMenuWidth()-30;
			button.height = 30;
			button.normalBgSprite = "ButtonMenu";
			button.disabledBgSprite = "ButtonMenuDisabled";
			button.hoveredBgSprite = "ButtonMenuHovered";
			button.focusedBgSprite = "ButtonMenu";
			button.pressedBgSprite = "ButtonMenuPressed";
			button.textColor = new Color32(255, 255, 255, 255);
			button.playAudioEvents = true;
			button.text = text;
			button.relativePosition = new Vector3(15f, y);
			button.eventClick += eventClick;

			return button;
		}

		private void clickGoToSegment(UIComponent component, UIMouseEventParameter eventParam) {
			ushort segmentId = Convert.ToUInt16(_goToField.text);
			if ((Singleton<NetManager>.instance.m_segments.m_buffer[segmentId].m_flags & NetSegment.Flags.Created) != NetSegment.Flags.None) {
				CameraCtrl.GoToSegment(segmentId, new Vector3(Singleton<NetManager>.instance.m_segments.m_buffer[segmentId].m_bounds.center.x, Camera.main.transform.position.y, Singleton<NetManager>.instance.m_segments.m_buffer[segmentId].m_bounds.center.z));
			}
		}
		private void clickGoToNode(UIComponent component, UIMouseEventParameter eventParam) {
			ushort nodeId = Convert.ToUInt16(_goToField.text);
			if ((Singleton<NetManager>.instance.m_nodes.m_buffer[nodeId].m_flags & NetNode.Flags.Created) != NetNode.Flags.None) {
				CameraCtrl.GoToNode(nodeId, new Vector3(Singleton<NetManager>.instance.m_nodes.m_buffer[nodeId].m_position.x, Camera.main.transform.position.y, Singleton<NetManager>.instance.m_nodes.m_buffer[nodeId].m_position.z));
			}
		}

		private void clickGoToVehicle(UIComponent component, UIMouseEventParameter eventParam) {
			ushort vehicleId = Convert.ToUInt16(_goToField.text);
			Vehicle vehicle = Singleton<VehicleManager>.instance.m_vehicles.m_buffer[vehicleId];
			if ((vehicle.m_flags & Vehicle.Flags.Created) != Vehicle.Flags.None) {
				CameraCtrl.GoToVehicle(vehicleId, new Vector3(vehicle.GetLastFramePosition().x, Camera.main.transform.position.y, vehicle.GetLastFramePosition().z));
			}
		}

		private void clickSwitchTraffic(UIComponent component, UIMouseEventParameter eventParam) {
			if (TrafficLightTool.getToolMode() != ToolMode.SwitchTrafficLight) {
				_buttonSwitchTraffic.focusedBgSprite = "ButtonMenuFocused";
				TrafficLightTool.SetToolMode(ToolMode.SwitchTrafficLight);
			} else {
				_buttonSwitchTraffic.focusedBgSprite = "ButtonMenu";
				TrafficLightTool.SetToolMode(ToolMode.None);
			}
		}

		private void clickAddPrioritySigns(UIComponent component, UIMouseEventParameter eventParam) {
			Log._Debug("Priority Sign Clicked.");
			if (TrafficLightTool.getToolMode() != ToolMode.AddPrioritySigns) {
				_buttonPrioritySigns.focusedBgSprite = "ButtonMenuFocused";
				TrafficLightTool.SetToolMode(ToolMode.AddPrioritySigns);
			} else {
				_buttonPrioritySigns.focusedBgSprite = "ButtonMenu";
				TrafficLightTool.SetToolMode(ToolMode.None);
			}
		}

		private void clickManualControl(UIComponent component, UIMouseEventParameter eventParam) {
			if (TrafficLightTool.getToolMode() != ToolMode.ManualSwitch) {
				_buttonManualControl.focusedBgSprite = "ButtonMenuFocused";
				TrafficLightTool.SetToolMode(ToolMode.ManualSwitch);
			} else {
				_buttonManualControl.focusedBgSprite = "ButtonMenu";
				TrafficLightTool.SetToolMode(ToolMode.None);
			}
		}

		private void clickTimedAdd(UIComponent component, UIMouseEventParameter eventParam) {
			if (TrafficLightTool.getToolMode() != ToolMode.TimedLightsSelectNode && TrafficLightTool.getToolMode() != ToolMode.TimedLightsShowLights) {
				_buttonTimedMain.focusedBgSprite = "ButtonMenuFocused";
				TrafficLightTool.SetToolMode(ToolMode.TimedLightsSelectNode);
			} else {
				_buttonTimedMain.focusedBgSprite = "ButtonMenu";
				TrafficLightTool.SetToolMode(ToolMode.None);
			}
		}

		private void clickSpeedLimits(UIComponent component, UIMouseEventParameter eventParam) {
			if (TrafficLightTool.getToolMode() != ToolMode.SpeedLimits) {
				_buttonSpeedLimits.focusedBgSprite = "ButtonMenuFocused";
				TrafficLightTool.SetToolMode(ToolMode.SpeedLimits);
			} else {
				_buttonSpeedLimits.focusedBgSprite = "ButtonMenu";
				TrafficLightTool.SetToolMode(ToolMode.None);
			}
		}

		/// <summary>
		/// Removes the focused sprite from all menu buttons
		/// </summary>
		public static void deactivateButtons() {
			if (_buttonSwitchTraffic != null)
				_buttonSwitchTraffic.focusedBgSprite = "ButtonMenu";
			if (_buttonPrioritySigns != null)
				_buttonPrioritySigns.focusedBgSprite = "ButtonMenu";
			if (_buttonManualControl != null)
				_buttonManualControl.focusedBgSprite = "ButtonMenu";
			if (_buttonTimedMain != null)
				_buttonTimedMain.focusedBgSprite = "ButtonMenu";
			if (_buttonLaneChange != null)
				_buttonLaneChange.focusedBgSprite = "ButtonMenu";
			//_buttonLaneRestrictions.focusedBgSprite = "ButtonMenu";
			if (_buttonClearTraffic != null)
				_buttonClearTraffic.focusedBgSprite = "ButtonMenu";
			if (_buttonSpeedLimits != null)
				_buttonSpeedLimits.focusedBgSprite = "ButtonMenu";
			if (_buttonToggleDespawn != null)
				_buttonToggleDespawn.focusedBgSprite = "ButtonMenu";
		}

		private void clickClearTraffic(UIComponent component, UIMouseEventParameter eventParam) {
			TrafficLightTool.SetToolMode(ToolMode.None);

			TrafficPriority.ClearTraffic();
		}

		private static void ClickToggleDespawn(UIComponent component, UIMouseEventParameter eventParam) {
			TrafficLightTool.SetToolMode(ToolMode.None);

			LoadingExtension.Instance.DespawnEnabled = !LoadingExtension.Instance.DespawnEnabled;

			if (LoadingExtension.IsPathManagerCompatible) {
				_buttonToggleDespawn.text = LoadingExtension.Instance.DespawnEnabled
					? Translation.GetString("Disable_despawning")
					: Translation.GetString("Enable_despawning");
			}
		}

		private void clickChangeLanes(UIComponent component, UIMouseEventParameter eventParam) {
			if (TrafficLightTool.getToolMode() != ToolMode.LaneChange) {
				if (LoadingExtension.IsPathManagerCompatible) {
					_buttonLaneChange.focusedBgSprite = "ButtonMenuFocused";
				}

				TrafficLightTool.SetToolMode(ToolMode.LaneChange);
			} else {
				if (LoadingExtension.IsPathManagerCompatible) {
					_buttonLaneChange.focusedBgSprite = "ButtonMenu";
				}

				TrafficLightTool.SetToolMode(ToolMode.None);
			}
		}

		/*protected virtual void ClickLaneRestrictions(UIComponent component, UIMouseEventParameter eventParam) {
			if (TrafficLightTool.getToolMode() != ToolMode.LaneRestrictions) {
				_buttonLaneRestrictions.focusedBgSprite = "ButtonMenuFocused";
				TrafficLightTool.SetToolMode(ToolMode.LaneRestrictions);
			} else {
				_buttonLaneRestrictions.focusedBgSprite = "ButtonMenu";
				TrafficLightTool.SetToolMode(ToolMode.None);
			}
		}*/

		public override void Update() {
			switch (TrafficLightTool.getToolMode()) {
				case ToolMode.None: _basePanel(); break;
				case ToolMode.SwitchTrafficLight: _switchTrafficPanel(); break;
				case ToolMode.AddPrioritySigns: _addStopSignPanel(); break;
				case ToolMode.ManualSwitch: _manualSwitchPanel(); break;
				case ToolMode.TimedLightsSelectNode: _timedControlNodesPanel(); break;
				case ToolMode.TimedLightsShowLights: _timedControlLightsPanel(); break;
				case ToolMode.LaneChange: _laneChangePanel(); break;
			}
		}

		private void _basePanel() {

		}

		private void _switchTrafficPanel() {

		}

		private void _addStopSignPanel() {

		}

		private void _manualSwitchPanel() {

		}

		private void _timedControlNodesPanel() {
		}

		private void _timedControlLightsPanel() {
		}

		private void _laneChangePanel() {
			try {
				if (TrafficLightTool.SelectedSegment == 0) return;
				var instance = Singleton<NetManager>.instance;

				var segment = instance.m_segments.m_buffer[TrafficLightTool.SelectedSegment];

				var info = segment.Info;

				var num2 = segment.m_lanes;
				var num3 = 0;

				var dir = NetInfo.Direction.Forward;
				if (segment.m_startNode == TrafficLightTool.SelectedNode)
					dir = NetInfo.Direction.Backward;
				var dir3 = ((segment.m_flags & NetSegment.Flags.Invert) == NetSegment.Flags.None) ? dir : NetInfo.InvertDirection(dir);

				while (num3 < info.m_lanes.Length && num2 != 0u) {
					if (info.m_lanes[num3].m_laneType != NetInfo.LaneType.Pedestrian && info.m_lanes[num3].m_direction == dir3) {
						//segmentLights[num3].Show();
						//segmentLights[num3].relativePosition = new Vector3(35f, (float)(xPos + (offsetIdx * 40f)));
						//segmentLights[num3].text = ((NetLane.Flags)instance.m_lanes.m_buffer[num2].m_flags & ~NetLane.Flags.Created).ToString();

						//if (segmentLights[num3].containsMouse)
						//{
						//    if (Input.GetMouseButton(0) && !segmentMouseDown)
						//    {
						//        switchLane(num2);
						//        segmentMouseDown = true;

						//        if (
						//            !TrafficPriority.isPrioritySegment(TrafficLightTool.SelectedNode,
						//                TrafficLightTool.SelectedSegment))
						//        {
						//            TrafficPriority.addPrioritySegment(TrafficLightTool.SelectedNode, TrafficLightTool.SelectedSegment, PrioritySegment.PriorityType.None);
						//        }
						//    }
						//}
					}

					num2 = instance.m_lanes.m_buffer[(int)((UIntPtr)num2)].m_nextLane;
					num3++;
				}
			} catch (Exception e) {
				Log.Error("Exception in _laneChangePanel: " + e.ToString());
			}
		}
	}
}<|MERGE_RESOLUTION|>--- conflicted
+++ resolved
@@ -37,26 +37,16 @@
 
 			backgroundSprite = "GenericPanel";
 			color = new Color32(75, 75, 135, 255);
-<<<<<<< HEAD
 			width = Translation.getMenuWidth();
-			height = LoadingExtension.IsPathManagerCompatible ? 310 : 230;
-=======
-			width = 250;
 			height = LoadingExtension.IsPathManagerCompatible ? 350 : 270;
->>>>>>> 9fb00672
 #if DEBUG
 			height += 160;		
 #endif
 			relativePosition = new Vector3(85f, 80f);
 
 			UILabel title = AddUIComponent<UILabel>();
-<<<<<<< HEAD
-			title.text = "Version 1.4.9";
+			title.text = "Version 1.5.0";
 			title.relativePosition = new Vector3(50.0f, 5.0f);
-=======
-			title.text = "Version 1.5";
-			title.relativePosition = new Vector3(65.0f, 5.0f);
->>>>>>> 9fb00672
 
 			int y = 30;
 			_buttonSwitchTraffic = _createButton(Translation.GetString("Switch_traffic_lights"), y, clickSwitchTraffic);
@@ -74,14 +64,10 @@
 				//buttonLaneRestrictions = _createButton("Road Restrictions", new Vector3(15f, 230f), clickLaneRestrictions);
 			}
 
-<<<<<<< HEAD
+			_buttonSpeedLimits = _createButton("Speed limits", y, clickSpeedLimits);
+			y += 40;
+			
 			_buttonClearTraffic = _createButton(Translation.GetString("Clear_Traffic"), y, clickClearTraffic);
-=======
-			_buttonSpeedLimits = _createButton("Speed limits", new Vector3(35f, y), clickSpeedLimits);
-			y += 40;
-			
-			_buttonClearTraffic = _createButton(Translation.GetString("Clear_Traffic"), new Vector3(35f, y), clickClearTraffic);
->>>>>>> 9fb00672
 			y += 40;
 
 			if (LoadingExtension.IsPathManagerCompatible) {
