--- conflicted
+++ resolved
@@ -35,11 +35,7 @@
 			relativePosition = new Vector3(10.48f, 80f);
 
 			UILabel title = AddUIComponent<UILabel>();
-<<<<<<< HEAD
 			title.text = "Version 1.4.0";
-=======
-			title.text = "Version 1.3.22";
->>>>>>> 1de293a0
 			title.relativePosition = new Vector3(65.0f, 5.0f);
 
 			int y = 30;
