﻿using ColossalFramework.UI;
using UnityEngine;

namespace TrafficManager.UI.MainMenu {
<<<<<<< HEAD
    public class VersionLabel : UILabel {
        public override void Start() {
            // TODO use current size profile
            size = new Vector2(MainMenuPanel.SIZE_PROFILES[0].MENU_WIDTH,
                               MainMenuPanel.SIZE_PROFILES[0].TOP_BORDER);
            text = "TM:PE " + TrafficManagerMod.Version;
            relativePosition = new Vector3(5f, 5f);
            textAlignment = UIHorizontalAlignment.Left;
        }
    }
=======
	public class VersionLabel : UILabel {
		public override void Start() {

            size = new Vector2(MainMenuPanel.SIZE_PROFILES[0].MENU_WIDTH, MainMenuPanel.SIZE_PROFILES[0].TOP_BORDER); // TODO use current size profile

#if LABS
            text = "TM:PE " + TrafficManagerMod.Version + " LABS";
#elif DEBUG
            text = "TM:PE " + TrafficManagerMod.Version + " DEBUG";
#else // STABLE
            text = "TM:PE " + TrafficManagerMod.Version + " STABLE";
#endif
            relativePosition = new Vector3(5f, 5f);

            textAlignment = UIHorizontalAlignment.Left;
		}
	}
>>>>>>> dbc21ca1
}<|MERGE_RESOLUTION|>--- conflicted
+++ resolved
@@ -1,22 +1,9 @@
-﻿using ColossalFramework.UI;
+using ColossalFramework.UI;
 using UnityEngine;
 
 namespace TrafficManager.UI.MainMenu {
-<<<<<<< HEAD
     public class VersionLabel : UILabel {
         public override void Start() {
-            // TODO use current size profile
-            size = new Vector2(MainMenuPanel.SIZE_PROFILES[0].MENU_WIDTH,
-                               MainMenuPanel.SIZE_PROFILES[0].TOP_BORDER);
-            text = "TM:PE " + TrafficManagerMod.Version;
-            relativePosition = new Vector3(5f, 5f);
-            textAlignment = UIHorizontalAlignment.Left;
-        }
-    }
-=======
-	public class VersionLabel : UILabel {
-		public override void Start() {
-
             size = new Vector2(MainMenuPanel.SIZE_PROFILES[0].MENU_WIDTH, MainMenuPanel.SIZE_PROFILES[0].TOP_BORDER); // TODO use current size profile
 
 #if LABS
@@ -29,7 +16,6 @@
             relativePosition = new Vector3(5f, 5f);
 
             textAlignment = UIHorizontalAlignment.Left;
-		}
-	}
->>>>>>> dbc21ca1
+        }
+    }
 }