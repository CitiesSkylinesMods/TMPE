--- conflicted
+++ resolved
@@ -6,11 +6,7 @@
 
         protected override ButtonFunction Function => ButtonFunction.ParkingRestrictions;
 
-<<<<<<< HEAD
-        public override string Tooltip => Translation.Menu.Get("Parking restrictions");
-=======
         public override string Tooltip => Translation.Menu.Get("Tooltip:Parking restrictions");
->>>>>>> 9f0bd975
 
         public override bool Visible => Options.parkingRestrictionsEnabled;
     }
