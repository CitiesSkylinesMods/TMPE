--- conflicted
+++ resolved
@@ -308,14 +308,10 @@
                 control.Skin = skin;
                 control.UpdateButtonImage();
 
-<<<<<<< HEAD
-                helpB.ResizeFunction(
-=======
                 // This has to be done later when form setup is done:
                 // helpB.Control.atlas = allButtonsAtlas_;
 
                 btnBuilder.ResizeFunction(
->>>>>>> 78cd4a7a
                     resizeFn: r => {
                         r.Control.isVisible = true; // not sure why its hidden on create? TODO
                         r.Stack(mode: UStackMode.ToTheRight,
