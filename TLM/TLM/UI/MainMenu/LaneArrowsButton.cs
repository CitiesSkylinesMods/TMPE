﻿namespace TrafficManager.UI.MainMenu {
    using State.Keybinds;

    public class LaneArrowsButton : MenuToolModeButton {
        protected override ToolMode ToolMode => ToolMode.LaneChange;

        protected override ButtonFunction Function => ButtonFunction.LaneArrows;

<<<<<<< HEAD
        public override string Tooltip => Translation.Menu.Get("Change lane arrows");
=======
        public override string Tooltip => Translation.Menu.Get("Tooltip:Change lane arrows");
>>>>>>> 9f0bd975

        public override bool Visible => true;

        public override KeybindSetting ShortcutKey => KeybindSettingsBase.LaneArrowTool;
    }
}<|MERGE_RESOLUTION|>--- conflicted
+++ resolved
@@ -6,11 +6,7 @@
 
         protected override ButtonFunction Function => ButtonFunction.LaneArrows;
 
-<<<<<<< HEAD
-        public override string Tooltip => Translation.Menu.Get("Change lane arrows");
-=======
         public override string Tooltip => Translation.Menu.Get("Tooltip:Change lane arrows");
->>>>>>> 9f0bd975
 
         public override bool Visible => true;
 
