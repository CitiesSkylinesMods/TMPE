--- conflicted
+++ resolved
@@ -7,11 +7,7 @@
 
         protected override ButtonFunction Function => ButtonFunction.LaneConnector;
 
-<<<<<<< HEAD
-        public override string Tooltip => Translation.Menu.Get("Lane connector");
-=======
         public override string Tooltip => Translation.Menu.Get("Tooltip:Lane connector");
->>>>>>> 9f0bd975
 
         public override bool Visible => Options.laneConnectorEnabled;
 
