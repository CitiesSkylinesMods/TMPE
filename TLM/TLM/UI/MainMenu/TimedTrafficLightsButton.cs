--- conflicted
+++ resolved
@@ -6,11 +6,7 @@
 
         protected override ButtonFunction Function => ButtonFunction.TimedTrafficLights;
 
-<<<<<<< HEAD
-        public override string Tooltip => Translation.Menu.Get("Timed traffic lights");
-=======
         public override string Tooltip => Translation.Menu.Get("Tooltip:Timed traffic lights");
->>>>>>> 9f0bd975
 
         public override bool Visible => Options.timedLightsEnabled;
     }
