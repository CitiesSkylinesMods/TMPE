namespace TrafficManager.UI {
    using ColossalFramework.UI;
    using CSUtil.Commons;
    using System;
    using TrafficManager.UI.MainMenu;
    using UnityEngine;

    /// <summary>
    /// Globally available UI manager class which contains the main menu button and the panel.
    /// Access via ThreadingExtension.ModUi.
    /// </summary>
    public class ModUI : UICustomControl {
        /// <summary>Singleton storage.</summary>
        public static ModUI instance_;

        /// <summary>Singleton accessor.</summary>
        public static ModUI Instance {
            get => instance_;
        }

        public static void SetSingletonInstance(ModUI newInstance) {
            instance_ = newInstance;
        }

        /// <summary>Gets the floating draggable button which shows and hides TM:PE UI.</summary>
        public UI.MainMenu.MainMenuButton MainMenuButton { get; }

        /// <summary>Gets the floating tool panel with TM:PE tool buttons.</summary>
        public UI.MainMenu.MainMenuPanel MainMenu { get; private set; }

#if DEBUG
        public DebugMenuPanel DebugMenu { get; private set; }
#endif

        public static TrafficManagerTool GetTrafficManagerTool(bool createIfRequired = true) {
            if (tool == null && createIfRequired) {
                Log.Info("Initializing traffic manager tool...");
                GameObject toolModControl = ToolsModifierControl.toolController.gameObject;
                tool = toolModControl.GetComponent<TrafficManagerTool>()
                       ?? toolModControl.AddComponent<TrafficManagerTool>();
                tool.Initialize();
            }

            return tool;
        }

        private static TrafficManagerTool tool;

        public static TrafficManagerMode ToolMode { get; set; }

        private bool _uiShown;

        public ModUI() {
            Log._Debug("##### Initializing ModUI.");

            // Get the UIView object. This seems to be the top-level object for most
            // of the UI.
            UIView uiView = UIView.GetAView();

            // Add a new button to the view.
            MainMenuButton = (MainMenuButton)uiView.AddUIComponent(typeof(MainMenuButton));

            // add the menu
            MainMenu = (MainMenuPanel)uiView.AddUIComponent(typeof(MainMenuPanel));
            MainMenu.gameObject.AddComponent<CustomKeyHandler>();
#if DEBUG
            DebugMenu = (DebugMenuPanel)uiView.AddUIComponent(typeof(DebugMenuPanel));
#endif

            ToolMode = TrafficManagerMode.None;
        }

        ~ModUI() {
            Log._Debug("ModUI destructor is called.");
            Destroy(MainMenuButton);
            Destroy(MainMenu);
            ReleaseTool();
        }

        public bool IsVisible() {
            return _uiShown;
        }

        public void ToggleMainMenu() {
            if (IsVisible()) {
                Close();
            } else {
                Show();
            }
        }

        internal void RebuildMenu() {
            // Close();

            if (MainMenu != null) {
//                 CustomKeyHandler keyHandler = MainMenu.GetComponent<CustomKeyHandler>();
//                 if (keyHandler != null) {
//                     UnityEngine.Object.Destroy(keyHandler);
//                 }
//
//                 UnityEngine.Object.Destroy(MainMenu);
#if DEBUG
                 UnityEngine.Object.Destroy(DebugMenu);
#endif
                 MainMenu.OnRescaleRequested();
            }

            // UIView uiView = UIView.GetAView();
            // MainMenu = (MainMenuPanel)uiView.AddUIComponent(typeof(MainMenuPanel));
            // MainMenu.gameObject.AddComponent<CustomKeyHandler>();

#if DEBUG
            UIView uiView = UIView.GetAView();
            DebugMenu = (DebugMenuPanel)uiView.AddUIComponent(typeof(DebugMenuPanel));
#endif
        }

        public void Show() {
            try {
                ToolsModifierControl.mainToolbar.CloseEverything();
            } catch (Exception e) {
                Log.Error("Error on Show(): " + e);
            }

            foreach (BaseMenuButton button in GetMenu().Buttons) {
                button.UpdateButtonImageAndTooltip();
            }

            GetMenu().Show();
            LoadingExtension.TranslationDatabase.ReloadTutorialTranslations();
            LoadingExtension.TranslationDatabase.ReloadGuideTranslations();
            TrafficManagerTool.ShowAdvisor("MainMenu");
#if DEBUG
            GetDebugMenu().Show();
#endif
            SetToolMode(TrafficManagerMode.Activated);
            _uiShown = true;
            MainMenuButton.UpdateButtonImageAndTooltip();
            UIView.SetFocus(MainMenu);
        }

        public void Close() {
            GetMenu().Hide();
#if DEBUG
            GetDebugMenu().Hide();
#endif
            TrafficManagerTool tmTool = GetTrafficManagerTool(false);
            if (tmTool != null) {
                tmTool.SetToolMode(UI.ToolMode.None);
            }

            SetToolMode(TrafficManagerMode.None);
            _uiShown = false;
            MainMenuButton.UpdateButtonImageAndTooltip();
        }

        internal MainMenuPanel GetMenu() {
            return MainMenu;
        }

#if DEBUG
        internal DebugMenuPanel GetDebugMenu() {
            return DebugMenu;
        }
#endif

        public static void SetToolMode(TrafficManagerMode mode) {
            if (mode == ToolMode) {
                return;
            }

            ToolMode = mode;

            if (mode != TrafficManagerMode.None) {
                EnableTool();
            } else {
                DisableTool();
            }
        }

        public static void EnableTool() {
            Log._Debug("ModUI.EnableTool: called");
            TrafficManagerTool tmTool = GetTrafficManagerTool(true);

            ToolsModifierControl.toolController.CurrentTool = tmTool;
            ToolsModifierControl.SetTool<TrafficManagerTool>();
        }

        public static void DisableTool() {
<<<<<<< HEAD
            Log._Debug("LoadingExtension.DisableTool: called");
            if (ToolsModifierControl.toolController == tool) {
                ToolsModifierControl.toolController.CurrentTool = ToolsModifierControl.GetTool<DefaultTool>();
                ToolsModifierControl.SetTool<DefaultTool>();
            } else if(ToolsModifierControl.toolController == null) {
                Log.Warning("LoadingExtensions.DisableTool: ToolsModifierControl.toolController is null!");
            }
        }

=======
            Log._Debug("ModUI.DisableTool: called");
            if (ToolsModifierControl.toolController == null) {
                Log.Warning("ModUI.DisableTool: ToolsModifierControl.toolController is null!");
            } else if (tool == null) {
                Log.Warning("ModUI.DisableTool: tool is null!");
            } else if (ToolsModifierControl.toolController.CurrentTool != tool) {
                Log.Info("ModUI.DisableTool: CurrentTool is not traffic manager tool!");
            } else {
                ToolsModifierControl.toolController.CurrentTool = ToolsModifierControl.GetTool<DefaultTool>();
                ToolsModifierControl.SetTool<DefaultTool>();
            }
        }
>>>>>>> 06eda8d0

        internal static void ReleaseTool() {
            ToolMode = TrafficManagerMode.None;
            DestroyTool();
        }

        private static void DestroyTool() {
            DisableTool();
            if (tool != null) {
                Log.Info("Removing Traffic Manager Tool.");
                UnityEngine.Object.Destroy(tool);
                tool = null;
            } // end if
        } // end DestroyTool()

        /// <summary>Called from settings window, when windows need rescaling because GUI scale
        /// slider has changed.</summary>
        public void NotifyGuiScaleChanged() {
            MainMenu.OnRescaleRequested();
        }
    }
}<|MERGE_RESOLUTION|>--- conflicted
+++ resolved
@@ -187,17 +187,6 @@
         }
 
         public static void DisableTool() {
-<<<<<<< HEAD
-            Log._Debug("LoadingExtension.DisableTool: called");
-            if (ToolsModifierControl.toolController == tool) {
-                ToolsModifierControl.toolController.CurrentTool = ToolsModifierControl.GetTool<DefaultTool>();
-                ToolsModifierControl.SetTool<DefaultTool>();
-            } else if(ToolsModifierControl.toolController == null) {
-                Log.Warning("LoadingExtensions.DisableTool: ToolsModifierControl.toolController is null!");
-            }
-        }
-
-=======
             Log._Debug("ModUI.DisableTool: called");
             if (ToolsModifierControl.toolController == null) {
                 Log.Warning("ModUI.DisableTool: ToolsModifierControl.toolController is null!");
@@ -210,7 +199,6 @@
                 ToolsModifierControl.SetTool<DefaultTool>();
             }
         }
->>>>>>> 06eda8d0
 
         internal static void ReleaseTool() {
             ToolMode = TrafficManagerMode.None;
