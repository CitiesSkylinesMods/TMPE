<<<<<<< HEAD
namespace TrafficManager.UI {
    using System.Collections.Generic;
=======
﻿namespace TrafficManager.UI {
>>>>>>> d90ec672
    using ColossalFramework.UI;
    using CSUtil.Commons;
    using System.Collections.Generic;
    using TrafficManager.UI.Textures;
    using UnityEngine;

    public class RemoveVehicleButtonExtender : MonoBehaviour {
        private IList<UIButton> buttons;

        public void Start() {
            buttons = new List<UIButton>();

            var citizenVehicleInfoPanel
                = GameObject.Find("(Library) CitizenVehicleWorldInfoPanel")
                            .GetComponent<CitizenVehicleWorldInfoPanel>();

            if (citizenVehicleInfoPanel != null) {
                buttons.Add(AddRemoveVehicleButton(citizenVehicleInfoPanel));
            }

            var cityServiceVehicleInfoPanel
                = GameObject.Find("(Library) CityServiceVehicleWorldInfoPanel")
                            .GetComponent<CityServiceVehicleWorldInfoPanel>();

            if (cityServiceVehicleInfoPanel != null) {
                buttons.Add(AddRemoveVehicleButton(cityServiceVehicleInfoPanel));
            }

            var publicTransportVehicleInfoPanel
                = GameObject.Find("(Library) PublicTransportVehicleWorldInfoPanel")
                            .GetComponent<PublicTransportVehicleWorldInfoPanel>();

            if (publicTransportVehicleInfoPanel != null) {
                buttons.Add(AddRemoveVehicleButton(publicTransportVehicleInfoPanel));
            }
        }

        public void OnDestroy() {
            if (buttons == null) {
                return;
            }

            foreach (UIButton button in buttons) {
                Destroy(button.gameObject);
            }
        }

        protected UIButton AddRemoveVehicleButton(WorldInfoPanel panel) {
            UIButton button =
                UIView.GetAView()
                      .AddUIComponent(typeof(RemoveVehicleButton)) as RemoveVehicleButton;

            button.AlignTo(panel.component, UIAlignAnchor.TopRight);
            button.relativePosition += new Vector3(-button.width - 80f, 50f);

            return button;
        }

        public class RemoveVehicleButton : LinearSpriteButton {
            public override void Start() {
                base.Start();
                width = Width;
                height = Height;
            }

            public override void HandleClick(UIMouseEventParameter p) {
                InstanceID instance = WorldInfoPanel.GetCurrentInstanceID();
                Log._Debug($"Current vehicle instance: {instance.Vehicle}");

                if (instance.Vehicle != 0) {
                    Constants.ServiceFactory.SimulationService.AddAction(
                        () => Constants.ServiceFactory.VehicleService.ReleaseVehicle(instance.Vehicle));
                } else if (instance.ParkedVehicle != 0) {
                    Constants.ServiceFactory.SimulationService.AddAction(
                        () => Constants.ServiceFactory.VehicleService.ReleaseParkedVehicle(instance.ParkedVehicle));
                }
            }

            public override bool Active => false;

            public override Texture2D AtlasTexture => TextureResources.RemoveButtonTexture2D;

            public override string ButtonName => "RemoveVehicle";

            public override string FunctionName => "RemoveVehicleNow";

            public override string[] FunctionNames => new[] { "RemoveVehicleNow" };

            public override string Tooltip => Translation.Menu.Get("Button:Remove this vehicle");

            public override bool Visible => true;

            public override int Width => 30;

            public override int Height => 30;

            public override bool CanActivate() {
                return false;
            }
        }
    }
}<|MERGE_RESOLUTION|>--- conflicted
+++ resolved
@@ -1,9 +1,4 @@
-<<<<<<< HEAD
 namespace TrafficManager.UI {
-    using System.Collections.Generic;
-=======
-﻿namespace TrafficManager.UI {
->>>>>>> d90ec672
     using ColossalFramework.UI;
     using CSUtil.Commons;
     using System.Collections.Generic;
