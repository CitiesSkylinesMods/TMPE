--- conflicted
+++ resolved
@@ -90,11 +90,7 @@
 
             public override string[] FunctionNames => new[] { "RemoveCitizenInstanceNow" };
 
-<<<<<<< HEAD
-            public override string Tooltip => Translation.Menu.Get("Button.Remove this citizen");
-=======
             public override string Tooltip => Translation.Menu.Get("Button:Remove this citizen");
->>>>>>> 9f0bd975
 
             public override bool Visible => true;
 
