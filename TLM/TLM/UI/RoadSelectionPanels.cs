--- conflicted
+++ resolved
@@ -1,20 +1,15 @@
 namespace TrafficManager.UI {
+    using ColossalFramework.UI;
+    using CSUtil.Commons;
     using System;
     using System.Collections.Generic;
     using System.Linq;
-    using ColossalFramework.UI;
+    using TrafficManager.RedirectionFramework;
+    using TrafficManager.U.Button;
+    using TrafficManager.UI.SubTools.PrioritySigns;
+    using TrafficManager.Util;
+    using TrafficManager.Util.Record;
     using UnityEngine;
-    using CSUtil.Commons;
-    using TrafficManager.Util;
-    using TrafficManager.U.Button;
-    using TrafficManager.RedirectionFramework;
-<<<<<<< HEAD
-    using static UI.SubTools.PrioritySignsTool;
-    using JetBrains.Annotations;
-    using TrafficManager.Util.Record;
-=======
-    using TrafficManager.UI.SubTools.PrioritySigns;
->>>>>>> 78cd4a7a
 
     public class RoadSelectionPanels : MonoBehaviour {
         private const bool CREATE_NET_ADJUST_SUBPANEL = false;
@@ -50,8 +45,7 @@
         UIPanel roadAdjustPanel_;
 
         UIPanel RoadAdjustPanel {
-            get
-            {
+            get {
                 if (roadAdjustPanel_ == null)
                     roadAdjustPanel_ = UIView.Find<UIPanel>("AdjustRoad");
                 return roadAdjustPanel_;
@@ -339,10 +333,8 @@
                 }
             }
 
-            internal bool HasHoveringButton()
-            {
-                foreach (var button in buttons_ ?? Enumerable.Empty<ButtonExt>())
-                {
+            internal bool HasHoveringButton() {
+                foreach (var button in buttons_ ?? Enumerable.Empty<ButtonExt>()) {
                     if (button.IsHovered && button.isEnabled)
                         return true;
                 }
@@ -363,28 +355,14 @@
             public class StopButtton : ButtonExt {
                 protected override string GetTooltip() => Translation.Menu.Get("RoadSelection.Tooltip:Stop entry");
                 internal override FunctionModes Function => FunctionModes.Stop;
-<<<<<<< HEAD
                 public override IRecordable Do() =>
-                    PriorityRoad.FixPrioritySigns(PrioritySignsMassEditMode.MainStop, Selection);
-=======
-                public override void Do() =>
                     PriorityRoad.FixPrioritySigns(PrioritySignsTool.PrioritySignsMassEditMode.MainStop, Selection);
-                public override void Undo() =>
-                    PriorityRoad.FixPrioritySigns(PrioritySignsTool.PrioritySignsMassEditMode.Delete, Selection);
->>>>>>> 78cd4a7a
             }
             public class YieldButton : ButtonExt {
                 protected override string GetTooltip() => Translation.Menu.Get("RoadSelection.Tooltip:Yield entry");
                 internal override FunctionModes Function => FunctionModes.Yield;
-<<<<<<< HEAD
                 public override IRecordable Do() =>
-                    PriorityRoad.FixPrioritySigns(PrioritySignsMassEditMode.MainYield, Selection);
-=======
-                public override void Do() =>
                     PriorityRoad.FixPrioritySigns(PrioritySignsTool.PrioritySignsMassEditMode.MainYield, Selection);
-                public override void Undo() =>
-                    PriorityRoad.FixPrioritySigns(PrioritySignsTool.PrioritySignsMassEditMode.Delete, Selection);
->>>>>>> 78cd4a7a
             }
             public class HighPriorityButtton : ButtonExt {
                 protected override string GetTooltip() => Translation.Menu.Get("RoadSelection.Tooltip:High priority");
@@ -414,7 +392,7 @@
 
                 public RoadSelectionPanels Root => RoadSelectionPanels.Root;
 
-                public virtual  string ButtonName => "TMPE.RoadSelectionPanel" + this.GetType().ToString();
+                public virtual string ButtonName => "TMPE.RoadSelectionPanel" + this.GetType().ToString();
 
                 public virtual string SkinPrefix => Function.ToString();
 
@@ -470,19 +448,11 @@
                 public override void HandleClick(UIMouseEventParameter p) =>
                     throw new Exception("Unreachable code");
 
-<<<<<<< HEAD
                 /// <summary>Handles button click on activation. Apply traffic rules here.</summary> 
                 public abstract IRecordable Do();
 
                 /// <summary>Handles button click on de-activation. Reset/Undo traffic rules here.</summary> 
                 public virtual void Undo() => Root.Record?.Restore();
-=======
-                /// <summary>Handles button click on activation. Apply traffic rules here.</summary>
-                public abstract void Do();
-
-                /// <summary>Handles button click on de-activation. Reset/Undo traffic rules here.</summary>
-                public abstract void Undo();
->>>>>>> 78cd4a7a
 
                 protected override void OnClick(UIMouseEventParameter p) {
                     if (!IsActive()) {
