namespace TrafficManager.UI.Helpers {
    using ColossalFramework;
    using ColossalFramework.Math;
    using ColossalFramework.UI;
    using TrafficManager.Util;
    using TrafficManager.Util.Extensions;
    using UnityEngine;

    /// <summary>
    /// Provides static functions for drawing overlay textures.
    /// Must be called from GUI callbacks only, will not work from other code.
    /// </summary>
    public static class Highlight {
        public enum Shape {
            Circle,
            Square,
            Diamond,
        }

        /// <summary>
        /// Create this to describe a grid for rendering multiple icons.
        /// Icons are positioned in the XZ plane in the world around the GridOrigin, but rendered
        /// normally in screen space with their sides axis aligned.
        /// </summary>
        public class Grid {
            /// <summary>Grid starts here.</summary>
            public Vector3 GridOrigin;

            /// <summary>Grid cell width.</summary>
            public float CellWidth;

            /// <summary>Grid cell height.</summary>
            public float CellHeight;

            /// <summary>Grid basis vector for X axis.</summary>
            public Vector3 Xu;

            /// <summary>Grid basis vector for Y axis.</summary>
            public Vector3 Yu;

            public Grid(Vector3 gridOrigin,
                        float cellWidth,
                        float cellHeight,
                        Vector3 xu,
                        Vector3 yu) {
                GridOrigin = gridOrigin;
                CellWidth = cellWidth;
                CellHeight = cellHeight;
                Xu = xu;
                Yu = yu;
            }

            /// <summary>Grid position in game coordinates for row and column.</summary>
            /// <param name="col">Column.</param>
            /// <param name="row">Row.</param>
            /// <returns>World position.</returns>
            public Vector3 GetPositionForRowCol(float col, float row) {
                return this.GridOrigin
                       + (this.CellWidth * col * this.Xu)
                       + (this.CellHeight * row * this.Yu);
            }

            /// <summary>
            /// Position a texture rectangle in a "grid cell" of a regular grid with center in the
            /// GridOrigin, and basis xu,yu. The draw box is not rotated together with the grid basis
            /// and is aligned with screen axes.
            /// </summary>
            /// <param name="texture">Draw this.</param>
            /// <param name="camPos">Visible from here.</param>
            /// <param name="x">Column in grid.</param>
            /// <param name="y">Row in grid.</param>
            /// <param name="size">Square draw size (axis aligned).</param>
            /// <param name="screenRect">Output visible screen rect.</param>
            public void DrawStaticSquareOverlayGridTexture(Texture2D texture,
                                                           Vector3 camPos,
                                                           float x,
                                                           float y,
                                                           float size,
                                                           out Rect screenRect) {
                DrawGenericOverlayGridTexture(
                    texture: texture,
                    camPos: camPos,
                    x: x,
                    y: y,
                    width: size,
                    height: size,
                    canHover: false,
                    screenRect: out screenRect);
            }

            /// <summary>
            /// Position a texture rectangle in a "grid cell" of a regular grid with center in the
            /// GridOrigin, and basis xu,yu. The draw box is not rotated together with the grid basis
            /// and is aligned with screen axes.
            /// </summary>
            /// <param name="texture">Draw this.</param>
            /// <param name="camPos">Visible from here.</param>
            /// <param name="x">X position in grid.</param>
            /// <param name="y">Y position in grid.</param>
            /// <param name="width">Draw box size x.</param>
            /// <param name="height">Draw box size y.</param>
            /// <param name="canHover">Whether the icon is interacting with the mouse.</param>
            /// <param name="screenRect">Output visible screen rect.</param>
            /// <returns>Whether mouse hovers the icon.</returns>
            public bool DrawGenericOverlayGridTexture(Texture2D texture,
                                                      Vector3 camPos,
                                                      float x,
                                                      float y,
                                                      float width,
                                                      float height,
                                                      bool canHover,
                                                      out Rect screenRect) {
                Vector3 worldPos = this.GetPositionForRowCol(x, y);

                return Highlight.DrawGenericOverlayTexture(
                    texture,
                    camPos,
                    worldPos,
                    width,
                    height,
                    canHover,
                    out screenRect);
            }
        }

        public static void DrawNodeCircle(RenderManager.CameraInfo cameraInfo,
                                          ushort nodeId,
                                          bool warning = false,
                                          bool alpha = false) {
            DrawNodeCircle(
                cameraInfo: cameraInfo,
                nodeId: nodeId,
                color: ModUI.GetTrafficManagerTool().GetToolColor(warning, error: false),
                alpha: alpha);
            // TODO: Potentially we do not need to refer to a TrafficManagerTool object
        }

        /// <returns>the average half width of all connected segments</returns>
        private static float CalculateNodeRadius(ushort nodeId) {
            float sumHalfWidth = 0;
            int count = 0;
            ref NetNode node = ref nodeId.ToNode();
            for (int i = 0; i < 8; ++i) {
                ushort segmentId = node.GetSegment(i);
                if (segmentId != 0) {
                    sumHalfWidth += segmentId.ToSegment().Info.m_halfWidth;
                    count++;
                }
            }

            return sumHalfWidth / count;
        }

        public static bool IsUndergroundMode =>
            InfoManager.instance.CurrentMode == InfoManager.InfoMode.Underground;

        public static bool IsNodeVisible(ushort nodeId) {
            return nodeId.ToNode().IsUnderground() == IsUndergroundMode;
        }

<<<<<<< HEAD
        /// <param name="subDevide">for sharp beziers subdivide should be set to work around CS inability to render sharp beziers.</param>
        public static void RenderBezier(
            RenderManager.CameraInfo cameraInfo,
            Bezier3 bezier,
            Color color,
            float size,
            float minY,
            float maxY,
            float cutStart = 0,
            float cutEnd = 0,
            bool renderLimits = true,
            bool alphaBlend = true,
            bool subDevide = false) {
            if (!subDevide) {
=======
        /// <param name="subDivide">for sharp beziers subdivide should be set to work around CS inability to render sharp beziers.</param>
        public static void DrawBezier(
            RenderManager.CameraInfo cameraInfo,
            ref Bezier3 bezier,
            Color color,
            float size,
            float cutStart,
            float cutEnd,
            float minY,
            float maxY,
            bool renderLimits = true,
            bool alphaBlend = true,
            bool subDivide = false) {
            if (!subDivide) {
>>>>>>> c533aae9
                Singleton<ToolManager>.instance.m_drawCallData.m_overlayCalls++;
                RenderManager.instance.OverlayEffect.DrawBezier(
                    cameraInfo: cameraInfo,
                    color: color,
                    bezier: bezier,
                    size: size,
                    cutStart: cutStart,
                    cutEnd: cutEnd,
                    minY: minY,
                    maxY: maxY,
                    renderLimits: renderLimits,
                    alphaBlend: alphaBlend);
            } else {
                const float step = 0.5f;
                for (float t0 = 0; t0 < 1; t0 += step) {
                    float t1 = t0 + step;
                    Singleton<ToolManager>.instance.m_drawCallData.m_overlayCalls++;
                    RenderManager.instance.OverlayEffect.DrawBezier(
                        cameraInfo: cameraInfo,
                        color: color,
                        bezier: bezier.Cut(t0, t1),
                        size: size,
                        cutStart: cutStart,
                        cutEnd: cutEnd,
                        minY: minY,
                        maxY: maxY,
                        renderLimits: renderLimits,
                        alphaBlend: alphaBlend);
                }
            }
        }

        /// <summary>Draws the given texture on the network</summary>
        public static void DrawTextureAt(
            RenderManager.CameraInfo cameraInfo,
            Vector3 pos,
            Vector3 dir,
            Color color,
            Texture2D texture,
            float size,
            float minY,
            float maxY,
            bool renderLimits,
            bool alphaBlend = true) {
            dir = dir.normalized * size;
            Vector3 dir90 = dir.RotateXZ90CW();

            Quad3 quad = new Quad3 {
                a = pos - dir + dir90,
                b = pos + dir + dir90,
                c = pos + dir - dir90,
                d = pos - dir - dir90,
            };
            Singleton<ToolManager>.instance.m_drawCallData.m_overlayCalls++;
            RenderManager.instance.OverlayEffect.DrawQuad(
                cameraInfo,
                texture,
                color,
                quad,
                minY,
                maxY,
                renderLimits: renderLimits,
                alphaBlend: alphaBlend);
        }

        /// <summary>
        /// draw triangular (sides = 2, 2.24, 2.24) arrow head texture at the given <paramref name="t"/> of the <paramref name="bezier"/>
        /// </summary>
        public static void DrawArrowHead(
            RenderManager.CameraInfo cameraInfo,
            ref Bezier3 bezier,
            float t,
            Color color,
            Texture2D texture,
            float size,
            float minY,
            float maxY,
            bool renderLimits,
            bool alphaBlend = true) {
            Vector3 center = bezier.Position(t);
            Vector3 dir = bezier.Tangent(t).normalized * size;
            DrawTextureAt(cameraInfo, center, dir, color, texture, size, minY, maxY, renderLimits, alphaBlend);
        }

        /// <summary>
        /// draw triangular (sides = 2, 2.24, 2.24) arrow head at the given <paramref name="t"/> of the <paramref name="bezier"/>
        /// </summary>
        public static void DrawArrowHead(
            RenderManager.CameraInfo cameraInfo,
            ref Bezier3 bezier,
            float t,
            Color color,
            float size,
            float minY,
            float maxY,
            bool renderLimits,
            bool alphaBlend = false) {
            Vector3 center = bezier.Position(t);
            Vector3 dir = bezier.Tangent(t).normalized * size;
            Vector3 dir90 = dir.RotateXZ90CW();

            Quad3 quad = new Quad3 {
                a = center - dir + dir90,
                b = center - dir - dir90,
                c = center + dir,
                d = center + dir,
            };

            Singleton<ToolManager>.instance.m_drawCallData.m_overlayCalls++;
            RenderManager.instance.OverlayEffect.DrawQuad(
                cameraInfo,
                color,
                quad,
                minY,
                maxY,
                renderLimits: renderLimits,
                alphaBlend: alphaBlend);
        }

        public static void DrawShape(
            RenderManager.CameraInfo cameraInfo,
            Shape shape,
            Color color,
            Vector3 center,
            Vector3 tangent,
            float size,
            float minY,
            float maxY,
            bool renderLimits,
            bool alphaBlend) {
            Singleton<ToolManager>.instance.m_drawCallData.m_overlayCalls++;
            if (shape is Shape.Circle) {
                RenderManager.instance.OverlayEffect.DrawCircle(
                    cameraInfo: cameraInfo,
                    color: color,
                    center: center,
                    size: size,
                    minY: minY,
                    maxY: maxY,
                    renderLimits: renderLimits,
                    alphaBlend: alphaBlend);
            } else {
                size *= 0.5f;
                Vector3 dir = tangent * size;
                Vector3 dir90 = dir.RotateXZ90CW();
                Quad3 quad = shape switch {
                    Shape.Square => new Quad3 {
                        a = center - dir + dir90,
                        b = center + dir + dir90,
                        c = center + dir - dir90,
                        d = center - dir - dir90,
                    },
                    Shape.Diamond => new Quad3 {
                        a = center - dir,
                        b = center + dir90,
                        c = center + dir,
                        d = center - dir90,
                    },
                };
                RenderManager.instance.OverlayEffect.DrawQuad(
                    cameraInfo,
                    color,
                    quad,
                    minY,
                    maxY,
                    renderLimits: renderLimits,
                    alphaBlend: alphaBlend);
            }
        }

        public static void DrawNodeCircle(RenderManager.CameraInfo cameraInfo,
                                          ushort nodeId,
                                          Color color,
                                          bool alpha = false,
                                          bool overrideRenderLimits = false) {
            float r = CalculateNodeRadius(nodeId);
            Vector3 pos = Singleton<NetManager>.instance.m_nodes.m_buffer[nodeId].m_position;
            bool renderLimits = TerrainManager.instance.SampleDetailHeightSmooth(pos) > pos.y;
            DrawOverlayCircle(
                cameraInfo,
                color,
                pos,
                width: r * 2,
                alpha,
                renderLimits: renderLimits || overrideRenderLimits);
        }

        private static void DrawOverlayCircle(RenderManager.CameraInfo cameraInfo,
                                              Color color,
                                              Vector3 position,
                                              float width,
                                              bool alpha,
                                              bool renderLimits = false) {
            float overdrawHeight = renderLimits ? 0f : 5f;
            Singleton<ToolManager>.instance.m_drawCallData.m_overlayCalls++;
            Singleton<RenderManager>.instance.OverlayEffect.DrawCircle(
                cameraInfo,
                color,
                position,
                size: width,
                minY: position.y - overdrawHeight,
                maxY: position.y + overdrawHeight,
                renderLimits,
                alpha);
        }

        /// <summary>
        /// Draws a half sausage at segment end.
        /// </summary>
        /// <param name="cut">The lenght of the highlight [0~1] </param>
        /// <param name="bStartNode">Determines the direction of the half sausage.</param>
        public static void DrawCutSegmentEnd(RenderManager.CameraInfo cameraInfo,
                                             ushort segmentId,
                                             float cut,
                                             bool bStartNode,
                                             Color color,
                                             bool alpha = false) {
            if (segmentId == 0) {
                return;
            }

            ref NetSegment segment = ref Singleton<NetManager>.instance.m_segments.m_buffer[segmentId];
            float width = segment.Info.m_halfWidth;

            NetNode[] nodeBuffer = Singleton<NetManager>.instance.m_nodes.m_buffer;
            bool IsMiddle(ushort nodeId) => (nodeBuffer[nodeId].m_flags & NetNode.Flags.Middle) != 0;

            Bezier3 bezier;
            bezier.a = segment.m_startNode.ToNode().GetPositionOnTerrain();
            bezier.d = segment.m_endNode.ToNode().GetPositionOnTerrain();

            NetSegment.CalculateMiddlePoints(
                startPos: bezier.a,
                startDir: segment.m_startDirection,
                endPos: bezier.d,
                endDir: segment.m_endDirection,
                smoothStart: IsMiddle(segment.m_startNode),
                smoothEnd: IsMiddle(segment.m_endNode),
                middlePos1: out bezier.b,
                middlePos2: out bezier.c);

            if (bStartNode) {
                bezier = bezier.Cut(0, cut);
            } else {
                bezier = bezier.Cut(1 - cut, 1);
            }

            Singleton<ToolManager>.instance.m_drawCallData.m_overlayCalls++;
            Singleton<RenderManager>.instance.OverlayEffect.DrawBezier(
                cameraInfo: cameraInfo,
                color: color,
                bezier: bezier,
                size: width * 2f,
                cutStart: bStartNode ? 0 : width,
                cutEnd: bStartNode ? width : 0,
                minY: -1f,
                maxY: 1280f,
                renderLimits: false,
                alphaBlend: alpha);
        }

        /// <summary>
        /// similar to NetTool.RenderOverlay()
        /// but with additional control over alphaBlend.
        /// </summary>
        internal static void DrawSegmentOverlay(
            RenderManager.CameraInfo cameraInfo,
            ushort segmentId,
            Color color,
            bool alphaBlend) {
            if (segmentId == 0) {
                return;
            }

            ref NetSegment segment = ref segmentId.ToSegment();
            ref NetNode startNode = ref segment.m_startNode.ToNode();
            ref NetNode endNode = ref segment.m_endNode.ToNode();

            Bezier3 bezier;
            bezier.a = startNode.GetPositionOnTerrain();
            bezier.d = endNode.GetPositionOnTerrain();

            NetSegment.CalculateMiddlePoints(
                startPos: bezier.a,
                startDir: segment.m_startDirection,
                endPos: bezier.d,
                endDir: segment.m_endDirection,
                smoothStart: startNode.IsMiddle(),
                smoothEnd: endNode.IsMiddle(),
                middlePos1: out bezier.b,
                middlePos2: out bezier.c);

            Singleton<ToolManager>.instance.m_drawCallData.m_overlayCalls++;
            Singleton<RenderManager>.instance.OverlayEffect.DrawBezier(
                cameraInfo,
                color,
                bezier,
                size: segment.Info.m_halfWidth * 2f,
                cutStart: 0,
                cutEnd: 0,
                minY: -1f,
                maxY: 1280f,
                renderLimits: false,
                alphaBlend);
        }

        private static void DrawOverlayCircle(RenderManager.CameraInfo cameraInfo,
                                              Color color,
                                              Vector3 position,
                                              float width,
                                              bool alpha) {
            Singleton<ToolManager>.instance.m_drawCallData.m_overlayCalls++;
            Singleton<RenderManager>.instance.OverlayEffect.DrawCircle(
                cameraInfo,
                color,
                position,
                size: width,
                minY: position.y - 100f,
                maxY: position.y + 100f,
                renderLimits: false,
                alpha);
        }

        public static bool DrawHoverableSquareOverlayTexture(Texture2D texture,
                                                             Vector3 camPos,
                                                             Vector3 worldPos,
                                                             float size) {
            return DrawGenericOverlayTexture(
                texture,
                camPos,
                worldPos,
                width: size,
                height: size,
                canHover: true,
                screenRect: out Rect _);
        }

        public static bool DrawGenericSquareOverlayTexture(Texture2D texture,
                                                           Vector3 camPos,
                                                           Vector3 worldPos,
                                                           float size,
                                                           bool canHover) {
            return DrawGenericOverlayTexture(
                texture,
                camPos,
                worldPos,
                width: size,
                height: size,
                canHover,
                screenRect: out Rect _);
        }

        public static bool DrawGenericOverlayTexture(Texture2D texture,
                                                     Vector3 camPos,
                                                     Vector3 worldPos,
                                                     float width,
                                                     float height,
                                                     bool canHover,
                                                     out Rect screenRect) {
            // Is point in screen?
            if (!GeometryUtil.WorldToScreenPoint(worldPos, out Vector3 screenPos)) {
                screenRect = default;
                return false;
            }

            // UI Scale should not affect the overlays (no multiplication by U.UIScaler.GetScale())
            float visibleScale = 1.0f / (worldPos - camPos).magnitude * 100f;
            width *= visibleScale;
            height *= visibleScale;

            screenRect = new Rect(
                x: screenPos.x - (width / 2f),
                y: screenPos.y - (height / 2f),
                width: width,
                height: height);

            Color guiColor = GUI.color;
            bool hovered = false;

            if (canHover) {
                hovered = TrafficManagerTool.IsMouseOver(screenRect);
            }

            guiColor.a = TrafficManagerTool.GetHandleAlpha(hovered);

            GUI.color = guiColor;
            GUI.DrawTexture(screenRect, texture);

            if (hovered) {
                UIInput.MouseUsed();
            }

            return hovered;
        }
    }
}<|MERGE_RESOLUTION|>--- conflicted
+++ resolved
@@ -158,22 +158,6 @@
             return nodeId.ToNode().IsUnderground() == IsUndergroundMode;
         }
 
-<<<<<<< HEAD
-        /// <param name="subDevide">for sharp beziers subdivide should be set to work around CS inability to render sharp beziers.</param>
-        public static void RenderBezier(
-            RenderManager.CameraInfo cameraInfo,
-            Bezier3 bezier,
-            Color color,
-            float size,
-            float minY,
-            float maxY,
-            float cutStart = 0,
-            float cutEnd = 0,
-            bool renderLimits = true,
-            bool alphaBlend = true,
-            bool subDevide = false) {
-            if (!subDevide) {
-=======
         /// <param name="subDivide">for sharp beziers subdivide should be set to work around CS inability to render sharp beziers.</param>
         public static void DrawBezier(
             RenderManager.CameraInfo cameraInfo,
@@ -188,7 +172,6 @@
             bool alphaBlend = true,
             bool subDivide = false) {
             if (!subDivide) {
->>>>>>> c533aae9
                 Singleton<ToolManager>.instance.m_drawCallData.m_overlayCalls++;
                 RenderManager.instance.OverlayEffect.DrawBezier(
                     cameraInfo: cameraInfo,
