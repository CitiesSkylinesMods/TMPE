--- conflicted
+++ resolved
@@ -160,8 +160,6 @@
             ref Bezier3 bezier,
             float t,
             Color color,
-<<<<<<< HEAD
-=======
             Texture2D texture,
             float size,
             float minY,
@@ -199,7 +197,6 @@
             ref Bezier3 bezier,
             float t,
             Color color,
->>>>>>> 1ec6c60a
             float size,
             float minY,
             float maxY,
@@ -210,13 +207,8 @@
             Vector3 dir90 = dir.RotateXZ90CW();
 
             Quad3 quad = new Quad3 {
-<<<<<<< HEAD
-                a = center + dir90,
-                b = center - dir90,
-=======
                 a = center - dir + dir90,
                 b = center - dir - dir90,
->>>>>>> 1ec6c60a
                 c = center + dir,
                 d = center + dir,
             };
@@ -266,23 +258,6 @@
                 renderLimits: renderLimits,
                 alphaBlend: alphaBlend);
         }
-<<<<<<< HEAD
-
-        //--- Use DrawNodeCircle with color instead of warning, and call tool.GetToolColor to get the color
-        // public static void DrawNodeCircle(RenderManager.CameraInfo cameraInfo,
-        //                                   ushort nodeId,
-        //                                   bool warning = false,
-        //                                   bool alpha = false,
-        //                                   bool overrideRenderLimits = false) {
-        //     DrawNodeCircle(
-        //         cameraInfo: cameraInfo,
-        //         nodeId: nodeId,
-        //         color: tool.GetToolColor(warning: warning, error: false),
-        //         alpha: alpha,
-        //         overrideRenderLimits: overrideRenderLimits);
-        // }
-=======
->>>>>>> 1ec6c60a
 
         public static void DrawNodeCircle(RenderManager.CameraInfo cameraInfo,
                                           ushort nodeId,
