--- conflicted
+++ resolved
@@ -123,9 +123,6 @@
             }
         }
 
-        public static Texture2D SquareTexture;
-        public static Texture2D TriangleTexture;
-
         public static void DrawNodeCircle(RenderManager.CameraInfo cameraInfo,
                                           ushort nodeId,
                                           bool warning = false,
@@ -161,15 +158,8 @@
             return nodeId.ToNode().IsUnderground() == IsUndergroundMode;
         }
 
-<<<<<<< HEAD
-        /// <summary>
-        /// draw triangular (sides = 2, 2.24, 2.24) arrow head at the given <paramref name="t"/> of the <paramref name="bezier"/>
-        /// </summary>
-        public static void DrawArrowHead(
-=======
         /// <param name="subDivide">for sharp beziers subdivide should be set to work around CS inability to render sharp beziers.</param>
         public static void DrawBezier(
->>>>>>> ec8a1d54
             RenderManager.CameraInfo cameraInfo,
             ref Bezier3 bezier,
             Color color,
@@ -248,8 +238,6 @@
         }
 
         /// <summary>
-<<<<<<< HEAD
-=======
         /// draw triangular (sides = 2, 2.24, 2.24) arrow head texture at the given <paramref name="t"/> of the <paramref name="bezier"/>
         /// </summary>
         public static void DrawArrowHead(
@@ -269,7 +257,6 @@
         }
 
         /// <summary>
->>>>>>> ec8a1d54
         /// draw triangular (sides = 2, 2.24, 2.24) arrow head at the given <paramref name="t"/> of the <paramref name="bezier"/>
         /// </summary>
         public static void DrawArrowHead(
@@ -304,11 +291,6 @@
                 alphaBlend: alphaBlend);
         }
 
-<<<<<<< HEAD
-
-
-=======
->>>>>>> ec8a1d54
         public static void DrawShape(
             RenderManager.CameraInfo cameraInfo,
             Shape shape,
