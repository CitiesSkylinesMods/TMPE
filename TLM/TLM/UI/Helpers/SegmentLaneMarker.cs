using ColossalFramework.Math;
using UnityEngine;

namespace TrafficManager.UI.Helpers {
    using TrafficManager.Util;

    /// <summary>
    /// code revived from the old Traffic++ mod:
    /// https://github.com/joaofarias/csl-traffic/blob/a4c5609e030c5bde91811796b9836aad60ddde20/CSL-Traffic/Tools/RoadCustomizerTool.cs
    /// </summary>
    internal class SegmentLaneMarker {
        internal SegmentLaneMarker(Bezier3 bezier) {
            this.bezier_ = bezier;
            this.IsUnderground = InGameUtil.CheckIsUnderground(bezier.a) ||
                                 InGameUtil.CheckIsUnderground(bezier.d);
            CalculateBounds();
        }

        private Bezier3 bezier_;

        /// <summary>Bezier size when drawing (thickness).</summary>
        internal float Size = 1.1f;

        private Bounds[] bounds;

        private bool IsUnderground { get; set; }

        /// <summary>Intersects mouse ray with lane bounds.</summary>
        internal bool IntersectRay() {
            Ray mouseRay = InGameUtil.Instance.CachedMainCamera.ScreenPointToRay(Input.mousePosition);

            foreach (Bounds eachBound in bounds) {
                if (eachBound.IntersectRay(mouseRay)) {
                    return true;
                }
            }

            return false;
        }

        /// <summary>
        /// Forces render height.
        /// </summary>
        /// <param name="height">New height</param>
        internal void ForceBezierHeight(float height) {
            bezier_ = bezier_.ForceHeight(height);
        }

        /// <summary>
        /// Initializes/recalculates bezier bounds.
        /// </summary>
        /// <param name="hitH">vertical raycast hit position.</param>
        private void CalculateBounds() {
            Bezier3 bezier0 = bezier_;

            // split bezier in 10 parts to correctly raycast curves
            int n = 10;
            bounds = new Bounds[n];
            float size = 1f / n;
            for (int i = 0; i < n; i++) {
                Bezier3 bezier = bezier0.Cut(i * size, (i + 1) * size);
                Bounds bounds = bezier.GetBounds();
                bounds.Expand(1f);
                this.bounds[i] = bounds;
            }
        }

        /// <summary>Renders lane overlay.</summary>
        internal void RenderOverlay(
            RenderManager.CameraInfo cameraInfo,
            Color color,
            bool enlarge = false,
<<<<<<< HEAD
            bool renderLimits = false,
            bool alphaBlend = false,
            bool cutStart = false,
            bool cutEnd = false) {
            float minH = Mathf.Min(Bezier.a.y, Bezier.d.y);
            float maxH = Mathf.Max(Bezier.a.y, Bezier.d.y);
            float size = enlarge ? Size * 1.41f : Size;
=======
            bool overDraw = false,
            bool alphaBlend = false,
            bool cutStart = false,
            bool cutEnd = false) {
>>>>>>> ec8a1d54

            overDraw |= IsUnderground;
            float overdrawHeight = overDraw ? 0f : 2f;
            Bounds bounds = bezier_.GetBounds();
            float minY = bounds.min.y - overdrawHeight;
            float maxY = bounds.max.y + overdrawHeight;

            float size = enlarge ? Size * 1.41f : Size;
            ColossalFramework.Singleton<ToolManager>.instance.m_drawCallData.m_overlayCalls++;
            RenderManager.instance.OverlayEffect.DrawBezier(
                cameraInfo: cameraInfo,
                color: color,
<<<<<<< HEAD
                bezier: Bezier,
                size: size,
                cutStart: cutStart ? size * 0.50f : 0,
                cutEnd: cutEnd ? size * 0.50f : 0,
                minY: minH - overdrawHeight,
                maxY: maxH + overdrawHeight,
                renderLimits: IsUnderground || renderLimits,
=======
                bezier: bezier_,
                size: size,
                cutStart: cutStart ? size * 0.5f : 0,
                cutEnd: cutEnd ? size * 0.5f : 0,
                minY: minY,
                maxY: maxY,
                renderLimits: overDraw,
>>>>>>> ec8a1d54
                alphaBlend: alphaBlend);
        }
    }
}<|MERGE_RESOLUTION|>--- conflicted
+++ resolved
@@ -70,20 +70,10 @@
             RenderManager.CameraInfo cameraInfo,
             Color color,
             bool enlarge = false,
-<<<<<<< HEAD
-            bool renderLimits = false,
-            bool alphaBlend = false,
-            bool cutStart = false,
-            bool cutEnd = false) {
-            float minH = Mathf.Min(Bezier.a.y, Bezier.d.y);
-            float maxH = Mathf.Max(Bezier.a.y, Bezier.d.y);
-            float size = enlarge ? Size * 1.41f : Size;
-=======
             bool overDraw = false,
             bool alphaBlend = false,
             bool cutStart = false,
             bool cutEnd = false) {
->>>>>>> ec8a1d54
 
             overDraw |= IsUnderground;
             float overdrawHeight = overDraw ? 0f : 2f;
@@ -96,15 +86,6 @@
             RenderManager.instance.OverlayEffect.DrawBezier(
                 cameraInfo: cameraInfo,
                 color: color,
-<<<<<<< HEAD
-                bezier: Bezier,
-                size: size,
-                cutStart: cutStart ? size * 0.50f : 0,
-                cutEnd: cutEnd ? size * 0.50f : 0,
-                minY: minH - overdrawHeight,
-                maxY: maxH + overdrawHeight,
-                renderLimits: IsUnderground || renderLimits,
-=======
                 bezier: bezier_,
                 size: size,
                 cutStart: cutStart ? size * 0.5f : 0,
@@ -112,7 +93,6 @@
                 minY: minY,
                 maxY: maxY,
                 renderLimits: overDraw,
->>>>>>> ec8a1d54
                 alphaBlend: alphaBlend);
         }
     }
