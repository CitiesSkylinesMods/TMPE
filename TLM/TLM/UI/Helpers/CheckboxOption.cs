--- conflicted
+++ resolved
@@ -34,14 +34,6 @@
 
         /// <summary>
         /// Optional custom validator which intercepts value changes and can inhibit event propagation.
-<<<<<<< HEAD
-        /// </summary>
-        public ValidatorDelegate Validator { get; set; }
-
-        /// <summary>
-        /// Optional: If specified, when <c>Value</c> is set <c>true</c> it will propagate that to listed checkboxes.
-=======
->>>>>>> c9e83f3c
         /// </summary>
         public ValidatorDelegate Validator { get; set; }
 
@@ -96,26 +88,6 @@
                     if (Validator(value, out bool result)) {
                         value = result;
                     } else {
-<<<<<<< HEAD
-                        Log.Info($"CheckboxOption.Value: {nameof(Options)}.{FieldName} validator rejected value: {value}");
-                        return;
-                    }
-                }
-
-                Log.Info($"CheckboxOption.Value: {nameof(Options)}.{FieldName} changed to {value}");
-
-                if (value && _propagatesTrueTo != null) {
-                    foreach (var requirement in _propagatesTrueTo) {
-                        requirement.Value = true;
-                    }
-                }
-
-                if (!value && PropagatesFalseTo != null) {
-                    foreach (var dependent in PropagatesFalseTo) {
-                        dependent.Value = false;
-                    }
-                }
-=======
                         Log.Info($"CheckboxOption.Value: `{FieldName}` validator rejected value: {value}");
                         return;
                     }
@@ -123,7 +95,6 @@
 
                 if (value == base.Value)
                     return;
->>>>>>> c9e83f3c
 
                 base.Value = value;
 
