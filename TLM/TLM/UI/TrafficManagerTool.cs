namespace TrafficManager.UI {
    using System;
    using System.Collections.Generic;
    using System.Linq;
    using System.Text;
    using TrafficManager.API.Manager;
    using TrafficManager.API.Traffic.Data;
    using TrafficManager.API.Traffic.Enums;
    using TrafficManager.API.Util;
    using ColossalFramework;
    using ColossalFramework.Math;
    using ColossalFramework.UI;
    using CSUtil.Commons;
    using JetBrains.Annotations;
    using TrafficManager.Manager.Impl;
    using TrafficManager.State;
#if DEBUG
    using TrafficManager.State.ConfigData;
#endif
    using TrafficManager.UI.MainMenu;
    using TrafficManager.UI.SubTools;
    using TrafficManager.UI.SubTools.SpeedLimits;
    using TrafficManager.Util;
    using UnityEngine;
    using TrafficManager.UI.Helpers;
    using TrafficManager.UI.MainMenu.OSD;
    using TrafficManager.UI.SubTools.LaneArrows;
    using TrafficManager.UI.SubTools.TimedTrafficLights;

    using static TrafficManager.UI.SubTools.PrioritySignsTool;
    using static TrafficManager.Util.Shortcuts;
    using static TrafficManager.Util.SegmentTraverser;

    [UsedImplicitly]
    public class TrafficManagerTool
        : DefaultTool,
          IObserver<GlobalConfig>
    {
        // TODO [issue #710] Road adjust mechanism seem to have changed in Sunset Harbor DLC.
        // activate when we know the mechinism.  
        private bool ReadjustPathMode => false; //ShiftIsPressed; 

        // /// <summary>Set this to true to once call <see cref="RequestOnscreenDisplayUpdate"/>.</summary>
        // public bool InvalidateOnscreenDisplayFlag { get; set; }

        public GuideHandler Guide;

        private ToolMode toolMode_;

        private NetTool netTool_;

        /// <summary>Maximum error of HitPos field.</summary>
        internal const float MAX_HIT_ERROR = 2.5f;

        internal static ushort HoveredNodeId;

        internal static ushort HoveredSegmentId;

        /// <summary>The hit position of the mouse raycast.</summary>
        internal static Vector3 HitPos;

        internal Vector3 MousePosition => m_mousePosition; //expose protected member.

        private static bool _mouseClickProcessed;

        public const float DEBUG_CLOSE_LOD = 300f;

        /// <summary>Square of the distance, where overlays are not rendered.</summary>
        public const float MAX_OVERLAY_DISTANCE_SQR = 450f * 450f;

        private IDictionary<ToolMode, LegacySubTool> legacySubTools_;

        private IDictionary<ToolMode, TrafficManagerSubTool> subTools_;

        public static ushort SelectedNodeId { get; internal set; }

        public static ushort SelectedSegmentId { get; internal set; }

        public static TransportDemandViewMode CurrentTransportDemandViewMode { get; internal set; }
            = TransportDemandViewMode.Outgoing;

        internal static ExtVehicleType[] InfoSignsToDisplay = {
            ExtVehicleType.PassengerCar, ExtVehicleType.Bicycle, ExtVehicleType.Bus,
            ExtVehicleType.Taxi, ExtVehicleType.Tram, ExtVehicleType.CargoTruck,
            ExtVehicleType.Service, ExtVehicleType.RailVehicle,
        };

        [Obsolete("Convert your legacy tools to new TrafficManagerSubTool style")]
        private LegacySubTool activeLegacySubTool_;

        private TrafficManagerSubTool activeSubTool_;

        private static IDisposable _confDisposable;

        static TrafficManagerTool() { }

        protected override void OnDestroy() {
            Log.Info("TrafficManagerTool.OnDestroy() called");
            base.OnDestroy();
        }

        internal ToolController GetToolController() {
            return m_toolController;
        }

        /// <summary>
        /// Defines initial screen location for tool Rect, based on default menu x and y,
        /// whatever tools need them for.
        /// </summary>
        /// <param name="rect">A rect to place.</param>
        /// <returns>New rect moved around screen.</returns>
        internal static Rect GetDefaultScreenPositionForRect(Rect rect) {
            // x := main menu x + rect.x
            // y := main menu y + main menu height + rect.y
            return new Rect(
                MainMenuWindow.DEFAULT_MENU_X + rect.x,
                MainMenuWindow.DEFAULT_MENU_Y + rect.y + ModUI.Instance.MainMenu.height,
                rect.width,
                rect.height);
        }

        // TODO: Move to UI.Helpers
        internal static bool IsNodeWithinViewDistance(ushort nodeId) {
            bool ret = false;
            Constants.ServiceFactory.NetService.ProcessNode(
                nodeId,
                (ushort nId, ref NetNode node) => {
                    ret = IsPosWithinOverlayDistance(node.m_position);
                    return true;
                });
            return ret;
        }

        // Not used
        // TODO: Move to UI.Helpers
        [UsedImplicitly]
        internal static bool IsSegmentWithinViewDistance(ushort segmentId) {
            bool ret = false;
            Constants.ServiceFactory.NetService.ProcessSegment(
                segmentId,
                (ushort segId, ref NetSegment segment) => {
                    Vector3 centerPos = segment.m_bounds.center;
                    ret = IsPosWithinOverlayDistance(centerPos);
                    return true;
                });
            return ret;
        }

        // TODO: Move to UI.Helpers
        internal static bool IsPosWithinOverlayDistance(Vector3 position) {
            return (position - Singleton<SimulationManager>.instance.m_simulationView.m_position)
                   .sqrMagnitude <= MAX_OVERLAY_DISTANCE_SQR;
        }

        [Obsolete("Use U.UIScaler and U size and position logic")]
        internal static float AdaptWidth(float originalWidth) {
            return originalWidth;
            // return originalWidth * ((float)Screen.width / 1920f);
        }

        [Obsolete("Use U.UIScaler and U size and position logic")]
        internal float GetBaseZoom() {
            return Screen.height / 1200f;
        }

        internal const float MAX_ZOOM = 0.05f;

        internal static float GetWindowAlpha() {
            return TransparencyToAlpha(GlobalConfig.Instance.Main.GuiTransparency);
        }

        internal static float GetHandleAlpha(bool hovered) {
            byte transparency = GlobalConfig.Instance.Main.OverlayTransparency;
            if (hovered) {
                // reduce transparency when handle is hovered
                transparency = (byte)Math.Min(20, transparency >> 2);
            }

            return TransparencyToAlpha(transparency);
        }

        /// <summary>Gives convenient access to NetTool from the original game.</summary>
        private NetTool NetTool {
            get {
                if (netTool_ == null) {
                    Log._Debug("NetTool field value is null. Searching for instance...");
                    netTool_ = ToolsModifierControl.toolController.Tools.OfType<NetTool>().FirstOrDefault();
                }

                return netTool_;
            }
        }

        private static float TransparencyToAlpha(byte transparency) {
            return Mathf.Clamp(100 - transparency, 0f, 100f) / 100f;
        }

        internal void Initialize() {
            Log.Info("TrafficManagerTool: Initialization running now.");
            Guide = new GuideHandler();

            LegacySubTool timedLightsTool = new TimedTrafficLightsTool(this);

            subTools_ = new TinyDictionary<ToolMode, TrafficManagerSubTool> {
                [ToolMode.LaneArrows] = new LaneArrowTool(this),
            };
            legacySubTools_ = new TinyDictionary<ToolMode, LegacySubTool> {
                [ToolMode.ToggleTrafficLight] = new ToggleTrafficLightsTool(this),
                [ToolMode.AddPrioritySigns] = new PrioritySignsTool(this),
                [ToolMode.ManualSwitch] = new ManualTrafficLightsTool(this),
                [ToolMode.TimedTrafficLights] = timedLightsTool,
                [ToolMode.VehicleRestrictions] = new VehicleRestrictionsTool(this),
                [ToolMode.SpeedLimits] = new SpeedLimitsTool(this),
                [ToolMode.LaneConnector] = new LaneConnectorTool(this),
                [ToolMode.JunctionRestrictions] = new JunctionRestrictionsTool(this),
                [ToolMode.ParkingRestrictions] = new ParkingRestrictionsTool(this),
            };

            InitializeSubTools();

            SetToolMode(ToolMode.None);

            _confDisposable?.Dispose();
            _confDisposable = GlobalConfig.Instance.Subscribe(this);

            Log.Info("TrafficManagerTool: Initialization completed.");
        }


        public void OnUpdate(GlobalConfig config) {
            InitializeSubTools();
        }

        internal void InitializeSubTools() {
            foreach (KeyValuePair<ToolMode, LegacySubTool> e in legacySubTools_) {
                e.Value.Initialize();
            }
        }

        protected override void Awake() {
            Log._Debug($"TrafficLightTool: Awake {GetHashCode()}");
            base.Awake();
        }

        /// <summary>Only used from CustomRoadBaseAI.</summary>
        public LegacySubTool GetSubTool(ToolMode mode) {
            if (legacySubTools_.TryGetValue(mode, out LegacySubTool ret)) {
                return ret;
            }

            return null;
        }

        public ToolMode GetToolMode() {
            return toolMode_;
        }

        /// <summary>Deactivate current active tool. Set new active tool.</summary>
        /// <param name="newToolMode">New mode.</param>
        public void SetToolMode(ToolMode newToolMode) {
            ToolMode oldToolMode = toolMode_;

            // ToolModeChanged does not count timed traffic light submodes as a same tool
            bool toolModeChanged = newToolMode != toolMode_;

            if (!toolModeChanged) {
                Log._Debug($"SetToolMode: not changed old={oldToolMode} new={newToolMode}");
                return;
            }

            SetToolMode_DeactivateTool();

            // Try figure out whether legacy subtool or a new subtool is selected
            if (!legacySubTools_.TryGetValue(newToolMode, out activeLegacySubTool_)
                && !subTools_.TryGetValue(newToolMode, out activeSubTool_)) {
                activeLegacySubTool_ = null;
                activeSubTool_ = null;
                toolMode_ = ToolMode.None;

                Log._Debug($"SetToolMode: reset because toolmode not found {newToolMode}");
                return;
            }

            SetToolMode_Activate(newToolMode);
            Log._Debug($"SetToolMode: changed old={oldToolMode} new={newToolMode}");
        }

        /// <summary>Resets the tool and calls deactivate on it.</summary>
        private void SetToolMode_DeactivateTool() {
            // Clear OSD panel with keybinds
            OnscreenDisplay.Clear();

            if (activeLegacySubTool_ != null || activeSubTool_ != null) {
                activeLegacySubTool_?.Cleanup();
                activeLegacySubTool_ = null;

                activeSubTool_?.DeactivateTool();
                activeSubTool_ = null;
                toolMode_ = ToolMode.None;
            }
        }

        /// <summary>
        /// Sets new active tool. Resets selected segment and node. Calls activate on tools.
        /// Also shows advisor.
        /// </summary>
        /// <param name="newToolMode">New mode.</param>
        private void SetToolMode_Activate(ToolMode newToolMode) {
            toolMode_ = newToolMode;
            SelectedNodeId = 0;
            SelectedSegmentId = 0;

            activeLegacySubTool_?.OnActivate();
            activeSubTool_?.ActivateTool();

            if (activeLegacySubTool_ != null) {
                ShowAdvisor(activeLegacySubTool_.GetTutorialKey());
                Guide.DeactivateAll();
            }
        }

        // Overridden to disable base class behavior
        protected override void OnEnable() {
            if (legacySubTools_ != null) {
                Log._Debug("TrafficManagerTool.OnEnable(): Performing cleanup");
                foreach (KeyValuePair<ToolMode, LegacySubTool> e in legacySubTools_) {
                    e.Value.Cleanup();
                }
            }
            // disable base class behavior
        }

        protected override void OnDisable() {
            // Overridden to disable base class behavior
        }

        public override void RenderGeometry(RenderManager.CameraInfo cameraInfo) {
            if (HoveredNodeId != 0) {
                m_toolController.RenderCollidingNotifications(cameraInfo, 0, 0);
            }
        }

        public override void RenderOverlay(RenderManager.CameraInfo cameraInfo) {
            RenderOverlayImpl(cameraInfo);
            if (GetToolMode()==ToolMode.None) {
                DefaultRenderOverlay(cameraInfo);
            }
        }

        /// <summary>
        /// renders presistent overlay.
        /// if any subtool is active it renders overlay for that subtool (e.g. node selection, segment selection, etc.)
        /// Must not call base.RenderOverlay() . Doing so may cause infinite recursion with Postfix of base.RenderOverlay()
        /// </summary>
        public void RenderOverlayImpl(RenderManager.CameraInfo cameraInfo) {
            if (!(isActiveAndEnabled || MassEditOVerlay.IsActive)) {
                return;
            }

            activeLegacySubTool_?.RenderOverlay(cameraInfo);
            activeSubTool_?.RenderOverlay(cameraInfo);

            ToolMode currentMode = GetToolMode();

            // For all _other_ legacy subtools let them render something too
            foreach (KeyValuePair<ToolMode, LegacySubTool> e in legacySubTools_) {
                if (e.Key == currentMode) {
                    continue;
                }

                e.Value.RenderOverlayForOtherTools(cameraInfo);
            }
        }

        /// <summary>
        /// Renders overlay when no subtool is active.
        /// May call base.RenderOverlay() without risk of infinte recursion.
        /// </summary>
        void DefaultRenderOverlay(RenderManager.CameraInfo cameraInfo)
        {
            MassEditOVerlay.Show = ControlIsPressed || RoadSelectionPanels.Root.ShouldShowMassEditOverlay();
            NetManager.instance.NetAdjust.PathVisible =
                RoadSelectionPanels.Root.ShouldPathBeVisible();
            if (NetManager.instance.NetAdjust.PathVisible) {
                base.RenderOverlay(cameraInfo); // render path.
            }

            if (HoveredSegmentId == 0)
                return;
            var netAdjust = NetManager.instance?.NetAdjust;
            if (netAdjust == null)
                return;

            // use the same color as in NetAdjust
            ref NetSegment segment = ref HoveredSegmentId.ToSegment();
            var color = ToolsModifierControl.toolController.m_validColorInfo;
            float alpha = 1f;
            NetTool.CheckOverlayAlpha(ref segment, ref alpha);
            color.a *= alpha;

            if (ReadjustPathMode) {
                if (Input.GetMouseButton(0)) {
                    color = GetToolColor(Input.GetMouseButton(0), false);
                }
                bool isRoundabout = RoundaboutMassEdit.Instance.TraverseLoop(HoveredSegmentId, out var segmentList);
                if (!isRoundabout) {
                    segmentList = SegmentTraverser.Traverse(
                        HoveredSegmentId,
                        TraverseDirection.AnyDirection,
                        TraverseSide.Straight,
                        SegmentStopCriterion.None,
                        (_) => true);
                }
                foreach (ushort segmentId in segmentList ?? Enumerable.Empty<ushort>()) {
                    ref NetSegment seg = ref Singleton<NetManager>.instance.m_segments.m_buffer[segmentId];
                    NetTool.RenderOverlay(
                        cameraInfo,
                        ref seg,
                        color,
                        color);
                }
            } else {
                NetTool.RenderOverlay(cameraInfo, ref segment, color, color);
            }
        }

        /// <summary>
        /// Primarily handles click events on hovered nodes/segments
        /// </summary>
        protected override void OnToolUpdate() {
            base.OnToolUpdate();

            // Log._Debug($"OnToolUpdate");
            if (Input.GetKeyUp(KeyCode.PageDown)) {
                InfoManager.instance.SetCurrentMode(
                    InfoManager.InfoMode.Traffic,
                    InfoManager.SubInfoMode.Default);
                UIView.library.Hide("TrafficInfoViewPanel");
            } else if (Input.GetKeyUp(KeyCode.PageUp)) {
                InfoManager.instance.SetCurrentMode(
                    InfoManager.InfoMode.None,
                    InfoManager.SubInfoMode.Default);
            }
            ToolCursor = null;
            bool elementsHovered = DetermineHoveredElements();
            if (activeLegacySubTool_ != null && NetTool != null && elementsHovered) {
                ToolCursor = NetTool.m_upgradeCursor;
            }

            bool primaryMouseClicked = Input.GetMouseButtonDown(0);
            bool secondaryMouseClicked = Input.GetMouseButtonDown(1);

            // check if clicked
            if (!primaryMouseClicked && !secondaryMouseClicked) {
                return;
            }

            // check if mouse is inside panel
#if DEBUG
            bool mouseInsideAnyPanel = ModUI.Instance.GetMenu().containsMouse
                                       || ModUI.Instance.GetDebugMenu().containsMouse;
#else
            bool mouseInsideAnyPanel = ModUI.Instance.GetMenu().containsMouse;
#endif

            // !elementsHovered ||
            mouseInsideAnyPanel |=
                activeLegacySubTool_ != null && activeLegacySubTool_.IsCursorInPanel();

            if (!mouseInsideAnyPanel) {
                if (primaryMouseClicked) {
                    activeLegacySubTool_?.OnPrimaryClickOverlay();
                    activeSubTool_?.OnToolLeftClick();
                }

                if (secondaryMouseClicked) {
                    activeLegacySubTool_?.OnSecondaryClickOverlay();
                    activeSubTool_?.OnToolRightClick();
                }
            }
        }

        protected override void OnToolGUI(Event e) {
            OnToolGUIImpl(e);
            if (GetToolMode() == ToolMode.None) {
                DefaultOnToolGUI(e);
            }
        }


        /// <summary>
        /// Immediate mode GUI (IMGUI) handler called every frame for input and IMGUI rendering (persistent overlay).
        /// If any subtool is active it calls OnToolGUI for that subtool
        /// Must not call base.OnToolGUI(). Doing so may cause infinite recursion with Postfix of DefaultTool.OnToolGUI()
        /// </summary>
        /// <param name="e">Event to handle.</param>
<<<<<<< HEAD
        protected override void OnToolGUI(Event e) {
=======
        public void OnToolGUIImpl(Event e) {
            // if (InvalidateOnscreenDisplayFlag) {
            //     this.InvalidateOnscreenDisplayFlag = false;
            //     this.RequestOnscreenDisplayUpdate();
            // }

>>>>>>> c8dc6331
            try {
                if (!Input.GetMouseButtonDown(0)) {
                    _mouseClickProcessed = false;
                }

                if (Options.nodesOverlay) {
                    DebugGuiDisplaySegments();
                    DebugGuiDisplayNodes();
                }

                if (Options.vehicleOverlay) {
                    DebugGuiDisplayVehicles();
                }

                if (Options.citizenOverlay) {
                    DebugGuiDisplayCitizens();
                }

                if (Options.buildingOverlay) {
                    DebugGuiDisplayBuildings();
                }

                foreach (KeyValuePair<ToolMode, LegacySubTool> en in legacySubTools_) {
                    en.Value.ShowGUIOverlay(en.Key, en.Key != GetToolMode());
                }

                Color guiColor = GUI.color;
                guiColor.a = 1f;
                GUI.color = guiColor;

                if (activeLegacySubTool_ != null) {
                    activeLegacySubTool_.OnToolGUI(e);
                } else if (activeSubTool_ != null) {
                    activeSubTool_.UpdateEveryFrame();
                }
            } catch (Exception ex) {
                Log.Error("GUI Error: " + ex);
            }
        }

        void DefaultOnToolGUI(Event e) {
            if (e.type == EventType.MouseDown && e.button == 0) {
                bool isRoad = HoveredSegmentId != 0 && HoveredSegmentId.ToSegment().Info.m_netAI is RoadBaseAI;
                if (!isRoad)
                    return;

                if (ReadjustPathMode) {
                    bool isRoundabout = RoundaboutMassEdit.Instance.TraverseLoop(HoveredSegmentId, out var segmentList);
                    if (!isRoundabout) {
                        segmentList = SegmentTraverser.Traverse(
                            HoveredSegmentId,
                            TraverseDirection.AnyDirection,
                            TraverseSide.Straight,
                            SegmentStopCriterion.None,
                            (_) => true);
                    }
                    RoadSelectionUtil.SetRoad(HoveredSegmentId, segmentList);
                }

                InstanceID instanceID = new InstanceID {
                    NetSegment = HoveredSegmentId,
                };

                SimulationManager.instance.m_ThreadingWrapper.QueueMainThread(delegate () {
                    OpenWorldInfoPanel(
                        instanceID,
                        HitPos);
                });
            } else if (e.type == EventType.MouseDown && e.button == 1) {
                SimulationManager.instance.m_ThreadingWrapper.QueueMainThread(RoadSelectionPanels.RoadWorldInfoPanel.Hide);
            }
        }

        public void DrawNodeCircle(RenderManager.CameraInfo cameraInfo,
                                   ushort nodeId,
                                   bool warning = false,
                                   bool alpha = false) {
            DrawNodeCircle(
                cameraInfo: cameraInfo,
                nodeId: nodeId,
                color: GetToolColor(warning: warning, error: false),
                alpha: alpha);
        }

        /// <summary>
        /// Gets the coordinates of the given node.
        /// </summary>
        private static Vector3 GetNodePos(ushort nodeId) {
            NetNode[] nodeBuffer = Singleton<NetManager>.instance.m_nodes.m_buffer;
            Vector3 pos = nodeBuffer[nodeId].m_position;
            float terrainY = Singleton<TerrainManager>.instance.SampleDetailHeightSmooth(pos);
            if (terrainY > pos.y) {
                pos.y = terrainY;
            }
            return pos;
        }

        /// <returns>the average half width of all connected segments</returns>
        private static float CalculateNodeRadius(ushort nodeId) {
            float sumHalfWidth = 0;
            int count = 0;
            Constants.ServiceFactory.NetService.IterateNodeSegments(
                nodeId,
                (ushort segmentId, ref NetSegment segment) => {
                    sumHalfWidth += segment.Info.m_halfWidth;
                    count++;
                    return true;
                });
            return sumHalfWidth / count;
        }

        // TODO: move to UI.Helpers (Highlight)
        public void DrawNodeCircle(RenderManager.CameraInfo cameraInfo,
                                   ushort nodeId,
                                   Color color,
                                   bool alpha = false) {
            float r = CalculateNodeRadius(nodeId);
            Vector3 pos = Singleton<NetManager>.instance.m_nodes.m_buffer[nodeId].m_position;
            DrawOverlayCircle(cameraInfo, color, pos, r * 2, alpha);
        }

        /// <summary>
        /// Draws a half sausage at segment end.
        /// </summary>
        /// <param name="segmentId"></param>
        /// <param name="cut">The lenght of the highlight [0~1] </param>
        /// <param name="bStartNode">Determines the direction of the half sausage.</param>
        // TODO: move to UI.Helpers (Highlight)
        public void DrawCutSegmentEnd(RenderManager.CameraInfo cameraInfo,
                       ushort segmentId,
                       float cut,
                       bool bStartNode,
                       Color color,
                       bool alpha = false) {
            if( segmentId == 0) {
                return;
            }
            ref NetSegment segment = ref Singleton<NetManager>.instance.m_segments.m_buffer[segmentId];
            float width = segment.Info.m_halfWidth;

            NetNode[] nodeBuffer = Singleton<NetManager>.instance.m_nodes.m_buffer;
            bool IsMiddle(ushort nodeId) => (nodeBuffer[nodeId].m_flags & NetNode.Flags.Middle) != 0;

            Bezier3 bezier;
            bezier.a = GetNodePos(segment.m_startNode);
            bezier.d = GetNodePos(segment.m_endNode);

            NetSegment.CalculateMiddlePoints(
                bezier.a,
                segment.m_startDirection,
                bezier.d,
                segment.m_endDirection,
                IsMiddle(segment.m_startNode),
                IsMiddle(segment.m_endNode),
                out bezier.b,
                out bezier.c);

            if (bStartNode) {
                bezier = bezier.Cut(0, cut);
            } else {
                bezier = bezier.Cut(1 - cut, 1);
            }

            Singleton<ToolManager>.instance.m_drawCallData.m_overlayCalls++;
            Singleton<RenderManager>.instance.OverlayEffect.DrawBezier(
                cameraInfo,
                color,
                bezier,
                width * 2f,
                bStartNode ? 0 : width,
                bStartNode ? width : 0,
                -1f,
                1280f,
                false,
                alpha);
        }

        /// <summary>
        /// similar to NetTool.RenderOverlay()
        /// but with additional control over alphaBlend.
        /// </summary>
        // TODO: move to UI.Helpers (Highlight)
        internal static void DrawSegmentOverlay(
            RenderManager.CameraInfo cameraInfo,
            ushort segmentId,
            Color color,
            bool alphaBlend) {
            if (segmentId == 0) {
                return;
            }

            ref NetSegment segment = ref Singleton<NetManager>.instance.m_segments.m_buffer[segmentId];
            float width = segment.Info.m_halfWidth;

            NetNode[] nodeBuffer = Singleton<NetManager>.instance.m_nodes.m_buffer;
            bool IsMiddle(ushort nodeId) => (nodeBuffer[nodeId].m_flags & NetNode.Flags.Middle) != 0;

            Bezier3 bezier;
            bezier.a = GetNodePos(segment.m_startNode);
            bezier.d = GetNodePos(segment.m_endNode);

            NetSegment.CalculateMiddlePoints(
                bezier.a,
                segment.m_startDirection,
                bezier.d,
                segment.m_endDirection,
                IsMiddle(segment.m_startNode),
                IsMiddle(segment.m_endNode),
                out bezier.b,
                out bezier.c);

            Singleton<ToolManager>.instance.m_drawCallData.m_overlayCalls++;
            Singleton<RenderManager>.instance.OverlayEffect.DrawBezier(
                cameraInfo,
                color,
                bezier,
                width * 2f,
                0,
                0,
                -1f,
                1280f,
                false,
                alphaBlend);
        }

        [UsedImplicitly]
        // TODO: move to UI.Helpers (Highlight)
        private static void DrawOverlayCircle(RenderManager.CameraInfo cameraInfo,
                                              Color color,
                                              Vector3 position,
                                              float width,
                                              bool alpha) {
            Singleton<ToolManager>.instance.m_drawCallData.m_overlayCalls++;
            Singleton<RenderManager>.instance.OverlayEffect.DrawCircle(
                cameraInfo,
                color,
                position,
                width,
                position.y - 100f,
                position.y + 100f,
                false,
                alpha);
        }

        // TODO: move to UI.Helpers (Highlight)
        public void DrawStaticSquareOverlayGridTexture(Texture2D texture,
                                                       Vector3 camPos,
                                                       Vector3 gridOrigin,
                                                       float cellSize,
                                                       Vector3 xu,
                                                       Vector3 yu,
                                                       uint x,
                                                       uint y,
                                                       float size) {
            DrawGenericSquareOverlayGridTexture(
                texture,
                camPos,
                gridOrigin,
                cellSize,
                xu,
                yu,
                x,
                y,
                size,
                false);
        }

        [UsedImplicitly]
        // TODO: move to UI.Helpers (Highlight)
        public bool DrawHoverableSquareOverlayGridTexture(Texture2D texture,
                                                          Vector3 camPos,
                                                          Vector3 gridOrigin,
                                                          float cellSize,
                                                          Vector3 xu,
                                                          Vector3 yu,
                                                          uint x,
                                                          uint y,
                                                          float size) {
            return DrawGenericSquareOverlayGridTexture(
                texture,
                camPos,
                gridOrigin,
                cellSize,
                xu,
                yu,
                x,
                y,
                size,
                true);
        }

        // TODO: move to UI.Helpers (Highlight)
        public bool DrawGenericSquareOverlayGridTexture(Texture2D texture,
                                                        Vector3 camPos,
                                                        Vector3 gridOrigin,
                                                        float cellSize,
                                                        Vector3 xu,
                                                        Vector3 yu,
                                                        uint x,
                                                        uint y,
                                                        float size,
                                                        bool canHover) {
            return DrawGenericOverlayGridTexture(
                texture,
                camPos,
                gridOrigin,
                cellSize,
                cellSize,
                xu,
                yu,
                x,
                y,
                size,
                size,
                canHover);
        }

        // TODO: move to UI.Helpers (Highlight)
        public void DrawStaticOverlayGridTexture(Texture2D texture,
                                                 Vector3 camPos,
                                                 Vector3 gridOrigin,
                                                 float cellWidth,
                                                 float cellHeight,
                                                 Vector3 xu,
                                                 Vector3 yu,
                                                 uint x,
                                                 uint y,
                                                 float width,
                                                 float height) {
            DrawGenericOverlayGridTexture(
                texture,
                camPos,
                gridOrigin,
                cellWidth,
                cellHeight,
                xu,
                yu,
                x,
                y,
                width,
                height,
                false);
        }

        [UsedImplicitly]
        // TODO: move to UI.Helpers (Highlight)
        public bool DrawHoverableOverlayGridTexture(Texture2D texture,
                                                    Vector3 camPos,
                                                    Vector3 gridOrigin,
                                                    float cellWidth,
                                                    float cellHeight,
                                                    Vector3 xu,
                                                    Vector3 yu,
                                                    uint x,
                                                    uint y,
                                                    float width,
                                                    float height) {
            return DrawGenericOverlayGridTexture(
                texture,
                camPos,
                gridOrigin,
                cellWidth,
                cellHeight,
                xu,
                yu,
                x,
                y,
                width,
                height,
                true);
        }

        // TODO: move to UI.Helpers (Highlight)
        public bool DrawGenericOverlayGridTexture(Texture2D texture,
                                                  Vector3 camPos,
                                                  Vector3 gridOrigin,
                                                  float cellWidth,
                                                  float cellHeight,
                                                  Vector3 xu,
                                                  Vector3 yu,
                                                  uint x,
                                                  uint y,
                                                  float width,
                                                  float height,
                                                  bool canHover) {
            Vector3 worldPos =
                gridOrigin + (cellWidth * x * xu) +
                (cellHeight * y * yu); // grid position in game coordinates
            return DrawGenericOverlayTexture(texture, camPos, worldPos, width, height, canHover);
        }

        // TODO: move to UI.Helpers (Highlight)
        public void DrawStaticSquareOverlayTexture(Texture2D texture,
                                                   Vector3 camPos,
                                                   Vector3 worldPos,
                                                   float size) {
            DrawGenericOverlayTexture(texture, camPos, worldPos, size, size, false);
        }

        // TODO: move to UI.Helpers (Highlight)
        public bool DrawHoverableSquareOverlayTexture(Texture2D texture,
                                                      Vector3 camPos,
                                                      Vector3 worldPos,
                                                      float size) {
            return DrawGenericOverlayTexture(texture, camPos, worldPos, size, size, true);
        }

        // TODO: move to UI.Helpers (Highlight)
        public bool DrawGenericSquareOverlayTexture(Texture2D texture,
                                                    Vector3 camPos,
                                                    Vector3 worldPos,
                                                    float size,
                                                    bool canHover) {
            return DrawGenericOverlayTexture(texture, camPos, worldPos, size, size, canHover);
        }

        // TODO: move to UI.Helpers (Highlight)
        public void DrawStaticOverlayTexture(Texture2D texture,
                                             Vector3 camPos,
                                             Vector3 worldPos,
                                             float width,
                                             float height) {
            DrawGenericOverlayTexture(texture, camPos, worldPos, width, height, false);
        }

        [UsedImplicitly]
        // TODO: move to UI.Helpers (Highlight)
        public bool DrawHoverableOverlayTexture(Texture2D texture,
                                                Vector3 camPos,
                                                Vector3 worldPos,
                                                float width,
                                                float height) {
            return DrawGenericOverlayTexture(texture, camPos, worldPos, width, height, true);
        }

        // TODO: move to UI.Helpers (Highlight)
        public bool DrawGenericOverlayTexture(Texture2D texture,
                                              Vector3 camPos,
                                              Vector3 worldPos,
                                              float width,
                                              float height,
                                              bool canHover) {
            // Is point in screen?
            if (!GeometryUtil.WorldToScreenPoint(worldPos, out Vector3 screenPos)) {
                return false;
            }

            float zoom = 1.0f / (worldPos - camPos).magnitude * 100f * GetBaseZoom();
            width *= zoom;
            height *= zoom;

            Rect boundingBox = new Rect(
                screenPos.x - (width / 2f),
                screenPos.y - (height / 2f),
                width,
                height);

            Color guiColor = GUI.color;
            bool hovered = false;

            if (canHover) {
                hovered = IsMouseOver(boundingBox);
            }

            guiColor.a = GetHandleAlpha(hovered);

            GUI.color = guiColor;
            GUI.DrawTexture(boundingBox, texture);

            return hovered;
        }

        /// <summary>Shows a tutorial message. Must be called by a Unity thread.</summary>
        /// <param name="localeKey">Tutorial key.</param>
        public static void ShowAdvisor(string localeKey) {
            if (!GlobalConfig.Instance.Main.EnableTutorial) {
                return;
            }

            if (!Translation.Tutorials.HasString(Translation.TUTORIAL_BODY_KEY_PREFIX + localeKey)) {
                Log.Warning($"ShowAdvisor: localeKey:{localeKey} does not exist");
                return;
            }

            Log._Debug($"TrafficManagerTool.ShowAdvisor({localeKey}) called.");
            TutorialAdvisorPanel tutorialPanel = ToolsModifierControl.advisorPanel;
            string key = Translation.TUTORIAL_KEY_PREFIX + localeKey;

            if (GlobalConfig.Instance.Main.DisplayedTutorialMessages.Contains(localeKey)) {
                tutorialPanel.Refresh(key, "ToolbarIconZoomOutGlobe", string.Empty);
            } else {
                tutorialPanel.Show(key, "ToolbarIconZoomOutGlobe", string.Empty, 0f);
                GlobalConfig.Instance.Main.AddDisplayedTutorialMessage(localeKey);
                GlobalConfig.WriteConfig();
            }
        }

        // Does nothing
        public override void SimulationStep() {
            base.SimulationStep();

            // currentFrame = Singleton<SimulationManager>.instance.m_currentFrameIndex >> 2;
            //
            // string displayToolTipText = tooltipText;
            // if (displayToolTipText != null) {
            //        if (currentFrame <= tooltipStartFrame + 50) {
            //                ShowToolInfo(true, displayToolTipText, (Vector3)tooltipWorldPos);
            //        } else {
            //                //ShowToolInfo(false, tooltipText, (Vector3)tooltipWorldPos);
            //                //ShowToolInfo(false, null, Vector3.zero);
            //                tooltipStartFrame = 0;
            //                tooltipText = null;
            //                tooltipWorldPos = null;
            //        }
            // }
        }

        // public bool DoRayCast(RaycastInput input, out RaycastOutput output) {
        //     return RayCast(input, out output);
        // }

        private static Vector3 prevMousePosition;

        private bool DetermineHoveredElements() {
            if (prevMousePosition == m_mousePosition) {
                // if mouse ray is not changing use cached results.
                // the assumption is that its practically impossible to change mouse ray
                // without changing m_mousePosition.
                return HoveredNodeId != 0 || HoveredSegmentId != 0;
            }

            HoveredSegmentId = 0;
            HoveredNodeId = 0;
            HitPos = m_mousePosition;

            bool mouseRayValid = !UIView.IsInsideUI() && Cursor.visible &&
                                 (activeLegacySubTool_ == null || !activeLegacySubTool_.IsCursorInPanel());

            if (mouseRayValid) {
                // find currently hovered node
                var nodeInput = new RaycastInput(m_mouseRay, m_mouseRayLength) {
                    m_netService = {
                        // find road nodes
                        m_itemLayers = ItemClass.Layer.Default | ItemClass.Layer.MetroTunnels,
                        m_service = ItemClass.Service.Road,
                    },
                    m_ignoreTerrain = true,
                    m_ignoreNodeFlags = NetNode.Flags.None,
                };

                // nodeInput.m_netService2.m_itemLayers = ItemClass.Layer.Default
                //     | ItemClass.Layer.PublicTransport | ItemClass.Layer.MetroTunnels;
                // nodeInput.m_netService2.m_service = ItemClass.Service.PublicTransport;
                // nodeInput.m_netService2.m_subService = ItemClass.SubService.PublicTransportTrain;
                // nodeInput.m_ignoreNodeFlags = NetNode.Flags.Untouchable;

                if (RayCast(nodeInput, out RaycastOutput nodeOutput)) {
                    HoveredNodeId = nodeOutput.m_netNode;
                } else {
                    // find train nodes
                    nodeInput.m_netService.m_itemLayers =
                        ItemClass.Layer.Default | ItemClass.Layer.MetroTunnels;
                    nodeInput.m_netService.m_service = ItemClass.Service.PublicTransport;
                    nodeInput.m_netService.m_subService = ItemClass.SubService.PublicTransportTrain;
                    nodeInput.m_ignoreNodeFlags = NetNode.Flags.None;
                    // nodeInput.m_ignoreNodeFlags = NetNode.Flags.Untouchable;

                    if (RayCast(nodeInput, out nodeOutput)) {
                        HoveredNodeId = nodeOutput.m_netNode;
                    } else {
                        // find metro nodes
                        nodeInput.m_netService.m_itemLayers =
                            ItemClass.Layer.Default | ItemClass.Layer.MetroTunnels;
                        nodeInput.m_netService.m_service = ItemClass.Service.PublicTransport;
                        nodeInput.m_netService.m_subService =
                            ItemClass.SubService.PublicTransportMetro;
                        nodeInput.m_ignoreNodeFlags = NetNode.Flags.None;
                        // nodeInput.m_ignoreNodeFlags = NetNode.Flags.Untouchable;

                        if (RayCast(nodeInput, out nodeOutput)) {
                            HoveredNodeId = nodeOutput.m_netNode;
                        }
                    }
                }

                // find currently hovered segment
                var segmentInput = new RaycastInput(m_mouseRay, m_mouseRayLength) {
                    m_netService = {
                        // find road segments
                        m_itemLayers = ItemClass.Layer.Default | ItemClass.Layer.MetroTunnels,
                        m_service = ItemClass.Service.Road
                    },
                    m_ignoreTerrain = true,
                    m_ignoreSegmentFlags = NetSegment.Flags.None
                };
                // segmentInput.m_ignoreSegmentFlags = NetSegment.Flags.Untouchable;

                if (RayCast(segmentInput, out RaycastOutput segmentOutput)) {
                    HoveredSegmentId = segmentOutput.m_netSegment;
                } else {
                    // find train segments
                    segmentInput.m_netService.m_itemLayers =
                        ItemClass.Layer.Default | ItemClass.Layer.MetroTunnels;
                    segmentInput.m_netService.m_service = ItemClass.Service.PublicTransport;
                    segmentInput.m_netService.m_subService =
                        ItemClass.SubService.PublicTransportTrain;
                    segmentInput.m_ignoreTerrain = true;
                    segmentInput.m_ignoreSegmentFlags = NetSegment.Flags.None;
                    // segmentInput.m_ignoreSegmentFlags = NetSegment.Flags.Untouchable;

                    if (RayCast(segmentInput, out segmentOutput)) {
                        HoveredSegmentId = segmentOutput.m_netSegment;
                    } else {
                        // find metro segments
                        segmentInput.m_netService.m_itemLayers =
                            ItemClass.Layer.Default | ItemClass.Layer.MetroTunnels;
                        segmentInput.m_netService.m_service = ItemClass.Service.PublicTransport;
                        segmentInput.m_netService.m_subService =
                            ItemClass.SubService.PublicTransportMetro;
                        segmentInput.m_ignoreSegmentFlags = NetSegment.Flags.None;
                        // segmentInput.m_ignoreSegmentFlags = NetSegment.Flags.Untouchable;

                        if (RayCast(segmentInput, out segmentOutput)) {
                            HoveredSegmentId = segmentOutput.m_netSegment;
                        }
                    }
                }

                if(HoveredSegmentId != 0) {
                    HitPos = segmentOutput.m_hitPos;
                }

                if (HoveredNodeId <= 0 && HoveredSegmentId > 0) {
                    // alternative way to get a node hit: check distance to start and end nodes
                    // of the segment
                    ushort startNodeId = Singleton<NetManager>
                                         .instance.m_segments.m_buffer[HoveredSegmentId]
                                         .m_startNode;
                    ushort endNodeId = Singleton<NetManager>
                                       .instance.m_segments.m_buffer[HoveredSegmentId].m_endNode;

                    NetNode[] nodesBuffer = Singleton<NetManager>.instance.m_nodes.m_buffer;
                    float startDist = (segmentOutput.m_hitPos - nodesBuffer[startNodeId]
                                                                .m_position).magnitude;
                    float endDist = (segmentOutput.m_hitPos - nodesBuffer[endNodeId]
                                                              .m_position).magnitude;
                    if (startDist < endDist && startDist < 75f) {
                        HoveredNodeId = startNodeId;
                    } else if (endDist < startDist && endDist < 75f) {
                        HoveredNodeId = endNodeId;
                    }
                }

                if (HoveredNodeId != 0 && HoveredSegmentId != 0) {
                    HoveredSegmentId = GetHoveredSegmentFromNode(segmentOutput.m_hitPos);
                }
            }

            return HoveredNodeId != 0 || HoveredSegmentId != 0;
        }

        /// <summary>
        /// returns the node(HoveredNodeId) segment that is closest to the input position.
        /// </summary>
        internal ushort GetHoveredSegmentFromNode(Vector3 hitPos) {
            ushort minSegId = 0;
            NetNode node = NetManager.instance.m_nodes.m_buffer[HoveredNodeId];
            float minDistance = float.MaxValue;
            Constants.ServiceFactory.NetService.IterateNodeSegments(
                HoveredNodeId,
                (ushort segmentId, ref NetSegment segment) =>
                {
                    Vector3 pos = segment.GetClosestPosition(hitPos);
                    float distance = (hitPos - pos).sqrMagnitude;
                    if (distance < minDistance) {
                        minDistance = distance;
                        minSegId = segmentId;
                    }
                    return true;
                });
            return minSegId;
        }

        private static float prev_H = 0f;
        private static float prev_H_Fixed;

        /// <summary>
        /// Calculates accurate vertical element of raycast hit position.
        /// </summary>
        internal static float GetAccurateHitHeight() {
            // cache result.
            if (FloatUtil.NearlyEqual(HitPos.y, prev_H)) {
                return prev_H_Fixed;
            }
            prev_H = HitPos.y;

            if (Shortcuts.GetSeg(HoveredSegmentId).GetClosestLanePosition(
                HitPos,
                NetInfo.LaneType.All,
                VehicleInfo.VehicleType.All,
                out Vector3 pos,
                out uint laneId,
                out int laneIndex,
                out float laneOffset)) {
                return prev_H_Fixed = pos.y;
            }
            return prev_H_Fixed = HitPos.y + 0.5f;
        }

        /// <summary>Displays lane ids over lanes.</summary>
        // TODO: Extract into a Debug Tool GUI class
        private void DebugGuiDisplayLanes(ushort segmentId,
                                          ref NetSegment segment,
                                          ref NetInfo segmentInfo)
        {
            var _counterStyle = new GUIStyle();
            Vector3 centerPos = segment.m_bounds.center;
            bool visible = GeometryUtil.WorldToScreenPoint(centerPos, out Vector3 screenPos);

            if (!visible) {
                return;
            }

            screenPos.y -= 200;

            if (screenPos.z < 0) {
                return;
            }

            Vector3 camPos = Singleton<SimulationManager>.instance.m_simulationView.m_position;
            Vector3 diff = centerPos - camPos;

            if (diff.magnitude > DEBUG_CLOSE_LOD) {
                return; // do not draw if too distant
            }

            float zoom = 1.0f / diff.magnitude * 150f;

            _counterStyle.fontSize = (int)(11f * zoom);
            _counterStyle.normal.textColor = new Color(1f, 1f, 0f);

            // uint totalDensity = 0u;
            // for (int i = 0; i < segmentInfo.m_lanes.Length; ++i) {
            //        if (CustomRoadAI.currentLaneDensities[segmentId] != null &&
            //         i < CustomRoadAI.currentLaneDensities[segmentId].Length)
            //                totalDensity += CustomRoadAI.currentLaneDensities[segmentId][i];
            // }

            uint curLaneId = segment.m_lanes;
            var labelSb = new StringBuilder();
            NetLane[] lanesBuffer = Singleton<NetManager>.instance.m_lanes.m_buffer;

            for (int i = 0; i < segmentInfo.m_lanes.Length; ++i) {
                if (curLaneId == 0) {
                    break;
                }

                bool laneTrafficDataLoaded =
                    TrafficMeasurementManager.Instance.GetLaneTrafficData(
                        segmentId,
                        (byte)i,
                        out LaneTrafficData laneTrafficData);

                NetInfo.Lane laneInfo = segmentInfo.m_lanes[i];

#if PFTRAFFICSTATS
                uint pfTrafficBuf =
                    TrafficMeasurementManager
                        .Instance.segmentDirTrafficData[
                            TrafficMeasurementManager.Instance.GetDirIndex(
                                segmentId,
                                laneInfo.m_finalDirection)]
                        .totalPathFindTrafficBuffer;
#endif
                // TrafficMeasurementManager.Instance.GetTrafficData(segmentId,
                // laneInfo.m_finalDirection, out dirTrafficData);
                // int dirIndex = laneInfo.m_finalDirection == NetInfo.Direction.Backward ? 1 : 0;

                labelSb.AppendFormat("L idx {0}, id {1}", i, curLaneId);
#if DEBUG
                labelSb.AppendFormat(
                    ", in: {0}, out: {1}, f: {2}, l: {3} km/h, rst: {4}, dir: {5}, fnl: {6}, " +
                    "pos: {7:0.##}, sim: {8} for {9}/{10}",
                    RoutingManager.Instance.CalcInnerSimilarLaneIndex(segmentId, i),
                    RoutingManager.Instance.CalcOuterSimilarLaneIndex(segmentId, i),
                    (NetLane.Flags)lanesBuffer[curLaneId].m_flags,
                    SpeedLimitManager.Instance.GetCustomSpeedLimit(curLaneId),
                    VehicleRestrictionsManager.Instance.GetAllowedVehicleTypes(
                        segmentId,
                        segmentInfo,
                        (uint)i,
                        laneInfo,
                        VehicleRestrictionsMode.Configured),
                    laneInfo.m_direction,
                    laneInfo.m_finalDirection,
                    laneInfo.m_position,
                    laneInfo.m_similarLaneIndex,
                    laneInfo.m_vehicleType,
                    laneInfo.m_laneType);
#endif
                if (laneTrafficDataLoaded) {
                    labelSb.AppendFormat(
                        ", sp: {0}%",
                        TrafficMeasurementManager.Instance.CalcLaneRelativeMeanSpeed(
                            segmentId,
                            (byte)i,
                            curLaneId,
                            laneInfo) / 100);
#if DEBUG
                    labelSb.AppendFormat(
                        ", buf: {0}, max: {1}, acc: {2}",
                        laneTrafficData.trafficBuffer,
                        laneTrafficData.maxTrafficBuffer,
                        laneTrafficData.accumulatedSpeeds);

#if PFTRAFFICSTATS
                    labelSb.AppendFormat(
                        ", pfBuf: {0}/{1}, ({2} %)",
                        laneTrafficData.pathFindTrafficBuffer,
                        laneTrafficData.lastPathFindTrafficBuffer,
                        pfTrafficBuf > 0
                            ? "" + ((laneTrafficData.lastPathFindTrafficBuffer * 100u) /
                                    pfTrafficBuf)
                            : "n/a");
#endif
#endif
#if MEASUREDENSITY
                    if (dirTrafficDataLoaded) {
                        labelSb.AppendFormat(
                            ", rel. dens.: {0}%",
                            dirTrafficData.accumulatedDensities > 0
                                ? "" + Math.Min(
                                      laneTrafficData[i].accumulatedDensities * 100 /
                                      dirTrafficData.accumulatedDensities,
                                      100)
                                : "?");
                    }

                    labelSb.AppendFormat(
                        ", acc: {0}",
                        laneTrafficData[i].accumulatedDensities);
#endif
                }

                labelSb.AppendFormat(", nd: {0}", lanesBuffer[curLaneId].m_nodes);
#if DEBUG
                //    labelSb.AppendFormat(
                //        " ({0}/{1}/{2})",
                //        CustomRoadAI.currentLaneDensities[segmentId] != null &&
                //        i < CustomRoadAI.currentLaneDensities[segmentId].Length
                //            ? string.Empty + CustomRoadAI.currentLaneDensities[segmentId][i]
                //            : "?",
                //        CustomRoadAI.maxLaneDensities[segmentId] != null &&
                //        i < CustomRoadAI.maxLaneDensities[segmentId].Length
                //            ? string.Empty + CustomRoadAI.maxLaneDensities[segmentId][i]
                //            : "?",
                //        totalDensity);
                //    labelSb.AppendFormat(
                //        " ({0}/{1})",
                //        CustomRoadAI.currentLaneDensities[segmentId] != null &&
                //        i < CustomRoadAI.currentLaneDensities[segmentId].Length
                //            ? string.Empty + CustomRoadAI.currentLaneDensities[segmentId][i]
                //            : "?",
                //        totalDensity);
#endif
                //    labelSb.AppendFormat(
                //        ", abs. dens.: {0} %",
                //        CustomRoadAI.laneMeanAbsDensities[segmentId] != null &&
                //        i < CustomRoadAI.laneMeanAbsDensities[segmentId].Length
                //            ? "" + CustomRoadAI.laneMeanAbsDensities[segmentId][i]
                //            : "?");
                labelSb.Append("\n");

                curLaneId = lanesBuffer[curLaneId].m_nextLane;
            }

            var labelStr = labelSb.ToString();
            Vector2 dim = _counterStyle.CalcSize(new GUIContent(labelStr));
            Rect labelRect = new Rect(screenPos.x - (dim.x / 2f), screenPos.y, dim.x, dim.y);

            GUI.Label(labelRect, labelStr, _counterStyle);
        }

        /// <summary>Displays segment ids over segments.</summary>
        // TODO: Extract into a Debug Tool GUI class
        private void DebugGuiDisplaySegments() {
            TrafficMeasurementManager trafficMeasurementManager = TrafficMeasurementManager.Instance;
            NetManager netManager = Singleton<NetManager>.instance;
            GUIStyle counterStyle = new GUIStyle();
            IExtSegmentEndManager endMan = Constants.ManagerFactory.ExtSegmentEndManager;
            NetSegment[] segmentsBuffer = netManager.m_segments.m_buffer;

            for (int i = 1; i < NetManager.MAX_SEGMENT_COUNT; ++i) {
                if ((segmentsBuffer[i].m_flags & NetSegment.Flags.Created) ==
                    NetSegment.Flags.None) {
                    // segment is unused
                    continue;
                }

                ItemClass.Service service = segmentsBuffer[i].Info.GetService();
                ItemClass.SubService subService = segmentsBuffer[i].Info.GetSubService();
#if !DEBUG
                if ((netManager.m_segments.m_buffer[i].m_flags & NetSegment.Flags.Untouchable) !=
                    NetSegment.Flags.None) {
                    continue;
                }
#endif
                NetInfo segmentInfo = segmentsBuffer[i].Info;

                Vector3 centerPos = segmentsBuffer[i].m_bounds.center;
                bool visible = GeometryUtil.WorldToScreenPoint(centerPos, out Vector3 screenPos);

                if (!visible) {
                    continue;
                }

                Vector3 camPos = Singleton<SimulationManager>.instance.m_simulationView.m_position;
                Vector3 diff = centerPos - camPos;

                if (diff.magnitude > DEBUG_CLOSE_LOD) {
                    continue; // do not draw if too distant
                }

                float zoom = 1.0f / diff.magnitude * 150f;
                counterStyle.fontSize = (int)(12f * zoom);
                counterStyle.normal.textColor = new Color(1f, 0f, 0f);

                var labelSb = new StringBuilder();
                labelSb.AppendFormat("Segment {0}", i);
#if DEBUG
                labelSb.AppendFormat(", flags: {0}", segmentsBuffer[i].m_flags);
                labelSb.AppendFormat("\nsvc: {0}, sub: {1}", service, subService);

                uint startVehicles = endMan.GetRegisteredVehicleCount(
                    ref endMan.ExtSegmentEnds[endMan.GetIndex((ushort)i, true)]);

                uint endVehicles = endMan.GetRegisteredVehicleCount(
                    ref endMan.ExtSegmentEnds[endMan.GetIndex((ushort)i, false)]);

                labelSb.AppendFormat( "\nstart veh.: {0}, end veh.: {1}", startVehicles, endVehicles);
#endif
                labelSb.AppendFormat("\nTraffic: {0} %", segmentsBuffer[i].m_trafficDensity);

#if DEBUG
                int fwdSegIndex = trafficMeasurementManager.GetDirIndex(
                    (ushort)i,
                    NetInfo.Direction.Forward);
                int backSegIndex = trafficMeasurementManager.GetDirIndex(
                    (ushort)i,
                    NetInfo.Direction.Backward);

                labelSb.Append("\n");

#if MEASURECONGESTION
                float fwdCongestionRatio =
                    trafficMeasurementManager
                        .segmentDirTrafficData[fwdSegIndex].numCongestionMeasurements > 0
                        ? ((uint)trafficMeasurementManager.segmentDirTrafficData[fwdSegIndex].numCongested * 100u) /
                          (uint)trafficMeasurementManager.segmentDirTrafficData[fwdSegIndex].numCongestionMeasurements
                        : 0; // now in %
                float backCongestionRatio =
                    trafficMeasurementManager
                        .segmentDirTrafficData[backSegIndex].numCongestionMeasurements > 0
                        ? ((uint)trafficMeasurementManager.segmentDirTrafficData[backSegIndex].numCongested * 100u) /
                          (uint)trafficMeasurementManager.segmentDirTrafficData[backSegIndex].numCongestionMeasurements
                        : 0; // now in %


                labelSb.Append("min speeds: ");
                labelSb.AppendFormat(
                        " {0}%/{1}%",
                        trafficMeasurementManager.segmentDirTrafficData[fwdSegIndex].minSpeed / 100,
                        trafficMeasurementManager.segmentDirTrafficData[backSegIndex].minSpeed /
                        100);
                labelSb.Append(", ");
#endif
                labelSb.Append("mean speeds: ");
                labelSb.AppendFormat(
                        " {0}%/{1}%",
                        trafficMeasurementManager.SegmentDirTrafficData[fwdSegIndex].meanSpeed /
                        100,
                        trafficMeasurementManager.SegmentDirTrafficData[backSegIndex].meanSpeed /
                        100);
#if PFTRAFFICSTATS || MEASURECONGESTION
                labelSb.Append("\n");
#endif
#if PFTRAFFICSTATS
                labelSb.Append("pf bufs: ");
                labelSb.AppendFormat(
                    " {0}/{1}",
                    trafficMeasurementManager.segmentDirTrafficData[fwdSegIndex].totalPathFindTrafficBuffer,
                    trafficMeasurementManager.segmentDirTrafficData[backSegIndex].totalPathFindTrafficBuffer);
#endif
#if PFTRAFFICSTATS && MEASURECONGESTION
                labelSb.Append(", ");
#endif
#if MEASURECONGESTION
                labelSb.Append("cong: ");
                labelSb.AppendFormat(
                    " {0}% ({1}/{2})/{3}% ({4}/{5})",
                    fwdCongestionRatio,
                    trafficMeasurementManager.segmentDirTrafficData[fwdSegIndex].numCongested,
                    trafficMeasurementManager.segmentDirTrafficData[fwdSegIndex].numCongestionMeasurements,
                    backCongestionRatio,
                    trafficMeasurementManager.segmentDirTrafficData[backSegIndex].numCongested,
                    trafficMeasurementManager.segmentDirTrafficData[backSegIndex].numCongestionMeasurements);
#endif
                labelSb.AppendFormat(
                    "\nstart: {0}, end: {1}",
                    segmentsBuffer[i].m_startNode,
                    segmentsBuffer[i].m_endNode);
#endif

                var labelStr = labelSb.ToString();
                Vector2 dim = counterStyle.CalcSize(new GUIContent(labelStr));
                Rect labelRect = new Rect(screenPos.x - (dim.x / 2f), screenPos.y, dim.x, dim.y);

                GUI.Label(labelRect, labelStr, counterStyle);

                if (Options.showLanes) {
                    DebugGuiDisplayLanes(
                        (ushort)i,
                        ref segmentsBuffer[i],
                        ref segmentInfo);
                }
            }
        }

        /// <summary>Displays node ids over nodes.</summary>
        // TODO: Extract into a Debug Tool GUI class
        private void DebugGuiDisplayNodes() {
            var counterStyle = new GUIStyle();
            NetManager netManager = Singleton<NetManager>.instance;

            for (int i = 1; i < NetManager.MAX_NODE_COUNT; ++i) {
                if ((netManager.m_nodes.m_buffer[i].m_flags & NetNode.Flags.Created) ==
                    NetNode.Flags.None) {
                    // node is unused
                    continue;
                }

                Vector3 pos = netManager.m_nodes.m_buffer[i].m_position;
                bool visible = GeometryUtil.WorldToScreenPoint(pos, out Vector3 screenPos);

                if (!visible) {
                    continue;
                }

                Vector3 camPos = Singleton<SimulationManager>.instance.m_simulationView.m_position;
                Vector3 diff = pos - camPos;
                if (diff.magnitude > DEBUG_CLOSE_LOD) {
                    continue; // do not draw if too distant
                }

                float zoom = 1.0f / diff.magnitude * 150f;

                counterStyle.fontSize = (int)(15f * zoom);
                counterStyle.normal.textColor = new Color(0f, 0f, 1f);

                string labelStr = "Node " + i;
#if DEBUG
                labelStr += string.Format(
                    "\nflags: {0}\nlane: {1}",
                    netManager.m_nodes.m_buffer[i].m_flags,
                    netManager.m_nodes.m_buffer[i].m_lane);
#endif
                Vector2 dim = counterStyle.CalcSize(new GUIContent(labelStr));
                var labelRect = new Rect(screenPos.x - (dim.x / 2f), screenPos.y, dim.x, dim.y);

                GUI.Label(labelRect, labelStr, counterStyle);
            }
        }

        /// <summary>Displays vehicle ids over vehicles.</summary>
        // TODO: Extract into a Debug Tool GUI class
        private void DebugGuiDisplayVehicles() {
            GUIStyle _counterStyle = new GUIStyle();
            SimulationManager simManager = Singleton<SimulationManager>.instance;
            ExtVehicleManager vehStateManager = ExtVehicleManager.Instance;
            VehicleManager vehicleManager = Singleton<VehicleManager>.instance;

            int startVehicleId = 1;
            int endVehicleId = Constants.ServiceFactory.VehicleService.MaxVehicleCount - 1;
#if DEBUG
            if (DebugSettings.VehicleId != 0) {
                startVehicleId = endVehicleId = DebugSettings.VehicleId;
            }
#endif
            Vehicle[] vehiclesBuffer = Singleton<VehicleManager>.instance.m_vehicles.m_buffer;

            for (int i = startVehicleId; i <= endVehicleId; ++i) {
                if (vehicleManager.m_vehicles.m_buffer[i].m_flags == 0) {
                    // node is unused
                    continue;
                }

                Vector3 vehPos = vehicleManager.m_vehicles.m_buffer[i].GetSmoothPosition((ushort)i);
                bool visible = GeometryUtil.WorldToScreenPoint(vehPos, out Vector3 screenPos);

                if (!visible) {
                    continue;
                }

                Vector3 camPos = simManager.m_simulationView.m_position;
                Vector3 diff = vehPos - camPos;
                if (diff.magnitude > DEBUG_CLOSE_LOD) {
                    continue; // do not draw if too distant
                }

                float zoom = 1.0f / diff.magnitude * 150f;

                _counterStyle.fontSize = (int)(10f * zoom);
                _counterStyle.normal.textColor = new Color(1f, 1f, 1f);
                // _counterStyle.normal.background = MakeTex(1, 1, new Color(0f, 0f, 0f, 0.4f));

                ExtVehicle vState = vehStateManager.ExtVehicles[(ushort)i];
                ExtCitizenInstance driverInst =
                    ExtCitizenInstanceManager.Instance.ExtInstances[
                        Constants.ManagerFactory.ExtVehicleManager
                                 .GetDriverInstanceId(
                                     (ushort)i,
                                     ref vehiclesBuffer[i])];
                // bool startNode = vState.currentStartNode;
                // ushort segmentId = vState.currentSegmentId;

                // Converting magnitudes into game speed float, and then into km/h
                SpeedValue vehSpeed = SpeedValue.FromVelocity(vehicleManager.m_vehicles.m_buffer[i].GetLastFrameVelocity().magnitude);
#if DEBUG
                if (GlobalConfig.Instance.Debug.ExtPathMode != ExtPathMode.None &&
                    driverInst.pathMode != GlobalConfig.Instance.Debug.ExtPathMode) {
                    continue;
                }
#endif
                string labelStr = string.Format(
                    "V #{0} is a {1}{2} {3} @ ~{4} (len: {5:0.0}, {6} @ {7} ({8}), l. {9} " +
                    "-> {10}, l. {11}), w: {12}\n" +
                    "di: {13} dc: {14} m: {15} f: {16} l: {17} lid: {18} ltsu: {19} lpu: {20} " +
                    "als: {21} srnd: {22} trnd: {23}",
                    i,
                    vState.recklessDriver ? "reckless " : string.Empty,
                    vState.flags,
                    vState.vehicleType,
                    vehSpeed.ToKmphPrecise().ToString(),
                    vState.totalLength,
                    vState.junctionTransitState,
                    vState.currentSegmentId,
                    vState.currentStartNode,
                    vState.currentLaneIndex,
                    vState.nextSegmentId,
                    vState.nextLaneIndex,
                    vState.waitTime,
                    driverInst.instanceId,
                    ExtCitizenInstanceManager.Instance.GetCitizenId(driverInst.instanceId),
                    driverInst.pathMode,
                    driverInst.failedParkingAttempts,
                    driverInst.parkingSpaceLocation,
                    driverInst.parkingSpaceLocationId,
                    vState.lastTransitStateUpdate,
                    vState.lastPositionUpdate,
                    vState.lastAltLaneSelSegmentId,
                    Constants.ManagerFactory.ExtVehicleManager.GetStaticVehicleRand((ushort)i),
                    Constants.ManagerFactory.ExtVehicleManager.GetTimedVehicleRand((ushort)i));

                Vector2 dim = _counterStyle.CalcSize(new GUIContent(labelStr));
                Rect labelRect = new Rect(
                    screenPos.x - (dim.x / 2f),
                    screenPos.y - dim.y - 50f,
                    dim.x,
                    dim.y);

                GUI.Box(labelRect, labelStr, _counterStyle);
            }
        }

        /// <summary>Displays debug data over citizens. </summary>
        // TODO: Extract into a Debug Tool GUI class
        private void DebugGuiDisplayCitizens() {
            GUIStyle counterStyle = new GUIStyle();
            CitizenManager citManager = Singleton<CitizenManager>.instance;
            Citizen[] citizensBuffer = Singleton<CitizenManager>.instance.m_citizens.m_buffer;
            VehicleParked[] parkedVehiclesBuffer = Singleton<VehicleManager>.instance.m_parkedVehicles.m_buffer;
            Vehicle[] vehiclesBuffer = Singleton<VehicleManager>.instance.m_vehicles.m_buffer;

            for (int i = 1; i < CitizenManager.MAX_INSTANCE_COUNT; ++i) {
                if ((citManager.m_instances.m_buffer[i].m_flags &
                     CitizenInstance.Flags.Character) == CitizenInstance.Flags.None) {
                    continue;
                }
#if DEBUG
                if (DebugSwitch.NoValidPathCitizensOverlay.Get()) {
#endif
                    if (citManager.m_instances.m_buffer[i].m_path != 0) {
                        continue;
                    }
#if DEBUG
                }
#endif

                Vector3 pos = citManager.m_instances.m_buffer[i].GetSmoothPosition((ushort)i);
                bool visible = GeometryUtil.WorldToScreenPoint(pos, out Vector3 screenPos);

                if (!visible) {
                    continue;
                }

                Vector3 camPos = Singleton<SimulationManager>.instance.m_simulationView.m_position;
                Vector3 diff = pos - camPos;

                if (diff.magnitude > DEBUG_CLOSE_LOD) {
                    continue; // do not draw if too distant
                }

                float zoom = 1.0f / diff.magnitude * 150f;

                counterStyle.fontSize = (int)(10f * zoom);
                counterStyle.normal.textColor = new Color(1f, 0f, 1f);
                // _counterStyle.normal.background = MakeTex(1, 1, new Color(0f, 0f, 0f, 0.4f));

#if DEBUG
                if (GlobalConfig.Instance.Debug.ExtPathMode != ExtPathMode.None &&
                    ExtCitizenInstanceManager.Instance.ExtInstances[i].pathMode !=
                    GlobalConfig.Instance.Debug.ExtPathMode) {
                    continue;
                }
#endif

                var labelSb = new StringBuilder();
                ExtCitizen[] extCitizensBuf = ExtCitizenManager.Instance.ExtCitizens;
                labelSb.AppendFormat(
                    "Inst. {0}, Cit. {1},\nm: {2}, tm: {3}, ltm: {4}, ll: {5}",
                    i,
                    citManager.m_instances.m_buffer[i].m_citizen,
                    ExtCitizenInstanceManager.Instance.ExtInstances[i].pathMode,
                    extCitizensBuf[citManager.m_instances.m_buffer[i].m_citizen].transportMode,
                    extCitizensBuf[citManager.m_instances.m_buffer[i].m_citizen].lastTransportMode,
                    extCitizensBuf[citManager.m_instances.m_buffer[i].m_citizen].lastLocation);

                if (citManager.m_instances.m_buffer[i].m_citizen != 0) {
                    Citizen citizen = citizensBuffer[citManager.m_instances.m_buffer[i].m_citizen];
                    if (citizen.m_parkedVehicle != 0) {
                        labelSb.AppendFormat(
                            "\nparked: {0} dist: {1}",
                            citizen.m_parkedVehicle,
                            (parkedVehiclesBuffer[citizen.m_parkedVehicle].m_position - pos).magnitude);
                    }

                    if (citizen.m_vehicle != 0) {
                        labelSb.AppendFormat(
                            "\nveh: {0} dist: {1}",
                            citizen.m_vehicle,
                            (vehiclesBuffer[citizen.m_vehicle].GetLastFramePosition() - pos).magnitude);
                    }
                }

                string labelStr = labelSb.ToString();
                Vector2 dim = counterStyle.CalcSize(new GUIContent(labelStr));
                Rect labelRect = new Rect(
                    screenPos.x - (dim.x / 2f),
                    screenPos.y - dim.y - 50f,
                    dim.x,
                    dim.y);

                GUI.Box(labelRect, labelStr, counterStyle);
            }
        }

        // TODO: Extract into a Debug Tool GUI class
        private void DebugGuiDisplayBuildings() {
            GUIStyle _counterStyle = new GUIStyle();
            BuildingManager buildingManager = Singleton<BuildingManager>.instance;

            for (int i = 1; i < BuildingManager.MAX_BUILDING_COUNT; ++i) {
                if ((buildingManager.m_buildings.m_buffer[i].m_flags & Building.Flags.Created)
                    == Building.Flags.None) {
                    continue;
                }

                Vector3 pos = buildingManager.m_buildings.m_buffer[i].m_position;
                bool visible = GeometryUtil.WorldToScreenPoint(pos, out Vector3 screenPos);

                if (!visible) {
                    continue;
                }

                Vector3 camPos = Singleton<SimulationManager>.instance.m_simulationView.m_position;
                Vector3 diff = pos - camPos;
                if (diff.magnitude > DEBUG_CLOSE_LOD) {
                    continue; // do not draw if too distant
                }

                float zoom = 150f / diff.magnitude;

                _counterStyle.fontSize = (int)(10f * zoom);
                _counterStyle.normal.textColor = new Color(0f, 1f, 0f);
                // _counterStyle.normal.background = MakeTex(1, 1, new Color(0f, 0f, 0f, 0.4f));

                string labelStr = string.Format(
                    "Building {0}, PDemand: {1}, IncTDem: {2}, OutTDem: {3}",
                    i,
                    ExtBuildingManager.Instance.ExtBuildings[i].parkingSpaceDemand,
                    ExtBuildingManager.Instance.ExtBuildings[i].incomingPublicTransportDemand,
                    ExtBuildingManager.Instance.ExtBuildings[i].outgoingPublicTransportDemand);

                Vector2 dim = _counterStyle.CalcSize(new GUIContent(labelStr));
                Rect labelRect = new Rect(
                    screenPos.x - (dim.x / 2f),
                    screenPos.y - dim.y - 50f,
                    dim.x,
                    dim.y);

                GUI.Box(labelRect, labelStr, _counterStyle);
            }
        }

        new internal Color GetToolColor(bool warning, bool error) {
            return base.GetToolColor(warning, error);
        }

        /// <summary>Creates a texture width x height, filled with color.</summary>
        /// <param name="width">Size x.</param>
        /// <param name="height">Size y.</param>
        /// <param name="col">Fill color.</param>
        /// <returns>New solid color Texture2D.</returns>
        public static Texture2D CreateSolidColorTexture(int width, int height, Color col) {
            var pix = new Color[width * height];

            for (var i = 0; i < pix.Length; i++) {
                pix[i] = col;
            }

            var result = new Texture2D(width, height);
            result.SetPixels(pix);
            result.Apply();

            return result;
        }

        internal static bool IsMouseOver(Rect boundingBox) {
            return boundingBox.Contains(Event.current.mousePosition);
        }


        /// <summary>
        /// this method should be used in OnToolGUI() instead of Input.GetMouseButtonDown(0).
        /// This is because Input.GetMouseButtonDown(0) is consumed by OnToolUpdate()
        /// to call OnPrimaryClickOverlay().
        /// You should call this method from OnPrimaryClickOverlay() once click is handled. consume the click.
        /// TODO [issue #740] improve this.
        /// </summary>
        [Obsolete("Avoid using LegacyTool, Immediate Mode GUI and OnToolGUI, use new U GUI instead.")]
        internal bool CheckClicked() {
            if (Input.GetMouseButtonDown(0) && !_mouseClickProcessed) {
                _mouseClickProcessed = true;
                return true;
            }

            return false;
        }

        /// <summary>
        /// Displays a warning prompt in center of the screen.
        /// </summary>
        ///
        /// <param name="message">The localized body text of the prompt.</param>
        public void WarningPrompt(string message) {
            if (string.IsNullOrEmpty(message)) {
                return;
            }

            Prompt.Warning("Warning", message);
        }

        public void RequestOnscreenDisplayUpdate() {
            if (!GlobalConfig.Instance.Main.KeybindsPanelVisible) {
                OnscreenDisplay.Clear();
                return;
            }

            (activeLegacySubTool_ as IOnscreenDisplayProvider)?.UpdateOnscreenDisplayPanel();
            (activeSubTool_ as IOnscreenDisplayProvider)?.UpdateOnscreenDisplayPanel();
        }
    }
}<|MERGE_RESOLUTION|>--- conflicted
+++ resolved
@@ -37,8 +37,8 @@
           IObserver<GlobalConfig>
     {
         // TODO [issue #710] Road adjust mechanism seem to have changed in Sunset Harbor DLC.
-        // activate when we know the mechinism.  
-        private bool ReadjustPathMode => false; //ShiftIsPressed; 
+        // activate when we know the mechinism.
+        private bool ReadjustPathMode => false; //ShiftIsPressed;
 
         // /// <summary>Set this to true to once call <see cref="RequestOnscreenDisplayUpdate"/>.</summary>
         // public bool InvalidateOnscreenDisplayFlag { get; set; }
@@ -494,16 +494,7 @@
         /// Must not call base.OnToolGUI(). Doing so may cause infinite recursion with Postfix of DefaultTool.OnToolGUI()
         /// </summary>
         /// <param name="e">Event to handle.</param>
-<<<<<<< HEAD
-        protected override void OnToolGUI(Event e) {
-=======
         public void OnToolGUIImpl(Event e) {
-            // if (InvalidateOnscreenDisplayFlag) {
-            //     this.InvalidateOnscreenDisplayFlag = false;
-            //     this.RequestOnscreenDisplayUpdate();
-            // }
-
->>>>>>> c8dc6331
             try {
                 if (!Input.GetMouseButtonDown(0)) {
                     _mouseClickProcessed = false;
