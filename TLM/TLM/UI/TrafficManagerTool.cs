namespace TrafficManager.UI {
    using System;
    using System.Collections.Generic;
    using System.Linq;
    using System.Text;
    using TrafficManager.API.Manager;
    using TrafficManager.API.Traffic.Data;
    using TrafficManager.API.Traffic.Enums;
    using TrafficManager.API.Util;
    using ColossalFramework;
    using ColossalFramework.UI;
    using CSUtil.Commons;
    using JetBrains.Annotations;
    using TrafficManager.Manager.Impl;
    using TrafficManager.State;
    using TrafficManager.State.ConfigData;
    using TrafficManager.UI.MainMenu;
    using TrafficManager.UI.SubTools;
    using TrafficManager.UI.SubTools.SpeedLimits;
    using TrafficManager.Util;
    using UnityEngine;
    using TrafficManager.UI.Helpers;
    using TrafficManager.UI.MainMenu.OSD;
    using TrafficManager.UI.SubTools.LaneArrows;
    using TrafficManager.UI.SubTools.PrioritySigns;
    using TrafficManager.UI.SubTools.TTL;
    using TrafficManager.Lifecycle;
    using UnifiedUI.Helpers;

    using static TrafficManager.Util.Shortcuts;
    using static TrafficManager.Util.SegmentTraverser;
    using TrafficManager.UI.Textures;
    using TrafficManager.State.Keybinds;
    using TrafficManager.Util.Extensions;
    using static InfoManager;
    using TrafficManager.UI.SubTools.RoutingDetector;

    [UsedImplicitly]
    public class TrafficManagerTool
        : DefaultTool,
          IObserver<GlobalConfig>
    {
        // TODO [issue #710] Road adjust mechanism seem to have changed in Sunset Harbor DLC.
        // activate when we know the mechanism.
        private bool ReadjustPathMode => false; //ShiftIsPressed;

        private bool NodeSelectionMode => AltIsPressed;

        // /// <summary>Set this to true to once call <see cref="RequestOnscreenDisplayUpdate"/>.</summary>
        // public bool InvalidateOnscreenDisplayFlag { get; set; }

        public GuideHandler Guide;

        public UIComponent UUIButton;

        private ToolMode toolMode_;

        private NetTool netTool_;

        public const float DEBUG_CLOSE_LOD = 300f;

        /// <summary>Square of the distance, where overlays are not rendered.</summary>
        public const float MAX_OVERLAY_DISTANCE_SQR = 600f * 600f;

        internal const float MAX_ZOOM = 0.05f;

        /// <summary>Maximum error of HitPos field.</summary>
        internal const float MAX_HIT_ERROR = 2.5f;

        /// <summary>Maximum detection radius of segment raycast hit position.</summary>
        internal const float NODE_DETECTION_RADIUS = 75f;
        internal const float PRECISE_NODE_DETECTION_RADIUS = 15f;

        /// <summary>Convert 0..100 opacity value to 0..1f alpha value.</summary>
        internal const float TO_ALPHA = 0.01f;

        /// <summary>Minimum opacity value. Also affects sliders in mod options.</summary>
        internal const byte MINIMUM_OPACITY = 10;

        /// <summary>Maximum opacity value. Also affects sliders in mod options.</summary>
        internal const byte MAXIMUM_OPACITY = 100;

        internal static ushort HoveredNodeId;

        internal static ushort HoveredSegmentId;

        /// <summary>The hit position of the mouse raycast.</summary>
        internal static Vector3 HitPos;

        internal Vector3 MousePosition => m_mousePosition; //expose protected member.

        private static bool _mouseClickProcessed;

        private IDictionary<ToolMode, LegacySubTool> legacySubTools_;

        private IDictionary<ToolMode, TrafficManagerSubTool> subTools_;

        public static ushort SelectedNodeId { get; internal set; }

        public static ushort SelectedSegmentId { get; internal set; }

        public static TransportDemandViewMode CurrentTransportDemandViewMode { get; internal set; }
            = TransportDemandViewMode.Outgoing;

        internal static ExtVehicleType[] InfoSignsToDisplay = {
            ExtVehicleType.PassengerCar, ExtVehicleType.Bicycle, ExtVehicleType.Bus,
            ExtVehicleType.Taxi, ExtVehicleType.Tram, ExtVehicleType.CargoTruck,
            ExtVehicleType.Service, ExtVehicleType.RailVehicle,
        };

        [Obsolete("Convert your legacy tools to new TrafficManagerSubTool style")]
        private LegacySubTool activeLegacySubTool_;

        private TrafficManagerSubTool activeSubTool_;

        private static IDisposable _confDisposable;

        /// <summary>
        /// Returns <c>true</c> if game is in an underground mode which allows
        /// tunnels to be customised.
        /// </summary>
        public static bool IsUndergroundMode => IsValidUndergroundMode(InfoManager.instance.CurrentMode);

        internal static float OverlayAlpha
            => TO_ALPHA * Mathf.Clamp(
                GlobalConfig.Instance.Main.OverlayOpacity,
                MINIMUM_OPACITY,
                MAXIMUM_OPACITY);

        static TrafficManagerTool() { }

        /// <summary>
        /// Determines if the current tool is traffic manager tool.
        /// </summary>
        public static bool IsCurrentTool =>
            ToolsModifierControl.toolController?.CurrentTool != null
            && ToolsModifierControl.toolController.CurrentTool is TrafficManagerTool;

        /// <summary>
        /// Determine if TM:PE can be used in specified info view <paramref name="mode"/>.
        /// </summary>
        /// <param name="mode">The <see cref="InfoManager.InfoMode"/> to test.</param>
        /// <returns>Returns <c>true</c> if <paramref name="mode"/> is permitted, otherwise <c>false</c>.</returns>
        public static bool IsValidUndergroundMode(InfoMode mode) => mode is
            InfoManager.InfoMode.Underground or
            InfoManager.InfoMode.Traffic or
            InfoManager.InfoMode.TrafficRoutes;

        protected override void OnDestroy() {
            Log.Info("TrafficManagerTool.OnDestroy() called");

            InfoManager.instance.EventInfoModeChanged -= OnInfoModeChanged;

            RemoveUUIButton();

            foreach (var eachLegacyTool in legacySubTools_) {
                eachLegacyTool.Value.OnDestroy();
            }
            foreach (var eachTool in subTools_) {
                eachTool.Value.OnDestroy();
            }
            legacySubTools_.Clear();
            legacySubTools_ = null;
            base.OnDestroy();
        }

        internal ToolController GetToolController() {
            return m_toolController;
        }

        /// <summary>
        /// Defines initial screen location for tool Rect, based on default menu x and y,
        /// whatever tools need them for.
        /// </summary>
        /// <param name="rect">A rect to place.</param>
        /// <returns>New rect moved around screen.</returns>
        internal static Rect GetDefaultScreenPositionForRect(Rect rect) {
            // x := main menu x + rect.x
            // y := main menu y + main menu height + rect.y
            return new Rect(
                MainMenuWindow.DEFAULT_MENU_X + rect.x,
                MainMenuWindow.DEFAULT_MENU_Y + rect.y + ModUI.Instance.MainMenu.height,
                rect.width,
                rect.height);
        }

        // TODO: Move to UI.Helpers
        internal static bool IsNodeWithinViewDistance(ushort nodeId) {
            return IsPosWithinOverlayDistance(nodeId.ToNode().m_position);
        }

        // TODO: Move to UI.Helpers
        internal static bool IsPosWithinOverlayDistance(Vector3 position) {
            return (position - Singleton<SimulationManager>.instance.m_simulationView.m_position)
                   .sqrMagnitude <= MAX_OVERLAY_DISTANCE_SQR;
        }

        [Obsolete("Use U.UIScaler and U size and position logic")]
        internal static float AdaptWidth(float originalWidth) {
            return originalWidth;
            // return originalWidth * ((float)Screen.width / 1920f);
        }

        [Obsolete("Use U.UIScaler and U size and position logic")]
        internal float GetBaseZoom() {
            return Screen.height / 1200f;
        }

        internal static float GetWindowAlpha()
            => TO_ALPHA * Mathf.Clamp(
                GlobalConfig.Instance.Main.GuiOpacity,
                MINIMUM_OPACITY,
                MAXIMUM_OPACITY);

        /// <summary>
        /// Get alpha value for an overlay icon, taking in to account hovered state.
        /// </summary>
        /// <param name="hovered">Set <c>true</c> if mouse is over handle.</param>
        /// <returns>Returns alpha value in range 0.1..1f.</returns>
        internal static float GetHandleAlpha(bool hovered) => hovered
            ? TO_ALPHA * MAXIMUM_OPACITY
            : OverlayAlpha;

        /// <summary>Gives convenient access to NetTool from the original game.</summary>
        private NetTool NetTool {
            get {
                if (netTool_ == null) {
                    Log._Debug("NetTool field value is null. Searching for instance...");
                    netTool_ = ToolsModifierControl.toolController.Tools.OfType<NetTool>().FirstOrDefault();
                }

                return netTool_;
            }
        }

        internal void Initialize() {
            Log.Info("TrafficManagerTool: Initialization running now.");
            Guide = new GuideHandler();

            LegacySubTool timedLightsTool = new TimedTrafficLightsTool(this);

            subTools_ = new Dictionary<ToolMode, TrafficManagerSubTool> {
                [ToolMode.LaneArrows] = new LaneArrowTool(this),
                [ToolMode.SpeedLimits] = new SpeedLimitsTool(this),
                [ToolMode.RoutingDetector] = new RoutingDetectorTool(this),
            };
            legacySubTools_ = new Dictionary<ToolMode, LegacySubTool> {
                [ToolMode.ToggleTrafficLight] = new ToggleTrafficLightsTool(this),
                [ToolMode.AddPrioritySigns] = new PrioritySignsTool(this),
                [ToolMode.ManualSwitch] = new ManualTrafficLightsTool(this),
                [ToolMode.TimedTrafficLights] = timedLightsTool,
                [ToolMode.VehicleRestrictions] = new VehicleRestrictionsTool(this),
                [ToolMode.LaneConnector] = new LaneConnectorTool(this),
                [ToolMode.JunctionRestrictions] = new JunctionRestrictionsTool(this),
                [ToolMode.ParkingRestrictions] = new ParkingRestrictionsTool(this),
            };

            InitializeSubTools();

            SetToolMode(ToolMode.None);

            _confDisposable?.Dispose();
            _confDisposable = GlobalConfig.Instance.Subscribe(this);

            AddUUIButton();

            InfoManager.instance.EventInfoModeChanged += OnInfoModeChanged;

            Log.Info("TrafficManagerTool: Initialization completed.");
        }

        /// <summary>When (most) info views are opened, close TM:PE toolbar.</summary>
        /// <param name="mode">The <see cref="InfoMode"/> which just became active.</param>
        /// <param name="_">Not used.</param>
        private void OnInfoModeChanged(InfoManager.InfoMode mode, InfoManager.SubInfoMode _) {
            Log._Debug($"OnInfoModeChanged: Info manager mode changed to: {mode}");

            if (mode == InfoManager.InfoMode.None || IsValidUndergroundMode(mode)) {
                return; // TM:PE toolbar can persist in these modes
            }

            ModUI.Instance.CloseMainMenu();
        }

        public void OnUpdate(GlobalConfig config) {
            InitializeSubTools();
        }

        internal void InitializeSubTools() {
            Log.Info("TrafficManagerTool.InitializeSubTools()");
            foreach (KeyValuePair<ToolMode, LegacySubTool> e in legacySubTools_) {
                e.Value.Initialize();
            }
        }

        protected override void Awake() {
            try {
                Log._Debug($"TrafficManagerTool: Awake {GetHashCode()}");
                base.Awake();
                Initialize();
            } catch(Exception ex) {
                ex.LogException();
            }
        }

        /// <summary>Only used from CustomRoadBaseAI.</summary>
        public LegacySubTool GetSubTool(ToolMode mode) {
            if (legacySubTools_.TryGetValue(mode, out LegacySubTool ret)) {
                return ret;
            }

            return null;
        }

        public ToolMode GetToolMode() {
            return toolMode_;
        }

        /// <summary>Deactivate current active tool. Set new active tool.</summary>
        /// <param name="newToolMode">New mode.</param>
        public void SetToolMode(ToolMode newToolMode) {
            ToolMode oldToolMode = toolMode_;

            if(toolMode_ != ToolMode.None && TMPELifecycle.PlayMode) {
                // Make it impossible for user to undo changes performed by Road selection panels
                // after changing traffic rule vis other tools.
                // TODO: This code will not be necessary when we implement intent.
                if(RoadSelectionPanels.RoadWorldInfoPanel != null)
                    SimulationManager.instance.m_ThreadingWrapper.QueueMainThread(RoadSelectionPanels.RoadWorldInfoPanel.Hide);
                if(RoadSelectionPanels.Root != null)
                    RoadSelectionPanels.Root.Function = RoadSelectionPanels.FunctionModes.None;
            }

            bool toolModeChanged = newToolMode != toolMode_;

            if (!toolModeChanged) {
                Log._Debug($"SetToolMode: not changed old={oldToolMode} new={newToolMode}");
                return;
            }

            SetToolMode_DeactivateTool();

            // Try figure out whether legacy subtool or a new subtool is selected
            if (!legacySubTools_.TryGetValue(newToolMode, out activeLegacySubTool_)
                && !subTools_.TryGetValue(newToolMode, out activeSubTool_)) {
                activeLegacySubTool_ = null;
                activeSubTool_ = null;
                toolMode_ = ToolMode.None;

                Log._Debug($"SetToolMode: reset because toolmode not found {newToolMode}");
                ScreenDisplay();
                ModUI.Instance?.MainMenu?.UpdateButtons();
                return;
            }

            SetToolMode_Activate(newToolMode);
            Log._Debug($"SetToolMode: changed old={oldToolMode} new={newToolMode}");
        }

        /// <summary>Resets the tool and calls deactivate on it.</summary>
        private void SetToolMode_DeactivateTool() {
            // Clear OSD panel with keybinds
            OnscreenDisplay.Clear();

            if (activeLegacySubTool_ != null || activeSubTool_ != null) {
                activeLegacySubTool_?.Cleanup();
                activeLegacySubTool_ = null;

                activeSubTool_?.OnDeactivateTool();
                activeSubTool_ = null;
                toolMode_ = ToolMode.None;
            }
        }

        /// <summary>
        /// Sets new active tool. Resets selected segment and node. Calls activate on tools.
        /// Also shows advisor.
        /// </summary>
        /// <param name="newToolMode">New mode.</param>
        private void SetToolMode_Activate(ToolMode newToolMode) {
            toolMode_ = newToolMode;
            SelectedNodeId = 0;
            SelectedSegmentId = 0;

            activeLegacySubTool_?.OnActivate();
            activeSubTool_?.OnActivateTool();

            if (activeLegacySubTool_ != null) {
                ShowAdvisor(activeLegacySubTool_.GetTutorialKey());
                Guide.DeactivateAll();
            }
        }

        // Overridden to disable base class behavior
        protected override void OnEnable() {
            // If TMPE was enabled by switching back from another tool (eg: bulldozer, free camera), show main menu panel.
            if (ModUI.Instance != null && !ModUI.Instance.IsVisible())
                ModUI.Instance.ShowMainMenu();

            if (legacySubTools_ != null) {
                Log._Debug("TrafficManagerTool.OnEnable(): Performing cleanup");
                foreach (KeyValuePair<ToolMode, LegacySubTool> e in legacySubTools_) {
                    e.Value.Cleanup();
                }
            }

            // Disabled camera may indicate the main camera change.
            // Reinitialize camera cache to make sure we will use the correct one
            if (!InGameUtil.Instance.CachedMainCamera.enabled) {
                Log.Info("CachedMainCamera disabled - camera cache reinitialization");
                InGameUtil.Instantiate();
            }

            // no call to base method to disable base class behavior
        }

        protected override void OnDisable() {
            // If TMPE was disabled by switching to another tool, hide main menu panel.
            if (ModUI.Instance != null && ModUI.Instance.IsVisible())
                ModUI.Instance.CloseMainMenu();

            // revert to normal mode if underground
            if (IsUndergroundMode) {
                Log._Debug("Toolbar disable: Restoring overground mode");
                InfoManager.instance.SetCurrentMode(InfoManager.InfoMode.None, InfoManager.SubInfoMode.Default);
            }

            MassEditOverlay.Show = RoadSelectionPanels.Root?.ShouldShowMassEditOverlay() ?? false;
            // no call to base method to disable base class behavior
        }

        public override void RenderGeometry(RenderManager.CameraInfo cameraInfo) {
            if (HoveredNodeId != 0) {
                m_toolController.RenderCollidingNotifications(cameraInfo, 0, 0);
            }
        }

        public override void RenderOverlay(RenderManager.CameraInfo cameraInfo) {
            RenderOverlayImpl(cameraInfo);

            if (GetToolMode() == ToolMode.None) {
                DefaultRenderOverlay(cameraInfo);
            }
        }

        /// <summary>
        /// renders persistent overlay.
        /// if any subtool is active it renders overlay for that subtool (e.g. node selection, segment selection, etc.)
        /// Must not call base.RenderOverlay() . Doing so may cause infinite recursion with Postfix of base.RenderOverlay()
        /// </summary>
        public void RenderOverlayImpl(RenderManager.CameraInfo cameraInfo) {
            try {
                if(!(isActiveAndEnabled || SubTools.PrioritySigns.MassEditOverlay.IsActive)) {
                    return;
                }

                activeLegacySubTool_?.RenderOverlay(cameraInfo);
                activeSubTool_?.RenderActiveToolOverlay(cameraInfo);

                ToolMode currentMode = this.GetToolMode();

                // For all _other_ legacy subtools let them render something too
                foreach (var legacySubtool in this.legacySubTools_) {
                    if (legacySubtool.Key == currentMode) {
                        continue;
                    }

                    legacySubtool.Value?.RenderOverlayForOtherTools(cameraInfo);
                }

                foreach (var subtool in this.subTools_) {
                  if (subtool.Key != this.GetToolMode()) {
                      subtool.Value.RenderGenericInfoOverlay(cameraInfo);
                  }
                }
            } catch(Exception ex) {
                ex.LogException();
            }
        }

        /// <summary>
        /// Renders overlay when no subtool is active.
        /// May call base.RenderOverlay() without risk of infinite recursion.
        /// </summary>
        void DefaultRenderOverlay(RenderManager.CameraInfo cameraInfo)
        {
            if (!TMPELifecycle.PlayMode) {
                return; // world info view panels are not available in edit mode
            }
            MassEditOverlay.Show = ControlIsPressed || RoadSelectionPanels.Root.ShouldShowMassEditOverlay();

            NetManager.instance.NetAdjust.PathVisible =
                RoadSelectionPanels.Root.ShouldPathBeVisible();
            if (NetManager.instance.NetAdjust.PathVisible) {
                base.RenderOverlay(cameraInfo); // render path.
            }

            var netAdjust = NetManager.instance?.NetAdjust;

            if (netAdjust == null) {
                return;
            }

            // use the same color as in NetAdjust
            ref NetSegment segment = ref HoveredSegmentId.ToSegment();
            var color = ToolsModifierControl.toolController.m_validColorInfo;
            float alpha = 1f;
            if (HoveredSegmentId != 0) {
                NetTool.CheckOverlayAlpha(ref segment, ref alpha);
            }

            color.a *= alpha;
            if (SelectedNodeId != 0) {
                Highlight.DrawNodeCircle(cameraInfo, SelectedNodeId, color);
            }

            if (ReadjustPathMode) {
                if (Input.GetMouseButton(0)) {
                    color = GetToolColor(Input.GetMouseButton(0), false);
                }
                bool isRoundabout = RoundaboutMassEdit.Instance.TraverseLoop(HoveredSegmentId, out var segmentList);
                if (!isRoundabout) {
                    var segments = SegmentTraverser.Traverse(
                        initialSegmentId: HoveredSegmentId,
                        direction: TraverseDirection.AnyDirection,
                        side: TraverseSide.Straight,
                        stopCrit: SegmentStopCriterion.None,
                        visitorFun: (_) => true);
                    segmentList = new List<ushort>(segmentList);
                }
                foreach (ushort segmentId in segmentList ?? Enumerable.Empty<ushort>()) {
                    NetTool.RenderOverlay(
                        cameraInfo: cameraInfo,
                        segment: ref segmentId.ToSegment(),
                        importantColor: color,
                        nonImportantColor: color);
                }
            } else if (NodeSelectionMode) {
                if (HoveredNodeId != SelectedNodeId && HoveredNodeId != 0) {
                    Highlight.DrawNodeCircle(cameraInfo, HoveredNodeId, color);
                }
            } else {
                NetTool.RenderOverlay(cameraInfo, ref segment, color, color);
            }
        }

        /// <summary>
        /// Primarily handles click events on hovered nodes/segments
        /// </summary>
        protected override void OnToolUpdate() {
            try {
                base.OnToolUpdate();

                // Log._Debug($"OnToolUpdate");
                if (KeybindSettingsBase.ElevationDown.KeyUp()) {
                    InfoManager.instance.SetCurrentMode(
                        InfoManager.InfoMode.Underground,
                        InfoManager.SubInfoMode.Default);
                    UIView.library.Hide("TrafficInfoViewPanel");
                } else if (KeybindSettingsBase.ElevationUp.KeyUp()) {
                    InfoManager.instance.SetCurrentMode(
                        InfoManager.InfoMode.None,
                        InfoManager.SubInfoMode.Default);
                }
                ToolCursor = null;
                bool elementsHovered = DetermineHoveredElements(activeLegacySubTool_ is not LaneConnectorTool);
                if (activeLegacySubTool_?.OverrideCursor != null) {
                    ToolCursor = activeLegacySubTool_.OverrideCursor;
                } else {
                    if (activeLegacySubTool_ != null && NetTool != null && elementsHovered) {
                        ToolCursor = NetTool.m_upgradeCursor;
                    }
                }

                bool primaryMouseClicked = Input.GetMouseButtonDown(0);
                bool secondaryMouseClicked = Input.GetMouseButtonUp(1);

                // check if clicked
                if(!primaryMouseClicked && !secondaryMouseClicked) {
                    return;
                }

                // check if mouse is inside panel
#if DEBUG
            bool mouseInsideAnyPanel = ModUI.Instance.GetMenu().containsMouse
                                       || ModUI.Instance.GetDebugMenu().containsMouse;
#else
                bool mouseInsideAnyPanel = ModUI.Instance.GetMenu().containsMouse;
#endif

                // !elementsHovered ||
                mouseInsideAnyPanel |=
                    activeLegacySubTool_ != null && activeLegacySubTool_.IsCursorInPanel();

                if(!mouseInsideAnyPanel) {
                    if(primaryMouseClicked) {
                        activeLegacySubTool_?.OnPrimaryClickOverlay();
                        activeSubTool_?.OnToolLeftClick();
                    }

                    if(secondaryMouseClicked) {
                        if(GetToolMode() == ToolMode.None) {
                            RoadSelectionPanels roadSelectionPanels = UIView.GetAView().GetComponent<RoadSelectionPanels>();
                            if (roadSelectionPanels && roadSelectionPanels.RoadWorldInfoPanelExt && roadSelectionPanels.RoadWorldInfoPanelExt.isVisible) {
                                RoadSelectionPanels.RoadWorldInfoPanel.Hide();
                            } else if (SelectedNodeId != 0) {
                                SelectedNodeId = 0;
                                RequestOnscreenDisplayUpdate();
                            } else {
                                ModUI.Instance.CloseMainMenu();
                            }
                        } else {
                            activeLegacySubTool_?.OnSecondaryClickOverlay();
                            activeSubTool_?.OnToolRightClick();
                        }
                    }
                }
            } catch(Exception ex) {
                ex.LogException();
            }
        }

        protected override void OnToolGUI(Event e) {
            OnToolGUIImpl(e);
            if (GetToolMode() == ToolMode.None) {
                DefaultOnToolGUI(e);
            }
        }

        /// <summary>
        /// Immediate mode GUI (IMGUI) handler called every frame for input and IMGUI rendering (persistent overlay).
        /// If any subtool is active it calls OnToolGUI for that subtool
        /// Must not call base.OnToolGUI(). Doing so may cause infinite recursion with Postfix of DefaultTool.OnToolGUI()
        /// </summary>
        /// <param name="e">Event to handle.</param>
        public void OnToolGUIImpl(Event e) {
            try {
                if (!Input.GetMouseButtonDown(0)) {
                    _mouseClickProcessed = false;
                }
                if (e.type == EventType.keyDown && e.keyCode == KeyCode.Escape) {
                    ModUI.Instance.CloseMainMenu();
                }

                if (Options.nodesOverlay) {
                    DebugGuiDisplaySegments();
                    DebugGuiDisplayNodes();
                }

                if (Options.vehicleOverlay) {
                    DebugGuiDisplayVehicles();
                }

                if (Options.citizenOverlay) {
                    DebugGuiDisplayCitizens();
                }

                if (Options.buildingOverlay) {
                    DebugGuiDisplayBuildings();
                }

                //----------------------
                // Render legacy GUI overlay, and new style GUI mode overlays need to render too
                ToolMode toolMode = this.GetToolMode();

                foreach (KeyValuePair<ToolMode, LegacySubTool> en in this.legacySubTools_) {
                    en.Value.ShowGUIOverlay(
                        toolMode: en.Key,
                        viewOnly: en.Key != toolMode);
                }

                foreach (KeyValuePair<ToolMode, TrafficManagerSubTool> st in this.subTools_) {
                    if (st.Key == toolMode) {
                        st.Value.RenderActiveToolOverlay_GUI();
                    } else {
                        st.Value.RenderGenericInfoOverlay_GUI();
                    }
                }

                Color guiColor = GUI.color;
                guiColor.a = 1f;
                GUI.color = guiColor;

                if (activeLegacySubTool_ != null) {
                    activeLegacySubTool_.OnToolGUI(e);
                } else if (activeSubTool_ != null) {
                    activeSubTool_.UpdateEveryFrame();
                }
            } catch (Exception ex) {
                Log.Error("GUI Error: " + ex);
            }
        }

        private void DefaultOnToolGUI(Event e) {
            if (!TMPELifecycle.PlayMode) {
                return; // world info view panels are not available in edit mode
            }
            if (e.type == EventType.MouseDown && e.button == 0) {
                if (NodeSelectionMode) {
                    SelectedNodeId = HoveredNodeId;
                    RequestOnscreenDisplayUpdate();
                } else {
                    bool isRoad = HoveredSegmentId != 0 && HoveredSegmentId.ToSegment().Info.m_netAI is RoadBaseAI;
                    if (!isRoad)
                        return;

                    if (ReadjustPathMode) {
                        bool isRoundabout = RoundaboutMassEdit.Instance.TraverseLoop(HoveredSegmentId, out var segmentList);
                        if (!isRoundabout) {
                            var segments = SegmentTraverser.Traverse(
                                HoveredSegmentId,
                                TraverseDirection.AnyDirection,
                                TraverseSide.Straight,
                                SegmentStopCriterion.None,
                                (_) => true);
                            segmentList = new List<ushort>(segments);
                        }
                        RoadSelectionUtil.SetRoad(HoveredSegmentId, segmentList);
                    }

                    InstanceID instanceID = new InstanceID {
                        NetSegment = HoveredSegmentId,
                    };

                    SimulationManager.instance.m_ThreadingWrapper.QueueMainThread(() => {
                        OpenWorldInfoPanel(
                            instanceID,
                            HitPos);
                    });
                }
            } else if (SelectedNodeId != 0 && KeybindSettingsBase.RestoreDefaultsKey.KeyDown(e)) {
                ushort nodeId = SelectedNodeId;
<<<<<<< HEAD
                SimulationManager.instance.AddAction(() => PriorityRoad.EraseAllTrafficRoadsForNode(nodeId));
=======
                SimulationManager.instance.m_ThreadingWrapper.QueueSimulationThread(() => {
                    PriorityRoad.EraseAllTrafficRoadsForNode(nodeId);
                    SimulationManager.instance.m_ThreadingWrapper.QueueMainThread(RoadSelectionUtil.ShowMassEditOverlay);
                });
>>>>>>> 1fdf0f79
            }
        }

        public bool IsNodeVisible(ushort node) {
            return node.IsUndergroundNode() == IsUndergroundMode;
        }

        // public void DrawNodeCircle(RenderManager.CameraInfo cameraInfo,
        //                            ushort nodeId,
        //                            bool warning = false,
        //                            bool alpha = false,
        //                            bool overrideRenderLimits = false) {
        //     DrawNodeCircle(
        //         cameraInfo: cameraInfo,
        //         nodeId: nodeId,
        //         color: GetToolColor(warning: warning, error: false),
        //         alpha: alpha,
        //         overrideRenderLimits: overrideRenderLimits);
        // }

        /// <summary>
        /// Gets the coordinates of the given node.
        /// </summary>
        private static Vector3 GetNodePos(ushort nodeId) {
            ref NetNode netNode = ref nodeId.ToNode();
            Vector3 pos = netNode.m_position;
            float terrainY = Singleton<TerrainManager>.instance.SampleDetailHeightSmooth(pos);
            if (terrainY > pos.y) {
                pos.y = terrainY;
            }
            return pos;
        }

        /// <summary>Shows a tutorial message. Must be called by a Unity thread.</summary>
        /// <param name="localeKey">Tutorial key.</param>
        public static void ShowAdvisor(string localeKey) {
            if (!GlobalConfig.Instance.Main.EnableTutorial || !TMPELifecycle.PlayMode) {
                return;
            }

            if (!Translation.Tutorials.HasString(Translation.TUTORIAL_BODY_KEY_PREFIX + localeKey)) {
                Log.Warning($"ShowAdvisor: localeKey:{localeKey} does not exist");
                return;
            }

            Log._Debug($"TrafficManagerTool.ShowAdvisor({localeKey}) called.");
            TutorialAdvisorPanel tutorialPanel = ToolsModifierControl.advisorPanel;
            string key = Translation.TUTORIAL_KEY_PREFIX + localeKey;

            if (GlobalConfig.Instance.Main.DisplayedTutorialMessages.Contains(localeKey)) {
                tutorialPanel.Refresh(key, "ToolbarIconZoomOutGlobe", string.Empty);
            } else {
                tutorialPanel.Show(key, "ToolbarIconZoomOutGlobe", string.Empty, 0f);
                GlobalConfig.Instance.Main.AddDisplayedTutorialMessage(localeKey);
                GlobalConfig.WriteConfig();
            }
        }

        private static Vector3 prevMousePosition;

        private bool DetermineHoveredElements(bool raycastSegment = true) {
            if (prevMousePosition == m_mousePosition) {
                // if mouse ray is not changing use cached results.
                // the assumption is that its practically impossible to change mouse ray
                // without changing m_mousePosition.
                return HoveredNodeId != 0 || HoveredSegmentId != 0;
            }

            HoveredSegmentId = 0;
            HoveredNodeId = 0;
            HitPos = m_mousePosition;

            bool mouseRayValid = !UIView.IsInsideUI() && Cursor.visible &&
                                 (activeLegacySubTool_ == null || !activeLegacySubTool_.IsCursorInPanel());

            if (mouseRayValid) {
                // find currently hovered node
                var nodeInput = new RaycastInput(m_mouseRay, m_mouseRayLength) {
                    m_netService = {
                        // find road nodes
                        m_itemLayers = ItemClass.Layer.Default | ItemClass.Layer.MetroTunnels,
                        m_service = ItemClass.Service.Road,
                    },
                    m_ignoreTerrain = true,
                    m_ignoreNodeFlags = NetNode.Flags.None,
                };

                // nodeInput.m_netService2.m_itemLayers = ItemClass.Layer.Default
                //     | ItemClass.Layer.PublicTransport | ItemClass.Layer.MetroTunnels;
                // nodeInput.m_netService2.m_service = ItemClass.Service.PublicTransport;
                // nodeInput.m_netService2.m_subService = ItemClass.SubService.PublicTransportTrain;
                // nodeInput.m_ignoreNodeFlags = NetNode.Flags.Untouchable;

                if (RayCast(nodeInput, out RaycastOutput nodeOutput)) {
                    HoveredNodeId = nodeOutput.m_netNode;
                } else {
                    // find train nodes
                    nodeInput.m_netService.m_itemLayers =
                        ItemClass.Layer.Default | ItemClass.Layer.MetroTunnels;
                    nodeInput.m_netService.m_service = ItemClass.Service.PublicTransport;
                    nodeInput.m_netService.m_subService = ItemClass.SubService.PublicTransportTrain;
                    nodeInput.m_ignoreNodeFlags = NetNode.Flags.None;
                    // nodeInput.m_ignoreNodeFlags = NetNode.Flags.Untouchable;

                    if (RayCast(nodeInput, out nodeOutput)) {
                        HoveredNodeId = nodeOutput.m_netNode;
                    } else {
                        // find metro nodes
                        nodeInput.m_netService.m_itemLayers =
                            ItemClass.Layer.Default | ItemClass.Layer.MetroTunnels;
                        nodeInput.m_netService.m_service = ItemClass.Service.PublicTransport;
                        nodeInput.m_netService.m_subService =
                            ItemClass.SubService.PublicTransportMetro;
                        nodeInput.m_ignoreNodeFlags = NetNode.Flags.None;
                        // nodeInput.m_ignoreNodeFlags = NetNode.Flags.Untouchable;

                        if (RayCast(nodeInput, out nodeOutput)) {
                            HoveredNodeId = nodeOutput.m_netNode;
                        }
                    }
                }

                ushort segmentId = 0;
                // find currently hovered segment
                var segmentInput = new RaycastInput(m_mouseRay, m_mouseRayLength) {
                    m_netService = {
                        // find road segments
                        m_itemLayers = ItemClass.Layer.Default | ItemClass.Layer.MetroTunnels,
                        m_service = ItemClass.Service.Road,
                    },
                    m_ignoreTerrain = true,
                    m_ignoreSegmentFlags = NetSegment.Flags.None,
                };
                // segmentInput.m_ignoreSegmentFlags = NetSegment.Flags.Untouchable;

                if (RayCast(segmentInput, out RaycastOutput segmentOutput)) {
                    segmentId = segmentOutput.m_netSegment;
                } else {
                    // find train segments
                    segmentInput.m_netService.m_itemLayers =
                        ItemClass.Layer.Default | ItemClass.Layer.MetroTunnels;
                    segmentInput.m_netService.m_service = ItemClass.Service.PublicTransport;
                    segmentInput.m_netService.m_subService =
                        ItemClass.SubService.PublicTransportTrain;
                    segmentInput.m_ignoreTerrain = true;
                    segmentInput.m_ignoreSegmentFlags = NetSegment.Flags.None;
                    // segmentInput.m_ignoreSegmentFlags = NetSegment.Flags.Untouchable;

                    if (RayCast(segmentInput, out segmentOutput)) {
                        segmentId = segmentOutput.m_netSegment;
                    } else {
                        // find metro segments
                        segmentInput.m_netService.m_itemLayers =
                            ItemClass.Layer.Default | ItemClass.Layer.MetroTunnels;
                        segmentInput.m_netService.m_service = ItemClass.Service.PublicTransport;
                        segmentInput.m_netService.m_subService =
                            ItemClass.SubService.PublicTransportMetro;
                        segmentInput.m_ignoreSegmentFlags = NetSegment.Flags.None;
                        // segmentInput.m_ignoreSegmentFlags = NetSegment.Flags.Untouchable;

                        if (RayCast(segmentInput, out segmentOutput)) {
                            segmentId = segmentOutput.m_netSegment;
                        }
                    }
                }

                if(segmentId != 0 && raycastSegment) {
                    HitPos = segmentOutput.m_hitPos;
                    HoveredSegmentId = segmentId;
                }

                if (HoveredNodeId <= 0 && segmentId > 0) {
                    // alternative way to get a node hit: check distance to start and end nodes
                    // of the segment

                    ref NetSegment netSegment = ref segmentId.ToSegment();
                    ushort startNodeId = netSegment.m_startNode;
                    ushort endNodeId = netSegment.m_endNode;

                    float startDist = (segmentOutput.m_hitPos - startNodeId.ToNode().m_position).magnitude;
                    float endDist = (segmentOutput.m_hitPos - endNodeId.ToNode().m_position).magnitude;
                    float detectionRadius = raycastSegment ? NODE_DETECTION_RADIUS : PRECISE_NODE_DETECTION_RADIUS;
                    if (startDist < endDist && startDist < detectionRadius) {
                        HoveredNodeId = startNodeId;
                    } else if (endDist < startDist && endDist < detectionRadius) {
                        HoveredNodeId = endNodeId;
                    }
                }

                if (HoveredNodeId != 0 && HoveredSegmentId != 0 && raycastSegment) {
                    HoveredSegmentId = GetHoveredSegmentFromNode(segmentOutput.m_hitPos);
                }
            }

            return HoveredNodeId != 0 || HoveredSegmentId != 0;
        }

        /// <summary>
        /// returns the node(HoveredNodeId) segment that is closest to the input position.
        /// </summary>
        internal ushort GetHoveredSegmentFromNode(Vector3 hitPos) {
            ushort minSegId = 0;
            float minDistance = float.MaxValue;
            ref NetNode node = ref HoveredNodeId.ToNode();
            for (int i = 0; i < 8; ++i) {
                ushort segmentId = node.GetSegment(i);
                if (segmentId != 0) {
                    Vector3 pos = segmentId.ToSegment().GetClosestPosition(hitPos);
                    float distance = (hitPos - pos).sqrMagnitude;
                    if (distance < minDistance) {
                        minDistance = distance;
                        minSegId = segmentId;
                    }
                }
            }

            return minSegId;
        }

        /// <summary>Displays lane ids over lanes.</summary>
        // TODO: Extract into a Debug Tool GUI class
        private void DebugGuiDisplayLanes(ushort segmentId,
                                          ref NetSegment segment,
                                          ref NetInfo segmentInfo)
        {
            var _counterStyle = new GUIStyle();
            Vector3 centerPos = segment.m_bounds.center;
            bool visible = GeometryUtil.WorldToScreenPoint(centerPos, out Vector3 screenPos);

            if (!visible) {
                return;
            }

            screenPos.y -= 200;

            if (screenPos.z < 0) {
                return;
            }

            Vector3 camPos = Singleton<SimulationManager>.instance.m_simulationView.m_position;
            Vector3 diff = centerPos - camPos;

            if (diff.magnitude > DEBUG_CLOSE_LOD) {
                return; // do not draw if too distant
            }

            float zoom = 1.0f / diff.magnitude * 150f;

            _counterStyle.fontSize = (int)(11f * zoom);
            _counterStyle.normal.textColor = new Color(1f, 1f, 0f);

            // uint totalDensity = 0u;
            // for (int i = 0; i < segmentInfo.m_lanes.Length; ++i) {
            //        if (CustomRoadAI.currentLaneDensities[segmentId] != null &&
            //         i < CustomRoadAI.currentLaneDensities[segmentId].Length)
            //                totalDensity += CustomRoadAI.currentLaneDensities[segmentId][i];
            // }

            uint curLaneId = segment.m_lanes;
            var labelSb = new StringBuilder();

            for (int i = 0; i < segmentInfo.m_lanes.Length; ++i) {
                if (curLaneId == 0) {
                    break;
                }

                ref NetLane netLane = ref curLaneId.ToLane();

                bool laneTrafficDataLoaded =
                    TrafficMeasurementManager.Instance.GetLaneTrafficData(
                        segmentId,
                        (byte)i,
                        out LaneTrafficData laneTrafficData);

                NetInfo.Lane laneInfo = segmentInfo.m_lanes[i];

#if PFTRAFFICSTATS
                uint pfTrafficBuf =
                    TrafficMeasurementManager
                        .Instance.segmentDirTrafficData[
                            TrafficMeasurementManager.Instance.GetDirIndex(
                                segmentId,
                                laneInfo.m_finalDirection)]
                        .totalPathFindTrafficBuffer;
#endif
                // TrafficMeasurementManager.Instance.GetTrafficData(segmentId,
                // laneInfo.m_finalDirection, out dirTrafficData);
                // int dirIndex = laneInfo.m_finalDirection == NetInfo.Direction.Backward ? 1 : 0;

                labelSb.AppendFormat("L idx {0}, id {1}", i, curLaneId);
#if DEBUG
                labelSb.AppendFormat(
                    ", in: {0}, out: {1}, f: {2}, l: {3}, rst: {4}, dir: {5}, fnl: {6}, " +
                    "pos: {7:0.##}, sim: {8} for {9}/{10}",
                    RoutingManager.Instance.CalcInnerSimilarLaneIndex(segmentId, i),
                    RoutingManager.Instance.CalcOuterSimilarLaneIndex(segmentId, i),
                    (NetLane.Flags)curLaneId.ToLane().m_flags,
                    SpeedLimitManager.Instance.CalculateCustomSpeedLimit(curLaneId).ToString(),
                    VehicleRestrictionsManager.Instance.GetAllowedVehicleTypes(
                        segmentId,
                        segmentInfo,
                        (uint)i,
                        laneInfo,
                        VehicleRestrictionsMode.Configured),
                    laneInfo.m_direction,
                    laneInfo.m_finalDirection,
                    laneInfo.m_position,
                    laneInfo.m_similarLaneIndex,
                    laneInfo.m_vehicleType,
                    laneInfo.m_laneType);
#endif
                if (laneTrafficDataLoaded) {
                    labelSb.AppendFormat(
                        ", sp: {0}%",
                        TrafficMeasurementManager.Instance.CalcLaneRelativeMeanSpeed(
                            segmentId,
                            (byte)i,
                            curLaneId,
                            laneInfo) / 100);
#if DEBUG
                    labelSb.AppendFormat(
                        ", buf: {0}, max: {1}, acc: {2}",
                        laneTrafficData.trafficBuffer,
                        laneTrafficData.maxTrafficBuffer,
                        laneTrafficData.accumulatedSpeeds);

#if PFTRAFFICSTATS
                    labelSb.AppendFormat(
                        ", pfBuf: {0}/{1}, ({2} %)",
                        laneTrafficData.pathFindTrafficBuffer,
                        laneTrafficData.lastPathFindTrafficBuffer,
                        pfTrafficBuf > 0
                            ? "" + ((laneTrafficData.lastPathFindTrafficBuffer * 100u) /
                                    pfTrafficBuf)
                            : "n/a");
#endif
#endif
#if MEASUREDENSITY
                    if (dirTrafficDataLoaded) {
                        labelSb.AppendFormat(
                            ", rel. dens.: {0}%",
                            dirTrafficData.accumulatedDensities > 0
                                ? "" + Math.Min(
                                      laneTrafficData[i].accumulatedDensities * 100 /
                                      dirTrafficData.accumulatedDensities,
                                      100)
                                : "?");
                    }

                    labelSb.AppendFormat(
                        ", acc: {0}",
                        laneTrafficData[i].accumulatedDensities);
#endif
                }

                labelSb.AppendFormat(", nd: {0}", netLane.m_nodes);
#if DEBUG
                //    labelSb.AppendFormat(
                //        " ({0}/{1}/{2})",
                //        CustomRoadAI.currentLaneDensities[segmentId] != null &&
                //        i < CustomRoadAI.currentLaneDensities[segmentId].Length
                //            ? string.Empty + CustomRoadAI.currentLaneDensities[segmentId][i]
                //            : "?",
                //        CustomRoadAI.maxLaneDensities[segmentId] != null &&
                //        i < CustomRoadAI.maxLaneDensities[segmentId].Length
                //            ? string.Empty + CustomRoadAI.maxLaneDensities[segmentId][i]
                //            : "?",
                //        totalDensity);
                //    labelSb.AppendFormat(
                //        " ({0}/{1})",
                //        CustomRoadAI.currentLaneDensities[segmentId] != null &&
                //        i < CustomRoadAI.currentLaneDensities[segmentId].Length
                //            ? string.Empty + CustomRoadAI.currentLaneDensities[segmentId][i]
                //            : "?",
                //        totalDensity);
#endif
                //    labelSb.AppendFormat(
                //        ", abs. dens.: {0} %",
                //        CustomRoadAI.laneMeanAbsDensities[segmentId] != null &&
                //        i < CustomRoadAI.laneMeanAbsDensities[segmentId].Length
                //            ? "" + CustomRoadAI.laneMeanAbsDensities[segmentId][i]
                //            : "?");
                labelSb.Append("\n");

                curLaneId = netLane.m_nextLane;
            }

            var labelStr = labelSb.ToString();
            Vector2 dim = _counterStyle.CalcSize(new GUIContent(labelStr));
            Rect labelRect = new Rect(screenPos.x - (dim.x / 2f), screenPos.y, dim.x, dim.y);

            GUI.Label(labelRect, labelStr, _counterStyle);
        }

        /// <summary>Displays segment ids over segments.</summary>
        // TODO: Extract into a Debug Tool GUI class
        private void DebugGuiDisplaySegments() {
            TrafficMeasurementManager trafficMeasurementManager = TrafficMeasurementManager.Instance;
            NetManager netManager = Singleton<NetManager>.instance;
            GUIStyle counterStyle = new GUIStyle();
            IExtSegmentEndManager endMan = Constants.ManagerFactory.ExtSegmentEndManager;

            for (int segmentId = 1; segmentId < NetManager.MAX_SEGMENT_COUNT; ++segmentId) {
                ref NetSegment netSegment = ref ((ushort)segmentId).ToSegment();

                if ((netSegment.m_flags & NetSegment.Flags.Created) == NetSegment.Flags.None) {
                    continue;
                }

                NetInfo segmentInfo = netSegment.Info;

                ItemClass.Service service = segmentInfo.GetService();
                ItemClass.SubService subService = segmentInfo.GetSubService();
#if !DEBUG
                if ((netSegment.m_flags & NetSegment.Flags.Untouchable) != NetSegment.Flags.None) {
                    continue;
                }
#endif
                Vector3 centerPos = netSegment.m_bounds.center;
                bool visible = GeometryUtil.WorldToScreenPoint(centerPos, out Vector3 screenPos);
                if (!visible) {
                    continue;
                }

                Vector3 camPos = Singleton<SimulationManager>.instance.m_simulationView.m_position;
                Vector3 diff = centerPos - camPos;

                if (diff.magnitude > DEBUG_CLOSE_LOD) {
                    continue; // do not draw if too distant
                }

                float zoom = 1.0f / diff.magnitude * 150f;
                counterStyle.fontSize = (int)(12f * zoom);
                counterStyle.normal.textColor = new Color(1f, 0f, 0f);

                var labelSb = new StringBuilder();
                labelSb.AppendFormat("Segment {0}", segmentId);
#if DEBUG
                labelSb.AppendFormat(", flags: {0}", netSegment.m_flags);
                labelSb.AppendFormat("\nsvc: {0}, sub: {1}", service, subService);

                uint startVehicles = endMan.GetRegisteredVehicleCount(
                    ref endMan.ExtSegmentEnds[endMan.GetIndex((ushort)segmentId, true)]);

                uint endVehicles = endMan.GetRegisteredVehicleCount(
                    ref endMan.ExtSegmentEnds[endMan.GetIndex((ushort)segmentId, false)]);

                labelSb.AppendFormat( "\nstart veh.: {0}, end veh.: {1}", startVehicles, endVehicles);
#endif
                labelSb.AppendFormat("\nTraffic: {0} %", netSegment.m_trafficDensity);

#if DEBUG
                int fwdSegIndex = trafficMeasurementManager.GetDirIndex(
                    (ushort)segmentId,
                    NetInfo.Direction.Forward);
                int backSegIndex = trafficMeasurementManager.GetDirIndex(
                    (ushort)segmentId,
                    NetInfo.Direction.Backward);

                labelSb.Append("\n");

#if MEASURECONGESTION
                float fwdCongestionRatio =
                    trafficMeasurementManager
                        .segmentDirTrafficData[fwdSegIndex].numCongestionMeasurements > 0
                        ? ((uint)trafficMeasurementManager.segmentDirTrafficData[fwdSegIndex].numCongested * 100u) /
                          (uint)trafficMeasurementManager.segmentDirTrafficData[fwdSegIndex].numCongestionMeasurements
                        : 0; // now in %
                float backCongestionRatio =
                    trafficMeasurementManager
                        .segmentDirTrafficData[backSegIndex].numCongestionMeasurements > 0
                        ? ((uint)trafficMeasurementManager.segmentDirTrafficData[backSegIndex].numCongested * 100u) /
                          (uint)trafficMeasurementManager.segmentDirTrafficData[backSegIndex].numCongestionMeasurements
                        : 0; // now in %


                labelSb.Append("min speeds: ");
                labelSb.AppendFormat(
                        " {0}%/{1}%",
                        trafficMeasurementManager.segmentDirTrafficData[fwdSegIndex].minSpeed / 100,
                        trafficMeasurementManager.segmentDirTrafficData[backSegIndex].minSpeed /
                        100);
                labelSb.Append(", ");
#endif
                labelSb.Append("mean speeds: ");
                labelSb.AppendFormat(
                        " {0}%/{1}%",
                        trafficMeasurementManager.SegmentDirTrafficData[fwdSegIndex].meanSpeed /
                        100,
                        trafficMeasurementManager.SegmentDirTrafficData[backSegIndex].meanSpeed /
                        100);
#if PFTRAFFICSTATS || MEASURECONGESTION
                labelSb.Append("\n");
#endif
#if PFTRAFFICSTATS
                labelSb.Append("pf bufs: ");
                labelSb.AppendFormat(
                    " {0}/{1}",
                    trafficMeasurementManager.segmentDirTrafficData[fwdSegIndex].totalPathFindTrafficBuffer,
                    trafficMeasurementManager.segmentDirTrafficData[backSegIndex].totalPathFindTrafficBuffer);
#endif
#if PFTRAFFICSTATS && MEASURECONGESTION
                labelSb.Append(", ");
#endif
#if MEASURECONGESTION
                labelSb.Append("cong: ");
                labelSb.AppendFormat(
                    " {0}% ({1}/{2})/{3}% ({4}/{5})",
                    fwdCongestionRatio,
                    trafficMeasurementManager.segmentDirTrafficData[fwdSegIndex].numCongested,
                    trafficMeasurementManager.segmentDirTrafficData[fwdSegIndex].numCongestionMeasurements,
                    backCongestionRatio,
                    trafficMeasurementManager.segmentDirTrafficData[backSegIndex].numCongested,
                    trafficMeasurementManager.segmentDirTrafficData[backSegIndex].numCongestionMeasurements);
#endif
                labelSb.AppendFormat(
                    "\nstart: {0}, end: {1}",
                    netSegment.m_startNode,
                    netSegment.m_endNode);
#endif

                var labelStr = labelSb.ToString();
                Vector2 dim = counterStyle.CalcSize(new GUIContent(labelStr));
                Rect labelRect = new Rect(screenPos.x - (dim.x / 2f), screenPos.y, dim.x, dim.y);

                GUI.Label(labelRect, labelStr, counterStyle);

                if (Options.showLanes) {
                    DebugGuiDisplayLanes(
                        (ushort)segmentId,
                        ref netSegment,
                        ref segmentInfo);
                }
            }
        }

        /// <summary>Displays node ids over nodes.</summary>
        // TODO: Extract into a Debug Tool GUI class
        private void DebugGuiDisplayNodes() {
            var counterStyle = new GUIStyle();

            for (int i = 1; i < NetManager.MAX_NODE_COUNT; ++i) {
                ref NetNode netNode = ref ((ushort)i).ToNode();
                if ((netNode.m_flags & NetNode.Flags.Created) == NetNode.Flags.None) {
                    continue;
                }

                Vector3 pos = netNode.m_position;
                bool visible = GeometryUtil.WorldToScreenPoint(pos, out Vector3 screenPos);
                if (!visible) {
                    continue;
                }

                Vector3 camPos = Singleton<SimulationManager>.instance.m_simulationView.m_position;
                Vector3 diff = pos - camPos;
                if (diff.magnitude > DEBUG_CLOSE_LOD) {
                    continue; // do not draw if too distant
                }

                float zoom = 1.0f / diff.magnitude * 150f;

                counterStyle.fontSize = (int)(15f * zoom);
                counterStyle.normal.textColor = new Color(0f, 0f, 1f);

                string labelStr = "Node " + i;
#if DEBUG
                labelStr += string.Format(
                    "\nflags: {0}\nlane: {1}",
                    netNode.m_flags,
                    netNode.m_lane);
#endif
                Vector2 dim = counterStyle.CalcSize(new GUIContent(labelStr));
                var labelRect = new Rect(screenPos.x - (dim.x / 2f), screenPos.y, dim.x, dim.y);

                GUI.Label(labelRect, labelStr, counterStyle);
            }
        }

        /// <summary>Displays vehicle ids over vehicles.</summary>
        // TODO: Extract into a Debug Tool GUI class
        private void DebugGuiDisplayVehicles() {
            GUIStyle _counterStyle = new GUIStyle();
            SimulationManager simManager = Singleton<SimulationManager>.instance;
            ExtVehicleManager vehStateManager = ExtVehicleManager.Instance;
            CitizenManager citizenManager = CitizenManager.instance;
            CitizenInstance[] citizenInstancesBuf = citizenManager.m_instances.m_buffer;

            int startVehicleId = 1;
            int endVehicleId = Singleton<VehicleManager>.instance.m_vehicles.m_buffer.Length - 1;
#if DEBUG
            if (DebugSettings.VehicleId != 0)
            {
                startVehicleId = DebugSettings.VehicleId;
                endVehicleId = DebugSettings.VehicleId;
            }
#endif
            for (int i = startVehicleId; i <= endVehicleId; ++i) {
                ushort vehicleId = (ushort)i;
                ref Vehicle vehicle = ref vehicleId.ToVehicle();

                if (vehicle.m_flags == 0) {
                    // node is unused
                    continue;
                }

                Vector3 vehPos = vehicle.GetSmoothPosition(vehicleId);
                bool visible = GeometryUtil.WorldToScreenPoint(vehPos, out Vector3 screenPos);

                if (!visible) {
                    continue;
                }

                Vector3 camPos = simManager.m_simulationView.m_position;
                Vector3 diff = vehPos - camPos;
                if (diff.magnitude > DEBUG_CLOSE_LOD) {
                    continue; // do not draw if too distant
                }

                float zoom = 1.0f / diff.magnitude * 150f;

                _counterStyle.fontSize = (int)(10f * zoom);
                _counterStyle.normal.textColor = new Color(1f, 1f, 1f);
                // _counterStyle.normal.background = MakeTex(1, 1, new Color(0f, 0f, 0f, 0.4f));

                ExtVehicle vState = vehStateManager.ExtVehicles[(ushort)i];
                ExtCitizenInstance driverInst =
                    ExtCitizenInstanceManager.Instance.ExtInstances[
                        Constants.ManagerFactory.ExtVehicleManager
                                 .GetDriverInstanceId(
                                     (ushort)i,
                                     ref vehicle)];
                // bool startNode = vState.currentStartNode;
                // ushort segmentId = vState.currentSegmentId;

                // Converting magnitudes into game speed float, and then into km/h
                SpeedValue vehSpeed = SpeedValue.FromVelocity(vehicle.GetLastFrameVelocity().magnitude);
#if DEBUG
                if (GlobalConfig.Instance.Debug.ExtPathMode != ExtPathMode.None &&
                    driverInst.pathMode != GlobalConfig.Instance.Debug.ExtPathMode) {
                    continue;
                }
#endif
                string labelStr = string.Format(
                    "V #{0} is a {1}{2} {3} @ ~{4} (len: {5:0.0}, {6} @ {7} ({8}), l. {9} " +
                    "-> {10}, l. {11}), w: {12}\n" +
                    "di: {13} dc: {14} m: {15} f: {16} l: {17} lid: {18} ltsu: {19} lpu: {20} " +
                    "als: {21} srnd: {22} trnd: {23}",
                    i,
                    vState.recklessDriver ? "reckless " : string.Empty,
                    vState.flags,
                    vState.vehicleType,
                    vehSpeed.ToKmphPrecise().ToString(),
                    vState.totalLength,
                    vState.junctionTransitState,
                    vState.currentSegmentId,
                    vState.currentStartNode,
                    vState.currentLaneIndex,
                    vState.nextSegmentId,
                    vState.nextLaneIndex,
                    vState.waitTime,
                    driverInst.instanceId,
                    citizenInstancesBuf[driverInst.instanceId].m_citizen,
                    driverInst.pathMode,
                    driverInst.failedParkingAttempts,
                    driverInst.parkingSpaceLocation,
                    driverInst.parkingSpaceLocationId,
                    vState.lastTransitStateUpdate,
                    vState.lastPositionUpdate,
                    vState.lastAltLaneSelSegmentId,
                    Constants.ManagerFactory.ExtVehicleManager.GetStaticVehicleRand((ushort)i),
                    Constants.ManagerFactory.ExtVehicleManager.GetTimedVehicleRand((ushort)i));

                Vector2 dim = _counterStyle.CalcSize(new GUIContent(labelStr));
                Rect labelRect = new Rect(
                    screenPos.x - (dim.x / 2f),
                    screenPos.y - dim.y - 50f,
                    dim.x,
                    dim.y);

                GUI.Box(labelRect, labelStr, _counterStyle);
            }
        }

        /// <summary>Displays debug data over citizens. </summary>
        // TODO: Extract into a Debug Tool GUI class
        private void DebugGuiDisplayCitizens() {
            GUIStyle counterStyle = new GUIStyle();

            ExtCitizen[] extCitizensBuf = ExtCitizenManager.Instance.ExtCitizens;
            CitizenManager citizenManager = CitizenManager.instance;
            CitizenInstance[] citizenInstancesBuf = citizenManager.m_instances.m_buffer;
            Citizen[] citizensBuf = citizenManager.m_citizens.m_buffer;
            uint maxCitizenInstanceCount = citizenManager.m_instances.m_size;

            for (uint citizenInstanceId = 1; citizenInstanceId < maxCitizenInstanceCount; ++citizenInstanceId) {
                ref CitizenInstance citizenInstance = ref citizenInstancesBuf[citizenInstanceId];

                if (!citizenInstance.IsCreated()) {
                    continue;
                }
#if DEBUG
                if (DebugSwitch.NoValidPathCitizensOverlay.Get()) {
#endif
                    if (citizenInstance.m_path != 0) {
                        continue;
                    }
#if DEBUG
                }
#endif

                Vector3 pos = citizenInstance.GetSmoothPosition((ushort)citizenInstanceId);
                bool visible = GeometryUtil.WorldToScreenPoint(pos, out Vector3 screenPos);

                if (!visible) {
                    continue;
                }

                Vector3 camPos = Singleton<SimulationManager>.instance.m_simulationView.m_position;
                Vector3 diff = pos - camPos;

                if (diff.magnitude > DEBUG_CLOSE_LOD) {
                    continue; // do not draw if too distant
                }

                float zoom = 1.0f / diff.magnitude * 150f;

                counterStyle.fontSize = (int)(10f * zoom);
                counterStyle.normal.textColor = new Color(1f, 0f, 1f);
                // _counterStyle.normal.background = MakeTex(1, 1, new Color(0f, 0f, 0f, 0.4f));

#if DEBUG
                if (GlobalConfig.Instance.Debug.ExtPathMode != ExtPathMode.None &&
                    ExtCitizenInstanceManager.Instance.ExtInstances[citizenInstanceId].pathMode !=
                    GlobalConfig.Instance.Debug.ExtPathMode) {
                    continue;
                }
#endif

                var labelSb = new StringBuilder();
                uint citizenId = citizenInstance.m_citizen;
                labelSb.AppendFormat(
                    "Inst. {0}, Cit. {1},\nm: {2}, tm: {3}, ltm: {4}, ll: {5}",
                    citizenInstanceId,
                    citizenId,
                    ExtCitizenInstanceManager.Instance.ExtInstances[citizenInstanceId].pathMode,
                    extCitizensBuf[citizenId].transportMode,
                    extCitizensBuf[citizenId].lastTransportMode,
                    extCitizensBuf[citizenId].lastLocation);

                if (citizenId != 0) {
                    ref Citizen citizen = ref citizensBuf[citizenId];
                    if (citizen.m_parkedVehicle != 0) {
                        labelSb.AppendFormat(
                            "\nparked: {0} dist: {1}",
                            citizen.m_parkedVehicle,
                            (citizen.m_parkedVehicle.ToParkedVehicle().m_position - pos).magnitude);
                    }

                    if (citizen.m_vehicle != 0) {
                        labelSb.AppendFormat(
                            "\nveh: {0} dist: {1}",
                            citizen.m_vehicle,
                            (citizen.m_vehicle.ToVehicle().GetLastFramePosition() - pos).magnitude);
                    }
                }

                string labelStr = labelSb.ToString();
                Vector2 dim = counterStyle.CalcSize(new GUIContent(labelStr));
                Rect labelRect = new Rect(
                    screenPos.x - (dim.x / 2f),
                    screenPos.y - dim.y - 50f,
                    dim.x,
                    dim.y);

                GUI.Box(labelRect, labelStr, counterStyle);
            }
        }

        // TODO: Extract into a Debug Tool GUI class
        private void DebugGuiDisplayBuildings() {
            GUIStyle _counterStyle = new GUIStyle();

            for (int buildingId = 1; buildingId < BuildingManager.MAX_BUILDING_COUNT; ++buildingId) {
                ref Building building = ref ((ushort)buildingId).ToBuilding();

                if ((building.m_flags & Building.Flags.Created) == Building.Flags.None) {
                    continue;
                }

                bool visible = GeometryUtil.WorldToScreenPoint(building.m_position, out Vector3 screenPos);

                if (!visible) {
                    continue;
                }

                Vector3 camPos = Singleton<SimulationManager>.instance.m_simulationView.m_position;
                Vector3 diff = building.m_position - camPos;
                if (diff.magnitude > DEBUG_CLOSE_LOD) {
                    continue; // do not draw if too distant
                }

                float zoom = 150f / diff.magnitude;

                _counterStyle.fontSize = (int)(10f * zoom);
                _counterStyle.normal.textColor = new Color(0f, 1f, 0f);
                // _counterStyle.normal.background = MakeTex(1, 1, new Color(0f, 0f, 0f, 0.4f));

                string labelStr = string.Format(
                    "Building {0}, PDemand: {1}, IncTDem: {2}, OutTDem: {3}",
                    buildingId,
                    ExtBuildingManager.Instance.ExtBuildings[buildingId].parkingSpaceDemand,
                    ExtBuildingManager.Instance.ExtBuildings[buildingId].incomingPublicTransportDemand,
                    ExtBuildingManager.Instance.ExtBuildings[buildingId].outgoingPublicTransportDemand);

                Vector2 dim = _counterStyle.CalcSize(new GUIContent(labelStr));
                Rect labelRect = new Rect(
                    screenPos.x - (dim.x / 2f),
                    screenPos.y - dim.y - 50f,
                    dim.x,
                    dim.y);

                GUI.Box(labelRect, labelStr, _counterStyle);
            }
        }

        new internal Color GetToolColor(bool warning, bool error) {
            return base.GetToolColor(warning, error);
        }

        /// <summary>Creates a texture width x height, filled with color.</summary>
        /// <param name="width">Size x.</param>
        /// <param name="height">Size y.</param>
        /// <param name="col">Fill color.</param>
        /// <returns>New solid color Texture2D.</returns>
        public static Texture2D CreateSolidColorTexture(int width, int height, Color col) {
            var pix = new Color[width * height];

            for (var i = 0; i < pix.Length; i++) {
                pix[i] = col;
            }

            var result = new Texture2D(width, height);
            result.SetPixels(pix);
            result.Apply();

            return result;
        }

        internal static bool IsMouseOver(Rect boundingBox) {
            return boundingBox.Contains(Event.current.mousePosition);
        }

        /// <summary>
        /// this method should be used in OnToolGUI() instead of Input.GetMouseButtonDown(0).
        /// This is because Input.GetMouseButtonDown(0) is consumed by OnToolUpdate()
        /// to call OnPrimaryClickOverlay().
        /// You should call this method from OnPrimaryClickOverlay() once click is handled. consume the click.
        /// TODO [issue #740] improve this.
        /// </summary>
        [Obsolete("Avoid using LegacyTool, Immediate Mode GUI and OnToolGUI, use new U GUI instead.")]
        internal bool CheckClicked() {
            if (Input.GetMouseButtonDown(0) && !_mouseClickProcessed) {
                _mouseClickProcessed = true;
                return true;
            }

            return false;
        }

        /// <summary>
        /// Displays a warning prompt in center of the screen.
        /// </summary>
        ///
        /// <param name="message">The localized body text of the prompt.</param>
        public void WarningPrompt(string message) {
            if (string.IsNullOrEmpty(message)) {
                return;
            }

            Prompt.Warning("Warning", message);
        }

        /// <summary>
        /// Called when the onscreen hint update is due. This will request the update from the
        /// active Traffic Manager Tool, or show the default hint.
        /// </summary>
        public void RequestOnscreenDisplayUpdate() {
            if (!GlobalConfig.Instance.Main.KeybindsPanelVisible) {
                OnscreenDisplay.Clear();
                return;
            }

            var activeLegacyOsd = activeLegacySubTool_ as IOnscreenDisplayProvider;
            activeLegacyOsd?.UpdateOnscreenDisplayPanel();

            var activeOsd = activeSubTool_ as IOnscreenDisplayProvider;
            activeOsd?.UpdateOnscreenDisplayPanel();

            if (activeOsd == null && activeLegacyOsd == null) {
                // No tool hint support was available means we have to show the default
                ScreenDisplay();
            }
        }

        /// <summary>Clear the OSD panel and display the idle hint.</summary>
        public void ScreenDisplay() {
            var items = new List<OsdItem>();
            items.Add(new MainMenu.OSD.Label(
                          localizedText: Translation.Menu.Get("Onscreen.Idle:Choose a tool")));
            items.Add(new MainMenu.OSD.HardcodedMouseShortcut(
                button: ColossalFramework.UI.UIMouseButton.Left,
                shift: false,
                ctrl: false,
                alt: false,
                localizedText: "Onscreen.Default:Select a road")); // select a road to set as main road.
            items.Add(new MainMenu.OSD.HardcodedMouseShortcut(
                button: ColossalFramework.UI.UIMouseButton.Left,
                shift: false,
                ctrl: false,
                alt: true,
                localizedText: "Onscreen.Default:Select a node")); // select a node to erase all traffic rules.

            if (SelectedNodeId != 0) {
                items.Add(new MainMenu.OSD.Shortcut(
                    keybindSetting: KeybindSettingsBase.RestoreDefaultsKey,
                    localizedText: "Onscreen.Default:Erase")); // Erase all traffic rules from selected node.
                items.Add(new MainMenu.OSD.HardcodedMouseShortcut(
                    button: ColossalFramework.UI.UIMouseButton.Right,
                    shift: false,
                    ctrl: false,
                    alt: false,
                    localizedText: "Onscreen.Default:Deselect node"));
            }

            items.Add(new MainMenu.OSD.HoldModifier(
                shift: false,
                ctrl: true,
                alt: false,
                localizedText: "Onscreen.Default:Show traffic rules")); // show traffic rules for high priority roads

            OnscreenDisplay.Display(items);
        }

        public void AddUUIButton() {
            try {
                var hotkeys = new UUIHotKeys { ActivationKey = KeybindSettingsBase.ToggleMainMenu.Key };
                hotkeys.AddInToolKey(KeybindSettingsBase.ToggleTrafficLightTool.Key);
                hotkeys.AddInToolKey(KeybindSettingsBase.LaneArrowTool.Key);
                hotkeys.AddInToolKey(KeybindSettingsBase.LaneConnectionsTool.Key, () => Options.laneConnectorEnabled);
                hotkeys.AddInToolKey(KeybindSettingsBase.PrioritySignsTool.Key, () => Options.prioritySignsEnabled);
                hotkeys.AddInToolKey(KeybindSettingsBase.JunctionRestrictionsTool.Key, () => Options.junctionRestrictionsEnabled);
                hotkeys.AddInToolKey(KeybindSettingsBase.SpeedLimitsTool.Key, () => Options.customSpeedLimitsEnabled);
                hotkeys.AddInToolKey(KeybindSettingsBase.LaneConnectorStayInLane.Key, () => activeLegacySubTool_ is LaneConnectorTool);

                UUIButton = UUIHelpers.RegisterToolButton(
                    name: "TMPE",
                    groupName: null, // default group
                    tooltip: "TMPE",
                    tool: this,
                    icon: TextureResources.LoadDllResource("MainMenu.MainMenuButton-fg-normal.png", new IntVector2(40)),
                    hotkeys: hotkeys);

                UUIButton.isVisible = GlobalConfig.Instance.Main.UseUUI;
            } catch(Exception ex) {
                ex.LogException();
            }
        }

        public void RemoveUUIButton() {
            if (UUIButton) {
                Destroy(UUIButton.gameObject);
            }
            UUIButton = null;
        }
    }
}<|MERGE_RESOLUTION|>--- conflicted
+++ resolved
@@ -730,14 +730,10 @@
                 }
             } else if (SelectedNodeId != 0 && KeybindSettingsBase.RestoreDefaultsKey.KeyDown(e)) {
                 ushort nodeId = SelectedNodeId;
-<<<<<<< HEAD
-                SimulationManager.instance.AddAction(() => PriorityRoad.EraseAllTrafficRoadsForNode(nodeId));
-=======
                 SimulationManager.instance.m_ThreadingWrapper.QueueSimulationThread(() => {
                     PriorityRoad.EraseAllTrafficRoadsForNode(nodeId);
                     SimulationManager.instance.m_ThreadingWrapper.QueueMainThread(RoadSelectionUtil.ShowMassEditOverlay);
                 });
->>>>>>> 1fdf0f79
             }
         }
 
