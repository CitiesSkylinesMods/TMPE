--- conflicted
+++ resolved
@@ -23,14 +23,7 @@
     using UnityEngine;
     using TrafficManager.UI.Helpers;
     using TrafficManager.UI.MainMenu.OSD;
-<<<<<<< HEAD
-=======
-    using TrafficManager.UI.SubTools.LaneArrows;
-    using TrafficManager.UI.SubTools.PrioritySigns;
-    using TrafficManager.UI.SubTools.TimedTrafficLights;
     using TrafficManager.Lifecycle;
->>>>>>> 24a7b158
-
     using static TrafficManager.Util.Shortcuts;
     using static TrafficManager.Util.SegmentTraverser;
 
