namespace TrafficManager.UI {
    using System;
    using System.Collections.Generic;
    using System.Linq;
    using System.Text;
    using TrafficManager.API.Manager;
    using TrafficManager.API.Traffic.Data;
    using TrafficManager.API.Traffic.Enums;
    using TrafficManager.API.Util;
    using ColossalFramework;
    using ColossalFramework.Math;
    using ColossalFramework.UI;
    using CSUtil.Commons;
    using JetBrains.Annotations;
    using TrafficManager.Manager.Impl;
    using TrafficManager.State;
#if DEBUG
    using TrafficManager.State.ConfigData;
#endif
    using TrafficManager.UI.MainMenu;
    using TrafficManager.UI.SubTools;
    using TrafficManager.UI.SubTools.SpeedLimits;
    using TrafficManager.Util;
    using UnityEngine;
    using TrafficManager.UI.Helpers;
    using TrafficManager.UI.SubTools.LaneArrows;
    using TrafficManager.UI.SubTools.TimedTrafficLights;

    using static TrafficManager.UI.SubTools.PrioritySignsTool;
    using static TrafficManager.Util.Shortcuts;
    using static TrafficManager.Util.SegmentTraverser;

    [UsedImplicitly]
    public class TrafficManagerTool
        : DefaultTool,
          IObserver<GlobalConfig>
    {
<<<<<<< HEAD
        // TODO [issue #710] Road adjust mechanism seem to have changed in Sunset Harbor DLC.
        // activate when we know the mechinism.  
        private bool ReadjustPathMode => false; //ShiftIsPressed; 
=======
        // /// <summary>Set this to true to once call <see cref="RequestOnscreenDisplayUpdate"/>.</summary>
        // public bool InvalidateOnscreenDisplayFlag { get; set; }
>>>>>>> 07332b02

        public GuideHandler Guide;

        private ToolMode toolMode_;

        private NetTool netTool_;

        /// <summary>Maximum error of HitPos field.</summary>
        internal const float MAX_HIT_ERROR = 2.5f;

        internal static ushort HoveredNodeId;

        internal static ushort HoveredSegmentId;

        /// <summary>The hit position of the mouse raycast.</summary>
        internal static Vector3 HitPos;

        internal Vector3 MousePosition => m_mousePosition; //expose protected member.

        private static bool _mouseClickProcessed;

        public const float DEBUG_CLOSE_LOD = 300f;

        /// <summary>Square of the distance, where overlays are not rendered.</summary>
        public const float MAX_OVERLAY_DISTANCE_SQR = 450f * 450f;

        private IDictionary<ToolMode, LegacySubTool> legacySubTools_;

        private IDictionary<ToolMode, TrafficManagerSubTool> subTools_;

        public static ushort SelectedNodeId { get; internal set; }

        public static ushort SelectedSegmentId { get; internal set; }

        public static TransportDemandViewMode CurrentTransportDemandViewMode { get; internal set; }
            = TransportDemandViewMode.Outgoing;

        internal static ExtVehicleType[] InfoSignsToDisplay = {
            ExtVehicleType.PassengerCar, ExtVehicleType.Bicycle, ExtVehicleType.Bus,
            ExtVehicleType.Taxi, ExtVehicleType.Tram, ExtVehicleType.CargoTruck,
            ExtVehicleType.Service, ExtVehicleType.RailVehicle,
        };

        [Obsolete("Convert your legacy tools to new TrafficManagerSubTool style")]
        private LegacySubTool activeLegacySubTool_;

        private TrafficManagerSubTool activeSubTool_;

        private static IDisposable _confDisposable;

        static TrafficManagerTool() { }

        protected override void OnDestroy() {
            Log.Info("TrafficManagerTool.OnDestroy() called");
            base.OnDestroy();
        }

        internal ToolController GetToolController() {
            return m_toolController;
        }

        /// <summary>
        /// Defines initial screen location for tool Rect, based on default menu x and y,
        /// whatever tools need them for.
        /// </summary>
        /// <param name="rect">A rect to place.</param>
        /// <returns>New rect moved around screen.</returns>
        internal static Rect GetDefaultScreenPositionForRect(Rect rect) {
            // x := main menu x + rect.x
            // y := main menu y + main menu height + rect.y
            return new Rect(
                MainMenuWindow.DEFAULT_MENU_X + rect.x,
                MainMenuWindow.DEFAULT_MENU_Y + rect.y + ModUI.Instance.MainMenu.height,
                rect.width,
                rect.height);
        }

        // TODO: Move to UI.Helpers
        internal static bool IsNodeWithinViewDistance(ushort nodeId) {
            bool ret = false;
            Constants.ServiceFactory.NetService.ProcessNode(
                nodeId,
                (ushort nId, ref NetNode node) => {
                    ret = IsPosWithinOverlayDistance(node.m_position);
                    return true;
                });
            return ret;
        }

        // Not used
        // TODO: Move to UI.Helpers
        [UsedImplicitly]
        internal static bool IsSegmentWithinViewDistance(ushort segmentId) {
            bool ret = false;
            Constants.ServiceFactory.NetService.ProcessSegment(
                segmentId,
                (ushort segId, ref NetSegment segment) => {
                    Vector3 centerPos = segment.m_bounds.center;
                    ret = IsPosWithinOverlayDistance(centerPos);
                    return true;
                });
            return ret;
        }

        // TODO: Move to UI.Helpers
        internal static bool IsPosWithinOverlayDistance(Vector3 position) {
            return (position - Singleton<SimulationManager>.instance.m_simulationView.m_position)
                   .sqrMagnitude <= MAX_OVERLAY_DISTANCE_SQR;
        }

        [Obsolete("Use U.UIScaler and U size and position logic")]
        internal static float AdaptWidth(float originalWidth) {
            return originalWidth;
            // return originalWidth * ((float)Screen.width / 1920f);
        }

        [Obsolete("Use U.UIScaler and U size and position logic")]
        internal float GetBaseZoom() {
            return Screen.height / 1200f;
        }

        internal const float MAX_ZOOM = 0.05f;

        internal static float GetWindowAlpha() {
            return TransparencyToAlpha(GlobalConfig.Instance.Main.GuiTransparency);
        }

        internal static float GetHandleAlpha(bool hovered) {
            byte transparency = GlobalConfig.Instance.Main.OverlayTransparency;
            if (hovered) {
                // reduce transparency when handle is hovered
                transparency = (byte)Math.Min(20, transparency >> 2);
            }

            return TransparencyToAlpha(transparency);
        }

        /// <summary>Gives convenient access to NetTool from the original game.</summary>
        private NetTool NetTool {
            get {
                if (netTool_ == null) {
                    Log._Debug("NetTool field value is null. Searching for instance...");
                    netTool_ = ToolsModifierControl.toolController.Tools.OfType<NetTool>().FirstOrDefault();
                }

                return netTool_;
            }
        }

        private static float TransparencyToAlpha(byte transparency) {
            return Mathf.Clamp(100 - transparency, 0f, 100f) / 100f;
        }

        internal void Initialize() {
            Log.Info("TrafficManagerTool: Initialization running now.");
            Guide = new GuideHandler();

            LegacySubTool timedLightsTool = new TimedTrafficLightsTool(this);

            subTools_ = new TinyDictionary<ToolMode, TrafficManagerSubTool> {
                [ToolMode.LaneArrows] = new LaneArrowTool(this),
            };
            legacySubTools_ = new TinyDictionary<ToolMode, LegacySubTool> {
                [ToolMode.ToggleTrafficLight] = new ToggleTrafficLightsTool(this),
                [ToolMode.AddPrioritySigns] = new PrioritySignsTool(this),
                [ToolMode.ManualSwitch] = new ManualTrafficLightsTool(this),
                [ToolMode.TimedTrafficLights] = timedLightsTool,
                [ToolMode.VehicleRestrictions] = new VehicleRestrictionsTool(this),
                [ToolMode.SpeedLimits] = new SpeedLimitsTool(this),
                [ToolMode.LaneConnector] = new LaneConnectorTool(this),
                [ToolMode.JunctionRestrictions] = new JunctionRestrictionsTool(this),
                [ToolMode.ParkingRestrictions] = new ParkingRestrictionsTool(this),
            };

            InitializeSubTools();

            SetToolMode(ToolMode.None);

            _confDisposable?.Dispose();
            _confDisposable = GlobalConfig.Instance.Subscribe(this);

            Log.Info("TrafficManagerTool: Initialization completed.");
        }


        public void OnUpdate(GlobalConfig config) {
            InitializeSubTools();
        }

        internal void InitializeSubTools() {
            foreach (KeyValuePair<ToolMode, LegacySubTool> e in legacySubTools_) {
                e.Value.Initialize();
            }
        }

        protected override void Awake() {
            Log._Debug($"TrafficLightTool: Awake {GetHashCode()}");
            base.Awake();
        }

        /// <summary>Only used from CustomRoadBaseAI.</summary>
        public LegacySubTool GetSubTool(ToolMode mode) {
            if (legacySubTools_.TryGetValue(mode, out LegacySubTool ret)) {
                return ret;
            }

            return null;
        }

        public ToolMode GetToolMode() {
            return toolMode_;
        }

        /// <summary>Deactivate current active tool. Set new active tool.</summary>
        /// <param name="newToolMode">New mode.</param>
        public void SetToolMode(ToolMode newToolMode) {
            ToolMode oldToolMode = toolMode_;

            // ToolModeChanged does not count timed traffic light submodes as a same tool
            bool toolModeChanged = newToolMode != toolMode_;

            if (!toolModeChanged) {
                Log._Debug($"SetToolMode: not changed old={oldToolMode} new={newToolMode}");
                return;
            }

            SetToolMode_DeactivateTool();

            // Try figure out whether legacy subtool or a new subtool is selected
            if (!legacySubTools_.TryGetValue(newToolMode, out activeLegacySubTool_)
                && !subTools_.TryGetValue(newToolMode, out activeSubTool_)) {
                activeLegacySubTool_ = null;
                activeSubTool_ = null;
                toolMode_ = ToolMode.None;

                Log._Debug($"SetToolMode: reset because toolmode not found {newToolMode}");
                return;
            }

            SetToolMode_Activate(newToolMode);
            Log._Debug($"SetToolMode: changed old={oldToolMode} new={newToolMode}");
        }

        /// <summary>Resets the tool and calls deactivate on it.</summary>
        private void SetToolMode_DeactivateTool() {
            // Clear OSD panel with keybinds
            OnScreenDisplay.Begin();
            OnScreenDisplay.Done();

            if (activeLegacySubTool_ != null || activeSubTool_ != null) {
                activeLegacySubTool_?.Cleanup();
                activeLegacySubTool_ = null;

                activeSubTool_?.DeactivateTool();
                activeSubTool_ = null;
                toolMode_ = ToolMode.None;
            }
        }

        /// <summary>
        /// Sets new active tool. Resets selected segment and node. Calls activate on tools.
        /// Also shows advisor.
        /// </summary>
        /// <param name="newToolMode">New mode.</param>
        private void SetToolMode_Activate(ToolMode newToolMode) {
            toolMode_ = newToolMode;
            SelectedNodeId = 0;
            SelectedSegmentId = 0;

            activeLegacySubTool_?.OnActivate();
            activeSubTool_?.ActivateTool();

            if (activeLegacySubTool_ != null) {
                ShowAdvisor(activeLegacySubTool_.GetTutorialKey());
                Guide.DeactivateAll();
            }
        }

        // Overridden to disable base class behavior
        protected override void OnEnable() {
            if (legacySubTools_ != null) {
                Log._Debug("TrafficManagerTool.OnEnable(): Performing cleanup");
                foreach (KeyValuePair<ToolMode, LegacySubTool> e in legacySubTools_) {
                    e.Value.Cleanup();
                }
            }
            // disable base class behavior
        }

        protected override void OnDisable() {
            // Overridden to disable base class behavior
        }

        public override void RenderGeometry(RenderManager.CameraInfo cameraInfo) {
            if (HoveredNodeId != 0) {
                m_toolController.RenderCollidingNotifications(cameraInfo, 0, 0);
            }
        }

        public override void RenderOverlay(RenderManager.CameraInfo cameraInfo) {
            RenderOverlayImpl(cameraInfo);
            if (GetToolMode()==ToolMode.None) {
                DefaultRenderOverlay(cameraInfo);
            }
        }

        /// <summary>
        /// renders presistent overlay.
        /// if any subtool is active it renders overlay for that subtool (e.g. node selection, segment selection, etc.)
        /// Must not call base.RenderOverlay() . Doing so may cause infinite recursion with Postfix of base.RenderOverlay()
        /// </summary>
        public void RenderOverlayImpl(RenderManager.CameraInfo cameraInfo) {
            if (!(isActiveAndEnabled || MassEditOVerlay.IsActive)) {
                return;
            }

            activeLegacySubTool_?.RenderOverlay(cameraInfo);
            activeSubTool_?.RenderOverlay(cameraInfo);

            ToolMode currentMode = GetToolMode();

            // For all _other_ legacy subtools let them render something too
            foreach (KeyValuePair<ToolMode, LegacySubTool> e in legacySubTools_) {
                if (e.Key == currentMode) {
                    continue;
                }

                e.Value.RenderOverlayForOtherTools(cameraInfo);
            }
        }

        /// <summary>
        /// Renders overlay when no subtool is active.
        /// May call base.RenderOverlay() without risk of infinte recursion.
        /// </summary>
        void DefaultRenderOverlay(RenderManager.CameraInfo cameraInfo)
        {
            MassEditOVerlay.Show = ControlIsPressed || RoadSelectionPanels.Root.ShouldShowMassEditOverlay();
            if (NetManager.instance.NetAdjust.PathVisible =
                RoadSelectionPanels.Root.ShouldPathBeVisible()) {
                base.RenderOverlay(cameraInfo); // render path.
            }

            if (HoveredSegmentId == 0)
                return;
            var netAdjust = NetManager.instance?.NetAdjust;
            if (netAdjust == null)
                return;

            // use the same color as in NetAdjust
            ref NetSegment segment = ref HoveredSegmentId.ToSegment();
            var color = ToolsModifierControl.toolController.m_validColorInfo;
            float alpha = 1f;
            NetTool.CheckOverlayAlpha(ref segment, ref alpha);
            color.a *= alpha;

            if (ReadjustPathMode) {
                if (Input.GetMouseButton(0)) {
                    color = GetToolColor(Input.GetMouseButton(0), false);
                }
                bool isRoundabout = RoundaboutMassEdit.Instance.TraverseLoop(HoveredSegmentId, out var segmentList);
                if (!isRoundabout) {
                    segmentList = SegmentTraverser.Traverse(
                        HoveredSegmentId,
                        TraverseDirection.AnyDirection,
                        TraverseSide.Straight,
                        SegmentStopCriterion.None,
                        (_) => true);
                }
                foreach (ushort segmentId in segmentList ?? Enumerable.Empty<ushort>()) {
                    ref NetSegment seg = ref Singleton<NetManager>.instance.m_segments.m_buffer[segmentId];
                    NetTool.RenderOverlay(
                        cameraInfo,
                        ref seg,
                        color,
                        color);
                }
            } else {
                NetTool.RenderOverlay(cameraInfo, ref segment, color, color);
            }
        }

        /// <summary>
        /// Primarily handles click events on hovered nodes/segments
        /// </summary>
        protected override void OnToolUpdate() {
            base.OnToolUpdate();

            // Log._Debug($"OnToolUpdate");
            if (Input.GetKeyUp(KeyCode.PageDown)) {
                InfoManager.instance.SetCurrentMode(
                    InfoManager.InfoMode.Traffic,
                    InfoManager.SubInfoMode.Default);
                UIView.library.Hide("TrafficInfoViewPanel");
            } else if (Input.GetKeyUp(KeyCode.PageUp)) {
                InfoManager.instance.SetCurrentMode(
                    InfoManager.InfoMode.None,
                    InfoManager.SubInfoMode.Default);
            }
            ToolCursor = null;
            bool elementsHovered = DetermineHoveredElements();
            if (activeLegacySubTool_ != null && NetTool != null && elementsHovered) {
                ToolCursor = NetTool.m_upgradeCursor;
            }

            bool primaryMouseClicked = Input.GetMouseButtonDown(0);
            bool secondaryMouseClicked = Input.GetMouseButtonDown(1);

            // check if clicked
            if (!primaryMouseClicked && !secondaryMouseClicked) {
                return;
            }

            // check if mouse is inside panel
#if DEBUG
            bool mouseInsideAnyPanel = ModUI.Instance.GetMenu().containsMouse
                                       || ModUI.Instance.GetDebugMenu().containsMouse;
#else
            bool mouseInsideAnyPanel = ModUI.Instance.GetMenu().containsMouse;
#endif

            // !elementsHovered ||
            mouseInsideAnyPanel |=
                activeLegacySubTool_ != null && activeLegacySubTool_.IsCursorInPanel();

            if (!mouseInsideAnyPanel) {
                if (primaryMouseClicked) {
                    activeLegacySubTool_?.OnPrimaryClickOverlay();
                    activeSubTool_?.OnToolLeftClick();
                }

                if (secondaryMouseClicked) {
                    activeLegacySubTool_?.OnSecondaryClickOverlay();
                    activeSubTool_?.OnToolRightClick();
                }
            }
        }

        protected override void OnToolGUI(Event e) {
            OnToolGUIImpl(e);
            if (GetToolMode() == ToolMode.None) {
                DefaultOnToolGUI(e);
            }
        }


        /// <summary>
        /// Immediate mode GUI (IMGUI) handler called every frame for input and IMGUI rendering (persistent overlay).
        /// If any subtool is active it calls OnToolGUI for that subtool
        /// Must not call base.OnToolGUI(). Doing so may cause infinite recursion with Postfix of DefaultTool.OnToolGUI()
        /// </summary>
        /// <param name="e">Event to handle.</param>
<<<<<<< HEAD
        public void OnToolGUIImpl(Event e) {
=======
        protected override void OnToolGUI(Event e) {
            // if (InvalidateOnscreenDisplayFlag) {
            //     this.InvalidateOnscreenDisplayFlag = false;
            //     this.RequestOnscreenDisplayUpdate();
            // }

>>>>>>> 07332b02
            try {
                if (!Input.GetMouseButtonDown(0)) {
                    _mouseClickProcessed = false;
                }

                if (Options.nodesOverlay) {
                    DebugGuiDisplaySegments();
                    DebugGuiDisplayNodes();
                }

                if (Options.vehicleOverlay) {
                    DebugGuiDisplayVehicles();
                }

                if (Options.citizenOverlay) {
                    DebugGuiDisplayCitizens();
                }

                if (Options.buildingOverlay) {
                    DebugGuiDisplayBuildings();
                }

                foreach (KeyValuePair<ToolMode, LegacySubTool> en in legacySubTools_) {
                    en.Value.ShowGUIOverlay(en.Key, en.Key != GetToolMode());
                }

                Color guiColor = GUI.color;
                guiColor.a = 1f;
                GUI.color = guiColor;

                if (activeLegacySubTool_ != null) {
                    activeLegacySubTool_.OnToolGUI(e);
                } else if (activeSubTool_ != null) {
                    activeSubTool_.UpdateEveryFrame();
                }
            } catch (Exception ex) {
                Log.Error("GUI Error: " + ex);
            }
        }

        void DefaultOnToolGUI(Event e) {
            if (e.type == EventType.MouseDown && e.button == 0) {
                bool isRoad = HoveredSegmentId != 0 && HoveredSegmentId.ToSegment().Info.m_netAI is RoadBaseAI;
                if (!isRoad)
                    return;

                if (ReadjustPathMode) {
                    bool isRoundabout = RoundaboutMassEdit.Instance.TraverseLoop(HoveredSegmentId, out var segmentList);
                    if (!isRoundabout) {
                        segmentList = SegmentTraverser.Traverse(
                            HoveredSegmentId,
                            TraverseDirection.AnyDirection,
                            TraverseSide.Straight,
                            SegmentStopCriterion.None,
                            (_) => true);
                    }
                    RoadSelectionUtil.SetRoad(HoveredSegmentId, segmentList);
                }

                InstanceID instanceID = new InstanceID {
                    NetSegment = HoveredSegmentId,
                };

                SimulationManager.instance.m_ThreadingWrapper.QueueMainThread(delegate () {
                    OpenWorldInfoPanel(
                        instanceID,
                        HitPos);
                });
            } else if (e.type == EventType.MouseDown && e.button == 1) {
                SimulationManager.instance.m_ThreadingWrapper.QueueMainThread(RoadSelectionPanels.RoadWorldInfoPanel.Hide);
            }
        }

        public void DrawNodeCircle(RenderManager.CameraInfo cameraInfo,
                                   ushort nodeId,
                                   bool warning = false,
                                   bool alpha = false) {
            DrawNodeCircle(cameraInfo, nodeId, GetToolColor(warning, false), alpha);
        }

        /// <summary>
        /// Gets the coordinates of the given node.
        /// </summary>
        private static Vector3 GetNodePos(ushort nodeId) {
            NetNode[] nodeBuffer = Singleton<NetManager>.instance.m_nodes.m_buffer;
            Vector3 pos = nodeBuffer[nodeId].m_position;
            float terrainY = Singleton<TerrainManager>.instance.SampleDetailHeightSmooth(pos);
            if (terrainY > pos.y) {
                pos.y = terrainY;
            }
            return pos;
        }

        /// <returns>the average half width of all connected segments</returns>
        private static float CalculateNodeRadius(ushort nodeId) {
            float sumHalfWidth = 0;
            int count = 0;
            Constants.ServiceFactory.NetService.IterateNodeSegments(
                nodeId,
                (ushort segmentId, ref NetSegment segment) => {
                    sumHalfWidth += segment.Info.m_halfWidth;
                    count++;
                    return true;
                });
            return sumHalfWidth / count;
        }

        // TODO: move to UI.Helpers (Highlight)
        public void DrawNodeCircle(RenderManager.CameraInfo cameraInfo,
                                   ushort nodeId,
                                   Color color,
                                   bool alpha = false) {
            float r = CalculateNodeRadius(nodeId);
            Vector3 pos = Singleton<NetManager>.instance.m_nodes.m_buffer[nodeId].m_position;
            DrawOverlayCircle(cameraInfo, color, pos, r * 2, alpha);
        }

        /// <summary>
        /// Draws a half sausage at segment end.
        /// </summary>
        /// <param name="segmentId"></param>
        /// <param name="cut">The lenght of the highlight [0~1] </param>
        /// <param name="bStartNode">Determines the direction of the half sausage.</param>
        // TODO: move to UI.Helpers (Highlight)
        public void DrawCutSegmentEnd(RenderManager.CameraInfo cameraInfo,
                       ushort segmentId,
                       float cut,
                       bool bStartNode,
                       Color color,
                       bool alpha = false) {
            if( segmentId == 0) {
                return;
            }
            ref NetSegment segment = ref Singleton<NetManager>.instance.m_segments.m_buffer[segmentId];
            float width = segment.Info.m_halfWidth;

            NetNode[] nodeBuffer = Singleton<NetManager>.instance.m_nodes.m_buffer;
            bool IsMiddle(ushort nodeId) => (nodeBuffer[nodeId].m_flags & NetNode.Flags.Middle) != 0;

            Bezier3 bezier;
            bezier.a = GetNodePos(segment.m_startNode);
            bezier.d = GetNodePos(segment.m_endNode);

            NetSegment.CalculateMiddlePoints(
                bezier.a,
                segment.m_startDirection,
                bezier.d,
                segment.m_endDirection,
                IsMiddle(segment.m_startNode),
                IsMiddle(segment.m_endNode),
                out bezier.b,
                out bezier.c);

            if (bStartNode) {
                bezier = bezier.Cut(0, cut);
            } else {
                bezier = bezier.Cut(1 - cut, 1);
            }

            Singleton<ToolManager>.instance.m_drawCallData.m_overlayCalls++;
            Singleton<RenderManager>.instance.OverlayEffect.DrawBezier(
                cameraInfo,
                color,
                bezier,
                width * 2f,
                bStartNode ? 0 : width,
                bStartNode ? width : 0,
                -1f,
                1280f,
                false,
                alpha);
        }

        /// <summary>
        /// similar to NetTool.RenderOverlay()
        /// but with additional control over alphaBlend.
        /// </summary>
        // TODO: move to UI.Helpers (Highlight)
        internal static void DrawSegmentOverlay(
            RenderManager.CameraInfo cameraInfo,
            ushort segmentId,
            Color color,
            bool alphaBlend) {
            if (segmentId == 0) {
                return;
            }

            ref NetSegment segment = ref Singleton<NetManager>.instance.m_segments.m_buffer[segmentId];
            float width = segment.Info.m_halfWidth;

            NetNode[] nodeBuffer = Singleton<NetManager>.instance.m_nodes.m_buffer;
            bool IsMiddle(ushort nodeId) => (nodeBuffer[nodeId].m_flags & NetNode.Flags.Middle) != 0;

            Bezier3 bezier;
            bezier.a = GetNodePos(segment.m_startNode);
            bezier.d = GetNodePos(segment.m_endNode);

            NetSegment.CalculateMiddlePoints(
                bezier.a,
                segment.m_startDirection,
                bezier.d,
                segment.m_endDirection,
                IsMiddle(segment.m_startNode),
                IsMiddle(segment.m_endNode),
                out bezier.b,
                out bezier.c);

            Singleton<ToolManager>.instance.m_drawCallData.m_overlayCalls++;
            Singleton<RenderManager>.instance.OverlayEffect.DrawBezier(
                cameraInfo,
                color,
                bezier,
                width * 2f,
                0,
                0,
                -1f,
                1280f,
                false,
                alphaBlend);
        }

        [UsedImplicitly]
        // TODO: move to UI.Helpers (Highlight)
        private static void DrawOverlayCircle(RenderManager.CameraInfo cameraInfo,
                                              Color color,
                                              Vector3 position,
                                              float width,
                                              bool alpha) {
            Singleton<ToolManager>.instance.m_drawCallData.m_overlayCalls++;
            Singleton<RenderManager>.instance.OverlayEffect.DrawCircle(
                cameraInfo,
                color,
                position,
                width,
                position.y - 100f,
                position.y + 100f,
                false,
                alpha);
        }

        // TODO: move to UI.Helpers (Highlight)
        public void DrawStaticSquareOverlayGridTexture(Texture2D texture,
                                                       Vector3 camPos,
                                                       Vector3 gridOrigin,
                                                       float cellSize,
                                                       Vector3 xu,
                                                       Vector3 yu,
                                                       uint x,
                                                       uint y,
                                                       float size) {
            DrawGenericSquareOverlayGridTexture(
                texture,
                camPos,
                gridOrigin,
                cellSize,
                xu,
                yu,
                x,
                y,
                size,
                false);
        }

        [UsedImplicitly]
        // TODO: move to UI.Helpers (Highlight)
        public bool DrawHoverableSquareOverlayGridTexture(Texture2D texture,
                                                          Vector3 camPos,
                                                          Vector3 gridOrigin,
                                                          float cellSize,
                                                          Vector3 xu,
                                                          Vector3 yu,
                                                          uint x,
                                                          uint y,
                                                          float size) {
            return DrawGenericSquareOverlayGridTexture(
                texture,
                camPos,
                gridOrigin,
                cellSize,
                xu,
                yu,
                x,
                y,
                size,
                true);
        }

        // TODO: move to UI.Helpers (Highlight)
        public bool DrawGenericSquareOverlayGridTexture(Texture2D texture,
                                                        Vector3 camPos,
                                                        Vector3 gridOrigin,
                                                        float cellSize,
                                                        Vector3 xu,
                                                        Vector3 yu,
                                                        uint x,
                                                        uint y,
                                                        float size,
                                                        bool canHover) {
            return DrawGenericOverlayGridTexture(
                texture,
                camPos,
                gridOrigin,
                cellSize,
                cellSize,
                xu,
                yu,
                x,
                y,
                size,
                size,
                canHover);
        }

        // TODO: move to UI.Helpers (Highlight)
        public void DrawStaticOverlayGridTexture(Texture2D texture,
                                                 Vector3 camPos,
                                                 Vector3 gridOrigin,
                                                 float cellWidth,
                                                 float cellHeight,
                                                 Vector3 xu,
                                                 Vector3 yu,
                                                 uint x,
                                                 uint y,
                                                 float width,
                                                 float height) {
            DrawGenericOverlayGridTexture(
                texture,
                camPos,
                gridOrigin,
                cellWidth,
                cellHeight,
                xu,
                yu,
                x,
                y,
                width,
                height,
                false);
        }

        [UsedImplicitly]
        // TODO: move to UI.Helpers (Highlight)
        public bool DrawHoverableOverlayGridTexture(Texture2D texture,
                                                    Vector3 camPos,
                                                    Vector3 gridOrigin,
                                                    float cellWidth,
                                                    float cellHeight,
                                                    Vector3 xu,
                                                    Vector3 yu,
                                                    uint x,
                                                    uint y,
                                                    float width,
                                                    float height) {
            return DrawGenericOverlayGridTexture(
                texture,
                camPos,
                gridOrigin,
                cellWidth,
                cellHeight,
                xu,
                yu,
                x,
                y,
                width,
                height,
                true);
        }

        // TODO: move to UI.Helpers (Highlight)
        public bool DrawGenericOverlayGridTexture(Texture2D texture,
                                                  Vector3 camPos,
                                                  Vector3 gridOrigin,
                                                  float cellWidth,
                                                  float cellHeight,
                                                  Vector3 xu,
                                                  Vector3 yu,
                                                  uint x,
                                                  uint y,
                                                  float width,
                                                  float height,
                                                  bool canHover) {
            Vector3 worldPos =
                gridOrigin + (cellWidth * x * xu) +
                (cellHeight * y * yu); // grid position in game coordinates
            return DrawGenericOverlayTexture(texture, camPos, worldPos, width, height, canHover);
        }

        // TODO: move to UI.Helpers (Highlight)
        public void DrawStaticSquareOverlayTexture(Texture2D texture,
                                                   Vector3 camPos,
                                                   Vector3 worldPos,
                                                   float size) {
            DrawGenericOverlayTexture(texture, camPos, worldPos, size, size, false);
        }

        // TODO: move to UI.Helpers (Highlight)
        public bool DrawHoverableSquareOverlayTexture(Texture2D texture,
                                                      Vector3 camPos,
                                                      Vector3 worldPos,
                                                      float size) {
            return DrawGenericOverlayTexture(texture, camPos, worldPos, size, size, true);
        }

        // TODO: move to UI.Helpers (Highlight)
        public bool DrawGenericSquareOverlayTexture(Texture2D texture,
                                                    Vector3 camPos,
                                                    Vector3 worldPos,
                                                    float size,
                                                    bool canHover) {
            return DrawGenericOverlayTexture(texture, camPos, worldPos, size, size, canHover);
        }

        // TODO: move to UI.Helpers (Highlight)
        public void DrawStaticOverlayTexture(Texture2D texture,
                                             Vector3 camPos,
                                             Vector3 worldPos,
                                             float width,
                                             float height) {
            DrawGenericOverlayTexture(texture, camPos, worldPos, width, height, false);
        }

        [UsedImplicitly]
        // TODO: move to UI.Helpers (Highlight)
        public bool DrawHoverableOverlayTexture(Texture2D texture,
                                                Vector3 camPos,
                                                Vector3 worldPos,
                                                float width,
                                                float height) {
            return DrawGenericOverlayTexture(texture, camPos, worldPos, width, height, true);
        }

        // TODO: move to UI.Helpers (Highlight)
        public bool DrawGenericOverlayTexture(Texture2D texture,
                                              Vector3 camPos,
                                              Vector3 worldPos,
                                              float width,
                                              float height,
                                              bool canHover) {
            // Is point in screen?
            if (!GeometryUtil.WorldToScreenPoint(worldPos, out Vector3 screenPos)) {
                return false;
            }

            float zoom = 1.0f / (worldPos - camPos).magnitude * 100f * GetBaseZoom();
            width *= zoom;
            height *= zoom;

            Rect boundingBox = new Rect(
                screenPos.x - (width / 2f),
                screenPos.y - (height / 2f),
                width,
                height);

            Color guiColor = GUI.color;
            bool hovered = false;

            if (canHover) {
                hovered = IsMouseOver(boundingBox);
            }

            guiColor.a = GetHandleAlpha(hovered);

            GUI.color = guiColor;
            GUI.DrawTexture(boundingBox, texture);

            return hovered;
        }

        /// <summary>Shows a tutorial message. Must be called by a Unity thread.</summary>
        /// <param name="localeKey">Tutorial key.</param>
        public static void ShowAdvisor(string localeKey) {
            if (!GlobalConfig.Instance.Main.EnableTutorial) {
                return;
            }

            if (!Translation.Tutorials.HasString(Translation.TUTORIAL_BODY_KEY_PREFIX + localeKey)) {
                Log.Warning($"ShowAdvisor: localeKey:{localeKey} does not exist");
                return;
            }

            Log._Debug($"TrafficManagerTool.ShowAdvisor({localeKey}) called.");
            TutorialAdvisorPanel tutorialPanel = ToolsModifierControl.advisorPanel;
            string key = Translation.TUTORIAL_KEY_PREFIX + localeKey;

            if (GlobalConfig.Instance.Main.DisplayedTutorialMessages.Contains(localeKey)) {
                tutorialPanel.Refresh(key, "ToolbarIconZoomOutGlobe", string.Empty);
            } else {
                tutorialPanel.Show(key, "ToolbarIconZoomOutGlobe", string.Empty, 0f);
                GlobalConfig.Instance.Main.AddDisplayedTutorialMessage(localeKey);
                GlobalConfig.WriteConfig();
            }
        }

        // Does nothing
        public override void SimulationStep() {
            base.SimulationStep();

            // currentFrame = Singleton<SimulationManager>.instance.m_currentFrameIndex >> 2;
            //
            // string displayToolTipText = tooltipText;
            // if (displayToolTipText != null) {
            //        if (currentFrame <= tooltipStartFrame + 50) {
            //                ShowToolInfo(true, displayToolTipText, (Vector3)tooltipWorldPos);
            //        } else {
            //                //ShowToolInfo(false, tooltipText, (Vector3)tooltipWorldPos);
            //                //ShowToolInfo(false, null, Vector3.zero);
            //                tooltipStartFrame = 0;
            //                tooltipText = null;
            //                tooltipWorldPos = null;
            //        }
            // }
        }

        // public bool DoRayCast(RaycastInput input, out RaycastOutput output) {
        //     return RayCast(input, out output);
        // }

        private static Vector3 prevMousePosition;

        private bool DetermineHoveredElements() {
            if (prevMousePosition == m_mousePosition) {
                // if mouse ray is not changing use cached results.
                // the assumption is that its practically impossible to change mouse ray
                // without changing m_mousePosition.
                return HoveredNodeId != 0 || HoveredSegmentId != 0;
            }

            HoveredSegmentId = 0;
            HoveredNodeId = 0;
            HitPos = m_mousePosition;

            bool mouseRayValid = !UIView.IsInsideUI() && Cursor.visible &&
                                 (activeLegacySubTool_ == null || !activeLegacySubTool_.IsCursorInPanel());

            if (mouseRayValid) {
                // find currently hovered node
                var nodeInput = new RaycastInput(m_mouseRay, m_mouseRayLength) {
                    m_netService = {
                        // find road nodes
                        m_itemLayers = ItemClass.Layer.Default | ItemClass.Layer.MetroTunnels,
                        m_service = ItemClass.Service.Road,
                    },
                    m_ignoreTerrain = true,
                    m_ignoreNodeFlags = NetNode.Flags.None,
                };

                // nodeInput.m_netService2.m_itemLayers = ItemClass.Layer.Default
                //     | ItemClass.Layer.PublicTransport | ItemClass.Layer.MetroTunnels;
                // nodeInput.m_netService2.m_service = ItemClass.Service.PublicTransport;
                // nodeInput.m_netService2.m_subService = ItemClass.SubService.PublicTransportTrain;
                // nodeInput.m_ignoreNodeFlags = NetNode.Flags.Untouchable;

                if (RayCast(nodeInput, out RaycastOutput nodeOutput)) {
                    HoveredNodeId = nodeOutput.m_netNode;
                } else {
                    // find train nodes
                    nodeInput.m_netService.m_itemLayers =
                        ItemClass.Layer.Default | ItemClass.Layer.MetroTunnels;
                    nodeInput.m_netService.m_service = ItemClass.Service.PublicTransport;
                    nodeInput.m_netService.m_subService = ItemClass.SubService.PublicTransportTrain;
                    nodeInput.m_ignoreNodeFlags = NetNode.Flags.None;
                    // nodeInput.m_ignoreNodeFlags = NetNode.Flags.Untouchable;

                    if (RayCast(nodeInput, out nodeOutput)) {
                        HoveredNodeId = nodeOutput.m_netNode;
                    } else {
                        // find metro nodes
                        nodeInput.m_netService.m_itemLayers =
                            ItemClass.Layer.Default | ItemClass.Layer.MetroTunnels;
                        nodeInput.m_netService.m_service = ItemClass.Service.PublicTransport;
                        nodeInput.m_netService.m_subService =
                            ItemClass.SubService.PublicTransportMetro;
                        nodeInput.m_ignoreNodeFlags = NetNode.Flags.None;
                        // nodeInput.m_ignoreNodeFlags = NetNode.Flags.Untouchable;

                        if (RayCast(nodeInput, out nodeOutput)) {
                            HoveredNodeId = nodeOutput.m_netNode;
                        }
                    }
                }

                // find currently hovered segment
                var segmentInput = new RaycastInput(m_mouseRay, m_mouseRayLength) {
                    m_netService = {
                        // find road segments
                        m_itemLayers = ItemClass.Layer.Default | ItemClass.Layer.MetroTunnels,
                        m_service = ItemClass.Service.Road
                    },
                    m_ignoreTerrain = true,
                    m_ignoreSegmentFlags = NetSegment.Flags.None
                };
                // segmentInput.m_ignoreSegmentFlags = NetSegment.Flags.Untouchable;

                if (RayCast(segmentInput, out RaycastOutput segmentOutput)) {
                    HoveredSegmentId = segmentOutput.m_netSegment;
                } else {
                    // find train segments
                    segmentInput.m_netService.m_itemLayers =
                        ItemClass.Layer.Default | ItemClass.Layer.MetroTunnels;
                    segmentInput.m_netService.m_service = ItemClass.Service.PublicTransport;
                    segmentInput.m_netService.m_subService =
                        ItemClass.SubService.PublicTransportTrain;
                    segmentInput.m_ignoreTerrain = true;
                    segmentInput.m_ignoreSegmentFlags = NetSegment.Flags.None;
                    // segmentInput.m_ignoreSegmentFlags = NetSegment.Flags.Untouchable;

                    if (RayCast(segmentInput, out segmentOutput)) {
                        HoveredSegmentId = segmentOutput.m_netSegment;
                    } else {
                        // find metro segments
                        segmentInput.m_netService.m_itemLayers =
                            ItemClass.Layer.Default | ItemClass.Layer.MetroTunnels;
                        segmentInput.m_netService.m_service = ItemClass.Service.PublicTransport;
                        segmentInput.m_netService.m_subService =
                            ItemClass.SubService.PublicTransportMetro;
                        segmentInput.m_ignoreSegmentFlags = NetSegment.Flags.None;
                        // segmentInput.m_ignoreSegmentFlags = NetSegment.Flags.Untouchable;

                        if (RayCast(segmentInput, out segmentOutput)) {
                            HoveredSegmentId = segmentOutput.m_netSegment;
                        }
                    }
                }

                if(HoveredSegmentId != 0) {
                    HitPos = segmentOutput.m_hitPos;
                }

                if (HoveredNodeId <= 0 && HoveredSegmentId > 0) {
                    // alternative way to get a node hit: check distance to start and end nodes
                    // of the segment
                    ushort startNodeId = Singleton<NetManager>
                                         .instance.m_segments.m_buffer[HoveredSegmentId]
                                         .m_startNode;
                    ushort endNodeId = Singleton<NetManager>
                                       .instance.m_segments.m_buffer[HoveredSegmentId].m_endNode;

                    NetNode[] nodesBuffer = Singleton<NetManager>.instance.m_nodes.m_buffer;
                    float startDist = (segmentOutput.m_hitPos - nodesBuffer[startNodeId]
                                                                .m_position).magnitude;
                    float endDist = (segmentOutput.m_hitPos - nodesBuffer[endNodeId]
                                                              .m_position).magnitude;
                    if (startDist < endDist && startDist < 75f) {
                        HoveredNodeId = startNodeId;
                    } else if (endDist < startDist && endDist < 75f) {
                        HoveredNodeId = endNodeId;
                    }
                }

                if (HoveredNodeId != 0 && HoveredSegmentId != 0) {
                    HoveredSegmentId = GetHoveredSegmentFromNode(segmentOutput.m_hitPos);
                }
            }

            return HoveredNodeId != 0 || HoveredSegmentId != 0;
        }

        /// <summary>
        /// returns the node(HoveredNodeId) segment that is closest to the input position.
        /// </summary>
        internal ushort GetHoveredSegmentFromNode(Vector3 hitPos) {
            ushort minSegId = 0;
            NetNode node = NetManager.instance.m_nodes.m_buffer[HoveredNodeId];
            float minDistance = float.MaxValue;
            Constants.ServiceFactory.NetService.IterateNodeSegments(
                HoveredNodeId,
                (ushort segmentId, ref NetSegment segment) =>
                {
                    Vector3 pos = segment.GetClosestPosition(hitPos);
                    float distance = (hitPos - pos).sqrMagnitude;
                    if (distance < minDistance) {
                        minDistance = distance;
                        minSegId = segmentId;
                    }
                    return true;
                });
            return minSegId;
        }

        private static float prev_H = 0f;
        private static float prev_H_Fixed;

        /// <summary>
        /// Calculates accurate vertical element of raycast hit position.
        /// </summary>
        internal static float GetAccurateHitHeight() {
            // cache result.
            if (FloatUtil.NearlyEqual(HitPos.y, prev_H)) {
                return prev_H_Fixed;
            }
            prev_H = HitPos.y;

            if (Shortcuts.GetSeg(HoveredSegmentId).GetClosestLanePosition(
                HitPos,
                NetInfo.LaneType.All,
                VehicleInfo.VehicleType.All,
                out Vector3 pos,
                out uint laneId,
                out int laneIndex,
                out float laneOffset)) {
                return prev_H_Fixed = pos.y;
            }
            return prev_H_Fixed = HitPos.y + 0.5f;
        }

        /// <summary>Displays lane ids over lanes.</summary>
        // TODO: Extract into a Debug Tool GUI class
        private void DebugGuiDisplayLanes(ushort segmentId,
                                          ref NetSegment segment,
                                          ref NetInfo segmentInfo)
        {
            var _counterStyle = new GUIStyle();
            Vector3 centerPos = segment.m_bounds.center;
            bool visible = GeometryUtil.WorldToScreenPoint(centerPos, out Vector3 screenPos);

            if (!visible) {
                return;
            }

            screenPos.y -= 200;

            if (screenPos.z < 0) {
                return;
            }

            Vector3 camPos = Singleton<SimulationManager>.instance.m_simulationView.m_position;
            Vector3 diff = centerPos - camPos;

            if (diff.magnitude > DEBUG_CLOSE_LOD) {
                return; // do not draw if too distant
            }

            float zoom = 1.0f / diff.magnitude * 150f;

            _counterStyle.fontSize = (int)(11f * zoom);
            _counterStyle.normal.textColor = new Color(1f, 1f, 0f);

            // uint totalDensity = 0u;
            // for (int i = 0; i < segmentInfo.m_lanes.Length; ++i) {
            //        if (CustomRoadAI.currentLaneDensities[segmentId] != null &&
            //         i < CustomRoadAI.currentLaneDensities[segmentId].Length)
            //                totalDensity += CustomRoadAI.currentLaneDensities[segmentId][i];
            // }

            uint curLaneId = segment.m_lanes;
            var labelSb = new StringBuilder();
            NetLane[] lanesBuffer = Singleton<NetManager>.instance.m_lanes.m_buffer;

            for (int i = 0; i < segmentInfo.m_lanes.Length; ++i) {
                if (curLaneId == 0) {
                    break;
                }

                bool laneTrafficDataLoaded =
                    TrafficMeasurementManager.Instance.GetLaneTrafficData(
                        segmentId,
                        (byte)i,
                        out LaneTrafficData laneTrafficData);

                NetInfo.Lane laneInfo = segmentInfo.m_lanes[i];

#if PFTRAFFICSTATS
                uint pfTrafficBuf =
                    TrafficMeasurementManager
                        .Instance.segmentDirTrafficData[
                            TrafficMeasurementManager.Instance.GetDirIndex(
                                segmentId,
                                laneInfo.m_finalDirection)]
                        .totalPathFindTrafficBuffer;
#endif
                // TrafficMeasurementManager.Instance.GetTrafficData(segmentId,
                // laneInfo.m_finalDirection, out dirTrafficData);
                // int dirIndex = laneInfo.m_finalDirection == NetInfo.Direction.Backward ? 1 : 0;

                labelSb.AppendFormat("L idx {0}, id {1}", i, curLaneId);
#if DEBUG
                labelSb.AppendFormat(
                    ", in: {0}, out: {1}, f: {2}, l: {3} km/h, rst: {4}, dir: {5}, fnl: {6}, " +
                    "pos: {7:0.##}, sim: {8} for {9}/{10}",
                    RoutingManager.Instance.CalcInnerSimilarLaneIndex(segmentId, i),
                    RoutingManager.Instance.CalcOuterSimilarLaneIndex(segmentId, i),
                    (NetLane.Flags)lanesBuffer[curLaneId].m_flags,
                    SpeedLimitManager.Instance.GetCustomSpeedLimit(curLaneId),
                    VehicleRestrictionsManager.Instance.GetAllowedVehicleTypes(
                        segmentId,
                        segmentInfo,
                        (uint)i,
                        laneInfo,
                        VehicleRestrictionsMode.Configured),
                    laneInfo.m_direction,
                    laneInfo.m_finalDirection,
                    laneInfo.m_position,
                    laneInfo.m_similarLaneIndex,
                    laneInfo.m_vehicleType,
                    laneInfo.m_laneType);
#endif
                if (laneTrafficDataLoaded) {
                    labelSb.AppendFormat(
                        ", sp: {0}%",
                        TrafficMeasurementManager.Instance.CalcLaneRelativeMeanSpeed(
                            segmentId,
                            (byte)i,
                            curLaneId,
                            laneInfo) / 100);
#if DEBUG
                    labelSb.AppendFormat(
                        ", buf: {0}, max: {1}, acc: {2}",
                        laneTrafficData.trafficBuffer,
                        laneTrafficData.maxTrafficBuffer,
                        laneTrafficData.accumulatedSpeeds);

#if PFTRAFFICSTATS
                    labelSb.AppendFormat(
                        ", pfBuf: {0}/{1}, ({2} %)",
                        laneTrafficData.pathFindTrafficBuffer,
                        laneTrafficData.lastPathFindTrafficBuffer,
                        pfTrafficBuf > 0
                            ? "" + ((laneTrafficData.lastPathFindTrafficBuffer * 100u) /
                                    pfTrafficBuf)
                            : "n/a");
#endif
#endif
#if MEASUREDENSITY
                    if (dirTrafficDataLoaded) {
                        labelSb.AppendFormat(
                            ", rel. dens.: {0}%",
                            dirTrafficData.accumulatedDensities > 0
                                ? "" + Math.Min(
                                      laneTrafficData[i].accumulatedDensities * 100 /
                                      dirTrafficData.accumulatedDensities,
                                      100)
                                : "?");
                    }

                    labelSb.AppendFormat(
                        ", acc: {0}",
                        laneTrafficData[i].accumulatedDensities);
#endif
                }

                labelSb.AppendFormat(", nd: {0}", lanesBuffer[curLaneId].m_nodes);
#if DEBUG
                //    labelSb.AppendFormat(
                //        " ({0}/{1}/{2})",
                //        CustomRoadAI.currentLaneDensities[segmentId] != null &&
                //        i < CustomRoadAI.currentLaneDensities[segmentId].Length
                //            ? string.Empty + CustomRoadAI.currentLaneDensities[segmentId][i]
                //            : "?",
                //        CustomRoadAI.maxLaneDensities[segmentId] != null &&
                //        i < CustomRoadAI.maxLaneDensities[segmentId].Length
                //            ? string.Empty + CustomRoadAI.maxLaneDensities[segmentId][i]
                //            : "?",
                //        totalDensity);
                //    labelSb.AppendFormat(
                //        " ({0}/{1})",
                //        CustomRoadAI.currentLaneDensities[segmentId] != null &&
                //        i < CustomRoadAI.currentLaneDensities[segmentId].Length
                //            ? string.Empty + CustomRoadAI.currentLaneDensities[segmentId][i]
                //            : "?",
                //        totalDensity);
#endif
                //    labelSb.AppendFormat(
                //        ", abs. dens.: {0} %",
                //        CustomRoadAI.laneMeanAbsDensities[segmentId] != null &&
                //        i < CustomRoadAI.laneMeanAbsDensities[segmentId].Length
                //            ? "" + CustomRoadAI.laneMeanAbsDensities[segmentId][i]
                //            : "?");
                labelSb.Append("\n");

                curLaneId = lanesBuffer[curLaneId].m_nextLane;
            }

            var labelStr = labelSb.ToString();
            Vector2 dim = _counterStyle.CalcSize(new GUIContent(labelStr));
            Rect labelRect = new Rect(screenPos.x - (dim.x / 2f), screenPos.y, dim.x, dim.y);

            GUI.Label(labelRect, labelStr, _counterStyle);
        }

        /// <summary>Displays segment ids over segments.</summary>
        // TODO: Extract into a Debug Tool GUI class
        private void DebugGuiDisplaySegments() {
            TrafficMeasurementManager trafficMeasurementManager = TrafficMeasurementManager.Instance;
            NetManager netManager = Singleton<NetManager>.instance;
            GUIStyle counterStyle = new GUIStyle();
            IExtSegmentEndManager endMan = Constants.ManagerFactory.ExtSegmentEndManager;
            NetSegment[] segmentsBuffer = netManager.m_segments.m_buffer;

            for (int i = 1; i < NetManager.MAX_SEGMENT_COUNT; ++i) {
                if ((segmentsBuffer[i].m_flags & NetSegment.Flags.Created) ==
                    NetSegment.Flags.None) {
                    // segment is unused
                    continue;
                }

                ItemClass.Service service = segmentsBuffer[i].Info.GetService();
                ItemClass.SubService subService = segmentsBuffer[i].Info.GetSubService();
#if !DEBUG
                if ((netManager.m_segments.m_buffer[i].m_flags & NetSegment.Flags.Untouchable) !=
                    NetSegment.Flags.None) {
                    continue;
                }
#endif
                NetInfo segmentInfo = segmentsBuffer[i].Info;

                Vector3 centerPos = segmentsBuffer[i].m_bounds.center;
                bool visible = GeometryUtil.WorldToScreenPoint(centerPos, out Vector3 screenPos);

                if (!visible) {
                    continue;
                }

                Vector3 camPos = Singleton<SimulationManager>.instance.m_simulationView.m_position;
                Vector3 diff = centerPos - camPos;

                if (diff.magnitude > DEBUG_CLOSE_LOD) {
                    continue; // do not draw if too distant
                }

                float zoom = 1.0f / diff.magnitude * 150f;
                counterStyle.fontSize = (int)(12f * zoom);
                counterStyle.normal.textColor = new Color(1f, 0f, 0f);

                var labelSb = new StringBuilder();
                labelSb.AppendFormat("Segment {0}", i);
#if DEBUG
                labelSb.AppendFormat(", flags: {0}", segmentsBuffer[i].m_flags);
                labelSb.AppendFormat("\nsvc: {0}, sub: {1}", service, subService);

                uint startVehicles = endMan.GetRegisteredVehicleCount(
                    ref endMan.ExtSegmentEnds[endMan.GetIndex((ushort)i, true)]);

                uint endVehicles = endMan.GetRegisteredVehicleCount(
                    ref endMan.ExtSegmentEnds[endMan.GetIndex((ushort)i, false)]);

                labelSb.AppendFormat( "\nstart veh.: {0}, end veh.: {1}", startVehicles, endVehicles);
#endif
                labelSb.AppendFormat("\nTraffic: {0} %", segmentsBuffer[i].m_trafficDensity);

#if DEBUG
                int fwdSegIndex = trafficMeasurementManager.GetDirIndex(
                    (ushort)i,
                    NetInfo.Direction.Forward);
                int backSegIndex = trafficMeasurementManager.GetDirIndex(
                    (ushort)i,
                    NetInfo.Direction.Backward);

                labelSb.Append("\n");

#if MEASURECONGESTION
                float fwdCongestionRatio =
                    trafficMeasurementManager
                        .segmentDirTrafficData[fwdSegIndex].numCongestionMeasurements > 0
                        ? ((uint)trafficMeasurementManager.segmentDirTrafficData[fwdSegIndex].numCongested * 100u) /
                          (uint)trafficMeasurementManager.segmentDirTrafficData[fwdSegIndex].numCongestionMeasurements
                        : 0; // now in %
                float backCongestionRatio =
                    trafficMeasurementManager
                        .segmentDirTrafficData[backSegIndex].numCongestionMeasurements > 0
                        ? ((uint)trafficMeasurementManager.segmentDirTrafficData[backSegIndex].numCongested * 100u) /
                          (uint)trafficMeasurementManager.segmentDirTrafficData[backSegIndex].numCongestionMeasurements
                        : 0; // now in %


                labelSb.Append("min speeds: ");
                labelSb.AppendFormat(
                        " {0}%/{1}%",
                        trafficMeasurementManager.segmentDirTrafficData[fwdSegIndex].minSpeed / 100,
                        trafficMeasurementManager.segmentDirTrafficData[backSegIndex].minSpeed /
                        100);
                labelSb.Append(", ");
#endif
                labelSb.Append("mean speeds: ");
                labelSb.AppendFormat(
                        " {0}%/{1}%",
                        trafficMeasurementManager.SegmentDirTrafficData[fwdSegIndex].meanSpeed /
                        100,
                        trafficMeasurementManager.SegmentDirTrafficData[backSegIndex].meanSpeed /
                        100);
#if PFTRAFFICSTATS || MEASURECONGESTION
                labelSb.Append("\n");
#endif
#if PFTRAFFICSTATS
                labelSb.Append("pf bufs: ");
                labelSb.AppendFormat(
                    " {0}/{1}",
                    trafficMeasurementManager.segmentDirTrafficData[fwdSegIndex].totalPathFindTrafficBuffer,
                    trafficMeasurementManager.segmentDirTrafficData[backSegIndex].totalPathFindTrafficBuffer);
#endif
#if PFTRAFFICSTATS && MEASURECONGESTION
                labelSb.Append(", ");
#endif
#if MEASURECONGESTION
                labelSb.Append("cong: ");
                labelSb.AppendFormat(
                    " {0}% ({1}/{2})/{3}% ({4}/{5})",
                    fwdCongestionRatio,
                    trafficMeasurementManager.segmentDirTrafficData[fwdSegIndex].numCongested,
                    trafficMeasurementManager.segmentDirTrafficData[fwdSegIndex].numCongestionMeasurements,
                    backCongestionRatio,
                    trafficMeasurementManager.segmentDirTrafficData[backSegIndex].numCongested,
                    trafficMeasurementManager.segmentDirTrafficData[backSegIndex].numCongestionMeasurements);
#endif
                labelSb.AppendFormat(
                    "\nstart: {0}, end: {1}",
                    segmentsBuffer[i].m_startNode,
                    segmentsBuffer[i].m_endNode);
#endif

                var labelStr = labelSb.ToString();
                Vector2 dim = counterStyle.CalcSize(new GUIContent(labelStr));
                Rect labelRect = new Rect(screenPos.x - (dim.x / 2f), screenPos.y, dim.x, dim.y);

                GUI.Label(labelRect, labelStr, counterStyle);

                if (Options.showLanes) {
                    DebugGuiDisplayLanes(
                        (ushort)i,
                        ref segmentsBuffer[i],
                        ref segmentInfo);
                }
            }
        }

        /// <summary>Displays node ids over nodes.</summary>
        // TODO: Extract into a Debug Tool GUI class
        private void DebugGuiDisplayNodes() {
            var counterStyle = new GUIStyle();
            NetManager netManager = Singleton<NetManager>.instance;

            for (int i = 1; i < NetManager.MAX_NODE_COUNT; ++i) {
                if ((netManager.m_nodes.m_buffer[i].m_flags & NetNode.Flags.Created) ==
                    NetNode.Flags.None) {
                    // node is unused
                    continue;
                }

                Vector3 pos = netManager.m_nodes.m_buffer[i].m_position;
                bool visible = GeometryUtil.WorldToScreenPoint(pos, out Vector3 screenPos);

                if (!visible) {
                    continue;
                }

                Vector3 camPos = Singleton<SimulationManager>.instance.m_simulationView.m_position;
                Vector3 diff = pos - camPos;
                if (diff.magnitude > DEBUG_CLOSE_LOD) {
                    continue; // do not draw if too distant
                }

                float zoom = 1.0f / diff.magnitude * 150f;

                counterStyle.fontSize = (int)(15f * zoom);
                counterStyle.normal.textColor = new Color(0f, 0f, 1f);

                string labelStr = "Node " + i;
#if DEBUG
                labelStr += string.Format(
                    "\nflags: {0}\nlane: {1}",
                    netManager.m_nodes.m_buffer[i].m_flags,
                    netManager.m_nodes.m_buffer[i].m_lane);
#endif
                Vector2 dim = counterStyle.CalcSize(new GUIContent(labelStr));
                var labelRect = new Rect(screenPos.x - (dim.x / 2f), screenPos.y, dim.x, dim.y);

                GUI.Label(labelRect, labelStr, counterStyle);
            }
        }

        /// <summary>Displays vehicle ids over vehicles.</summary>
        // TODO: Extract into a Debug Tool GUI class
        private void DebugGuiDisplayVehicles() {
            GUIStyle _counterStyle = new GUIStyle();
            SimulationManager simManager = Singleton<SimulationManager>.instance;
            ExtVehicleManager vehStateManager = ExtVehicleManager.Instance;
            VehicleManager vehicleManager = Singleton<VehicleManager>.instance;

            int startVehicleId = 1;
            int endVehicleId = Constants.ServiceFactory.VehicleService.MaxVehicleCount - 1;
#if DEBUG
            if (DebugSettings.VehicleId != 0) {
                startVehicleId = endVehicleId = DebugSettings.VehicleId;
            }
#endif
            Vehicle[] vehiclesBuffer = Singleton<VehicleManager>.instance.m_vehicles.m_buffer;

            for (int i = startVehicleId; i <= endVehicleId; ++i) {
                if (vehicleManager.m_vehicles.m_buffer[i].m_flags == 0) {
                    // node is unused
                    continue;
                }

                Vector3 vehPos = vehicleManager.m_vehicles.m_buffer[i].GetSmoothPosition((ushort)i);
                bool visible = GeometryUtil.WorldToScreenPoint(vehPos, out Vector3 screenPos);

                if (!visible) {
                    continue;
                }

                Vector3 camPos = simManager.m_simulationView.m_position;
                Vector3 diff = vehPos - camPos;
                if (diff.magnitude > DEBUG_CLOSE_LOD) {
                    continue; // do not draw if too distant
                }

                float zoom = 1.0f / diff.magnitude * 150f;

                _counterStyle.fontSize = (int)(10f * zoom);
                _counterStyle.normal.textColor = new Color(1f, 1f, 1f);
                // _counterStyle.normal.background = MakeTex(1, 1, new Color(0f, 0f, 0f, 0.4f));

                ExtVehicle vState = vehStateManager.ExtVehicles[(ushort)i];
                ExtCitizenInstance driverInst =
                    ExtCitizenInstanceManager.Instance.ExtInstances[
                        Constants.ManagerFactory.ExtVehicleManager
                                 .GetDriverInstanceId(
                                     (ushort)i,
                                     ref vehiclesBuffer[i])];
                // bool startNode = vState.currentStartNode;
                // ushort segmentId = vState.currentSegmentId;

                // Converting magnitudes into game speed float, and then into km/h
                SpeedValue vehSpeed = SpeedValue.FromVelocity(vehicleManager.m_vehicles.m_buffer[i].GetLastFrameVelocity().magnitude);
#if DEBUG
                if (GlobalConfig.Instance.Debug.ExtPathMode != ExtPathMode.None &&
                    driverInst.pathMode != GlobalConfig.Instance.Debug.ExtPathMode) {
                    continue;
                }
#endif
                string labelStr = string.Format(
                    "V #{0} is a {1}{2} {3} @ ~{4} (len: {5:0.0}, {6} @ {7} ({8}), l. {9} " +
                    "-> {10}, l. {11}), w: {12}\n" +
                    "di: {13} dc: {14} m: {15} f: {16} l: {17} lid: {18} ltsu: {19} lpu: {20} " +
                    "als: {21} srnd: {22} trnd: {23}",
                    i,
                    vState.recklessDriver ? "reckless " : string.Empty,
                    vState.flags,
                    vState.vehicleType,
                    vehSpeed.ToKmphPrecise().ToString(),
                    vState.totalLength,
                    vState.junctionTransitState,
                    vState.currentSegmentId,
                    vState.currentStartNode,
                    vState.currentLaneIndex,
                    vState.nextSegmentId,
                    vState.nextLaneIndex,
                    vState.waitTime,
                    driverInst.instanceId,
                    ExtCitizenInstanceManager.Instance.GetCitizenId(driverInst.instanceId),
                    driverInst.pathMode,
                    driverInst.failedParkingAttempts,
                    driverInst.parkingSpaceLocation,
                    driverInst.parkingSpaceLocationId,
                    vState.lastTransitStateUpdate,
                    vState.lastPositionUpdate,
                    vState.lastAltLaneSelSegmentId,
                    Constants.ManagerFactory.ExtVehicleManager.GetStaticVehicleRand((ushort)i),
                    Constants.ManagerFactory.ExtVehicleManager.GetTimedVehicleRand((ushort)i));

                Vector2 dim = _counterStyle.CalcSize(new GUIContent(labelStr));
                Rect labelRect = new Rect(
                    screenPos.x - (dim.x / 2f),
                    screenPos.y - dim.y - 50f,
                    dim.x,
                    dim.y);

                GUI.Box(labelRect, labelStr, _counterStyle);
            }
        }

        /// <summary>Displays debug data over citizens. </summary>
        // TODO: Extract into a Debug Tool GUI class
        private void DebugGuiDisplayCitizens() {
            GUIStyle counterStyle = new GUIStyle();
            CitizenManager citManager = Singleton<CitizenManager>.instance;
            Citizen[] citizensBuffer = Singleton<CitizenManager>.instance.m_citizens.m_buffer;
            VehicleParked[] parkedVehiclesBuffer = Singleton<VehicleManager>.instance.m_parkedVehicles.m_buffer;
            Vehicle[] vehiclesBuffer = Singleton<VehicleManager>.instance.m_vehicles.m_buffer;

            for (int i = 1; i < CitizenManager.MAX_INSTANCE_COUNT; ++i) {
                if ((citManager.m_instances.m_buffer[i].m_flags &
                     CitizenInstance.Flags.Character) == CitizenInstance.Flags.None) {
                    continue;
                }
#if DEBUG
                if (DebugSwitch.NoValidPathCitizensOverlay.Get()) {
#endif
                    if (citManager.m_instances.m_buffer[i].m_path != 0) {
                        continue;
                    }
#if DEBUG
                }
#endif

                Vector3 pos = citManager.m_instances.m_buffer[i].GetSmoothPosition((ushort)i);
                bool visible = GeometryUtil.WorldToScreenPoint(pos, out Vector3 screenPos);

                if (!visible) {
                    continue;
                }

                Vector3 camPos = Singleton<SimulationManager>.instance.m_simulationView.m_position;
                Vector3 diff = pos - camPos;

                if (diff.magnitude > DEBUG_CLOSE_LOD) {
                    continue; // do not draw if too distant
                }

                float zoom = 1.0f / diff.magnitude * 150f;

                counterStyle.fontSize = (int)(10f * zoom);
                counterStyle.normal.textColor = new Color(1f, 0f, 1f);
                // _counterStyle.normal.background = MakeTex(1, 1, new Color(0f, 0f, 0f, 0.4f));

#if DEBUG
                if (GlobalConfig.Instance.Debug.ExtPathMode != ExtPathMode.None &&
                    ExtCitizenInstanceManager.Instance.ExtInstances[i].pathMode !=
                    GlobalConfig.Instance.Debug.ExtPathMode) {
                    continue;
                }
#endif

                var labelSb = new StringBuilder();
                ExtCitizen[] extCitizensBuf = ExtCitizenManager.Instance.ExtCitizens;
                labelSb.AppendFormat(
                    "Inst. {0}, Cit. {1},\nm: {2}, tm: {3}, ltm: {4}, ll: {5}",
                    i,
                    citManager.m_instances.m_buffer[i].m_citizen,
                    ExtCitizenInstanceManager.Instance.ExtInstances[i].pathMode,
                    extCitizensBuf[citManager.m_instances.m_buffer[i].m_citizen].transportMode,
                    extCitizensBuf[citManager.m_instances.m_buffer[i].m_citizen].lastTransportMode,
                    extCitizensBuf[citManager.m_instances.m_buffer[i].m_citizen].lastLocation);

                if (citManager.m_instances.m_buffer[i].m_citizen != 0) {
                    Citizen citizen = citizensBuffer[citManager.m_instances.m_buffer[i].m_citizen];
                    if (citizen.m_parkedVehicle != 0) {
                        labelSb.AppendFormat(
                            "\nparked: {0} dist: {1}",
                            citizen.m_parkedVehicle,
                            (parkedVehiclesBuffer[citizen.m_parkedVehicle].m_position - pos).magnitude);
                    }

                    if (citizen.m_vehicle != 0) {
                        labelSb.AppendFormat(
                            "\nveh: {0} dist: {1}",
                            citizen.m_vehicle,
                            (vehiclesBuffer[citizen.m_vehicle].GetLastFramePosition() - pos).magnitude);
                    }
                }

                string labelStr = labelSb.ToString();
                Vector2 dim = counterStyle.CalcSize(new GUIContent(labelStr));
                Rect labelRect = new Rect(
                    screenPos.x - (dim.x / 2f),
                    screenPos.y - dim.y - 50f,
                    dim.x,
                    dim.y);

                GUI.Box(labelRect, labelStr, counterStyle);
            }
        }

        // TODO: Extract into a Debug Tool GUI class
        private void DebugGuiDisplayBuildings() {
            GUIStyle _counterStyle = new GUIStyle();
            BuildingManager buildingManager = Singleton<BuildingManager>.instance;

            for (int i = 1; i < BuildingManager.MAX_BUILDING_COUNT; ++i) {
                if ((buildingManager.m_buildings.m_buffer[i].m_flags & Building.Flags.Created)
                    == Building.Flags.None) {
                    continue;
                }

                Vector3 pos = buildingManager.m_buildings.m_buffer[i].m_position;
                bool visible = GeometryUtil.WorldToScreenPoint(pos, out Vector3 screenPos);

                if (!visible) {
                    continue;
                }

                Vector3 camPos = Singleton<SimulationManager>.instance.m_simulationView.m_position;
                Vector3 diff = pos - camPos;
                if (diff.magnitude > DEBUG_CLOSE_LOD) {
                    continue; // do not draw if too distant
                }

                float zoom = 150f / diff.magnitude;

                _counterStyle.fontSize = (int)(10f * zoom);
                _counterStyle.normal.textColor = new Color(0f, 1f, 0f);
                // _counterStyle.normal.background = MakeTex(1, 1, new Color(0f, 0f, 0f, 0.4f));

                string labelStr = string.Format(
                    "Building {0}, PDemand: {1}, IncTDem: {2}, OutTDem: {3}",
                    i,
                    ExtBuildingManager.Instance.ExtBuildings[i].parkingSpaceDemand,
                    ExtBuildingManager.Instance.ExtBuildings[i].incomingPublicTransportDemand,
                    ExtBuildingManager.Instance.ExtBuildings[i].outgoingPublicTransportDemand);

                Vector2 dim = _counterStyle.CalcSize(new GUIContent(labelStr));
                Rect labelRect = new Rect(
                    screenPos.x - (dim.x / 2f),
                    screenPos.y - dim.y - 50f,
                    dim.x,
                    dim.y);

                GUI.Box(labelRect, labelStr, _counterStyle);
            }
        }

        new internal Color GetToolColor(bool warning, bool error) {
            return base.GetToolColor(warning, error);
        }

        /// <summary>Creates a texture width x height, filled with color.</summary>
        /// <param name="width">Size x.</param>
        /// <param name="height">Size y.</param>
        /// <param name="col">Fill color.</param>
        /// <returns>New solid color Texture2D.</returns>
        public static Texture2D CreateSolidColorTexture(int width, int height, Color col) {
            var pix = new Color[width * height];

            for (var i = 0; i < pix.Length; i++) {
                pix[i] = col;
            }

            var result = new Texture2D(width, height);
            result.SetPixels(pix);
            result.Apply();

            return result;
        }

        internal static bool IsMouseOver(Rect boundingBox) {
            return boundingBox.Contains(Event.current.mousePosition);
        }


        /// <summary>
        /// this method should be used in OnToolGUI() instead of Input.GetMouseButtonDown(0).
        /// This is because Input.GetMouseButtonDown(0) is consumed by OnToolUpdate()
        /// to call OnPrimaryClickOverlay().
        /// You should call this method from OnPrimaryClickOverlay() once click is handled. consume the click.
        /// TODO [issue #740] improve this.
        /// </summary>
        [Obsolete("Avoid using LegacyTool, Immediate Mode GUI and OnToolGUI, use new U GUI instead.")]
        internal bool CheckClicked() {
            if (Input.GetMouseButtonDown(0) && !_mouseClickProcessed) {
                _mouseClickProcessed = true;
                return true;
            }

            return false;
        }

        /// <summary>
        /// Displays a warning prompt in center of the screen.
        /// </summary>
        ///
        /// <param name="message">The localized body text of the prompt.</param>
        public void WarningPrompt(string message) {
            if (string.IsNullOrEmpty(message)) {
                return;
            }

            Prompt.Warning("Warning", message);
        }

        public void RequestOnscreenDisplayUpdate() {
            if (!GlobalConfig.Instance.Main.KeybindsPanelVisible) {
                OnScreenDisplay.Clear();
                return;
            }

            activeSubTool_?.UpdateOnscreenDisplayPanel();
        }
    }
}<|MERGE_RESOLUTION|>--- conflicted
+++ resolved
@@ -35,14 +35,12 @@
         : DefaultTool,
           IObserver<GlobalConfig>
     {
-<<<<<<< HEAD
         // TODO [issue #710] Road adjust mechanism seem to have changed in Sunset Harbor DLC.
         // activate when we know the mechinism.  
         private bool ReadjustPathMode => false; //ShiftIsPressed; 
-=======
+
         // /// <summary>Set this to true to once call <see cref="RequestOnscreenDisplayUpdate"/>.</summary>
         // public bool InvalidateOnscreenDisplayFlag { get; set; }
->>>>>>> 07332b02
 
         public GuideHandler Guide;
 
@@ -495,16 +493,12 @@
         /// Must not call base.OnToolGUI(). Doing so may cause infinite recursion with Postfix of DefaultTool.OnToolGUI()
         /// </summary>
         /// <param name="e">Event to handle.</param>
-<<<<<<< HEAD
         public void OnToolGUIImpl(Event e) {
-=======
-        protected override void OnToolGUI(Event e) {
             // if (InvalidateOnscreenDisplayFlag) {
             //     this.InvalidateOnscreenDisplayFlag = false;
             //     this.RequestOnscreenDisplayUpdate();
             // }
 
->>>>>>> 07332b02
             try {
                 if (!Input.GetMouseButtonDown(0)) {
                     _mouseClickProcessed = false;
