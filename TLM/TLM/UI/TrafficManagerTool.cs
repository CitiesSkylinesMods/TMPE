namespace TrafficManager.UI {
    using System;
    using System.Collections.Generic;
    using System.Linq;
    using System.Text;
    using TrafficManager.API.Manager;
    using TrafficManager.API.Traffic.Data;
    using TrafficManager.API.Traffic.Enums;
    using TrafficManager.API.Util;
    using ColossalFramework;
    using ColossalFramework.UI;
    using CSUtil.Commons;
    using JetBrains.Annotations;
    using TrafficManager.Manager.Impl;
    using TrafficManager.State;
#if DEBUG
    using TrafficManager.State.ConfigData;
#endif
    using TrafficManager.UI.MainMenu;
    using TrafficManager.UI.SubTools;
    using TrafficManager.UI.SubTools.SpeedLimits;
    using TrafficManager.Util;
    using UnityEngine;
    using TrafficManager.UI.Helpers;
    using TrafficManager.UI.MainMenu.OSD;
    using TrafficManager.Lifecycle;
    using static TrafficManager.Util.Shortcuts;
    using static TrafficManager.Util.SegmentTraverser;

    [UsedImplicitly]
    public class TrafficManagerTool
        : DefaultTool,
          IObserver<GlobalConfig> {
        // TODO [issue #710] Road adjust mechanism seem to have changed in Sunset Harbor DLC.
        // activate when we know the mechinism.
        private bool ReadjustPathMode => false; //ShiftIsPressed;

        // /// <summary>Set this to true to once call <see cref="RequestOnscreenDisplayUpdate"/>.</summary>
        // public bool InvalidateOnscreenDisplayFlag { get; set; }

        public GuideHandler Guide;

        private ToolMode toolMode_;

        private NetTool netTool_;

        private CursorInfo nopeCursor_;

        /// <summary>Maximum error of HitPos field.</summary>
        internal const float MAX_HIT_ERROR = 2.5f;

        /// <summary>Maximum detection radius of segment raycast hit position.</summary>
        internal const float NODE_DETECTION_RADIUS = 15f;

        internal static ushort HoveredNodeId;

        internal static ushort HoveredSegmentId;

        /// <summary>The hit position of the mouse raycast.</summary>
        internal static Vector3 HitPos;

        internal Vector3 MousePosition => m_mousePosition; //expose protected member.

        private static bool _mouseClickProcessed;

        public const float DEBUG_CLOSE_LOD = 300f;

        /// <summary>Square of the distance, where overlays are not rendered.</summary>
        public const float MAX_OVERLAY_DISTANCE_SQR = 450f * 450f;

        private IDictionary<ToolMode, LegacySubTool> legacySubTools_;

        private IDictionary<ToolMode, TrafficManagerSubTool> subTools_;

        public static ushort SelectedNodeId { get; internal set; }

        public static ushort SelectedSegmentId { get; internal set; }

        public static TransportDemandViewMode CurrentTransportDemandViewMode { get; internal set; }
            = TransportDemandViewMode.Outgoing;

        internal static ExtVehicleType[] InfoSignsToDisplay = {
            ExtVehicleType.PassengerCar, ExtVehicleType.Bicycle, ExtVehicleType.Bus,
            ExtVehicleType.Taxi, ExtVehicleType.Tram, ExtVehicleType.CargoTruck,
            ExtVehicleType.Service, ExtVehicleType.RailVehicle,
        };

        [Obsolete("Convert your legacy tools to new TrafficManagerSubTool style")]
        private LegacySubTool activeLegacySubTool_;

        private TrafficManagerSubTool activeSubTool_;

        private static IDisposable _confDisposable;

        public bool IsUndergroundMode => InfoManager.instance.CurrentMode == InfoManager.InfoMode.Underground;

        static TrafficManagerTool() { }

        /// <summary>
        /// Determines if the current tool is traffic manager tool.
        /// </summary>
        public static bool IsCurrentTool =>
            ToolsModifierControl.toolController?.CurrentTool != null
            && ToolsModifierControl.toolController.CurrentTool is TrafficManagerTool;

        protected override void OnDestroy() {
            Log.Info("TrafficManagerTool.OnDestroy() called");
            if (nopeCursor_) {
                Destroy(nopeCursor_);
                nopeCursor_ = null;
            }
            base.OnDestroy();
        }

        internal ToolController GetToolController() {
            return m_toolController;
        }

        /// <summary>
        /// Defines initial screen location for tool Rect, based on default menu x and y,
        /// whatever tools need them for.
        /// </summary>
        /// <param name="rect">A rect to place.</param>
        /// <returns>New rect moved around screen.</returns>
        internal static Rect GetDefaultScreenPositionForRect(Rect rect) {
            // x := main menu x + rect.x
            // y := main menu y + main menu height + rect.y
            return new(
                MainMenuWindow.DEFAULT_MENU_X + rect.x,
                MainMenuWindow.DEFAULT_MENU_Y + rect.y + ModUI.Instance.MainMenu.height,
                rect.width,
                rect.height);
        }

        // TODO: Move to UI.Helpers
        internal static bool IsNodeWithinViewDistance(ushort nodeId) {
            return IsPosWithinOverlayDistance(nodeId.ToNode().m_position);
        }

        // TODO: Move to UI.Helpers
        internal static bool IsPosWithinOverlayDistance(Vector3 position) {
            return (position - Singleton<SimulationManager>.instance.m_simulationView.m_position)
                   .sqrMagnitude <= MAX_OVERLAY_DISTANCE_SQR;
        }

        [Obsolete("Use U.UIScaler and U size and position logic")]
        internal static float AdaptWidth(float originalWidth) {
            return originalWidth;
            // return originalWidth * ((float)Screen.width / 1920f);
        }

        internal const float MAX_ZOOM = 0.05f;

        internal static float GetWindowAlpha() {
            return TransparencyToAlpha(GlobalConfig.Instance.Main.GuiTransparency);
        }

        internal static float GetHandleAlpha(bool hovered) {
            byte transparency = GlobalConfig.Instance.Main.OverlayTransparency;
            if (hovered) {
                // reduce transparency when handle is hovered
                transparency = (byte)Math.Min(20, transparency >> 2);
            }

            return TransparencyToAlpha(transparency);
        }

        /// <summary>Gives convenient access to NetTool from the original game.</summary>
        private NetTool NetTool {
            get {
                if (netTool_ == null) {
                    Log._Debug("NetTool field value is null. Searching for instance...");
                    netTool_ = ToolsModifierControl.toolController.Tools.OfType<NetTool>()
                                                   .FirstOrDefault();
                }

                return netTool_;
            }
        }

        private static float TransparencyToAlpha(byte transparency) {
            return Mathf.Clamp(100 - transparency, 0f, 100f) / 100f;
        }

        internal void Initialize() {
            Log.Info("TrafficManagerTool: Initialization running now.");
            Guide = new GuideHandler();

            LegacySubTool timedLightsTool =
                new SubTools.TimedTrafficLights.TimedTrafficLightsTool(this);

            subTools_ = new TinyDictionary<ToolMode, TrafficManagerSubTool> {
                [ToolMode.LaneArrows] = new SubTools.LaneArrows.LaneArrowTool(this),
                [ToolMode.SpeedLimits] = new SpeedLimitsTool(this),
            };
            legacySubTools_ = new TinyDictionary<ToolMode, LegacySubTool> {
                [ToolMode.ToggleTrafficLight] = new ToggleTrafficLightsTool(this),
                [ToolMode.AddPrioritySigns] = new SubTools.PrioritySigns.PrioritySignsTool(this),
                [ToolMode.ManualSwitch] = new ManualTrafficLightsTool(this),
                [ToolMode.TimedTrafficLights] = timedLightsTool,
                [ToolMode.VehicleRestrictions] = new VehicleRestrictionsTool(this),
                [ToolMode.LaneConnector] = new LaneConnectorTool(this),
                [ToolMode.JunctionRestrictions] = new JunctionRestrictionsTool(this),
                [ToolMode.ParkingRestrictions] = new ParkingRestrictionsTool(this),
            };

            InitializeSubTools();

            SetToolMode(ToolMode.None);

            _confDisposable?.Dispose();
            _confDisposable = GlobalConfig.Instance.Subscribe(this);

            Log.Info("TrafficManagerTool: Initialization completed.");
        }

        public void OnUpdate(GlobalConfig config) {
            InitializeSubTools();
        }

        internal void InitializeSubTools() {
            foreach (KeyValuePair<ToolMode, LegacySubTool> e in legacySubTools_) {
                e.Value.Initialize();
            }
        }

        protected override void Awake() {
            Log._Debug($"TrafficManagerTool: Awake {GetHashCode()}");
            nopeCursor_ = ScriptableObject.CreateInstance<CursorInfo>();
            nopeCursor_.m_texture = UIView.GetAView().defaultAtlas["Niet"]?.texture;
            nopeCursor_.m_hotspot = new Vector2(45,45);
            base.Awake();
        }

        /// <summary>Only used from CustomRoadBaseAI.</summary>
        public LegacySubTool GetSubTool(ToolMode mode) {
            if (legacySubTools_.TryGetValue(mode, out LegacySubTool ret)) {
                return ret;
            }

            return null;
        }

        public ToolMode GetToolMode() {
            return toolMode_;
        }

        /// <summary>Deactivate current active tool. Set new active tool.</summary>
        /// <param name="newToolMode">New mode.</param>
        public void SetToolMode(ToolMode newToolMode) {
            ToolMode oldToolMode = toolMode_;

            if (toolMode_ != ToolMode.None && TMPELifecycle.PlayMode) {
                // Make it impossible for user to undo changes performed by Road selection panels
                // after changing traffic rule vis other tools.
                // TODO: This code will not be necessary when we implement intent.
                SimulationManager.instance.m_ThreadingWrapper.QueueMainThread(
                    RoadSelectionPanels.RoadWorldInfoPanel.Hide);

                if (RoadSelectionPanels.Root != null) { // this can be null on mod reload
                    RoadSelectionPanels.Root.Function = RoadSelectionPanels.FunctionModes.None;
                }
            }

            bool toolModeChanged = newToolMode != toolMode_;

            if (!toolModeChanged) {
                Log._Debug($"SetToolMode: not changed old={oldToolMode} new={newToolMode}");
                return;
            }

            SetToolMode_DeactivateTool();
            // Try figure out whether legacy subtool or a new subtool is selected
            if (!legacySubTools_.TryGetValue(newToolMode, out activeLegacySubTool_)
                && !subTools_.TryGetValue(newToolMode, out activeSubTool_)) {
                activeLegacySubTool_ = null;
                activeSubTool_ = null;
                toolMode_ = ToolMode.None;

                Log._Debug($"SetToolMode: reset because toolmode not found {newToolMode}");
                OnscreenDisplay.DisplayIdle();
                ModUI.Instance.MainMenu.UpdateButtons();
                return;
            }

            SetToolMode_Activate(newToolMode);
            Log._Debug($"SetToolMode: changed old={oldToolMode} new={newToolMode}");
        }

        /// <summary>Resets the tool and calls deactivate on it.</summary>
        private void SetToolMode_DeactivateTool() {
            // Clear OSD panel with keybinds
            OnscreenDisplay.Clear();

            if (activeLegacySubTool_ != null || activeSubTool_ != null) {
                activeLegacySubTool_?.Cleanup();
                activeLegacySubTool_ = null;

                activeSubTool_?.DeactivateTool();
                activeSubTool_ = null;
                toolMode_ = ToolMode.None;
            }
        }

        /// <summary>
        /// Sets new active tool. Resets selected segment and node. Calls activate on tools.
        /// Also shows advisor.
        /// </summary>
        /// <param name="newToolMode">New mode.</param>
        private void SetToolMode_Activate(ToolMode newToolMode) {
            toolMode_ = newToolMode;
            SelectedNodeId = 0;
            SelectedSegmentId = 0;

            activeLegacySubTool_?.OnActivate();
            activeSubTool_?.ActivateTool();

            if (activeLegacySubTool_ != null) {
                ShowAdvisor(activeLegacySubTool_.GetTutorialKey());
                Guide.DeactivateAll();
            }
        }

        // Overridden to disable base class behavior
        protected override void OnEnable() {
            // If TMPE was enabled by switching back from another tool (eg: buldozer, free camera), show main menue panel.
            if (ModUI.Instance != null && !ModUI.Instance.IsVisible())
                ModUI.Instance.ShowMainMenu();

            if (legacySubTools_ != null) {
                Log._Debug("TrafficManagerTool.OnEnable(): Performing cleanup");
                foreach (KeyValuePair<ToolMode, LegacySubTool> e in legacySubTools_) {
                    e.Value.Cleanup();
                }
            }

            // Disabled camera may indicate the main camera change.
            // Reinitialize camera cache to make sure we will use the correct one
            if (!InGameUtil.Instance.CachedMainCamera.enabled) {
                Log.Info("CachedMainCamera disabled - camera cache reinitialization");
                InGameUtil.Instantiate();
            }

            // no call to base method to disable base class behavior
        }

        protected override void OnDisable() {
            // If TMPE was disabled by switching to another tool, hide main menue panel.
            if (ModUI.Instance != null && ModUI.Instance.IsVisible())
                ModUI.Instance.CloseMainMenu();

            // revert to normal mode if underground
            if (IsUndergroundMode)
                InfoManager.instance.SetCurrentMode(InfoManager.InfoMode.None, InfoManager.SubInfoMode.Default);

            //hide speed limit overlay if necessary
            SubTools.PrioritySigns.MassEditOverlay.Show =
                RoadSelectionPanels.Root.ShouldShowMassEditOverlay();
            // no call to base method to disable base class behavior
        }

        public override void RenderGeometry(RenderManager.CameraInfo cameraInfo) {
            if (HoveredNodeId != 0) {
                m_toolController.RenderCollidingNotifications(cameraInfo, 0, 0);
            }
        }

        public override void RenderOverlay(RenderManager.CameraInfo cameraInfo) {
            RenderOverlayImpl(cameraInfo);
            if (GetToolMode() == ToolMode.None) {
                DefaultRenderOverlay(cameraInfo);
            }
        }

        /// <summary>
        /// renders presistent overlay.
        /// if any subtool is active it renders overlay for that subtool (e.g. node selection, segment selection, etc.)
        /// Must not call base.RenderOverlay() . Doing so may cause infinite recursion with Postfix of base.RenderOverlay()
        /// </summary>
        public void RenderOverlayImpl(RenderManager.CameraInfo cameraInfo) {
            if (!(isActiveAndEnabled || SubTools.PrioritySigns.MassEditOverlay.IsActive)) {
                return;
            }

            activeLegacySubTool_?.RenderOverlay(cameraInfo);
            activeSubTool_?.RenderActiveToolOverlay(cameraInfo);

            ToolMode currentMode = GetToolMode();

            // For all _other_ legacy subtools let them render something too
            foreach (KeyValuePair<ToolMode, LegacySubTool> e in legacySubTools_) {
                if (e.Key == currentMode) {
                    continue;
                }

                e.Value?.RenderOverlayForOtherTools(cameraInfo);
            }

            foreach (var st in subTools_) {
                if (st.Key != GetToolMode()) {
                    st.Value.RenderGenericInfoOverlay(cameraInfo);
                }
            }
        }

        /// <summary>
        /// Renders overlay when no subtool is active.
        /// May call base.RenderOverlay() without risk of infinte recursion.
        /// </summary>
        void DefaultRenderOverlay(RenderManager.CameraInfo cameraInfo) {
            if (!TMPELifecycle.PlayMode) {
                return; // world info view panels are not availble in edit mode
            }

            SubTools.PrioritySigns.MassEditOverlay.Show
                = ControlIsPressed || RoadSelectionPanels.Root.ShouldShowMassEditOverlay();

            NetManager.instance.NetAdjust.PathVisible =
                RoadSelectionPanels.Root.ShouldPathBeVisible();
            if (NetManager.instance.NetAdjust.PathVisible) {
                base.RenderOverlay(cameraInfo); // render path.
            }

            if (HoveredSegmentId == 0) {
                return;
            }

            NetAdjust netAdjust = NetManager.instance?.NetAdjust;
            if (netAdjust == null) {
                return;
            }

            // use the same color as in NetAdjust
            ref NetSegment segment = ref HoveredSegmentId.ToSegment();
            var color = ToolsModifierControl.toolController.m_validColorInfo;
            float alpha = 1f;
            NetTool.CheckOverlayAlpha(ref segment, ref alpha);
            color.a *= alpha;

            if (ReadjustPathMode) {
                if (Input.GetMouseButton(0)) {
                    color = GetToolColor(Input.GetMouseButton(0), false);
                }

                bool isRoundabout = RoundaboutMassEdit.Instance.TraverseLoop(
                    HoveredSegmentId,
                    out var segmentList);
                if (!isRoundabout) {
                    var segments = SegmentTraverser.Traverse(
                        HoveredSegmentId,
                        TraverseDirection.AnyDirection,
                        TraverseSide.Straight,
                        SegmentStopCriterion.None,
                        (_) => true);
                    segmentList = new List<ushort>(segmentList);
                }

                foreach (ushort segmentId in segmentList ?? Enumerable.Empty<ushort>()) {
                    ref NetSegment seg =
                        ref Singleton<NetManager>.instance.m_segments.m_buffer[segmentId];
                    NetTool.RenderOverlay(
                        cameraInfo,
                        ref seg,
                        color,
                        color);
                }
            } else {
                NetTool.RenderOverlay(cameraInfo, ref segment, color, color);
            }
        }

        /// <summary>
        /// Primarily handles click events on hovered nodes/segments
        /// </summary>
        protected override void OnToolUpdate() {
            base.OnToolUpdate();

            // Log._Debug($"OnToolUpdate");
            if (Input.GetKeyUp(KeyCode.PageDown)) {
                InfoManager.instance.SetCurrentMode(
                    InfoManager.InfoMode.Underground,
                    InfoManager.SubInfoMode.Default);
                UIView.library.Hide("TrafficInfoViewPanel");
            } else if (Input.GetKeyUp(KeyCode.PageUp)) {
                InfoManager.instance.SetCurrentMode(
                    InfoManager.InfoMode.None,
                    InfoManager.SubInfoMode.Default);
            }

            ToolCursor = null;
            bool elementsHovered = DetermineHoveredElements(activeLegacySubTool_ is not LaneConnectorTool);
            if (activeLegacySubTool_ != null && NetTool != null && elementsHovered) {
                ToolCursor = NetTool.m_upgradeCursor;

                if (activeLegacySubTool_ is LaneConnectorTool lcs && HoveredNodeId != 0 && !IsNodeVisible(HoveredNodeId) && lcs.CanShowNopeCursor) {
                    ToolCursor = nopeCursor_;
                }
            }

            bool primaryMouseClicked = Input.GetMouseButtonDown(0);
            bool secondaryMouseClicked = Input.GetMouseButtonUp(1);

            // check if clicked
            if (!primaryMouseClicked && !secondaryMouseClicked) {
                return;
            }

            // check if mouse is inside panel
#if DEBUG
            bool mouseInsideAnyPanel = ModUI.Instance.GetMenu().containsMouse
                                       || ModUI.Instance.GetDebugMenu().containsMouse;
#else
            bool mouseInsideAnyPanel = ModUI.Instance.GetMenu().containsMouse;
#endif

            // !elementsHovered ||
            mouseInsideAnyPanel |=
                activeLegacySubTool_ != null && activeLegacySubTool_.IsCursorInPanel();

            if (!mouseInsideAnyPanel) {
                if (primaryMouseClicked) {
                    activeLegacySubTool_?.OnPrimaryClickOverlay();
                    activeSubTool_?.OnToolLeftClick();
                }

                if (secondaryMouseClicked) {
                    if (GetToolMode() == ToolMode.None) {
                        RoadSelectionPanels roadSelectionPanels =
                            UIView.GetAView().GetComponent<RoadSelectionPanels>();
                        if (roadSelectionPanels && roadSelectionPanels.RoadWorldInfoPanelExt &&
                            roadSelectionPanels.RoadWorldInfoPanelExt.isVisible) {
                            RoadSelectionPanels.RoadWorldInfoPanel.Hide();
                        } else {
                            ModUI.Instance.CloseMainMenu();
                        }
                    } else {
                        activeLegacySubTool_?.OnSecondaryClickOverlay();
                        activeSubTool_?.OnToolRightClick();
                    }
                }
            }
        }

        protected override void OnToolGUI(Event e) {
            OnToolGUIImpl(e);
            if (GetToolMode() == ToolMode.None) {
                DefaultOnToolGUI(e);
            }
        }

        /// <summary>
        /// Immediate mode GUI (IMGUI) handler called every frame for input and IMGUI rendering (persistent overlay).
        /// If any subtool is active it calls OnToolGUI for that subtool
        /// Must not call base.OnToolGUI(). Doing so may cause infinite recursion with Postfix of DefaultTool.OnToolGUI()
        /// </summary>
        /// <param name="e">Event to handle.</param>
        public void OnToolGUIImpl(Event e) {
            try {
                if (!Input.GetMouseButtonDown(0)) {
                    _mouseClickProcessed = false;
                }

                if (e.type == EventType.keyDown && e.keyCode == KeyCode.Escape) {
                    ModUI.Instance.CloseMainMenu();
                }

                if (Options.nodesOverlay) {
                    DebugToolGUI.DisplaySegments();
                    DebugToolGUI.DisplayNodes();
                }

                if (Options.vehicleOverlay) {
                    DebugToolGUI.DisplayVehicles();
                }

                if (Options.citizenOverlay) {
                    DebugToolGUI.DisplayCitizens();
                }

                if (Options.buildingOverlay) {
                    DebugToolGUI.DisplayBuildings();
                }

                //----------------------
                // Render legacy GUI overlay, and new style GUI mode overlays need to render too
                ToolMode toolMode = GetToolMode();

                foreach (KeyValuePair<ToolMode, LegacySubTool> en in legacySubTools_) {
                    en.Value.ShowGUIOverlay(
                        toolMode: en.Key,
                        viewOnly: en.Key != toolMode);
                }

                foreach (KeyValuePair<ToolMode, TrafficManagerSubTool> st in subTools_) {
                    if (st.Key == toolMode) {
                        st.Value.RenderActiveToolOverlay_GUI();
                    } else {
                        st.Value.RenderGenericInfoOverlay_GUI();
                    }
                }

                Color guiColor = GUI.color;
                guiColor.a = 1f;
                GUI.color = guiColor;

                if (activeLegacySubTool_ != null) {
                    activeLegacySubTool_.OnToolGUI(e);
                } else {
                    activeSubTool_?.UpdateEveryFrame();
                }
            }
            catch (Exception ex) {
                Log.Error("GUI Error: " + ex);
            }
        }

        void DefaultOnToolGUI(Event e) {
            if (!TMPELifecycle.PlayMode) {
                return; // world info view panels are not availble in edit mode
            }

            if (e.type == EventType.MouseDown && e.button == 0) {
                bool isRoad = HoveredSegmentId != 0 &&
                              HoveredSegmentId.ToSegment().Info.m_netAI is RoadBaseAI;
                if (!isRoad)
                    return;

                if (ReadjustPathMode) {
                    bool isRoundabout = RoundaboutMassEdit.Instance.TraverseLoop(
                        HoveredSegmentId,
                        out var segmentList);
                    if (!isRoundabout) {
                        var segments = SegmentTraverser.Traverse(
                            HoveredSegmentId,
                            TraverseDirection.AnyDirection,
                            TraverseSide.Straight,
                            SegmentStopCriterion.None,
                            (_) => true);
                        segmentList = new List<ushort>(segments);
                    }

                    RoadSelectionUtil.SetRoad(HoveredSegmentId, segmentList);
                }

                InstanceID instanceID = new InstanceID {
                    NetSegment = HoveredSegmentId,
                };

                SimulationManager.instance.m_ThreadingWrapper.QueueMainThread(
                    () => {
                        OpenWorldInfoPanel(
                            instanceID,
                            HitPos);
                    });
            }
        }

<<<<<<< HEAD
=======
        public bool IsNodeVisible(ushort node) {
            return node.IsUndergroundNode() == IsUndergroundMode;
        }

        public void DrawNodeCircle(RenderManager.CameraInfo cameraInfo,
                                   ushort nodeId,
                                   bool warning = false,
                                   bool alpha = false,
                                   bool overrideRenderLimits = false) {
            DrawNodeCircle(
                cameraInfo: cameraInfo,
                nodeId: nodeId,
                color: GetToolColor(warning: warning, error: false),
                alpha: alpha,
                overrideRenderLimits: overrideRenderLimits);
        }

>>>>>>> 4374f808
        /// <summary>
        /// Gets the coordinates of the given node.
        /// </summary>
        private static Vector3 GetNodePos(ushort nodeId) {
            NetNode[] nodeBuffer = Singleton<NetManager>.instance.m_nodes.m_buffer;
            Vector3 pos = nodeBuffer[nodeId].m_position;
            float terrainY = Singleton<TerrainManager>.instance.SampleDetailHeightSmooth(pos);
            if (terrainY > pos.y) {
                pos.y = terrainY;
            }

            return pos;
        }

        /// <returns>the average half width of all connected segments</returns>
        private static float CalculateNodeRadius(ushort nodeId) {
            float sumHalfWidth = 0;
            int count = 0;
            ref NetNode node = ref nodeId.ToNode();
            for (int i = 0; i < 8; ++i) {
                ushort segmentId = node.GetSegment(i);
                if (segmentId != 0) {
                    sumHalfWidth += segmentId.ToSegment().Info.m_halfWidth;
                    count++;
                }
            }

            return sumHalfWidth / count;
        }

<<<<<<< HEAD
=======
        // TODO: move to UI.Helpers (Highlight)
        public void DrawNodeCircle(RenderManager.CameraInfo cameraInfo,
                                   ushort nodeId,
                                   Color color,
                                   bool alpha = false,
                                   bool overrideRenderLimits = false) {
            float r = CalculateNodeRadius(nodeId);
            Vector3 pos = Singleton<NetManager>.instance.m_nodes.m_buffer[nodeId].m_position;
            bool renderLimits = TerrainManager.instance.SampleDetailHeightSmooth(pos) > pos.y;
            DrawOverlayCircle(cameraInfo, color, pos, r * 2, alpha, renderLimits || overrideRenderLimits);
        }

        /// <summary>
        /// Draws a half sausage at segment end.
        /// </summary>
        /// <param name="segmentId"></param>
        /// <param name="cut">The lenght of the highlight [0~1] </param>
        /// <param name="bStartNode">Determines the direction of the half sausage.</param>
        // TODO: move to UI.Helpers (Highlight)
        public void DrawCutSegmentEnd(RenderManager.CameraInfo cameraInfo,
                       ushort segmentId,
                       float cut,
                       bool bStartNode,
                       Color color,
                       bool alpha = false) {
            if( segmentId == 0) {
                return;
            }
            ref NetSegment segment = ref Singleton<NetManager>.instance.m_segments.m_buffer[segmentId];
            float width = segment.Info.m_halfWidth;

            NetNode[] nodeBuffer = Singleton<NetManager>.instance.m_nodes.m_buffer;
            bool IsMiddle(ushort nodeId) => (nodeBuffer[nodeId].m_flags & NetNode.Flags.Middle) != 0;

            Bezier3 bezier;
            bezier.a = GetNodePos(segment.m_startNode);
            bezier.d = GetNodePos(segment.m_endNode);

            NetSegment.CalculateMiddlePoints(
                bezier.a,
                segment.m_startDirection,
                bezier.d,
                segment.m_endDirection,
                IsMiddle(segment.m_startNode),
                IsMiddle(segment.m_endNode),
                out bezier.b,
                out bezier.c);

            if (bStartNode) {
                bezier = bezier.Cut(0, cut);
            } else {
                bezier = bezier.Cut(1 - cut, 1);
            }

            Singleton<ToolManager>.instance.m_drawCallData.m_overlayCalls++;
            Singleton<RenderManager>.instance.OverlayEffect.DrawBezier(
                cameraInfo,
                color,
                bezier,
                width * 2f,
                bStartNode ? 0 : width,
                bStartNode ? width : 0,
                -1f,
                1280f,
                false,
                alpha);
        }

        /// <summary>
        /// similar to NetTool.RenderOverlay()
        /// but with additional control over alphaBlend.
        /// </summary>
        // TODO: move to UI.Helpers (Highlight)
        internal static void DrawSegmentOverlay(
            RenderManager.CameraInfo cameraInfo,
            ushort segmentId,
            Color color,
            bool alphaBlend) {
            if (segmentId == 0) {
                return;
            }

            ref NetSegment segment = ref Singleton<NetManager>.instance.m_segments.m_buffer[segmentId];
            float width = segment.Info.m_halfWidth;

            NetNode[] nodeBuffer = Singleton<NetManager>.instance.m_nodes.m_buffer;
            bool IsMiddle(ushort nodeId) => (nodeBuffer[nodeId].m_flags & NetNode.Flags.Middle) != 0;

            Bezier3 bezier;
            bezier.a = GetNodePos(segment.m_startNode);
            bezier.d = GetNodePos(segment.m_endNode);

            NetSegment.CalculateMiddlePoints(
                bezier.a,
                segment.m_startDirection,
                bezier.d,
                segment.m_endDirection,
                IsMiddle(segment.m_startNode),
                IsMiddle(segment.m_endNode),
                out bezier.b,
                out bezier.c);

            Singleton<ToolManager>.instance.m_drawCallData.m_overlayCalls++;

            Bounds bezierBounds = bezier.GetBounds();
            Singleton<RenderManager>.instance.OverlayEffect.DrawBezier(
                cameraInfo,
                color,
                bezier,
                width * 2f,
                0,
                0,
                bezierBounds.center.y - 1f,
                bezierBounds.center.y + 1f,
                false,
                alphaBlend);
        }

        // TODO: move to UI.Helpers (Highlight)
        private static void DrawOverlayCircle(RenderManager.CameraInfo cameraInfo,
                                              Color color,
                                              Vector3 position,
                                              float width,
                                              bool alpha,
                                              bool renderLimits = false) {
            float overdrawHeight = renderLimits ? 0f : 5f;
            Singleton<ToolManager>.instance.m_drawCallData.m_overlayCalls++;
            Singleton<RenderManager>.instance.OverlayEffect.DrawCircle(
                cameraInfo,
                color,
                position,
                width,
                position.y - overdrawHeight,
                position.y + overdrawHeight,
                renderLimits,
                alpha);
        }

        // TODO: move to UI.Helpers (Highlight)
        public void DrawStaticSquareOverlayGridTexture(Texture2D texture,
                                                       Vector3 camPos,
                                                       Vector3 gridOrigin,
                                                       float cellSize,
                                                       Vector3 xu,
                                                       Vector3 yu,
                                                       uint x,
                                                       uint y,
                                                       float size) {
            DrawGenericSquareOverlayGridTexture(
                texture,
                camPos,
                gridOrigin,
                cellSize,
                xu,
                yu,
                x,
                y,
                size,
                false);
        }

        [UsedImplicitly]
        // TODO: move to UI.Helpers (Highlight)
        public bool DrawHoverableSquareOverlayGridTexture(Texture2D texture,
                                                          Vector3 camPos,
                                                          Vector3 gridOrigin,
                                                          float cellSize,
                                                          Vector3 xu,
                                                          Vector3 yu,
                                                          uint x,
                                                          uint y,
                                                          float size) {
            return DrawGenericSquareOverlayGridTexture(
                texture,
                camPos,
                gridOrigin,
                cellSize,
                xu,
                yu,
                x,
                y,
                size,
                true);
        }

        // TODO: move to UI.Helpers (Highlight)
        public bool DrawGenericSquareOverlayGridTexture(Texture2D texture,
                                                        Vector3 camPos,
                                                        Vector3 gridOrigin,
                                                        float cellSize,
                                                        Vector3 xu,
                                                        Vector3 yu,
                                                        uint x,
                                                        uint y,
                                                        float size,
                                                        bool canHover) {
            return DrawGenericOverlayGridTexture(
                texture,
                camPos,
                gridOrigin,
                cellSize,
                cellSize,
                xu,
                yu,
                x,
                y,
                size,
                size,
                canHover);
        }

        // TODO: move to UI.Helpers (Highlight)
        public void DrawStaticOverlayGridTexture(Texture2D texture,
                                                 Vector3 camPos,
                                                 Vector3 gridOrigin,
                                                 float cellWidth,
                                                 float cellHeight,
                                                 Vector3 xu,
                                                 Vector3 yu,
                                                 uint x,
                                                 uint y,
                                                 float width,
                                                 float height) {
            DrawGenericOverlayGridTexture(
                texture,
                camPos,
                gridOrigin,
                cellWidth,
                cellHeight,
                xu,
                yu,
                x,
                y,
                width,
                height,
                false);
        }

        [UsedImplicitly]
        // TODO: move to UI.Helpers (Highlight)
        public bool DrawHoverableOverlayGridTexture(Texture2D texture,
                                                    Vector3 camPos,
                                                    Vector3 gridOrigin,
                                                    float cellWidth,
                                                    float cellHeight,
                                                    Vector3 xu,
                                                    Vector3 yu,
                                                    uint x,
                                                    uint y,
                                                    float width,
                                                    float height) {
            return DrawGenericOverlayGridTexture(
                texture,
                camPos,
                gridOrigin,
                cellWidth,
                cellHeight,
                xu,
                yu,
                x,
                y,
                width,
                height,
                true);
        }

        // TODO: move to UI.Helpers (Highlight)
        public bool DrawGenericOverlayGridTexture(Texture2D texture,
                                                  Vector3 camPos,
                                                  Vector3 gridOrigin,
                                                  float cellWidth,
                                                  float cellHeight,
                                                  Vector3 xu,
                                                  Vector3 yu,
                                                  uint x,
                                                  uint y,
                                                  float width,
                                                  float height,
                                                  bool canHover) {
            Vector3 worldPos =
                gridOrigin + (cellWidth * x * xu) +
                (cellHeight * y * yu); // grid position in game coordinates
            return DrawGenericOverlayTexture(texture, camPos, worldPos, width, height, canHover);
        }

        // TODO: move to UI.Helpers (Highlight)
        public void DrawStaticSquareOverlayTexture(Texture2D texture,
                                                   Vector3 camPos,
                                                   Vector3 worldPos,
                                                   float size) {
            DrawGenericOverlayTexture(texture, camPos, worldPos, size, size, false);
        }

        // TODO: move to UI.Helpers (Highlight)
        public bool DrawHoverableSquareOverlayTexture(Texture2D texture,
                                                      Vector3 camPos,
                                                      Vector3 worldPos,
                                                      float size) {
            return DrawGenericOverlayTexture(texture, camPos, worldPos, size, size, true);
        }

        // TODO: move to UI.Helpers (Highlight)
        public bool DrawGenericSquareOverlayTexture(Texture2D texture,
                                                    Vector3 camPos,
                                                    Vector3 worldPos,
                                                    float size,
                                                    bool canHover) {
            return DrawGenericOverlayTexture(texture, camPos, worldPos, size, size, canHover);
        }

        // TODO: move to UI.Helpers (Highlight)
        public void DrawStaticOverlayTexture(Texture2D texture,
                                             Vector3 camPos,
                                             Vector3 worldPos,
                                             float width,
                                             float height) {
            DrawGenericOverlayTexture(texture, camPos, worldPos, width, height, false);
        }

        [UsedImplicitly]
        // TODO: move to UI.Helpers (Highlight)
        public bool DrawHoverableOverlayTexture(Texture2D texture,
                                                Vector3 camPos,
                                                Vector3 worldPos,
                                                float width,
                                                float height) {
            return DrawGenericOverlayTexture(texture, camPos, worldPos, width, height, true);
        }

        // TODO: move to UI.Helpers (Highlight)
        public bool DrawGenericOverlayTexture(Texture2D texture,
                                              Vector3 camPos,
                                              Vector3 worldPos,
                                              float width,
                                              float height,
                                              bool canHover) {
            // Is point in screen?
            if (!GeometryUtil.WorldToScreenPoint(worldPos, out Vector3 screenPos)) {
                return false;
            }

            float zoom = 1.0f / (worldPos - camPos).magnitude * 100f * GetBaseZoom();
            width *= zoom;
            height *= zoom;

            Rect boundingBox = new Rect(
                screenPos.x - (width / 2f),
                screenPos.y - (height / 2f),
                width,
                height);

            Color guiColor = GUI.color;
            bool hovered = false;

            if (canHover) {
                hovered = IsMouseOver(boundingBox);
            }

            guiColor.a = GetHandleAlpha(hovered);

            GUI.color = guiColor;
            GUI.DrawTexture(boundingBox, texture);

            return hovered;
        }

>>>>>>> 4374f808
        /// <summary>Shows a tutorial message. Must be called by a Unity thread.</summary>
        /// <param name="localeKey">Tutorial key.</param>
        public static void ShowAdvisor(string localeKey) {
            if (!GlobalConfig.Instance.Main.EnableTutorial || !TMPELifecycle.PlayMode) {
                return;
            }

            if (!Translation.Tutorials.HasString(
                    Translation.TUTORIAL_BODY_KEY_PREFIX + localeKey)) {
                Log.Warning($"ShowAdvisor: localeKey:{localeKey} does not exist");
                return;
            }

            Log._Debug($"TrafficManagerTool.ShowAdvisor({localeKey}) called.");
            TutorialAdvisorPanel tutorialPanel = ToolsModifierControl.advisorPanel;
            string key = Translation.TUTORIAL_KEY_PREFIX + localeKey;

            if (GlobalConfig.Instance.Main.DisplayedTutorialMessages.Contains(localeKey)) {
                tutorialPanel.Refresh(key, "ToolbarIconZoomOutGlobe", string.Empty);
            } else {
                tutorialPanel.Show(key, "ToolbarIconZoomOutGlobe", string.Empty, 0f);
                GlobalConfig.Instance.Main.AddDisplayedTutorialMessage(localeKey);
                GlobalConfig.WriteConfig();
            }
        }

        private static Vector3 prevMousePosition;

        private bool DetermineHoveredElements(bool raycastSegment = true) {
            if (prevMousePosition == m_mousePosition) {
                // if mouse ray is not changing use cached results.
                // the assumption is that its practically impossible to change mouse ray
                // without changing m_mousePosition.
                return HoveredNodeId != 0 || HoveredSegmentId != 0;
            }

            HoveredSegmentId = 0;
            HoveredNodeId = 0;
            HitPos = m_mousePosition;

            bool mouseRayValid = !UIView.IsInsideUI() && Cursor.visible &&
                                 (activeLegacySubTool_ == null ||
                                  !activeLegacySubTool_.IsCursorInPanel());

            if (mouseRayValid) {
                // find currently hovered node
                var nodeInput = new RaycastInput(m_mouseRay, m_mouseRayLength) {
                    m_netService = {
                        // find road nodes
                        m_itemLayers = ItemClass.Layer.Default | ItemClass.Layer.MetroTunnels,
                        m_service = ItemClass.Service.Road,
                    },
                    m_ignoreTerrain = true,
                    m_ignoreNodeFlags = NetNode.Flags.None,
                };

                // nodeInput.m_netService2.m_itemLayers = ItemClass.Layer.Default
                //     | ItemClass.Layer.PublicTransport | ItemClass.Layer.MetroTunnels;
                // nodeInput.m_netService2.m_service = ItemClass.Service.PublicTransport;
                // nodeInput.m_netService2.m_subService = ItemClass.SubService.PublicTransportTrain;
                // nodeInput.m_ignoreNodeFlags = NetNode.Flags.Untouchable;

                if (RayCast(nodeInput, out RaycastOutput nodeOutput)) {
                    HoveredNodeId = nodeOutput.m_netNode;
                } else {
                    // find train nodes
                    nodeInput.m_netService.m_itemLayers =
                        ItemClass.Layer.Default | ItemClass.Layer.MetroTunnels;
                    nodeInput.m_netService.m_service = ItemClass.Service.PublicTransport;
                    nodeInput.m_netService.m_subService = ItemClass.SubService.PublicTransportTrain;
                    nodeInput.m_ignoreNodeFlags = NetNode.Flags.None;
                    // nodeInput.m_ignoreNodeFlags = NetNode.Flags.Untouchable;

                    if (RayCast(nodeInput, out nodeOutput)) {
                        HoveredNodeId = nodeOutput.m_netNode;
                    } else {
                        // find metro nodes
                        nodeInput.m_netService.m_itemLayers =
                            ItemClass.Layer.Default | ItemClass.Layer.MetroTunnels;
                        nodeInput.m_netService.m_service = ItemClass.Service.PublicTransport;
                        nodeInput.m_netService.m_subService =
                            ItemClass.SubService.PublicTransportMetro;
                        nodeInput.m_ignoreNodeFlags = NetNode.Flags.None;
                        // nodeInput.m_ignoreNodeFlags = NetNode.Flags.Untouchable;

                        if (RayCast(nodeInput, out nodeOutput)) {
                            HoveredNodeId = nodeOutput.m_netNode;
                        }
                    }
                }

                ushort segmentId = 0;
                // find currently hovered segment
                var segmentInput = new RaycastInput(m_mouseRay, m_mouseRayLength) {
                    m_netService = {
                        // find road segments
                        m_itemLayers = ItemClass.Layer.Default | ItemClass.Layer.MetroTunnels,
                        m_service = ItemClass.Service.Road,
                    },
                    m_ignoreTerrain = true,
                    m_ignoreSegmentFlags = NetSegment.Flags.None,
                };
                // segmentInput.m_ignoreSegmentFlags = NetSegment.Flags.Untouchable;

                if (RayCast(segmentInput, out RaycastOutput segmentOutput)) {
                    segmentId = segmentOutput.m_netSegment;
                } else {
                    // find train segments
                    segmentInput.m_netService.m_itemLayers =
                        ItemClass.Layer.Default | ItemClass.Layer.MetroTunnels;
                    segmentInput.m_netService.m_service = ItemClass.Service.PublicTransport;
                    segmentInput.m_netService.m_subService =
                        ItemClass.SubService.PublicTransportTrain;
                    segmentInput.m_ignoreTerrain = true;
                    segmentInput.m_ignoreSegmentFlags = NetSegment.Flags.None;
                    // segmentInput.m_ignoreSegmentFlags = NetSegment.Flags.Untouchable;

                    if (RayCast(segmentInput, out segmentOutput)) {
                        segmentId = segmentOutput.m_netSegment;
                    } else {
                        // find metro segments
                        segmentInput.m_netService.m_itemLayers =
                            ItemClass.Layer.Default | ItemClass.Layer.MetroTunnels;
                        segmentInput.m_netService.m_service = ItemClass.Service.PublicTransport;
                        segmentInput.m_netService.m_subService =
                            ItemClass.SubService.PublicTransportMetro;
                        segmentInput.m_ignoreSegmentFlags = NetSegment.Flags.None;
                        // segmentInput.m_ignoreSegmentFlags = NetSegment.Flags.Untouchable;

                        if (RayCast(segmentInput, out segmentOutput)) {
                            segmentId = segmentOutput.m_netSegment;
                        }
                    }
                }

<<<<<<< HEAD
                if (HoveredSegmentId != 0) {
=======
                if(segmentId != 0 && raycastSegment) {
>>>>>>> 4374f808
                    HitPos = segmentOutput.m_hitPos;
                    HoveredSegmentId = segmentId;
                }

                if (HoveredNodeId <= 0 && segmentId > 0) {
                    // alternative way to get a node hit: check distance to start and end nodes
                    // of the segment
                    ushort startNodeId = Singleton<NetManager>
                                         .instance.m_segments.m_buffer[segmentId].m_startNode;
                    ushort endNodeId = Singleton<NetManager>
                                       .instance.m_segments.m_buffer[segmentId].m_endNode;

                    NetNode[] nodesBuffer = Singleton<NetManager>.instance.m_nodes.m_buffer;
                    float startDist = (segmentOutput.m_hitPos - nodesBuffer[startNodeId]
                                           .m_position).magnitude;
                    float endDist = (segmentOutput.m_hitPos - nodesBuffer[endNodeId]
<<<<<<< HEAD
                                         .m_position).magnitude;
                    if (startDist < endDist && startDist < 75f) {
=======
                                                              .m_position).magnitude;
                    if (startDist < endDist && startDist < NODE_DETECTION_RADIUS) {
>>>>>>> 4374f808
                        HoveredNodeId = startNodeId;
                    } else if (endDist < startDist && endDist < NODE_DETECTION_RADIUS) {
                        HoveredNodeId = endNodeId;
                    }
                }

                if (HoveredNodeId != 0 && HoveredSegmentId != 0 && raycastSegment) {
                    HoveredSegmentId = GetHoveredSegmentFromNode(segmentOutput.m_hitPos);
                }
            }

            return HoveredNodeId != 0 || HoveredSegmentId != 0;
        }

        /// <summary>
        /// returns the node(HoveredNodeId) segment that is closest to the input position.
        /// </summary>
        internal ushort GetHoveredSegmentFromNode(Vector3 hitPos) {
            ushort minSegId = 0;
            float minDistance = float.MaxValue;
            ref NetNode node = ref HoveredNodeId.ToNode();
            for (int i = 0; i < 8; ++i) {
                ushort segmentId = node.GetSegment(i);
                if (segmentId != 0) {
                    Vector3 pos = segmentId.ToSegment().GetClosestPosition(hitPos);
                    float distance = (hitPos - pos).sqrMagnitude;
                    if (distance < minDistance) {
                        minDistance = distance;
                        minSegId = segmentId;
                    }
                }
            }

            return minSegId;
        }

        private static float prev_H = 0f;
        private static float prev_H_Fixed;

        /// <summary>
        /// Calculates accurate vertical element of raycast hit position.
        /// </summary>
        internal static float GetAccurateHitHeight() {
            // cache result.
            if (FloatUtil.NearlyEqual(HitPos.y, prev_H)) {
                return prev_H_Fixed;
            }

            prev_H = HitPos.y;

            if (Shortcuts.GetSeg(HoveredSegmentId).GetClosestLanePosition(
                point: HitPos,
                laneTypes: NetInfo.LaneType.All,
                vehicleTypes: VehicleInfo.VehicleType.All,
                position: out Vector3 pos,
                laneID: out uint laneId,
                laneIndex: out int laneIndex,
                laneOffset: out float laneOffset)) {
                return prev_H_Fixed = pos.y;
            }

            return prev_H_Fixed = HitPos.y + 0.5f;
        }

        new internal Color GetToolColor(bool warning, bool error) {
            return base.GetToolColor(warning, error);
        }

        /// <summary>Creates a texture width x height, filled with color.</summary>
        /// <param name="width">Size x.</param>
        /// <param name="height">Size y.</param>
        /// <param name="col">Fill color.</param>
        /// <returns>New solid color Texture2D.</returns>
        public static Texture2D CreateSolidColorTexture(int width, int height, Color col) {
            var pix = new Color[width * height];

            for (var i = 0; i < pix.Length; i++) {
                pix[i] = col;
            }

            var result = new Texture2D(width, height);
            result.SetPixels(pix);
            result.Apply();

            return result;
        }

        [Obsolete(
            "Avoid using globals, pass mouse coords to overlays. Use rect.Contains(mousePos) instead.")]
        internal static bool IsMouseOver(Rect boundingBox) {
            return boundingBox.Contains(Event.current.mousePosition);
        }

        /// <summary>
        /// this method should be used in OnToolGUI() instead of Input.GetMouseButtonDown(0).
        /// This is because Input.GetMouseButtonDown(0) is consumed by OnToolUpdate()
        /// to call OnPrimaryClickOverlay().
        /// You should call this method from OnPrimaryClickOverlay() once click is handled. consume the click.
        /// TODO [issue #740] improve this.
        /// </summary>
        [Obsolete(
            "Avoid using LegacyTool, Immediate Mode GUI and OnToolGUI, use new U GUI, new TrafficManagerSubTool base class and mouse events instead.")]
        internal bool CheckClicked() {
            if (Input.GetMouseButtonDown(0) && !_mouseClickProcessed) {
                _mouseClickProcessed = true;
                return true;
            }

            return false;
        }

        /// <summary>
        /// Displays a warning prompt in center of the screen.
        /// </summary>
        ///
        /// <param name="message">The localized body text of the prompt.</param>
        public void WarningPrompt(string message) {
            if (string.IsNullOrEmpty(message)) {
                return;
            }

            Prompt.Warning("Warning", message);
        }

        /// <summary>
        /// Called when the onscreen hint update is due. This will request the update from the
        /// active Traffic Manager Tool, or show the default hint.
        /// </summary>
        public void RequestOnscreenDisplayUpdate() {
            if (!GlobalConfig.Instance.Main.KeybindsPanelVisible) {
                OnscreenDisplay.Clear();
                return;
            }

            var activeLegacyOsd = activeLegacySubTool_ as IOnscreenDisplayProvider;
            activeLegacyOsd?.UpdateOnscreenDisplayPanel();

            var activeOsd = activeSubTool_ as IOnscreenDisplayProvider;
            activeOsd?.UpdateOnscreenDisplayPanel();

            if (activeOsd == null && activeLegacyOsd == null) {
                // No tool hint support was available means we have to show the default
                OnscreenDisplay.DisplayIdle();
            }
        }
    }
}<|MERGE_RESOLUTION|>--- conflicted
+++ resolved
@@ -2,30 +2,24 @@
     using System;
     using System.Collections.Generic;
     using System.Linq;
-    using System.Text;
-    using TrafficManager.API.Manager;
-    using TrafficManager.API.Traffic.Data;
-    using TrafficManager.API.Traffic.Enums;
-    using TrafficManager.API.Util;
     using ColossalFramework;
     using ColossalFramework.UI;
     using CSUtil.Commons;
     using JetBrains.Annotations;
-    using TrafficManager.Manager.Impl;
+    using TrafficManager.API.Traffic.Enums;
+    using TrafficManager.API.Util;
+    using TrafficManager.Lifecycle;
     using TrafficManager.State;
-#if DEBUG
-    using TrafficManager.State.ConfigData;
-#endif
+    using TrafficManager.U;
+    using TrafficManager.UI.Helpers;
     using TrafficManager.UI.MainMenu;
+    using TrafficManager.UI.MainMenu.OSD;
     using TrafficManager.UI.SubTools;
     using TrafficManager.UI.SubTools.SpeedLimits;
     using TrafficManager.Util;
     using UnityEngine;
-    using TrafficManager.UI.Helpers;
-    using TrafficManager.UI.MainMenu.OSD;
-    using TrafficManager.Lifecycle;
+    using static TrafficManager.Util.SegmentTraverser;
     using static TrafficManager.Util.Shortcuts;
-    using static TrafficManager.Util.SegmentTraverser;
 
     [UsedImplicitly]
     public class TrafficManagerTool
@@ -92,8 +86,6 @@
 
         private static IDisposable _confDisposable;
 
-        public bool IsUndergroundMode => InfoManager.instance.CurrentMode == InfoManager.InfoMode.Underground;
-
         static TrafficManagerTool() { }
 
         /// <summary>
@@ -109,6 +101,7 @@
                 Destroy(nopeCursor_);
                 nopeCursor_ = null;
             }
+
             base.OnDestroy();
         }
 
@@ -228,7 +221,7 @@
             Log._Debug($"TrafficManagerTool: Awake {GetHashCode()}");
             nopeCursor_ = ScriptableObject.CreateInstance<CursorInfo>();
             nopeCursor_.m_texture = UIView.GetAView().defaultAtlas["Niet"]?.texture;
-            nopeCursor_.m_hotspot = new Vector2(45,45);
+            nopeCursor_.m_hotspot = new Vector2(45, 45);
             base.Awake();
         }
 
@@ -257,7 +250,8 @@
                 SimulationManager.instance.m_ThreadingWrapper.QueueMainThread(
                     RoadSelectionPanels.RoadWorldInfoPanel.Hide);
 
-                if (RoadSelectionPanels.Root != null) { // this can be null on mod reload
+                if (RoadSelectionPanels.Root != null) {
+                    // this can be null on mod reload
                     RoadSelectionPanels.Root.Function = RoadSelectionPanels.FunctionModes.None;
                 }
             }
@@ -346,16 +340,21 @@
 
         protected override void OnDisable() {
             // If TMPE was disabled by switching to another tool, hide main menue panel.
-            if (ModUI.Instance != null && ModUI.Instance.IsVisible())
+            if (ModUI.Instance != null && ModUI.Instance.IsVisible()) {
                 ModUI.Instance.CloseMainMenu();
+            }
 
             // revert to normal mode if underground
-            if (IsUndergroundMode)
-                InfoManager.instance.SetCurrentMode(InfoManager.InfoMode.None, InfoManager.SubInfoMode.Default);
-
-            //hide speed limit overlay if necessary
+            if (Highlight.IsUndergroundMode) {
+                InfoManager.instance.SetCurrentMode(
+                    mode: InfoManager.InfoMode.None,
+                    InfoManager.SubInfoMode.Default);
+            }
+
+            // hide speed limit overlay if necessary
             SubTools.PrioritySigns.MassEditOverlay.Show =
                 RoadSelectionPanels.Root.ShouldShowMassEditOverlay();
+
             // no call to base method to disable base class behavior
         }
 
@@ -488,11 +487,15 @@
             }
 
             ToolCursor = null;
-            bool elementsHovered = DetermineHoveredElements(activeLegacySubTool_ is not LaneConnectorTool);
+            bool elementsHovered =
+                DetermineHoveredElements(activeLegacySubTool_ is not LaneConnectorTool);
             if (activeLegacySubTool_ != null && NetTool != null && elementsHovered) {
                 ToolCursor = NetTool.m_upgradeCursor;
 
-                if (activeLegacySubTool_ is LaneConnectorTool lcs && HoveredNodeId != 0 && !IsNodeVisible(HoveredNodeId) && lcs.CanShowNopeCursor) {
+                if (activeLegacySubTool_ is LaneConnectorTool lcs
+                    && HoveredNodeId != 0
+                    && !Highlight.IsNodeVisible(HoveredNodeId)
+                    && lcs.CanShowNopeCursor) {
                     ToolCursor = nopeCursor_;
                 }
             }
@@ -655,26 +658,6 @@
             }
         }
 
-<<<<<<< HEAD
-=======
-        public bool IsNodeVisible(ushort node) {
-            return node.IsUndergroundNode() == IsUndergroundMode;
-        }
-
-        public void DrawNodeCircle(RenderManager.CameraInfo cameraInfo,
-                                   ushort nodeId,
-                                   bool warning = false,
-                                   bool alpha = false,
-                                   bool overrideRenderLimits = false) {
-            DrawNodeCircle(
-                cameraInfo: cameraInfo,
-                nodeId: nodeId,
-                color: GetToolColor(warning: warning, error: false),
-                alpha: alpha,
-                overrideRenderLimits: overrideRenderLimits);
-        }
-
->>>>>>> 4374f808
         /// <summary>
         /// Gets the coordinates of the given node.
         /// </summary>
@@ -705,375 +688,6 @@
             return sumHalfWidth / count;
         }
 
-<<<<<<< HEAD
-=======
-        // TODO: move to UI.Helpers (Highlight)
-        public void DrawNodeCircle(RenderManager.CameraInfo cameraInfo,
-                                   ushort nodeId,
-                                   Color color,
-                                   bool alpha = false,
-                                   bool overrideRenderLimits = false) {
-            float r = CalculateNodeRadius(nodeId);
-            Vector3 pos = Singleton<NetManager>.instance.m_nodes.m_buffer[nodeId].m_position;
-            bool renderLimits = TerrainManager.instance.SampleDetailHeightSmooth(pos) > pos.y;
-            DrawOverlayCircle(cameraInfo, color, pos, r * 2, alpha, renderLimits || overrideRenderLimits);
-        }
-
-        /// <summary>
-        /// Draws a half sausage at segment end.
-        /// </summary>
-        /// <param name="segmentId"></param>
-        /// <param name="cut">The lenght of the highlight [0~1] </param>
-        /// <param name="bStartNode">Determines the direction of the half sausage.</param>
-        // TODO: move to UI.Helpers (Highlight)
-        public void DrawCutSegmentEnd(RenderManager.CameraInfo cameraInfo,
-                       ushort segmentId,
-                       float cut,
-                       bool bStartNode,
-                       Color color,
-                       bool alpha = false) {
-            if( segmentId == 0) {
-                return;
-            }
-            ref NetSegment segment = ref Singleton<NetManager>.instance.m_segments.m_buffer[segmentId];
-            float width = segment.Info.m_halfWidth;
-
-            NetNode[] nodeBuffer = Singleton<NetManager>.instance.m_nodes.m_buffer;
-            bool IsMiddle(ushort nodeId) => (nodeBuffer[nodeId].m_flags & NetNode.Flags.Middle) != 0;
-
-            Bezier3 bezier;
-            bezier.a = GetNodePos(segment.m_startNode);
-            bezier.d = GetNodePos(segment.m_endNode);
-
-            NetSegment.CalculateMiddlePoints(
-                bezier.a,
-                segment.m_startDirection,
-                bezier.d,
-                segment.m_endDirection,
-                IsMiddle(segment.m_startNode),
-                IsMiddle(segment.m_endNode),
-                out bezier.b,
-                out bezier.c);
-
-            if (bStartNode) {
-                bezier = bezier.Cut(0, cut);
-            } else {
-                bezier = bezier.Cut(1 - cut, 1);
-            }
-
-            Singleton<ToolManager>.instance.m_drawCallData.m_overlayCalls++;
-            Singleton<RenderManager>.instance.OverlayEffect.DrawBezier(
-                cameraInfo,
-                color,
-                bezier,
-                width * 2f,
-                bStartNode ? 0 : width,
-                bStartNode ? width : 0,
-                -1f,
-                1280f,
-                false,
-                alpha);
-        }
-
-        /// <summary>
-        /// similar to NetTool.RenderOverlay()
-        /// but with additional control over alphaBlend.
-        /// </summary>
-        // TODO: move to UI.Helpers (Highlight)
-        internal static void DrawSegmentOverlay(
-            RenderManager.CameraInfo cameraInfo,
-            ushort segmentId,
-            Color color,
-            bool alphaBlend) {
-            if (segmentId == 0) {
-                return;
-            }
-
-            ref NetSegment segment = ref Singleton<NetManager>.instance.m_segments.m_buffer[segmentId];
-            float width = segment.Info.m_halfWidth;
-
-            NetNode[] nodeBuffer = Singleton<NetManager>.instance.m_nodes.m_buffer;
-            bool IsMiddle(ushort nodeId) => (nodeBuffer[nodeId].m_flags & NetNode.Flags.Middle) != 0;
-
-            Bezier3 bezier;
-            bezier.a = GetNodePos(segment.m_startNode);
-            bezier.d = GetNodePos(segment.m_endNode);
-
-            NetSegment.CalculateMiddlePoints(
-                bezier.a,
-                segment.m_startDirection,
-                bezier.d,
-                segment.m_endDirection,
-                IsMiddle(segment.m_startNode),
-                IsMiddle(segment.m_endNode),
-                out bezier.b,
-                out bezier.c);
-
-            Singleton<ToolManager>.instance.m_drawCallData.m_overlayCalls++;
-
-            Bounds bezierBounds = bezier.GetBounds();
-            Singleton<RenderManager>.instance.OverlayEffect.DrawBezier(
-                cameraInfo,
-                color,
-                bezier,
-                width * 2f,
-                0,
-                0,
-                bezierBounds.center.y - 1f,
-                bezierBounds.center.y + 1f,
-                false,
-                alphaBlend);
-        }
-
-        // TODO: move to UI.Helpers (Highlight)
-        private static void DrawOverlayCircle(RenderManager.CameraInfo cameraInfo,
-                                              Color color,
-                                              Vector3 position,
-                                              float width,
-                                              bool alpha,
-                                              bool renderLimits = false) {
-            float overdrawHeight = renderLimits ? 0f : 5f;
-            Singleton<ToolManager>.instance.m_drawCallData.m_overlayCalls++;
-            Singleton<RenderManager>.instance.OverlayEffect.DrawCircle(
-                cameraInfo,
-                color,
-                position,
-                width,
-                position.y - overdrawHeight,
-                position.y + overdrawHeight,
-                renderLimits,
-                alpha);
-        }
-
-        // TODO: move to UI.Helpers (Highlight)
-        public void DrawStaticSquareOverlayGridTexture(Texture2D texture,
-                                                       Vector3 camPos,
-                                                       Vector3 gridOrigin,
-                                                       float cellSize,
-                                                       Vector3 xu,
-                                                       Vector3 yu,
-                                                       uint x,
-                                                       uint y,
-                                                       float size) {
-            DrawGenericSquareOverlayGridTexture(
-                texture,
-                camPos,
-                gridOrigin,
-                cellSize,
-                xu,
-                yu,
-                x,
-                y,
-                size,
-                false);
-        }
-
-        [UsedImplicitly]
-        // TODO: move to UI.Helpers (Highlight)
-        public bool DrawHoverableSquareOverlayGridTexture(Texture2D texture,
-                                                          Vector3 camPos,
-                                                          Vector3 gridOrigin,
-                                                          float cellSize,
-                                                          Vector3 xu,
-                                                          Vector3 yu,
-                                                          uint x,
-                                                          uint y,
-                                                          float size) {
-            return DrawGenericSquareOverlayGridTexture(
-                texture,
-                camPos,
-                gridOrigin,
-                cellSize,
-                xu,
-                yu,
-                x,
-                y,
-                size,
-                true);
-        }
-
-        // TODO: move to UI.Helpers (Highlight)
-        public bool DrawGenericSquareOverlayGridTexture(Texture2D texture,
-                                                        Vector3 camPos,
-                                                        Vector3 gridOrigin,
-                                                        float cellSize,
-                                                        Vector3 xu,
-                                                        Vector3 yu,
-                                                        uint x,
-                                                        uint y,
-                                                        float size,
-                                                        bool canHover) {
-            return DrawGenericOverlayGridTexture(
-                texture,
-                camPos,
-                gridOrigin,
-                cellSize,
-                cellSize,
-                xu,
-                yu,
-                x,
-                y,
-                size,
-                size,
-                canHover);
-        }
-
-        // TODO: move to UI.Helpers (Highlight)
-        public void DrawStaticOverlayGridTexture(Texture2D texture,
-                                                 Vector3 camPos,
-                                                 Vector3 gridOrigin,
-                                                 float cellWidth,
-                                                 float cellHeight,
-                                                 Vector3 xu,
-                                                 Vector3 yu,
-                                                 uint x,
-                                                 uint y,
-                                                 float width,
-                                                 float height) {
-            DrawGenericOverlayGridTexture(
-                texture,
-                camPos,
-                gridOrigin,
-                cellWidth,
-                cellHeight,
-                xu,
-                yu,
-                x,
-                y,
-                width,
-                height,
-                false);
-        }
-
-        [UsedImplicitly]
-        // TODO: move to UI.Helpers (Highlight)
-        public bool DrawHoverableOverlayGridTexture(Texture2D texture,
-                                                    Vector3 camPos,
-                                                    Vector3 gridOrigin,
-                                                    float cellWidth,
-                                                    float cellHeight,
-                                                    Vector3 xu,
-                                                    Vector3 yu,
-                                                    uint x,
-                                                    uint y,
-                                                    float width,
-                                                    float height) {
-            return DrawGenericOverlayGridTexture(
-                texture,
-                camPos,
-                gridOrigin,
-                cellWidth,
-                cellHeight,
-                xu,
-                yu,
-                x,
-                y,
-                width,
-                height,
-                true);
-        }
-
-        // TODO: move to UI.Helpers (Highlight)
-        public bool DrawGenericOverlayGridTexture(Texture2D texture,
-                                                  Vector3 camPos,
-                                                  Vector3 gridOrigin,
-                                                  float cellWidth,
-                                                  float cellHeight,
-                                                  Vector3 xu,
-                                                  Vector3 yu,
-                                                  uint x,
-                                                  uint y,
-                                                  float width,
-                                                  float height,
-                                                  bool canHover) {
-            Vector3 worldPos =
-                gridOrigin + (cellWidth * x * xu) +
-                (cellHeight * y * yu); // grid position in game coordinates
-            return DrawGenericOverlayTexture(texture, camPos, worldPos, width, height, canHover);
-        }
-
-        // TODO: move to UI.Helpers (Highlight)
-        public void DrawStaticSquareOverlayTexture(Texture2D texture,
-                                                   Vector3 camPos,
-                                                   Vector3 worldPos,
-                                                   float size) {
-            DrawGenericOverlayTexture(texture, camPos, worldPos, size, size, false);
-        }
-
-        // TODO: move to UI.Helpers (Highlight)
-        public bool DrawHoverableSquareOverlayTexture(Texture2D texture,
-                                                      Vector3 camPos,
-                                                      Vector3 worldPos,
-                                                      float size) {
-            return DrawGenericOverlayTexture(texture, camPos, worldPos, size, size, true);
-        }
-
-        // TODO: move to UI.Helpers (Highlight)
-        public bool DrawGenericSquareOverlayTexture(Texture2D texture,
-                                                    Vector3 camPos,
-                                                    Vector3 worldPos,
-                                                    float size,
-                                                    bool canHover) {
-            return DrawGenericOverlayTexture(texture, camPos, worldPos, size, size, canHover);
-        }
-
-        // TODO: move to UI.Helpers (Highlight)
-        public void DrawStaticOverlayTexture(Texture2D texture,
-                                             Vector3 camPos,
-                                             Vector3 worldPos,
-                                             float width,
-                                             float height) {
-            DrawGenericOverlayTexture(texture, camPos, worldPos, width, height, false);
-        }
-
-        [UsedImplicitly]
-        // TODO: move to UI.Helpers (Highlight)
-        public bool DrawHoverableOverlayTexture(Texture2D texture,
-                                                Vector3 camPos,
-                                                Vector3 worldPos,
-                                                float width,
-                                                float height) {
-            return DrawGenericOverlayTexture(texture, camPos, worldPos, width, height, true);
-        }
-
-        // TODO: move to UI.Helpers (Highlight)
-        public bool DrawGenericOverlayTexture(Texture2D texture,
-                                              Vector3 camPos,
-                                              Vector3 worldPos,
-                                              float width,
-                                              float height,
-                                              bool canHover) {
-            // Is point in screen?
-            if (!GeometryUtil.WorldToScreenPoint(worldPos, out Vector3 screenPos)) {
-                return false;
-            }
-
-            float zoom = 1.0f / (worldPos - camPos).magnitude * 100f * GetBaseZoom();
-            width *= zoom;
-            height *= zoom;
-
-            Rect boundingBox = new Rect(
-                screenPos.x - (width / 2f),
-                screenPos.y - (height / 2f),
-                width,
-                height);
-
-            Color guiColor = GUI.color;
-            bool hovered = false;
-
-            if (canHover) {
-                hovered = IsMouseOver(boundingBox);
-            }
-
-            guiColor.a = GetHandleAlpha(hovered);
-
-            GUI.color = guiColor;
-            GUI.DrawTexture(boundingBox, texture);
-
-            return hovered;
-        }
-
->>>>>>> 4374f808
         /// <summary>Shows a tutorial message. Must be called by a Unity thread.</summary>
         /// <param name="localeKey">Tutorial key.</param>
         public static void ShowAdvisor(string localeKey) {
@@ -1092,9 +706,16 @@
             string key = Translation.TUTORIAL_KEY_PREFIX + localeKey;
 
             if (GlobalConfig.Instance.Main.DisplayedTutorialMessages.Contains(localeKey)) {
-                tutorialPanel.Refresh(key, "ToolbarIconZoomOutGlobe", string.Empty);
+                tutorialPanel.Refresh(
+                    localeID: key,
+                    icon: "ToolbarIconZoomOutGlobe",
+                    sprite: string.Empty);
             } else {
-                tutorialPanel.Show(key, "ToolbarIconZoomOutGlobe", string.Empty, 0f);
+                tutorialPanel.Show(
+                    localeID: key,
+                    icon: "ToolbarIconZoomOutGlobe",
+                    sprite: string.Empty,
+                    timeout: 0f);
                 GlobalConfig.Instance.Main.AddDisplayedTutorialMessage(localeKey);
                 GlobalConfig.WriteConfig();
             }
@@ -1209,11 +830,7 @@
                     }
                 }
 
-<<<<<<< HEAD
-                if (HoveredSegmentId != 0) {
-=======
-                if(segmentId != 0 && raycastSegment) {
->>>>>>> 4374f808
+                if (segmentId != 0 && raycastSegment) {
                     HitPos = segmentOutput.m_hitPos;
                     HoveredSegmentId = segmentId;
                 }
@@ -1230,13 +847,8 @@
                     float startDist = (segmentOutput.m_hitPos - nodesBuffer[startNodeId]
                                            .m_position).magnitude;
                     float endDist = (segmentOutput.m_hitPos - nodesBuffer[endNodeId]
-<<<<<<< HEAD
                                          .m_position).magnitude;
-                    if (startDist < endDist && startDist < 75f) {
-=======
-                                                              .m_position).magnitude;
                     if (startDist < endDist && startDist < NODE_DETECTION_RADIUS) {
->>>>>>> 4374f808
                         HoveredNodeId = startNodeId;
                     } else if (endDist < startDist && endDist < NODE_DETECTION_RADIUS) {
                         HoveredNodeId = endNodeId;
