--- conflicted
+++ resolved
@@ -61,7 +61,7 @@
 		private static IDisposable confDisposable;
 
 		static TrafficManagerTool() {
-			
+
 		}
 
 		internal ToolController GetToolController() {
@@ -176,14 +176,14 @@
 			}
 			return null;
 		}
-		
+
 		public ToolMode GetToolMode() {
 			return _toolMode;
 		}
 
 		public void SetToolMode(ToolMode mode) {
 			Log._Debug($"SetToolMode: {mode}");
-			
+
 			bool toolModeChanged = (mode != _toolMode);
 			var oldToolMode = _toolMode;
 			SubTool oldSubTool = null;
@@ -388,7 +388,7 @@
 			Bezier3 bezier;
 			bezier.a = pos;
 			bezier.d = pos;
-			
+
 			NetSegment.CalculateMiddlePoints(bezier.a, segment.m_startDirection, bezier.d, segment.m_endDirection, false, false, out bezier.b, out bezier.c);
 
 			DrawOverlayBezier(cameraInfo, bezier, color, alpha);
@@ -668,7 +668,7 @@
 
 			return mouseRayValid;
 		}
-		
+
 		/// <summary>
 		/// Displays lane ids over lanes
 		/// </summary>
@@ -677,7 +677,7 @@
 			Vector3 centerPos = segment.m_bounds.center;
 			Vector3 screenPos;
 			bool visible = WorldToScreenPoint(centerPos, out screenPos);
-			
+
 			if (! visible) {
 				return;
 			}
@@ -751,7 +751,7 @@
 
 				curLaneId = Singleton<NetManager>.instance.m_lanes.m_buffer[curLaneId].m_nextLane;
 			}
-			
+
 			Vector2 dim = _counterStyle.CalcSize(new GUIContent(labelStr));
 			Rect labelRect = new Rect(screenPos.x - dim.x / 2f, screenPos.y, dim.x, dim.y);
 
@@ -858,7 +858,7 @@
 		private void _guiNodes() {
 			NetManager netManager = Singleton<NetManager>.instance;
 			GUIStyle _counterStyle = new GUIStyle();
-			
+
 			for (int i = 1; i < NetManager.MAX_NODE_COUNT; ++i) {
 				if ((netManager.m_nodes.m_buffer[i].m_flags & NetNode.Flags.Created) == NetNode.Flags.None) // node is unused
 					continue;
@@ -938,36 +938,26 @@
 				ExtCitizenInstance driverInst = ExtCitizenInstanceManager.Instance.ExtInstances[Constants.ManagerFactory.ExtVehicleManager.GetDriverInstanceId((ushort)i, ref Singleton<VehicleManager>.instance.m_vehicles.m_buffer[i])];
 				bool startNode = vState.currentStartNode;
 				ushort segmentId = vState.currentSegmentId;
-<<<<<<< HEAD
-				ushort vehSpeed = SpeedLimitManager.Instance.VehicleToCustomSpeed(vehicleManager.m_vehicles.m_buffer[i].GetLastFrameVelocity().magnitude);
-=======
->>>>>>> fd5e7d44
 
 				// Some magical constant converting magnitudes into km/h
-				float vehSpeed = SpeedLimit.ToKmphPrecise(vehicle.GetLastFrameVelocity().magnitude / 8f);
+				float vehSpeed = SpeedLimit.ToKmphPrecise(vehicleManager.m_vehicles.m_buffer[i].GetLastFrameVelocity().magnitude / 8f);
 #if DEBUG
 				if (GlobalConfig.Instance.Debug.ExtPathMode != ExtPathMode.None && driverInst.pathMode != GlobalConfig.Instance.Debug.ExtPathMode) {
 					continue;
 				}
 #endif
-<<<<<<< HEAD
-
-				String labelStr = "V #" + i + " is a " + (vState.recklessDriver ? "reckless " : "") + vState.flags + " " + vState.vehicleType + " @ ~" + vehSpeed + " km/h [^2=" + Singleton<VehicleManager>.instance.m_vehicles.m_buffer[i].GetLastFrameVelocity().sqrMagnitude + "] (len: " + vState.totalLength + ", " + vState.junctionTransitState + " @ " + vState.currentSegmentId + " (" + vState.currentStartNode + "), l. " + vState.currentLaneIndex + " -> " + vState.nextSegmentId + ", l. " + vState.nextLaneIndex + "), w: " + vState.waitTime + "\n" +
-					"di: " + driverInst.instanceId + " dc: " + ExtCitizenInstanceManager.Instance.GetCitizenId(driverInst.instanceId) + " m: " + driverInst.pathMode.ToString() + " f: " + driverInst.failedParkingAttempts + " l: " + driverInst.parkingSpaceLocation + " lid: " + driverInst.parkingSpaceLocationId + " ltsu: " + vState.lastTransitStateUpdate + " lpu: " + vState.lastPositionUpdate + " als: " + vState.lastAltLaneSelSegmentId + " srnd: " + Constants.ManagerFactory.ExtVehicleManager.GetStaticVehicleRand((ushort)i) + " trnd: " + Constants.ManagerFactory.ExtVehicleManager.GetTimedVehicleRand((ushort)i);
-=======
 				var labelStr =
 					$"V #{i} is a {(vState.recklessDriver ? "reckless " : string.Empty)}{vState.flags} " +
 					$"{vState.vehicleType} @ ~{vehSpeed:0.0} km/h (len: {vState.totalLength:0.0}, " +
-					$"{vState.JunctionTransitState} @ {vState.currentSegmentId} " +
+					$"{vState.junctionTransitState} @ {vState.currentSegmentId} " +
 					$"({vState.currentStartNode}), l. {vState.currentLaneIndex} -> {vState.nextSegmentId}, " +
 					$"l. {vState.nextLaneIndex}), w: {vState.waitTime}\n" +
-					$"di: {driverInst.instanceId} dc: {driverInst.GetCitizenId()} m: {driverInst.pathMode} " +
+					$"di: {driverInst.instanceId} dc: {ExtCitizenInstanceManager.Instance.GetCitizenId(driverInst.instanceId)} m: {driverInst.pathMode} " +
 					$"f: {driverInst.failedParkingAttempts} l: {driverInst.parkingSpaceLocation} " +
 					$"lid: {driverInst.parkingSpaceLocationId} ltsu: {vState.lastTransitStateUpdate} " +
 					$"lpu: {vState.lastPositionUpdate} als: {vState.lastAltLaneSelSegmentId} " +
-					$"srnd: {Constants.ManagerFactory.VehicleBehaviorManager.GetStaticVehicleRand((ushort) i)} " +
-					$"trnd: {Constants.ManagerFactory.VehicleBehaviorManager.GetTimedVehicleRand((ushort) i)}";
->>>>>>> fd5e7d44
+					$"srnd: {Constants.ManagerFactory.ExtVehicleManager.GetStaticVehicleRand((ushort) i)} " +
+					$"trnd: {Constants.ManagerFactory.ExtVehicleManager.GetTimedVehicleRand((ushort) i)}";
 
 				Vector2 dim = _counterStyle.CalcSize(new GUIContent(labelStr));
 				Rect labelRect = new Rect(screenPos.x - dim.x / 2f, screenPos.y - dim.y - 50f, dim.x, dim.y);
@@ -1112,7 +1102,7 @@
 
 			return numLanes;
 		}
-		
+
 		internal static void CalculateSegmentCenterByDir(ushort segmentId, Dictionary<NetInfo.Direction, Vector3> segmentCenterByDir) {
 			segmentCenterByDir.Clear();
 			NetManager netManager = Singleton<NetManager>.instance;
