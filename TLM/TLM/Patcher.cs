namespace TrafficManager {
    using ColossalFramework;
    using ColossalFramework.UI;
    using CSUtil.Commons;
    using HarmonyLib;
    using System;
    using System.Collections.Generic;
    using System.Reflection;
    using TrafficManager.RedirectionFramework;
    using TrafficManager.Util;

    public static class Patcher {
        private const string HARMONY_ID = "de.viathinksoft.tmpe";

        public static void Install() {
            Log.Info("Init detours");
            bool fail = false;

            try {
#if DEBUG
                Harmony.DEBUG = true;
#endif
                // Harmony attribute-driven patching
                Log.Info($"Performing Harmony attribute-driven patches");
                new Harmony(HARMONY_ID).PatchAll();
                Log.Info($"Harmony attribute-driven patching successfull!");
            }
            catch (Exception e) {
                Log.Error("Could not apply Harmony patches because the following exception occured:\n " +
                    e +
                    "\n   -- End of inner exception stack trace -- ");
                fail = true;
            }

            try {
                Log.Info("Deploying attribute-driven detours");
                AssemblyRedirector.Deploy();
            }
            catch (Exception e) {
                Log.Error("Could not deploy attribute-driven detours because the following exception occured:\n "
                    + e +
                    "\n    -- End of inner exception stack trace -- ");
                fail = true;
            }

            if (fail) {
                Log.Info("patcher failed");
                UIView.library
                        .ShowModal<ExceptionPanel>("ExceptionPanel")
                        .SetMessage(
                        "TM:PE failed to load",
                        "Traffic Manager: President Edition failed to load. You can " +
                        "continue playing but it's NOT recommended. Traffic Manager will " +
                        "not work as expected.",
                        true);
            } else {
                Log.Info("TMPE patches installed successfully");
            }
        }

        public static void Uninstall() {
<<<<<<< HEAD
            var harmony = new Harmony(HARMONY_ID);
            Shortcuts.Assert(harmony != null, "HarmonyInst!=null");
            harmony.UnpatchAll(HARMONY_ID);
            Log.Info("Uninstalled harmony patches");
=======
            new Harmony(HARMONY_ID).UnpatchAll(HARMONY_ID);
            AssemblyRedirector.Revert();
            Log.Info("TMPE patches uninstalled.");
>>>>>>> ebe29ead
        }
    }
}<|MERGE_RESOLUTION|>--- conflicted
+++ resolved
@@ -1,13 +1,9 @@
 namespace TrafficManager {
-    using ColossalFramework;
     using ColossalFramework.UI;
     using CSUtil.Commons;
     using HarmonyLib;
     using System;
-    using System.Collections.Generic;
-    using System.Reflection;
     using TrafficManager.RedirectionFramework;
-    using TrafficManager.Util;
 
     public static class Patcher {
         private const string HARMONY_ID = "de.viathinksoft.tmpe";
@@ -59,16 +55,9 @@
         }
 
         public static void Uninstall() {
-<<<<<<< HEAD
-            var harmony = new Harmony(HARMONY_ID);
-            Shortcuts.Assert(harmony != null, "HarmonyInst!=null");
-            harmony.UnpatchAll(HARMONY_ID);
-            Log.Info("Uninstalled harmony patches");
-=======
             new Harmony(HARMONY_ID).UnpatchAll(HARMONY_ID);
             AssemblyRedirector.Revert();
             Log.Info("TMPE patches uninstalled.");
->>>>>>> ebe29ead
         }
     }
 }