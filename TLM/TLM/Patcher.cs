--- conflicted
+++ resolved
@@ -4,15 +4,12 @@
     using HarmonyLib;
     using System;
     using TrafficManager.RedirectionFramework;
-<<<<<<< HEAD
     using CitiesHarmony.API;
     using System.Runtime.CompilerServices;
     using System.Reflection;
     using TrafficManager.Util;
     using System.Linq;
-=======
 
->>>>>>> 57c0e929
     public static class Patcher {
         private const string HARMONY_ID = "de.viathinksoft.tmpe";
 
