--- conflicted
+++ resolved
@@ -23,11 +23,7 @@
         public static float MaxWidth {
             get {
                 float ret = Config.GuiScaleToResolution ? BaseResolutionX : Screen.width;
-<<<<<<< HEAD
-                return ret / (Config.GuiScalePercent * 0.01f);
-=======
                 return ret / UIScale;
->>>>>>> 254d1fcd
             }
         }
 
@@ -37,11 +33,7 @@
         public static float MaxHeight {
             get {
                 float ret = Config.GuiScaleToResolution ? BaseResolutionY : Screen.height;
-<<<<<<< HEAD
-                return ret / (Config.GuiScalePercent * 0.01f);
-=======
                 return ret / UIScale;
->>>>>>> 254d1fcd
             }
         }
 
@@ -53,7 +45,7 @@
             }
         }
 
-        public static float UIScale => GlobalConfig.Instance.Main.GuiScalePercent * 0.01f;
+        public static float UIScale => Config.GuiScalePercent * 0.01f;
 
         public static Matrix4x4 ScaleMatrix => Matrix4x4.Scale(Vector3.one * UIAspectScale);
 
