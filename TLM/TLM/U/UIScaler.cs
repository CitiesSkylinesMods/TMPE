namespace TrafficManager.U {
    using ColossalFramework.UI;
    using System;
    using TrafficManager.State;
    using TrafficManager.Util;
    using UnityEngine;

    /// <summary>
    /// Code of UIScaler from ModTools by Kian Zarrin
    /// https://github.com/kianzarrin/Skylines-ModTools/blob/master/Debugger/UI/UIScaler.cs
    /// </summary>
    public static class UIScaler {
        private static State.ConfigData.Main Config => GlobalConfig.Instance.Main;

        internal static Vector2 BaseResolution { get; private set; }

        internal static float AspectRatio => Screen.width / (float)Screen.height;

        /// <summary>Shortcut to reach global main config containing GuiScale.</summary>

        /// <summary>
        /// Maximum projected width of GUI space when GUI.matrix = ScaleMatrix
        /// </summary>
        internal static float MaxWidth {
            get {
<<<<<<< HEAD
                float ret = Config.GuiScaleToResolution ? BaseResolution.x : Screen.width;
=======
                float ret = Config.GuiScaleToResolution ? BaseResolutionX : Screen.width;
>>>>>>> 38716093
                return ret / UIScale;
            }
        }

        /// <summary>
        /// Maximum projected height of GUI space when GUI.matrix = ScaleMatrix
        /// </summary>
        internal static float MaxHeight {
            get {
<<<<<<< HEAD
                float ret = Config.GuiScaleToResolution ? BaseResolution.y : Screen.height;
=======
                float ret = Config.GuiScaleToResolution ? BaseResolutionY : Screen.height;
>>>>>>> 38716093
                return ret / UIScale;
            }
        }

        internal static float UIAspectScale {
            get {
                var horizontalScale = Screen.width / MaxWidth;
                var verticalScale = Screen.height / MaxHeight;
                return Mathf.Min(horizontalScale, verticalScale);
            }
        }

        internal static float UIScale => Config.GuiScale * 0.01f;

<<<<<<< HEAD
        internal static Matrix4x4 ScaleMatrix => Matrix4x4.Scale(Vector3.one * UIAspectScale);

        /// <summary>
        /// Mouse position in GUI space when GUI.matrix = ScaleMatrix
        /// </summary>
        internal static Vector2 MousePosition {
=======
        public static Matrix4x4 ScaleMatrix => Matrix4x4.Scale(Vector3.one * UIAspectScale);

        public static Vector2 MousePosition {
>>>>>>> 38716093
            get {
                var mouse = Input.mousePosition;
                mouse.y = Screen.height - mouse.y;
                return mouse / UIScaler.UIAspectScale;
            }
        }

        /// <summary>
        /// Given a position on screen (unit: pixels) convert to GUI position (always 1920x1080).
        /// </summary>
        /// <param name="screenPos">Pixel position.</param>
        /// <returns>GUI space position.</returns>
        internal static Vector2 ScreenPointToGuiPoint(Vector2 screenPos) {
            return new(
                x: screenPos.x * BaseResolution.x / Screen.width,
                y: screenPos.y * BaseResolution.y / Screen.height);
        }

        internal static void Reset() {
            try {
                BaseResolution = UIView.GetAView().GetScreenResolution();
            } catch (Exception ex) {
                ex.LogException();
            }
        }
    }
}<|MERGE_RESOLUTION|>--- conflicted
+++ resolved
@@ -23,11 +23,7 @@
         /// </summary>
         internal static float MaxWidth {
             get {
-<<<<<<< HEAD
                 float ret = Config.GuiScaleToResolution ? BaseResolution.x : Screen.width;
-=======
-                float ret = Config.GuiScaleToResolution ? BaseResolutionX : Screen.width;
->>>>>>> 38716093
                 return ret / UIScale;
             }
         }
@@ -37,11 +33,7 @@
         /// </summary>
         internal static float MaxHeight {
             get {
-<<<<<<< HEAD
                 float ret = Config.GuiScaleToResolution ? BaseResolution.y : Screen.height;
-=======
-                float ret = Config.GuiScaleToResolution ? BaseResolutionY : Screen.height;
->>>>>>> 38716093
                 return ret / UIScale;
             }
         }
@@ -56,18 +48,13 @@
 
         internal static float UIScale => Config.GuiScale * 0.01f;
 
-<<<<<<< HEAD
         internal static Matrix4x4 ScaleMatrix => Matrix4x4.Scale(Vector3.one * UIAspectScale);
 
         /// <summary>
         /// Mouse position in GUI space when GUI.matrix = ScaleMatrix
         /// </summary>
         internal static Vector2 MousePosition {
-=======
-        public static Matrix4x4 ScaleMatrix => Matrix4x4.Scale(Vector3.one * UIAspectScale);
 
-        public static Vector2 MousePosition {
->>>>>>> 38716093
             get {
                 var mouse = Input.mousePosition;
                 mouse.y = Screen.height - mouse.y;
