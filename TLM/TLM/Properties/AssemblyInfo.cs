--- conflicted
+++ resolved
@@ -11,20 +11,5 @@
 [assembly: AssemblyConfiguration("")]
 
 // The following GUID is for the ID of the typelib if this project is exposed to COM
-<<<<<<< HEAD
-[assembly: Guid("70591292-D092-4DC5-AFB9-3AA950E240BE")]
 
-// Version information for an assembly consists of the following four values:
-//
-//      Major Version
-//      Minor Version
-//      Build Number
-//      Revision
-//
-// You can specify all the values or you can default the Build and Revision Numbers
-// by using the '*' as shown below:
-// [assembly: AssemblyVersion("1.0.*")]
-[assembly: AssemblyVersion("11.1.*")] //TODO #678 move to SharedAssemblyInfo.cs 
-=======
-[assembly: Guid("70591292-D092-4DC5-AFB9-3AA950E240BE")]
->>>>>>> 7797c0ad
+[assembly: Guid("70591292-D092-4DC5-AFB9-3AA950E240BE")]