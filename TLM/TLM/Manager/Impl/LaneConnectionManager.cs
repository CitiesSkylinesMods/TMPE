--- conflicted
+++ resolved
@@ -28,15 +28,11 @@
                                                              | VehicleInfo.VehicleType.Tram
                                                              | VehicleInfo.VehicleType.Metro
                                                              | VehicleInfo.VehicleType.Monorail
-<<<<<<< HEAD
                                                              | VehicleInfo.VehicleType.Trolleybus
                                                              | VehicleInfo.VehicleType.Plane;
-=======
-                                                             | VehicleInfo.VehicleType.Trolleybus;
 
         private ConnectionDataBase connectionDataBase_;
 
->>>>>>> 41322abe
         public NetInfo.LaneType LaneTypes => LANE_TYPES;
 
         public VehicleInfo.VehicleType VehicleTypes => VEHICLE_TYPES;
