namespace TrafficManager.Manager.Impl {
    using System;
    using System.Collections.Generic;
    using System.Linq;
    using API.Manager;
    using API.Traffic.Data;
    using API.Traffic.Enums;
    using ColossalFramework;
    using CSUtil.Commons;
    using GenericGameBridge.Service;
    using State;
    using UnityEngine;
    using TrafficManager.Util;

    public class LaneArrowManager
        : AbstractGeometryObservingManager,
          ICustomDataManager<List<Configuration.LaneArrowData>>,
          ICustomDataManager<string>, ILaneArrowManager
        {
        public const NetInfo.LaneType LANE_TYPES =
            NetInfo.LaneType.Vehicle | NetInfo.LaneType.TransportVehicle;

        public const VehicleInfo.VehicleType VEHICLE_TYPES = VehicleInfo.VehicleType.Car;

        public const ExtVehicleType EXT_VEHICLE_TYPES =
            ExtVehicleType.RoadVehicle & ~ExtVehicleType.Emergency;

        public static readonly LaneArrowManager Instance = new LaneArrowManager();

        protected override void InternalPrintDebugInfo() {
            base.InternalPrintDebugInfo();
            Log.NotImpl("InternalPrintDebugInfo for LaneArrowManager");
        }

        public LaneArrows GetFinalLaneArrows(uint laneId) {
            return Flags.GetFinalLaneArrowFlags(laneId, true);
        }

        public bool SetLaneArrows(uint laneId,
                                  LaneArrows flags,
                                  bool overrideHighwayArrows = false) {
            if (Flags.setLaneArrowFlags(laneId, flags, overrideHighwayArrows)) {
                OnLaneChange(laneId);
                return true;
            }

            return false;
        }
        public bool AddLaneArrows(uint laneId,
                                  LaneArrows flags,
                                  bool overrideHighwayArrows = false) {

            LaneArrows flags2 = GetFinalLaneArrows(laneId);
            return SetLaneArrows(laneId, flags | flags2, overrideHighwayArrows);
        }

        public bool RemoveLaneArrows(uint laneId,
                          LaneArrows flags,
                          bool overrideHighwayArrows = false) {

            LaneArrows flags2 = GetFinalLaneArrows(laneId);
            return SetLaneArrows(laneId, ~flags & flags2, overrideHighwayArrows);
        }

        public bool ToggleLaneArrows(uint laneId,
                                     bool startNode,
                                     LaneArrows flags,
                                     out SetLaneArrowError res) {
            if (Flags.ToggleLaneArrowFlags(laneId, startNode, flags, out res)) {
                OnLaneChange(laneId);
                return true;
            }

            return false;
        }

        private void OnLaneChange(uint laneId) {
            Services.NetService.ProcessLane(
                laneId,
                (uint lId, ref NetLane lane) => {
                    RoutingManager.Instance.RequestRecalculation(lane.m_segment);

                    if (OptionsManager.Instance.MayPublishSegmentChanges()) {
                        Services.NetService.PublishSegmentChanges(lane.m_segment);
                    }

                    return true;
                });
        }

        protected override void HandleInvalidSegment(ref ExtSegment seg) {
            Flags.resetSegmentArrowFlags(seg.segmentId);
        }

        protected override void HandleValidSegment(ref ExtSegment seg) { }

        private void ApplyFlags() {
            for (uint laneId = 0; laneId < NetManager.MAX_LANE_COUNT; ++laneId) {
                Flags.ApplyLaneArrowFlags(laneId);
            }
        }

        public override void OnBeforeSaveData() {
            base.OnBeforeSaveData();
            ApplyFlags();
        }

        public override void OnAfterLoadData() {
            base.OnAfterLoadData();
            Flags.ClearHighwayLaneArrows();
            ApplyFlags();
        }

        [Obsolete]
        public bool LoadData(string data) {
            bool success = true;
            Log.Info($"Loading lane arrow data (old method)");
#if DEBUGLOAD
            Log._Debug($"LaneFlags: {data}");
#endif
            var lanes = data.Split(',');

            if (lanes.Length <= 1) {
                return success;
            }

            foreach (string[] split in lanes.Select(lane => lane.Split(':'))
                                            .Where(split => split.Length > 1)) {
                try {
#if DEBUGLOAD
                    Log._Debug($"Split Data: {split[0]} , {split[1]}");
#endif
                    var laneId = Convert.ToUInt32(split[0]);
                    uint flags = Convert.ToUInt32(split[1]);

                    if (!Services.NetService.IsLaneValid(laneId))
                        continue;

                    if (flags > ushort.MaxValue)
                        continue;

                    uint laneArrowFlags = flags & Flags.lfr;
#if DEBUGLOAD
                    uint origFlags =
                        (Singleton<NetManager>.instance.m_lanes.m_buffer[laneId].m_flags &
                         Flags.lfr);

                    Log._Debug("Setting flags for lane " + laneId + " to " + flags + " (" +
                        ((Flags.LaneArrows)(laneArrowFlags)).ToString() + ")");
                    if ((origFlags | laneArrowFlags) == origFlags) {
                        // only load if setting differs from default
                        Log._Debug("Flags for lane " + laneId + " are original (" +
                            ((NetLane.Flags)(origFlags)).ToString() + ")");
                    }
#endif
                    SetLaneArrows(laneId, (LaneArrows)laneArrowFlags);
                }
                catch (Exception e) {
                    Log.Error(
                        $"Error loading Lane Split data. Length: {split.Length} value: {split}\n" +
                        $"Error: {e}");
                    success = false;
                }
            }

            return success;
        }

        [Obsolete]
        string ICustomDataManager<string>.SaveData(ref bool success) {
            return null;
        }

        public bool LoadData(List<Configuration.LaneArrowData> data) {
            bool success = true;
            Log.Info($"Loading lane arrow data (new method)");

            foreach (Configuration.LaneArrowData laneArrowData in data) {
                try {
                    if (!Services.NetService.IsLaneValid(laneArrowData.laneId)) {
                        continue;
                    }

                    uint laneArrowFlags = laneArrowData.arrows & Flags.lfr;
                    SetLaneArrows(laneArrowData.laneId, (LaneArrows)laneArrowFlags);
                }
                catch (Exception e) {
                    Log.Error(
                        $"Error loading lane arrow data for lane {laneArrowData.laneId}, " +
                        $"arrows={laneArrowData.arrows}: {e}");
                    success = false;
                }
            }

            return success;
        }

        public List<Configuration.LaneArrowData> SaveData(ref bool success) {
            var ret = new List<Configuration.LaneArrowData>();

            for (uint i = 0; i < Singleton<NetManager>.instance.m_lanes.m_buffer.Length; i++) {
                try {
                    LaneArrows? laneArrows = Flags.GetLaneArrowFlags(i);

                    if (laneArrows == null) {
                        continue;
                    }

                    uint laneArrowInt = (uint)laneArrows;
#if DEBUGSAVE
                    Log._Debug($"Saving lane arrows for lane {i}, setting to {laneArrows} ({laneArrowInt})");
#endif
                    ret.Add(new Configuration.LaneArrowData(i, laneArrowInt));
                }
                catch (Exception e) {
                    Log.Error($"Exception occurred while saving lane arrows @ {i}: {e}");
                    success = false;
                }
            }

            return ret;
        }

        /// <summary>
        /// Used for loading and saving LaneFlags
        /// </summary>
        /// <returns>ICustomDataManager for lane flags as a string</returns>
        public static ICustomDataManager<string> AsLaneFlagsDM() {
            return Instance;
        }

        /// <summary>
        /// Used for loading and saving lane arrows
        /// </summary>
        /// <returns>ICustomDataManager for lane arrows</returns>
        public static ICustomDataManager<List<Configuration.LaneArrowData>> AsLaneArrowsDM() {
            return Instance;
        }

        public static class SeparateTurningLanes{
            /// <summary>
            /// separates turning lanes for all segments attached to nodeId
            /// </summary>
            public static void SeparateNode(ushort nodeId, out SetLaneArrowError res ) {
                NetNode node = Singleton<NetManager>.instance.m_nodes.m_buffer[nodeId];
                if (nodeId == 0) {
                    res = SetLaneArrowError.Invalid;
                    return;
                }
                if ((node.m_flags & NetNode.Flags.Created) == NetNode.Flags.None) {
                    res = SetLaneArrowError.Invalid;
                    return;
                }
                if (LaneConnectionManager.Instance.HasNodeConnections(nodeId)) {
                    res = SetLaneArrowError.LaneConnection;
                    return;
                }
                if (Options.highwayRules && IsHighwayJunction(nodeId)) {
                    res = SetLaneArrowError.HighwayArrows;
                    return;
                }
                res = SetLaneArrowError.Success;

                for (int i = 0; i < 8; i++) {
                    ushort segmentId = Singleton<NetManager>.instance.m_nodes.m_buffer[nodeId].GetSegment(i);
                    if (segmentId == 0) {
                        continue;
                    }

                    SeparateSegmentLanes(segmentId, nodeId, out res);
                }
                Debug.Assert(res == SetLaneArrowError.Success);
            }

            private static bool IsHighwayJunction(ushort nodeId) {
                ref NetNode node = ref Singleton<NetManager>.instance.m_nodes.m_buffer[nodeId];
                IExtSegmentManager segMan = Constants.ManagerFactory.ExtSegmentManager;
                bool ret = true;
                for (int i = 0; i < 8; ++i) {
                    ushort segmentId = node.GetSegment(i);
                    if (segmentId != 0) {
                        ret &= segMan.CalculateIsHighway(segmentId);
                    }
                }
                return ret;
            }

            /// <summary>
            /// separates turning lanes for the input segment on the input node.
            /// </summary>
            public static void SeparateSegmentLanes(ushort segmentId, ushort nodeId, out SetLaneArrowError res) {
                if(segmentId == 0 || nodeId == 0) {
                    res = SetLaneArrowError.Invalid;
                    return;
                }
                if (Options.highwayRules && IsHighwayJunction(nodeId)) {
                    res = SetLaneArrowError.HighwayArrows;
                    return;
                }
                res = SetLaneArrowError.Success;

                ref NetSegment seg = ref Singleton<NetManager>.instance.m_segments.m_buffer[segmentId];
                bool startNode = seg.m_startNode == nodeId;

                //list of outgoing lanes from current segment to current node.
                IList<LanePos> laneList =
                    Constants.ServiceFactory.NetService.GetSortedLanes(
                        segmentId,
                        ref seg,
                        startNode,
                        LaneArrowManager.LANE_TYPES,
                        LaneArrowManager.VEHICLE_TYPES,
                        true
                        );
                int srcLaneCount = laneList.Count();
                for(int i = 0; i < srcLaneCount; ++i) {
                    if(LaneConnectionManager.Instance.HasConnections(laneList[i].laneId, startNode)) {
                        res = SetLaneArrowError.LaneConnection;
                        return;
                    }
                }

                if (srcLaneCount <= 1) {
                    return;
                }

                int leftLanesCount = DirectionUtil.CountTargetLanesTowardDirection(segmentId, nodeId, ArrowDirection.Left);
                int rightLanesCount = DirectionUtil.CountTargetLanesTowardDirection(segmentId, nodeId, ArrowDirection.Right);
                int forwardLanesCount = DirectionUtil.CountTargetLanesTowardDirection(segmentId, nodeId, ArrowDirection.Forward);
                int totalLaneCount = leftLanesCount + forwardLanesCount + rightLanesCount;
                int numdirs = Convert.ToInt32(leftLanesCount > 0) + Convert.ToInt32(rightLanesCount > 0) + Convert.ToInt32(forwardLanesCount > 0);

                Log._Debug($"SeparateSegmentLanes: totalLaneCount {totalLaneCount} | numdirs = {numdirs} | outgoingLaneCount = {srcLaneCount}");

                if (numdirs < 2) {
                    return; // no junction
                }

                if (srcLaneCount == 2 && numdirs == 3) {
                    LaneArrowManager.Instance.SetLaneArrows(laneList[0].laneId, LaneArrows.LeftForward);
                    LaneArrowManager.Instance.SetLaneArrows(laneList[1].laneId, LaneArrows.Right);
                    return;
                }

                int l = 0, f = 0, r = 0;
                bool lhd = LaneArrowManager.Instance.Services.SimulationService.LeftHandDrive;
                if (numdirs == 2) {
                    if (!lhd) {
                        //if right hand drive then favour the more difficult left turns.
                        if (leftLanesCount == 0) {
                            DistributeLanes2(srcLaneCount, forwardLanesCount, rightLanesCount, out f, out r);
                        } else if (rightLanesCount == 0) {
                            DistributeLanes2(srcLaneCount, leftLanesCount, forwardLanesCount, out l, out f);
                        } else {
                            //forwarLanesCount == 0
                            DistributeLanes2(srcLaneCount, leftLanesCount, rightLanesCount, out l, out r);
                        }
                    } else {
                        //if left hand drive then favour the more difficult right turns.
                        if (leftLanesCount == 0) {
                            DistributeLanes2(srcLaneCount, rightLanesCount, forwardLanesCount, out r, out f);
                        } else if (rightLanesCount == 0) {
                            DistributeLanes2(srcLaneCount, forwardLanesCount, leftLanesCount, out f, out l);
                        } else {
                            //forwarLanesCount == 0
                            DistributeLanes2(srcLaneCount, rightLanesCount, leftLanesCount, out r, out l);
                        }
                    }
                } else {
                    Debug.Assert(numdirs == 3 && srcLaneCount >= 3);
                    if (!lhd) {
                        DistributeLanes3(srcLaneCount, leftLanesCount, forwardLanesCount, rightLanesCount, out l, out f, out r);
                    } else {
                        DistributeLanes3(srcLaneCount, rightLanesCount, forwardLanesCount, leftLanesCount, out r, out f, out l);
                    }

                }
                //assign lanes
                Log._Debug($"SeparateSegmentLanes: leftLanesCount {leftLanesCount} | forwardLanesCount {forwardLanesCount} | rightLanesCount {rightLanesCount}");
                Log._Debug($"SeparateSegmentLanes: l {l} | f {f} | r {r}");

                for (var i = 0; i < laneList.Count; i++) {
                    var flags = (NetLane.Flags)Singleton<NetManager>.instance.m_lanes.m_buffer[laneList[i].laneId].m_flags;

                    LaneArrows arrow = LaneArrows.None;
                    if (i < l) {
                        arrow = LaneArrows.Left;
                    } else if (l <= i && i < l + f) {
                        arrow = LaneArrows.Forward;
                    } else {
                        arrow = LaneArrows.Right;
                    }
                    LaneArrowManager.Instance.SetLaneArrows(laneList[i].laneId, arrow);
                }
            }

            /// <summary>
<<<<<<< HEAD
=======
            /// returns the number of all target lanes from input segment toward the secified direction.
            /// </summary>
            private static int CountTargetLanesTowardDirection(ushort segmentId, ushort nodeId, ArrowDirection dir) {
                int count = 0;
                ref NetSegment seg = ref Singleton<NetManager>.instance.m_segments.m_buffer[segmentId];
                bool startNode = seg.m_startNode == nodeId;
                IExtSegmentEndManager segEndMan = Constants.ManagerFactory.ExtSegmentEndManager;
                ExtSegmentEnd segEnd = segEndMan.ExtSegmentEnds[segEndMan.GetIndex(segmentId, startNode)];

                LaneArrowManager.Instance.Services.NetService.IterateNodeSegments(
                    nodeId,
                    (ushort otherSegmentId, ref NetSegment otherSeg) => {
                        ArrowDirection dir2 = segEndMan.GetDirection(ref segEnd, otherSegmentId);
                        if (dir == dir2) {
                            int forward = 0, backward = 0;
                            otherSeg.CountLanes(
                                otherSegmentId,
                                NetInfo.LaneType.Vehicle | NetInfo.LaneType.TransportVehicle,
                                VehicleInfo.VehicleType.Car,
                                ref forward,
                                ref backward);
                            bool startNode2 = otherSeg.m_startNode == nodeId;
                            //xor because inverting 2 times is redundant.
                            if (startNode2) {
                                count += forward;
                            } else {
                                count += backward;
                            }
                            Log._Debug(
                                $"dir={dir} startNode={startNode} segmentId={segmentId}\n" +
                                $"startNode2={startNode2} forward={forward} backward={backward} count={count}");
                        }
                        return true;
                    });

                return count;
            }

            /// <summary>
>>>>>>> aae42c87
            /// calculates number of lanes in each direction such that the number of
            /// turning lanes are in porportion to the size of the roads they are turning into
            /// in other words calculate x and y such that a/b = x/y and x+y=total and x>=1 and y>=1.
            /// x is favoured over y (may get more lanes)
            /// </summary>
            /// <param name="total"> number of source lanes</param>
            /// <param name="a">number of target lanes in one direction</param>
            /// <param name="b">number of target lanes in the other direction</param>
            /// <param name="x">number of source lanes turning toward the first direction. </param>
            /// <param name="y">number of the source lanes turning toward the second direction</param>
            private static void DistributeLanes2(int total, int a, int b, out int x, out int y) {
                /* x+y = total
                 * a/b = x/y
                 * y = total*b/(a+b)
                 * x = total - y
                 */
                y = (total * b) / (a + b); //floor y to favour x
                if (y == 0) {
                    y = 1;
                }
                x = total - y;
            }

            /// <summary>
            /// helper function to makes sure at least one source lane is assigned to every direction.
            /// if x has zero lanes, it borrows lanes from y and z such that x+y+z remains the same.
            /// </summary>
            private static int AvoidZero3_Helper(int x, ref int y, ref int z) {
                if (x == 0) {
                    x = 1;
                    if (y > z) {
                        --y;
                    } else {
                        --z;
                    }
                }
                return x;
            }

            /// <summary>
            /// calculates number of lanes in each direction such that the number of
            /// turning lanes are in porportion to the size of the roads they are turning into
            /// x is favoured over y. y is favoured over z.
            /// </summary>
            /// <param name="total"> number of source lanes</param>
            /// <param name="a">number of target lanes leftward </param>
            /// <param name="b">number of target lanes forward</param>
            /// <param name="c">number of target lanes right-ward</param>
            /// <param name="x">number of source lanes leftward. </param>
            /// <param name="y">number of the source lanes forward</param>
            /// <param name="z">number of the source lanes right-ward</param>
            private static void DistributeLanes3(int total, int a, int b, int c, out int x, out int y, out int z) {
                //favour: x then y
                float div = (float)(a + b + c) / (float)total;
                x = (int)Math.Floor((float)a / div);
                y = (int)Math.Floor((float)b / div);
                z = (int)Math.Floor((float)c / div);
                int rem = total - x - y - z;
                switch (rem) {
                    case 3:
                        z++;
                        y++;
                        x++;
                        break;
                    case 2:
                        y++;
                        x++;
                        break;
                    case 1:
                        x++;
                        break;
                    case 0:
                        break;
                    default:
                        Log.Error($"rem = {rem} : expected rem <= 3");
                        break;
                }
                x = AvoidZero3_Helper(x, ref y, ref z);
                y = AvoidZero3_Helper(y, ref x, ref z);
                z = AvoidZero3_Helper(z, ref x, ref y);
            }
        }
    }
}<|MERGE_RESOLUTION|>--- conflicted
+++ resolved
@@ -395,8 +395,6 @@
             }
 
             /// <summary>
-<<<<<<< HEAD
-=======
             /// returns the number of all target lanes from input segment toward the secified direction.
             /// </summary>
             private static int CountTargetLanesTowardDirection(ushort segmentId, ushort nodeId, ArrowDirection dir) {
@@ -436,7 +434,6 @@
             }
 
             /// <summary>
->>>>>>> aae42c87
             /// calculates number of lanes in each direction such that the number of
             /// turning lanes are in porportion to the size of the roads they are turning into
             /// in other words calculate x and y such that a/b = x/y and x+y=total and x>=1 and y>=1.
