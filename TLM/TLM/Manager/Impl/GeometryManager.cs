﻿using ColossalFramework;
using CSUtil.Commons;
using System;
using System.Collections.Generic;
using System.Linq;
using System.Text;
using System.Threading;
using TrafficManager.Geometry;
using TrafficManager.Geometry.Impl;
using TrafficManager.State;
using TrafficManager.Traffic.Data;
using TrafficManager.Util;

namespace TrafficManager.Manager.Impl {
	public class GeometryManager : AbstractCustomManager, IGeometryManager {
		public static GeometryManager Instance { get; private set; } = new GeometryManager();

		public class GeometryUpdateObservable : GenericObservable<GeometryUpdate> {

		}

		private bool stateUpdated;
		private ulong[] updatedSegmentBuckets;
		private ulong[] updatedNodeBuckets;
		private object updateLock;
		private Queue<SegmentEndReplacement> segmentReplacements;
		private GeometryUpdateObservable geometryUpdateObservable;

		private GeometryManager() {
			stateUpdated = false;
			updatedSegmentBuckets = new ulong[576];
			updatedNodeBuckets = new ulong[512];
			updateLock = new object();
			segmentReplacements = new Queue<SegmentEndReplacement>();
			geometryUpdateObservable = new GeometryUpdateObservable();
		}

		public override void OnBeforeLoadData() {
			base.OnBeforeLoadData();
			segmentReplacements.Clear();
			SimulationStep();
		}

		public void OnUpdateSegment(ref ExtSegment seg) {
			MarkAsUpdated(ref seg);
		}

		public void SimulationStep(bool onlyFirstPass=false) {
#if DEBUGGEO
			bool debug = GlobalConfig.Instance.Debug.Switches[5];
#endif
			if (!stateUpdated) {
				return;
			}

			NetManager netManager = Singleton<NetManager>.instance;
			if (!onlyFirstPass && (netManager.m_segmentsUpdated || netManager.m_nodesUpdated)) { // TODO maybe refactor NetManager use (however this could influence performance)
#if DEBUGGEO
				if (debug)
					Log._Debug($"GeometryManager.SimulationStep(): Skipping! stateUpdated={stateUpdated}, m_segmentsUpdated={netManager.m_segmentsUpdated}, m_nodesUpdated={netManager.m_nodesUpdated}");
#endif
				return;
			}

			try {
				Monitor.Enter(updateLock);

				bool updatesMissing = onlyFirstPass;
				for (int pass = 0; pass < (onlyFirstPass ? 1 : 2); ++pass) {
					bool firstPass = pass == 0;

					int len = updatedSegmentBuckets.Length;
					for (int i = 0; i < len; i++) {
						ulong segMask = updatedSegmentBuckets[i];
						if (segMask != 0uL) {
							for (int m = 0; m < 64; m++) {
								if ((segMask & 1uL << m) != 0uL) {
									ushort segmentId = (ushort)(i << 6 | m);
									ExtSegment seg = Constants.ManagerFactory.ExtSegmentManager.ExtSegments[segmentId];
									if (firstPass ^ !seg.valid) {
										if (! firstPass) {
											updatesMissing = true;
#if DEBUGGEO
											if (debug)
												Log.Warning($"GeometryManager.SimulationStep(): Detected invalid segment {segmentId} in second pass");
#endif
										}
										continue;
									}
#if DEBUGGEO
									if (debug)
										Log._Debug($"GeometryManager.SimulationStep(): Notifying observers about segment {segmentId}. Valid? {seg.valid} First pass? {firstPass}");
#endif
									NotifyObservers(new GeometryUpdate(ref seg));
									updatedSegmentBuckets[i] &= ~(1uL << m);
								}
							}
						}
					}

					len = updatedNodeBuckets.Length;
					for (int i = 0; i < len; i++) {
						ulong nodeMask = updatedNodeBuckets[i];
						if (nodeMask != 0uL) {
							for (int m = 0; m < 64; m++) {
								if ((nodeMask & 1uL << m) != 0uL) {
									ushort nodeId = (ushort)(i << 6 | m);
									bool valid = Services.NetService.IsNodeValid(nodeId);
									if (firstPass ^ !valid) {
										if (!firstPass) {
											updatesMissing = true;
#if DEBUGGEO
											if (debug)
												Log.Warning($"GeometryManager.SimulationStep(): Detected invalid node {nodeId} in second pass");
#endif
										}
										continue;
									}
#if DEBUGGEO
									if (debug)
										Log._Debug($"GeometryManager.SimulationStep(): Notifying observers about node {nodeId}. Valid? {valid} First pass? {firstPass}");
#endif
									NotifyObservers(new GeometryUpdate(nodeId));
									updatedNodeBuckets[i] &= ~(1uL << m);
								}
							}
						}
					}
				}

				if (! updatesMissing) {
					while (segmentReplacements.Count > 0) {
						SegmentEndReplacement replacement = segmentReplacements.Dequeue();
#if DEBUGGEO
						if (debug)
							Log._Debug($"GeometryManager.SimulationStep(): Notifying observers about segment end replacement {replacement}");
#endif
						NotifyObservers(new GeometryUpdate(replacement));
					}

					stateUpdated = false;
				}
			} finally {
				Monitor.Exit(updateLock);
			}
		}

<<<<<<< HEAD
		public void MarkAsUpdated(ref ExtSegment seg) {
=======
		public void MarkAllAsUpdated() {
			for (uint segmentId = 0; segmentId < NetManager.MAX_SEGMENT_COUNT; ++segmentId) {
				SegmentGeometry segGeo = SegmentGeometry.Get((ushort)segmentId);
				if (segGeo != null) {
					MarkAsUpdated(segGeo, true);
				}
			}
		}

		public void MarkAsUpdated(SegmentGeometry geometry, bool updateNodes = true) {
>>>>>>> 39c8a906
#if DEBUGGEO
			if (GlobalConfig.Instance.Debug.Switches[5])
				Log._Debug($"GeometryManager.MarkAsUpdated(segment {seg.segmentId}): Marking segment as updated");
#endif
			try {
				Monitor.Enter(updateLock);

				updatedSegmentBuckets[seg.segmentId >> 6] |= 1uL << (int)(seg.segmentId & 63);
				stateUpdated = true;

<<<<<<< HEAD
				MarkAsUpdated(Constants.ServiceFactory.NetService.GetSegmentNodeId(seg.segmentId, true));
				MarkAsUpdated(Constants.ServiceFactory.NetService.GetSegmentNodeId(seg.segmentId, false));
=======
				if (updateNodes) {
					MarkAsUpdated(NodeGeometry.Get(geometry.StartNodeId()));
					MarkAsUpdated(NodeGeometry.Get(geometry.EndNodeId()));
				}
>>>>>>> 39c8a906

				if (! seg.valid) {
					SimulationStep(true);
				}
			} finally {
				Monitor.Exit(updateLock);
			}
		}

<<<<<<< HEAD
		public void MarkAsUpdated(ushort nodeId) {
=======
		public void MarkAsUpdated(NodeGeometry geometry, bool updateSegments = false) {
>>>>>>> 39c8a906
#if DEBUGGEO
			if (GlobalConfig.Instance.Debug.Switches[5])
				Log._Debug($"GeometryManager.MarkAsUpdated(node {nodeId}): Marking node as updated");
#endif
			try {
				Monitor.Enter(updateLock);

				if (nodeId != 0) {
					updatedNodeBuckets[nodeId >> 6] |= 1uL << (int)(nodeId & 63);
					stateUpdated = true;

<<<<<<< HEAD
					if (! Services.NetService.IsNodeValid(nodeId)) {
=======
					if (updateSegments) {
						foreach (SegmentEndGeometry segEndGeo in geometry.SegmentEndGeometries) {
							if (segEndGeo != null) {
								MarkAsUpdated(segEndGeo.GetSegmentGeometry(), false);
							}
						}
					}

					if (!geometry.IsValid()) {
>>>>>>> 39c8a906
						SimulationStep(true);
					}
				}
			} finally {
				Monitor.Exit(updateLock);
			}
		}

		public void OnSegmentEndReplacement(SegmentEndReplacement replacement) {
#if DEBUGGEO
			if (GlobalConfig.Instance.Debug.Switches[5])
				Log._Debug($"GeometryManager.OnSegmentEndReplacement(): Detected segment replacement: {replacement.oldSegmentEndId.SegmentId} -> {replacement.newSegmentEndId.SegmentId}");
#endif
			try {
				Monitor.Enter(updateLock);

				segmentReplacements.Enqueue(replacement);
				stateUpdated = true;
			} finally {
				Monitor.Exit(updateLock);
			}
		}

		public IDisposable Subscribe(IObserver<GeometryUpdate> observer) {
#if DEBUGGEO
			if (GlobalConfig.Instance.Debug.Switches[5])
				Log._Debug($"GeometryManager.Subscribe(): Subscribing observer {observer.GetType().Name}");
#endif
			return geometryUpdateObservable.Subscribe(observer);
		}

		protected void NotifyObservers(GeometryUpdate geometryUpdate) {
			geometryUpdateObservable.NotifyObservers(geometryUpdate);
		}
	}
}<|MERGE_RESOLUTION|>--- conflicted
+++ resolved
@@ -145,9 +145,6 @@
 			}
 		}
 
-<<<<<<< HEAD
-		public void MarkAsUpdated(ref ExtSegment seg) {
-=======
 		public void MarkAllAsUpdated() {
 			for (uint segmentId = 0; segmentId < NetManager.MAX_SEGMENT_COUNT; ++segmentId) {
 				SegmentGeometry segGeo = SegmentGeometry.Get((ushort)segmentId);
@@ -157,8 +154,7 @@
 			}
 		}
 
-		public void MarkAsUpdated(SegmentGeometry geometry, bool updateNodes = true) {
->>>>>>> 39c8a906
+		public void MarkAsUpdated(ref ExtSegment seg, bool updateNodes = true) {
 #if DEBUGGEO
 			if (GlobalConfig.Instance.Debug.Switches[5])
 				Log._Debug($"GeometryManager.MarkAsUpdated(segment {seg.segmentId}): Marking segment as updated");
@@ -169,15 +165,10 @@
 				updatedSegmentBuckets[seg.segmentId >> 6] |= 1uL << (int)(seg.segmentId & 63);
 				stateUpdated = true;
 
-<<<<<<< HEAD
-				MarkAsUpdated(Constants.ServiceFactory.NetService.GetSegmentNodeId(seg.segmentId, true));
-				MarkAsUpdated(Constants.ServiceFactory.NetService.GetSegmentNodeId(seg.segmentId, false));
-=======
 				if (updateNodes) {
-					MarkAsUpdated(NodeGeometry.Get(geometry.StartNodeId()));
-					MarkAsUpdated(NodeGeometry.Get(geometry.EndNodeId()));
-				}
->>>>>>> 39c8a906
+					MarkAsUpdated(Constants.ServiceFactory.NetService.GetSegmentNodeId(seg.segmentId, true));
+					MarkAsUpdated(Constants.ServiceFactory.NetService.GetSegmentNodeId(seg.segmentId, false));
+				}
 
 				if (! seg.valid) {
 					SimulationStep(true);
@@ -187,11 +178,7 @@
 			}
 		}
 
-<<<<<<< HEAD
-		public void MarkAsUpdated(ushort nodeId) {
-=======
-		public void MarkAsUpdated(NodeGeometry geometry, bool updateSegments = false) {
->>>>>>> 39c8a906
+		public void MarkAsUpdated(ushort nodeId, bool updateSegments = false) {
 #if DEBUGGEO
 			if (GlobalConfig.Instance.Debug.Switches[5])
 				Log._Debug($"GeometryManager.MarkAsUpdated(node {nodeId}): Marking node as updated");
@@ -203,9 +190,6 @@
 					updatedNodeBuckets[nodeId >> 6] |= 1uL << (int)(nodeId & 63);
 					stateUpdated = true;
 
-<<<<<<< HEAD
-					if (! Services.NetService.IsNodeValid(nodeId)) {
-=======
 					if (updateSegments) {
 						foreach (SegmentEndGeometry segEndGeo in geometry.SegmentEndGeometries) {
 							if (segEndGeo != null) {
@@ -214,8 +198,7 @@
 						}
 					}
 
-					if (!geometry.IsValid()) {
->>>>>>> 39c8a906
+					if (! Services.NetService.IsNodeValid(nodeId)) {
 						SimulationStep(true);
 					}
 				}
