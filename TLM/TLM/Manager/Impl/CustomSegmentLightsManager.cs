--- conflicted
+++ resolved
@@ -135,17 +135,11 @@
 
         public bool SetSegmentLights(ushort nodeId,
                                      ushort segmentId,
-<<<<<<< HEAD
                                      CustomSegmentLights lights) {
-            bool? startNode = ExtSegmentManager.Instance.IsStartNode(segmentId, nodeId);
-            if (startNode == null) {
-=======
-                                     ICustomSegmentLights lights) {
 
             bool? startNode = segmentId.ToSegment().GetRelationToNode(nodeId);
 
             if (!startNode.HasValue)
->>>>>>> fd77aa3b
                 return false;
 
             CustomSegment customSegment = customSegments_[segmentId];
@@ -154,13 +148,8 @@
                 customSegments_[segmentId] = customSegment;
             }
 
-<<<<<<< HEAD
-            if ((bool)startNode) {
+            if (startNode.Value) {
                 customSegment.StartNodeLights = (CustomSegmentLights)lights;
-=======
-            if (startNode.Value) {
-                customSegment.StartNodeLights = lights;
->>>>>>> fd77aa3b
             } else {
                 customSegment.EndNodeLights = (CustomSegmentLights)lights;
             }
@@ -329,17 +318,11 @@
             return true;
         }
 
-<<<<<<< HEAD
         public CustomSegmentLights GetSegmentLights(ushort nodeId, ushort segmentId) {
-            bool? startNode = ExtSegmentManager.Instance.IsStartNode(segmentId, nodeId);
-            return startNode == null ? null : GetSegmentLights(segmentId, (bool)startNode, false);
-=======
-        public ICustomSegmentLights GetSegmentLights(ushort nodeId, ushort segmentId) {
             bool? startNode = segmentId.ToSegment().GetRelationToNode(nodeId);
             return startNode.HasValue
                 ? GetSegmentLights(segmentId, startNode.Value, false)
                 : null;
->>>>>>> fd77aa3b
         }
 
         protected override void HandleInvalidSegment(ref ExtSegment seg) {
