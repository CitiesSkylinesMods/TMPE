--- conflicted
+++ resolved
@@ -35,12 +35,8 @@
 			}
 		}
 
-<<<<<<< HEAD
 		protected override void HandleSegmentEndReplacement(SegmentEndReplacement replacement, ref ExtSegmentEnd segEnd) {
 			IExtSegmentEndManager segEndMan = Constants.ManagerFactory.ExtSegmentEndManager;
-=======
-		protected override void HandleSegmentEndReplacement(SegmentEndReplacement replacement, SegmentEndGeometry endGeo) {
->>>>>>> 39c8a906
 			ISegmentEndId oldSegmentEndId = replacement.oldSegmentEndId;
 			ISegmentEndId newSegmentEndId = replacement.newSegmentEndId;
 
@@ -53,13 +49,8 @@
 				invalidSegmentFlags[oldSegmentEndId.SegmentId].endNodeFlags.Reset();
 			}
 
-<<<<<<< HEAD
 			Services.NetService.ProcessNode(segEnd.nodeId, delegate (ushort nId, ref NetNode node) {
 				UpdateDefaults(ref segEndMan.ExtSegmentEnds[segEndMan.GetIndex(newSegmentEndId.SegmentId, newSegmentEndId.StartNode)], ref flags, ref node);
-=======
-			Services.NetService.ProcessNode(endGeo.NodeId(), delegate (ushort nId, ref NetNode node) {
-				flags.UpdateDefaults(newSegmentEndId.SegmentId, newSegmentEndId.StartNode, ref node);
->>>>>>> 39c8a906
 				return true;
 			});
 			Log._Debug($"JunctionRestrictionsManager.HandleSegmentEndReplacement({replacement}): Segment replacement detected: {oldSegmentEndId.SegmentId} -> {newSegmentEndId.SegmentId} @ {newSegmentEndId.StartNode}");
@@ -69,17 +60,10 @@
 		public override void OnLevelLoading() {
 			base.OnLevelLoading();
 			for (uint i = 0; i < NetManager.MAX_SEGMENT_COUNT; ++i) {
-<<<<<<< HEAD
 				ExtSegment seg = Constants.ManagerFactory.ExtSegmentManager.ExtSegments[i];
 				if (seg.valid) {
 					//Log._Debug($"JunctionRestrictionsManager.OnLevelLoading: Handling valid segment {geo.SegmentId}");
 					HandleValidSegment(ref seg);
-=======
-				SegmentGeometry geo = SegmentGeometry.Get((ushort)i);
-				if (geo != null && geo.IsValid()) {
-					//Log._Debug($"JunctionRestrictionsManager.OnLevelLoading: Handling valid segment {geo.SegmentId}");
-					HandleValidSegment(geo);
->>>>>>> 39c8a906
 				}
 			}
 		}
@@ -168,7 +152,6 @@
 			}
 		}
 
-<<<<<<< HEAD
 		protected override void HandleInvalidSegment(ref ExtSegment seg) {
 			foreach (bool startNode in Constants.ALL_BOOL) {
 				SegmentEndFlags flags = startNode
@@ -185,6 +168,15 @@
 
 		protected override void HandleValidSegment(ref ExtSegment seg) {
 			UpdateDefaults(ref seg);
+		}
+
+		public void UpdateAllDefaults() {
+			for (uint segmentId = 0; segmentId < NetManager.MAX_SEGMENT_COUNT; ++segmentId) {
+				SegmentGeometry segGeo = SegmentGeometry.Get((ushort)segmentId);
+				if (segGeo != null) {
+					UpdateDefaults(segGeo);
+				}
+			}
 		}
 
 		protected void UpdateDefaults(ref ExtSegment seg) {
@@ -201,56 +193,23 @@
 			ushort endNodeId = Services.NetService.GetSegmentNodeId(seg.segmentId, false);
 			Services.NetService.ProcessNode(endNodeId, delegate (ushort nId, ref NetNode node) {
 				UpdateDefaults(ref segEndMan.ExtSegmentEnds[segEndMan.GetIndex(segmentId, false)], ref SegmentFlags[segmentId].endNodeFlags, ref node);
-=======
-		protected override void HandleInvalidSegment(SegmentGeometry geometry) {
-			foreach (bool startNode in Constants.ALL_BOOL) {
-				SegmentEndFlags flags = startNode
-						? SegmentFlags[geometry.SegmentId].startNodeFlags
-						: SegmentFlags[geometry.SegmentId].endNodeFlags;
-
-				if (!flags.IsDefault()) {
-					AddInvalidSegmentEndFlags(geometry.SegmentId, startNode, ref flags);
-				}
-
-				SegmentFlags[geometry.SegmentId].Reset(startNode, true);
-			}
-		}
-
-		protected override void HandleValidSegment(SegmentGeometry geometry) {
-			UpdateDefaults(geometry);
-		}
-
-		public void UpdateAllDefaults() {
-			for (uint segmentId = 0; segmentId < NetManager.MAX_SEGMENT_COUNT; ++segmentId) {
-				SegmentGeometry segGeo = SegmentGeometry.Get((ushort)segmentId);
-				if (segGeo != null) {
-					UpdateDefaults(segGeo);
-				}
-			}
-		}
-
-		protected void UpdateDefaults(SegmentGeometry geometry) {
-			//Log.Warning($"JunctionRestrictionsManager.HandleValidSegment({geometry.SegmentId}) called.");
-			ushort startNodeId = geometry.StartNodeId();
-			Services.NetService.ProcessNode(startNodeId, delegate (ushort nId, ref NetNode node) {
-				SegmentFlags[geometry.SegmentId].startNodeFlags.UpdateDefaults(geometry.SegmentId, true, ref node);
 				return true;
 			});
-
-			ushort endNodeId = geometry.EndNodeId();
-			Services.NetService.ProcessNode(endNodeId, delegate (ushort nId, ref NetNode node) {
-				SegmentFlags[geometry.SegmentId].endNodeFlags.UpdateDefaults(geometry.SegmentId, false, ref node);
->>>>>>> 39c8a906
-				return true;
-			});
-		}
-
-<<<<<<< HEAD
+		}
+
 		protected void UpdateDefaults(ref ExtSegmentEnd segEnd, ref SegmentEndFlags endFlags, ref NetNode node) {
 			if (!IsUturnAllowedConfigurable(segEnd.segmentId, segEnd.startNode, ref node)) {
 				endFlags.uturnAllowed = TernaryBool.Undefined;
 			}
 
+			if (!IsNearTurnOnRedAllowedConfigurable(segEnd.segmentId, segEnd.startNode, ref node)) {
+                endFlags.nearTurnOnRedAllowed = TernaryBool.Undefined;
+            }
+
+			if (!IsFarTurnOnRedAllowedConfigurable(segEnd.segmentId, segEnd.startNode, ref node)) {
+				endFlags.farTurnOnRedAllowed = TernaryBool.Undefined;
+			}
+
 			if (!IsLaneChangingAllowedWhenGoingStraightConfigurable(segEnd.segmentId, segEnd.startNode, ref node)) {
 				endFlags.straightLaneChangingAllowed = TernaryBool.Undefined;
 			}
@@ -264,56 +223,35 @@
 			}
 
 			endFlags.defaultUturnAllowed = GetDefaultUturnAllowed(segEnd.segmentId, segEnd.startNode, ref node);
-#if TURNONRED
-			endFlags.defaultTurnOnRed = GetDefaultTurnOnRedAllowed(segEnd.segmentId, segEnd.startNode, ref node);
-#endif
+			endFlags.defaultNearTurnOnRedAllowed = GetDefaultNearTurnOnRedAllowed(segmentId, startNode, ref node);
+			endFlags.defaultFarTurnOnRedAllowed = GetDefaultFarTurnOnRedAllowed(segmentId, startNode, ref node);
 			endFlags.defaultStraightLaneChangingAllowed = GetDefaultLaneChangingAllowedWhenGoingStraight(segEnd.segmentId, segEnd.startNode, ref node);
 			endFlags.defaultEnterWhenBlockedAllowed = GetDefaultEnteringBlockedJunctionAllowed(segEnd.segmentId, segEnd.startNode, ref node);
 			endFlags.defaultPedestrianCrossingAllowed = GetDefaultPedestrianCrossingAllowed(segEnd.segmentId, segEnd.startNode, ref node);
 
 #if DEBUG
 			if (GlobalConfig.Instance.Debug.Switches[11])
-				Log._Debug($"JunctionRestrictionsManager.UpdateDefaults({segEnd.segmentId}, {segEnd.startNode}): Set defaults: defaultUturnAllowed={endFlags.defaultUturnAllowed}, defaultStraightLaneChangingAllowed={endFlags.defaultStraightLaneChangingAllowed}, defaultEnterWhenBlockedAllowed={endFlags.defaultEnterWhenBlockedAllowed}, defaultPedestrianCrossingAllowed={endFlags.defaultPedestrianCrossingAllowed}");
-=======
+				Log._Debug($"JunctionRestrictionsManager.UpdateDefaults({segEnd.segmentId}, {segEnd.startNode}): Set defaults: defaultUturnAllowed={endFlags.defaultUturnAllowed}, defaultNearTurnOnRedAllowed={endFlags.defaultNearTurnOnRedAllowed}, defaultFarTurnOnRedAllowed={endFlags.defaultFarTurnOnRedAllowed}, defaultStraightLaneChangingAllowed={endFlags.defaultStraightLaneChangingAllowed}, defaultEnterWhenBlockedAllowed={endFlags.defaultEnterWhenBlockedAllowed}, defaultPedestrianCrossingAllowed={endFlags.defaultPedestrianCrossingAllowed}");
+#endif
+		}
+
 		public bool IsUturnAllowedConfigurable(ushort segmentId, bool startNode, ref NetNode node) {
 #if DEBUG
 			bool debug = GlobalConfig.Instance.Debug.Switches[11];
->>>>>>> 39c8a906
-#endif
-		}
-
-<<<<<<< HEAD
-		public bool IsUturnAllowedConfigurable(ushort segmentId, bool startNode, ref NetNode node) {
-#if DEBUG
-			bool debug = GlobalConfig.Instance.Debug.Switches[11];
 #endif
 
 			if (!Services.NetService.IsSegmentValid(segmentId)) {
-=======
-			SegmentEndGeometry endGeo = SegmentGeometry.Get(segmentId)?.GetEnd(startNode);
-
-			if (endGeo == null) {
-				Log.Warning($"JunctionRestrictionsManager.IsUturnAllowedConfigurable({segmentId}, {startNode}): Could not get segment end geometry");
->>>>>>> 39c8a906
 				return false;
 			}
 
 			bool ret =
 				(node.m_flags & (NetNode.Flags.Junction | NetNode.Flags.Transition | NetNode.Flags.End | NetNode.Flags.Bend | NetNode.Flags.OneWayOut)) != NetNode.Flags.None &&
 				node.Info?.m_class?.m_service != ItemClass.Service.Beautification &&
-<<<<<<< HEAD
 				!Constants.ManagerFactory.ExtSegmentManager.ExtSegments[segmentId].oneWay
 			;
 #if DEBUG
 			if (debug)
 				Log._Debug($"JunctionRestrictionsManager.IsUturnAllowedConfigurable({segmentId}, {startNode}): ret={ret}, flags={node.m_flags}, service={node.Info?.m_class?.m_service}, seg.oneWay={Constants.ManagerFactory.ExtSegmentManager.ExtSegments[segmentId].oneWay}");
-=======
-				!endGeo.IncomingOneWay && !endGeo.OutgoingOneWay
-			;
-#if DEBUG
-			if (debug)
-				Log._Debug($"JunctionRestrictionsManager.IsUturnAllowedConfigurable({segmentId}, {startNode}): ret={ret}, flags={node.m_flags}, service={node.Info?.m_class?.m_service}, incomingOneWay={endGeo.IncomingOneWay}, outgoingOneWay={endGeo.OutgoingOneWay}");
->>>>>>> 39c8a906
 #endif
 			return ret;
 		}
@@ -345,33 +283,11 @@
 
 			return ret;
 		}
-<<<<<<< HEAD
 
 		public bool IsUturnAllowed(ushort segmentId, bool startNode) {
 			return SegmentFlags[segmentId].IsUturnAllowed(startNode);
 		}
 
-#if TURNONRED
-		public bool IsTurnOnRedAllowedConfigurable(ushort segmentId, bool startNode, ref NetNode node) {
-#if DEBUG
-			bool debug = GlobalConfig.Instance.Debug.Switches[11];
-#endif
-
-			SegmentGeometry segGeo = SegmentGeometry.Get(segmentId);
-			SegmentEndGeometry endGeo = segGeo?.GetEnd(startNode);
-
-			bool ret = (node.m_flags & (NetNode.Flags.TrafficLights | NetNode.Flags.LevelCrossing)) == NetNode.Flags.TrafficLights &&
-					node.Info?.m_class?.m_service != ItemClass.Service.Beautification &&
-					!endGeo.OutgoingOneWay &&
-					endGeo.NumOutgoingSegments > 1 &&
-					((Services.SimulationService.LeftHandDrive && endGeo.NumOutgoingLeftSegments > 0) ||
-					(!Services.SimulationService.LeftHandDrive && endGeo.NumOutgoingRightSegments > 0));
-=======
-
-		public bool IsUturnAllowed(ushort segmentId, bool startNode) {
-			return SegmentFlags[segmentId].IsUturnAllowed(startNode);
-		}
-
 		public bool IsNearTurnOnRedAllowedConfigurable(ushort segmentId, bool startNode, ref NetNode node) {
 			return IsTurnOnRedAllowedConfigurable(true, segmentId, startNode, ref node);
 		}
@@ -384,7 +300,6 @@
 #if DEBUG
 			bool debug = GlobalConfig.Instance.Debug.Switches[11];
 #endif
->>>>>>> 39c8a906
 
 			ITurnOnRedManager turnOnRedMan = Constants.ManagerFactory.TurnOnRedManager;
 			int index = turnOnRedMan.GetIndex(segmentId, startNode);
@@ -395,19 +310,11 @@
 				((!lhd == near) && turnOnRedMan.TurnOnRedSegments[index].rightSegmentId != 0));
 #if DEBUG
 			if (debug)
-<<<<<<< HEAD
-				Log._Debug($"JunctionRestrictionsManager.IsTurnOnRedAllowedConfigurable({segmentId}, {startNode}): ret={ret}, flags={node.m_flags}, service={node.Info?.m_class?.m_service}");
-=======
-				Log.Warning($"JunctionRestrictionsManager.IsTurnOnRedAllowedConfigurable({near}, {segmentId}, {startNode}): ret={ret}");
->>>>>>> 39c8a906
-#endif
-
-			return ret;
-		}
-<<<<<<< HEAD
-
-		public bool GetDefaultTurnOnRedAllowed(ushort segmentId, bool startNode, ref NetNode node) {
-=======
+				Log._Debug($"JunctionRestrictionsManager.IsTurnOnRedAllowedConfigurable({near}, {segmentId}, {startNode}): ret={ret}");
+#endif
+
+			return ret;
+		}
 
 		public bool GetDefaultNearTurnOnRedAllowed(ushort segmentId, bool startNode, ref NetNode node) {
 			return GetDefaultTurnOnRedAllowed(true, segmentId, startNode, ref node);
@@ -418,48 +325,26 @@
 		}
 
 		public bool GetDefaultTurnOnRedAllowed(bool near, ushort segmentId, bool startNode, ref NetNode node) {
->>>>>>> 39c8a906
-#if DEBUG
-			bool debug = GlobalConfig.Instance.Debug.Switches[11];
-#endif
-
-<<<<<<< HEAD
-			if (!IsTurnOnRedAllowedConfigurable(segmentId, startNode, ref node)) {
-#if DEBUG
-				if (debug)
-					Log._Debug($"JunctionRestrictionsManager.IsTurnOnRedAllowedConfigurable({segmentId}, {startNode}): Setting is not configurable. res=false");
-=======
+#if DEBUG
+			bool debug = GlobalConfig.Instance.Debug.Switches[11];
+#endif
+
 			if (!IsTurnOnRedAllowedConfigurable(near, segmentId, startNode, ref node)) {
 #if DEBUG
 				if (debug)
 					Log._Debug($"JunctionRestrictionsManager.IsTurnOnRedAllowedConfigurable({near}, {segmentId}, {startNode}): Setting is not configurable. res=false");
->>>>>>> 39c8a906
 #endif
 				return false;
 			}
 			
-<<<<<<< HEAD
-			bool ret = Options.allowTurnOnRed;
-#if DEBUG
-			if (debug)
-				Log._Debug($"JunctionRestrictionsManager.GetTurnOnRedAllowed({segmentId}, {startNode}): Setting is configurable. ret={ret}, flags={node.m_flags}");
-=======
 			bool ret = near ? Options.allowNearTurnOnRed : Options.allowFarTurnOnRed;
 #if DEBUG
 			if (debug)
 				Log._Debug($"JunctionRestrictionsManager.GetTurnOnRedAllowed({near}, {segmentId}, {startNode}): Setting is configurable. ret={ret}, flags={node.m_flags}");
->>>>>>> 39c8a906
-#endif
-			return ret;
-		}
-
-<<<<<<< HEAD
-		public bool IsTurnOnRedAllowed(ushort segmentId, bool startNode) {
-			return SegmentFlags[segmentId].IsTurnOnRedAllowed(startNode);
-		}
-#endif
-
-=======
+#endif
+			return ret;
+		}
+
 		public bool IsTurnOnRedAllowed(bool near, ushort segmentId, bool startNode) {
 			return near
 				? IsNearTurnOnRedAllowed(segmentId, startNode)
@@ -474,13 +359,11 @@
 			return SegmentFlags[segmentId].IsFarTurnOnRedAllowed(startNode);
 		}
 
->>>>>>> 39c8a906
 		public bool IsLaneChangingAllowedWhenGoingStraightConfigurable(ushort segmentId, bool startNode, ref NetNode node) {
 #if DEBUG
 			bool debug = GlobalConfig.Instance.Debug.Switches[11];
 #endif
 
-<<<<<<< HEAD
 			if (!Services.NetService.IsSegmentValid(segmentId)) {
 				return false;
 			}
@@ -492,28 +375,11 @@
 				(node.m_flags & (NetNode.Flags.Junction | NetNode.Flags.Transition)) != NetNode.Flags.None &&
 				node.Info?.m_class?.m_service != ItemClass.Service.Beautification &&
 				!(segMan.ExtSegments[segmentId].oneWay && segEndMan.ExtSegmentEnds[segEndMan.GetIndex(segmentId, startNode)].outgoing) &&
-=======
-			SegmentEndGeometry endGeo = SegmentGeometry.Get(segmentId)?.GetEnd(startNode);
-
-			if (endGeo == null) {
-				Log.Warning($"JunctionRestrictionsManager.IsLaneChangingAllowedWhenGoingStraightConfigurable({segmentId}, {startNode}): Could not get segment end geometry");
-				return false;
-			}
-
-			bool ret =
-				(node.m_flags & (NetNode.Flags.Junction | NetNode.Flags.Transition)) != NetNode.Flags.None &&
-				node.Info?.m_class?.m_service != ItemClass.Service.Beautification &&
-				!endGeo.OutgoingOneWay &&
->>>>>>> 39c8a906
 				node.CountSegments() > 2
 			;
 #if DEBUG
 			if (debug)
-<<<<<<< HEAD
 				Log._Debug($"JunctionRestrictionsManager.IsLaneChangingAllowedWhenGoingStraightConfigurable({segmentId}, {startNode}): ret={ret}, flags={node.m_flags}, service={node.Info?.m_class?.m_service}, outgoingOneWay={segMan.ExtSegments[segmentId].oneWay && segEndMan.ExtSegmentEnds[segEndMan.GetIndex(segmentId, startNode)].outgoing}, node.CountSegments()={node.CountSegments()}");
-=======
-				Log._Debug($"JunctionRestrictionsManager.IsLaneChangingAllowedWhenGoingStraightConfigurable({segmentId}, {startNode}): ret={ret}, flags={node.m_flags}, service={node.Info?.m_class?.m_service}, incomingOneWay={endGeo.IncomingOneWay}, outgoingOneWay={endGeo.OutgoingOneWay}, node.CountSegments()={node.CountSegments()}");
->>>>>>> 39c8a906
 #endif
 			return ret;
 		}
@@ -548,38 +414,21 @@
 			bool debug = GlobalConfig.Instance.Debug.Switches[11];
 #endif
 
-<<<<<<< HEAD
 			if (!Services.NetService.IsSegmentValid(segmentId)) {
 				return false;
 			}
 
 			IExtSegmentManager segMan = Constants.ManagerFactory.ExtSegmentManager;
 			IExtSegmentEndManager segEndMan = Constants.ManagerFactory.ExtSegmentEndManager;
-=======
-			SegmentEndGeometry endGeo = SegmentGeometry.Get(segmentId)?.GetEnd(startNode);
-
-			if (endGeo == null) {
-				Log.Warning($"JunctionRestrictionsManager.IsEnteringBlockedJunctionAllowedConfigurable({segmentId}, {startNode}): Could not get segment end geometry");
-				return false;
-			}
->>>>>>> 39c8a906
 
 			bool ret =
 				(node.m_flags & NetNode.Flags.Junction) != NetNode.Flags.None &&
 				node.Info?.m_class?.m_service != ItemClass.Service.Beautification &&
-<<<<<<< HEAD
 				!(segMan.ExtSegments[segmentId].oneWay && segEndMan.ExtSegmentEnds[segEndMan.GetIndex(segmentId, startNode)].outgoing);
 			;
 #if DEBUG
 			if (debug)
 				Log._Debug($"JunctionRestrictionsManager.IsEnteringBlockedJunctionAllowedConfigurable({segmentId}, {startNode}): ret={ret}, flags={node.m_flags}, service={node.Info?.m_class?.m_service}, outgoingOneWay={segMan.ExtSegments[segmentId].oneWay && segEndMan.ExtSegmentEnds[segEndMan.GetIndex(segmentId, startNode)].outgoing}");
-=======
-				!endGeo.OutgoingOneWay;
-			;
-#if DEBUG
-			if (debug)
-				Log._Debug($"JunctionRestrictionsManager.IsEnteringBlockedJunctionAllowedConfigurable({segmentId}, {startNode}): ret={ret}, flags={node.m_flags}, service={node.Info?.m_class?.m_service}, outgoingOneWay={endGeo.OutgoingOneWay}");
->>>>>>> 39c8a906
 #endif
 			return ret;
 		}
@@ -592,16 +441,6 @@
 				return false;
 			}
 
-<<<<<<< HEAD
-=======
-			SegmentEndGeometry endGeo = SegmentGeometry.Get(segmentId)?.GetEnd(startNode);
-
-			if (endGeo == null) {
-				Log.Warning($"JunctionRestrictionsManager.GetDefaultEnteringBlockedJunctionAllowed({segmentId}, {startNode}): Could not get segment end geometry");
-				return false;
-			}
-
->>>>>>> 39c8a906
 			if (!IsEnteringBlockedJunctionAllowedConfigurable(segmentId, startNode, ref node)) {
 				bool res = (node.m_flags & (NetNode.Flags.Junction | NetNode.Flags.OneWayOut | NetNode.Flags.OneWayIn)) != NetNode.Flags.Junction || node.CountSegments() == 2;
 #if DEBUG
@@ -615,16 +454,10 @@
 			if (Options.allowEnterBlockedJunctions) {
 				ret = true;
 			} else {
-<<<<<<< HEAD
 				ushort nodeId = Services.NetService.GetSegmentNodeId(segmentId, startNode);
 				int numOutgoing = 0;
 				int numIncoming = 0;
 				node.CountLanes(nodeId, 0, NetInfo.LaneType.Vehicle | NetInfo.LaneType.TransportVehicle, VehicleInfo.VehicleType.Car, true, ref numOutgoing, ref numIncoming);
-=======
-				int numOutgoing = 0;
-				int numIncoming = 0;
-				node.CountLanes(endGeo.NodeId(), 0, NetInfo.LaneType.Vehicle | NetInfo.LaneType.TransportVehicle, VehicleInfo.VehicleType.Car, true, ref numOutgoing, ref numIncoming);
->>>>>>> 39c8a906
 				ret = numOutgoing == 1 || numIncoming == 1;
 			}
 
@@ -683,36 +516,6 @@
 		public TernaryBool GetUturnAllowed(ushort segmentId, bool startNode) {
 			return SegmentFlags[segmentId].GetUturnAllowed(startNode);
 		}
-<<<<<<< HEAD
-
-#if TURNONRED
-		public TernaryBool GetTurnOnRedAllowed(ushort segmentId, bool startNode) {
-			return SegmentFlags[segmentId].GetTurnOnRedAllowed(startNode);
-		}
-#endif
-
-		public TernaryBool GetLaneChangingAllowedWhenGoingStraight(ushort segmentId, bool startNode) {
-			return SegmentFlags[segmentId].GetLaneChangingAllowedWhenGoingStraight(startNode);
-		}
-
-		public TernaryBool GetEnteringBlockedJunctionAllowed(ushort segmentId, bool startNode) {
-			return SegmentFlags[segmentId].GetEnteringBlockedJunctionAllowed(startNode);
-		}
-
-		public TernaryBool GetPedestrianCrossingAllowed(ushort segmentId, bool startNode) {
-			return SegmentFlags[segmentId].GetPedestrianCrossingAllowed(startNode);
-		}
-
-		public bool ToggleUturnAllowed(ushort segmentId, bool startNode) {
-			return SetUturnAllowed(segmentId, startNode, !IsUturnAllowed(segmentId, startNode));
-		}
-
-#if TURNONRED
-		public bool ToggleTurnOnRedAllowed(ushort segmentId, bool startNode) {
-			return SetTurnOnRedAllowed(segmentId, startNode, !IsTurnOnRedAllowed(segmentId, startNode));
-		}
-#endif
-=======
 
 		public TernaryBool GetNearTurnOnRedAllowed(ushort segmentId, bool startNode) {
 			return SegmentFlags[segmentId].GetNearTurnOnRedAllowed(startNode);
@@ -755,7 +558,6 @@
 		public bool ToggleTurnOnRedAllowed(bool near, ushort segmentId, bool startNode) {
 			return SetTurnOnRedAllowed(near, segmentId, startNode, !IsTurnOnRedAllowed(near, segmentId, startNode));
 		}
->>>>>>> 39c8a906
 
 		public bool ToggleLaneChangingAllowedWhenGoingStraight(ushort segmentId, bool startNode) {
 			return SetLaneChangingAllowedWhenGoingStraight(segmentId, startNode, !IsLaneChangingAllowedWhenGoingStraight(segmentId, startNode));
@@ -774,13 +576,6 @@
 				SetUturnAllowed(segmentId, startNode, flags.IsUturnAllowed());
 			}
 
-<<<<<<< HEAD
-#if TURNONRED
-			if (flags.turnOnRedAllowed != TernaryBool.Undefined) {
-				SetTurnOnRedAllowed(segmentId, startNode, flags.IsTurnOnRedAllowed());
-			}
-#endif
-=======
 			if (flags.nearTurnOnRedAllowed != TernaryBool.Undefined) {
 				SetNearTurnOnRedAllowed(segmentId, startNode, flags.IsNearTurnOnRedAllowed());
 			}
@@ -788,7 +583,6 @@
 			if (flags.nearTurnOnRedAllowed != TernaryBool.Undefined) {
 				SetFarTurnOnRedAllowed(segmentId, startNode, flags.IsFarTurnOnRedAllowed());
 			}
->>>>>>> 39c8a906
 
 			if (flags.straightLaneChangingAllowed != TernaryBool.Undefined) {
 				SetLaneChangingAllowedWhenGoingStraight(segmentId, startNode, flags.IsLaneChangingAllowedWhenGoingStraight());
@@ -817,10 +611,6 @@
 			return true;
 		}
 
-<<<<<<< HEAD
-#if TURNONRED
-		public bool SetTurnOnRedAllowed(ushort segmentId, bool startNode, bool value) {
-=======
 		public bool SetNearTurnOnRedAllowed(ushort segmentId, bool startNode, bool value) {
 			return SetTurnOnRedAllowed(true, segmentId, startNode, value);
 		}
@@ -848,31 +638,9 @@
 			OnSegmentChange(segmentId, startNode, segGeo, true);
 			return true;
 		}
+#endif
 
 		public bool SetLaneChangingAllowedWhenGoingStraight(ushort segmentId, bool startNode, bool value) {
->>>>>>> 39c8a906
-			if (!Services.NetService.IsSegmentValid(segmentId)) {
-				return false;
-			}
-
-			SegmentGeometry segGeo = SegmentGeometry.Get(segmentId);
-			if (segGeo == null) {
-				Log.Error($"JunctionRestrictionsManager.SetTurnOnRedAllowed: No geometry information available for segment {segmentId}");
-				return false;
-			}
-
-			SegmentFlags[segmentId].SetTurnOnRedAllowed(startNode, value);
-			OnSegmentChange(segmentId, startNode, segGeo, true);
-			return true;
-		}
-<<<<<<< HEAD
-#endif
-
-		public bool SetLaneChangingAllowedWhenGoingStraight(ushort segmentId, bool startNode, bool value) {
-=======
-
-		public bool SetEnteringBlockedJunctionAllowed(ushort segmentId, bool startNode, bool value) {
->>>>>>> 39c8a906
 			if (!Services.NetService.IsSegmentValid(segmentId)) {
 				return false;
 			}
@@ -907,8 +675,8 @@
 			HandleValidSegment(ref seg);
 
 			if (requireRecalc) {
-				Constants.ManagerFactory.RoutingManager.RequestRecalculation(segmentId);
-				if (Constants.ManagerFactory.OptionsManager.MayPublishSegmentChanges()) {
+				RoutingManager.Instance.RequestRecalculation(segmentId);
+				if (OptionsManager.Instance.MayPublishSegmentChanges()) {
 					Services.NetService.PublishSegmentChanges(segmentId);
 				}
 			}
@@ -944,13 +712,6 @@
 									SetUturnAllowed(segNodeConf.segmentId, true, (bool)flags.uturnAllowed);
 								}
 
-<<<<<<< HEAD
-#if TURNONRED
-								if (flags.turnOnRedAllowed != null && IsTurnOnRedAllowedConfigurable(segNodeConf.segmentId, true, ref node)) {
-									SetTurnOnRedAllowed(segNodeConf.segmentId, true, (bool)flags.turnOnRedAllowed);
-								}
-#endif
-=======
 								if (flags.turnOnRedAllowed != null && IsNearTurnOnRedAllowedConfigurable(segNodeConf.segmentId, true, ref node)) {
 									SetNearTurnOnRedAllowed(segNodeConf.segmentId, true, (bool)flags.turnOnRedAllowed);
 								}
@@ -958,7 +719,6 @@
 								if (flags.farTurnOnRedAllowed != null && IsNearTurnOnRedAllowedConfigurable(segNodeConf.segmentId, true, ref node)) {
 									SetFarTurnOnRedAllowed(segNodeConf.segmentId, true, (bool)flags.farTurnOnRedAllowed);
 								}
->>>>>>> 39c8a906
 
 								if (flags.straightLaneChangingAllowed != null && IsLaneChangingAllowedWhenGoingStraightConfigurable(segNodeConf.segmentId, true, ref node)) {
 									SetLaneChangingAllowedWhenGoingStraight(segNodeConf.segmentId, true, (bool)flags.straightLaneChangingAllowed);
@@ -988,11 +748,13 @@
 									SetUturnAllowed(segNodeConf.segmentId, false, (bool)flags.uturnAllowed);
 								}
 
-#if TURNONRED
 								if (flags.turnOnRedAllowed != null) {
-									SetTurnOnRedAllowed(segNodeConf.segmentId, false, (bool)flags.turnOnRedAllowed);
-								}
-#endif
+									SetNearTurnOnRedAllowed(segNodeConf.segmentId, false, (bool)flags.turnOnRedAllowed);
+								}
+
+								if (flags.farTurnOnRedAllowed != null) {
+									SetFarTurnOnRedAllowed(segNodeConf.segmentId, false, (bool)flags.farTurnOnRedAllowed);
+								}
 
 								if (flags.straightLaneChangingAllowed != null && IsLaneChangingAllowedWhenGoingStraightConfigurable(segNodeConf.segmentId, false, ref node)) {
 									SetLaneChangingAllowedWhenGoingStraight(segNodeConf.segmentId, false, (bool)flags.straightLaneChangingAllowed);
@@ -1005,17 +767,6 @@
 								if (flags.pedestrianCrossingAllowed != null && IsPedestrianCrossingAllowedConfigurable(segNodeConf.segmentId, false, ref node)) {
 									SetPedestrianCrossingAllowed(segNodeConf.segmentId, false, (bool)flags.pedestrianCrossingAllowed);
 								}
-<<<<<<< HEAD
-=======
-
-								if (flags.turnOnRedAllowed != null) {
-									SetNearTurnOnRedAllowed(segNodeConf.segmentId, false, (bool)flags.turnOnRedAllowed);
-								}
-
-								if (flags.farTurnOnRedAllowed != null) {
-									SetFarTurnOnRedAllowed(segNodeConf.segmentId, false, (bool)flags.farTurnOnRedAllowed);
-								}
->>>>>>> 39c8a906
 								return true;
 							});
 						} else {
@@ -1052,14 +803,8 @@
 							startNodeFlags = new Configuration.SegmentNodeFlags();
 
 							startNodeFlags.uturnAllowed = TernaryBoolUtil.ToOptBool(GetUturnAllowed((ushort)segmentId, true));
-<<<<<<< HEAD
-#if TURNONRED
-							startNodeFlags.turnOnRedAllowed = TernaryBoolUtil.ToOptBool(GetTurnOnRedAllowed((ushort)segmentId, true));
-#endif
-=======
 							startNodeFlags.turnOnRedAllowed = TernaryBoolUtil.ToOptBool(GetNearTurnOnRedAllowed((ushort)segmentId, true));
 							startNodeFlags.farTurnOnRedAllowed = TernaryBoolUtil.ToOptBool(GetFarTurnOnRedAllowed((ushort)segmentId, true));
->>>>>>> 39c8a906
 							startNodeFlags.straightLaneChangingAllowed = TernaryBoolUtil.ToOptBool(GetLaneChangingAllowedWhenGoingStraight((ushort)segmentId, true));
 							startNodeFlags.enterWhenBlockedAllowed = TernaryBoolUtil.ToOptBool(GetEnteringBlockedJunctionAllowed((ushort)segmentId, true));
 							startNodeFlags.pedestrianCrossingAllowed = TernaryBoolUtil.ToOptBool(GetPedestrianCrossingAllowed((ushort)segmentId, true));
@@ -1076,14 +821,8 @@
 							endNodeFlags = new Configuration.SegmentNodeFlags();
 
 							endNodeFlags.uturnAllowed = TernaryBoolUtil.ToOptBool(GetUturnAllowed((ushort)segmentId, false));
-<<<<<<< HEAD
-#if TURNONRED
-							endNodeFlags.turnOnRedAllowed = TernaryBoolUtil.ToOptBool(GetTurnOnRedAllowed((ushort)segmentId, false));
-#endif
-=======
 							endNodeFlags.turnOnRedAllowed = TernaryBoolUtil.ToOptBool(GetNearTurnOnRedAllowed((ushort)segmentId, false));
 							endNodeFlags.farTurnOnRedAllowed = TernaryBoolUtil.ToOptBool(GetFarTurnOnRedAllowed((ushort)segmentId, false));
->>>>>>> 39c8a906
 							endNodeFlags.straightLaneChangingAllowed = TernaryBoolUtil.ToOptBool(GetLaneChangingAllowedWhenGoingStraight((ushort)segmentId, false));
 							endNodeFlags.enterWhenBlockedAllowed = TernaryBoolUtil.ToOptBool(GetEnteringBlockedJunctionAllowed((ushort)segmentId, false));
 							endNodeFlags.pedestrianCrossingAllowed = TernaryBoolUtil.ToOptBool(GetPedestrianCrossingAllowed((ushort)segmentId, false));
