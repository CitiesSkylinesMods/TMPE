using ColossalFramework;
using CSUtil.Commons;
using System;
using System.Collections.Generic;
using System.Text;
using TrafficManager.Geometry;
using TrafficManager.Geometry.Impl;
using TrafficManager.State;
using TrafficManager.Traffic;
using TrafficManager.Traffic.Data;
using TrafficManager.Traffic.Impl;
using TrafficManager.Util;

namespace TrafficManager.Manager.Impl {
	public class JunctionRestrictionsManager : AbstractGeometryObservingManager, ICustomDataManager<List<Configuration.SegmentNodeConf>>, IJunctionRestrictionsManager {
		public static JunctionRestrictionsManager Instance { get; private set; } = new JunctionRestrictionsManager();

		private SegmentFlags[] invalidSegmentFlags = null;

		/// <summary>
		/// Holds junction restrictions for each segment end
		/// </summary>
		private SegmentFlags[] SegmentFlags = null;

		private JunctionRestrictionsManager() {
			SegmentFlags = new Traffic.Data.SegmentFlags[NetManager.MAX_SEGMENT_COUNT];
			invalidSegmentFlags = new Traffic.Data.SegmentFlags[NetManager.MAX_SEGMENT_COUNT];
		}

		protected void AddInvalidSegmentEndFlags(ushort segmentId, bool startNode, ref SegmentEndFlags endFlags) {
			if (startNode) {
				invalidSegmentFlags[segmentId].startNodeFlags = endFlags;
			} else {
				invalidSegmentFlags[segmentId].endNodeFlags = endFlags;
			}
		}

		protected override void HandleSegmentEndReplacement(SegmentEndReplacement replacement, ref ExtSegmentEnd segEnd) {
			IExtSegmentEndManager segEndMan = Constants.ManagerFactory.ExtSegmentEndManager;
			ISegmentEndId oldSegmentEndId = replacement.oldSegmentEndId;
			ISegmentEndId newSegmentEndId = replacement.newSegmentEndId;

			SegmentEndFlags flags;
			if (oldSegmentEndId.StartNode) {
				flags = invalidSegmentFlags[oldSegmentEndId.SegmentId].startNodeFlags;
				invalidSegmentFlags[oldSegmentEndId.SegmentId].startNodeFlags.Reset();
			} else {
				flags = invalidSegmentFlags[oldSegmentEndId.SegmentId].endNodeFlags;
				invalidSegmentFlags[oldSegmentEndId.SegmentId].endNodeFlags.Reset();
			}

			Services.NetService.ProcessNode(segEnd.nodeId, delegate (ushort nId, ref NetNode node) {
				UpdateDefaults(ref segEndMan.ExtSegmentEnds[segEndMan.GetIndex(newSegmentEndId.SegmentId, newSegmentEndId.StartNode)], ref flags, ref node);
				return true;
			});
			Log._Debug($"JunctionRestrictionsManager.HandleSegmentEndReplacement({replacement}): Segment replacement detected: {oldSegmentEndId.SegmentId} -> {newSegmentEndId.SegmentId} @ {newSegmentEndId.StartNode}");
			SetSegmentEndFlags(newSegmentEndId.SegmentId, newSegmentEndId.StartNode, flags);
		}

		public override void OnLevelLoading() {
			base.OnLevelLoading();
			for (uint i = 0; i < NetManager.MAX_SEGMENT_COUNT; ++i) {
				ExtSegment seg = Constants.ManagerFactory.ExtSegmentManager.ExtSegments[i];
				if (seg.valid) {
					//Log._Debug($"JunctionRestrictionsManager.OnLevelLoading: Handling valid segment {geo.SegmentId}");
					HandleValidSegment(ref seg);
				}
			}
		}

		protected override void InternalPrintDebugInfo() {
			base.InternalPrintDebugInfo();

			Log._Debug($"Junction restrictions:");
			for (int i = 0; i < SegmentFlags.Length; ++i) {
				if (SegmentFlags[i].IsDefault()) {
					continue;
				}
				Log._Debug($"Segment {i}: {SegmentFlags[i]}");
			}
		}

		public bool MayHaveJunctionRestrictions(ushort nodeId) {
			NetNode.Flags flags = NetNode.Flags.None;
			Services.NetService.ProcessNode(nodeId, delegate (ushort nId, ref NetNode node) {
				flags = node.m_flags;
				return true;
			});

			Log._Debug($"JunctionRestrictionsManager.MayHaveJunctionRestrictions({nodeId}): flags={(NetNode.Flags)flags}");

			if (!LogicUtil.CheckFlags((uint)flags, (uint)(NetNode.Flags.Created | NetNode.Flags.Deleted), (uint)NetNode.Flags.Created)) {
				return false;
			}

			return LogicUtil.CheckFlags((uint)flags, (uint)(NetNode.Flags.Junction | NetNode.Flags.Bend));
		}

		public bool HasJunctionRestrictions(ushort nodeId) {
			if (!Services.NetService.IsNodeValid(nodeId)) {
				return false;
			}

			bool ret = false;
			Services.NetService.IterateNodeSegments(nodeId, delegate (ushort segmentId, ref NetSegment segment) {
				if (segmentId == 0) {
					return true;
				}

				bool startNode = segment.m_startNode == nodeId;
				bool isDefault = startNode
					? SegmentFlags[segmentId].startNodeFlags.IsDefault()
					: SegmentFlags[segmentId].endNodeFlags.IsDefault();

				if (!isDefault) {
					ret = true;
					return false;
				}

				return true;
			});

			return ret;
		}

		public void RemoveJunctionRestrictions(ushort nodeId) {
			Log._Debug($"JunctionRestrictionsManager.RemoveJunctionRestrictions({nodeId}) called.");
			Services.NetService.IterateNodeSegments(nodeId, delegate (ushort segmentId, ref NetSegment segment) {
				if (segmentId == 0) {
					return true;
				}

				if (segment.m_startNode == nodeId) {
					SegmentFlags[segmentId].startNodeFlags.Reset(false);
				} else {
					SegmentFlags[segmentId].endNodeFlags.Reset(false);
				}

				return true;
			});
		}

		public void RemoveJunctionRestrictionsIfNecessary() {
			for (uint nodeId = 0; nodeId < NetManager.MAX_NODE_COUNT; ++nodeId) {
				RemoveJunctionRestrictionsIfNecessary((ushort)nodeId);
			}
		}

		public void RemoveJunctionRestrictionsIfNecessary(ushort nodeId) {
			if (!MayHaveJunctionRestrictions(nodeId)) {
				RemoveJunctionRestrictions(nodeId);
			}
		}

		protected override void HandleInvalidSegment(ref ExtSegment seg) {
			foreach (bool startNode in Constants.ALL_BOOL) {
				SegmentEndFlags flags = startNode
						? SegmentFlags[seg.segmentId].startNodeFlags
						: SegmentFlags[seg.segmentId].endNodeFlags;

<<<<<<< HEAD
				if (! flags.IsDefault()) {
					AddInvalidSegmentEndFlags(seg.segmentId, startNode, ref flags);
=======
				if (!flags.IsDefault()) {
					AddInvalidSegmentEndFlags(geometry.SegmentId, startNode, ref flags);
>>>>>>> 6d8fc704
				}

				SegmentFlags[seg.segmentId].Reset(startNode, true);
			}
		}

		protected override void HandleValidSegment(ref ExtSegment seg) {
			UpdateDefaults(ref seg);
		}

		protected void UpdateDefaults(ref ExtSegment seg) {
			ushort segmentId = seg.segmentId;
			IExtSegmentEndManager segEndMan = Constants.ManagerFactory.ExtSegmentEndManager;

			//Log.Warning($"JunctionRestrictionsManager.HandleValidSegment({geometry.SegmentId}) called.");
			ushort startNodeId = Services.NetService.GetSegmentNodeId(seg.segmentId, true);
			Services.NetService.ProcessNode(startNodeId, delegate (ushort nId, ref NetNode node) {
				UpdateDefaults(ref segEndMan.ExtSegmentEnds[segEndMan.GetIndex(segmentId, true)], ref SegmentFlags[segmentId].startNodeFlags, ref node);
				return true;
			});
			
			ushort endNodeId = Services.NetService.GetSegmentNodeId(seg.segmentId, false);
			Services.NetService.ProcessNode(endNodeId, delegate (ushort nId, ref NetNode node) {
				UpdateDefaults(ref segEndMan.ExtSegmentEnds[segEndMan.GetIndex(segmentId, false)], ref SegmentFlags[segmentId].endNodeFlags, ref node);
				return true;
			});
		}

		protected void UpdateDefaults(ref ExtSegmentEnd segEnd, ref SegmentEndFlags endFlags, ref NetNode node) {
			if (!IsUturnAllowedConfigurable(segEnd.segmentId, segEnd.startNode, ref node)) {
				endFlags.uturnAllowed = TernaryBool.Undefined;
			}

			if (!IsLaneChangingAllowedWhenGoingStraightConfigurable(segEnd.segmentId, segEnd.startNode, ref node)) {
				endFlags.straightLaneChangingAllowed = TernaryBool.Undefined;
			}

			if (!IsEnteringBlockedJunctionAllowedConfigurable(segEnd.segmentId, segEnd.startNode, ref node)) {
				endFlags.enterWhenBlockedAllowed = TernaryBool.Undefined;
			}

			if (!IsPedestrianCrossingAllowedConfigurable(segEnd.segmentId, segEnd.startNode, ref node)) {
				endFlags.pedestrianCrossingAllowed = TernaryBool.Undefined;
			}

			endFlags.defaultUturnAllowed = GetDefaultUturnAllowed(segEnd.segmentId, segEnd.startNode, ref node);
			endFlags.defaultStraightLaneChangingAllowed = GetDefaultLaneChangingAllowedWhenGoingStraight(segEnd.segmentId, segEnd.startNode, ref node);
			endFlags.defaultEnterWhenBlockedAllowed = GetDefaultEnteringBlockedJunctionAllowed(segEnd.segmentId, segEnd.startNode, ref node);
			endFlags.defaultPedestrianCrossingAllowed = GetDefaultPedestrianCrossingAllowed(segEnd.segmentId, segEnd.startNode, ref node);

#if DEBUG
			if (GlobalConfig.Instance.Debug.Switches[11])
				Log._Debug($"JunctionRestrictionsManager.UpdateDefaults({segEnd.segmentId}, {segEnd.startNode}): Set defaults: defaultUturnAllowed={endFlags.defaultUturnAllowed}, defaultStraightLaneChangingAllowed={endFlags.defaultStraightLaneChangingAllowed}, defaultEnterWhenBlockedAllowed={endFlags.defaultEnterWhenBlockedAllowed}, defaultPedestrianCrossingAllowed={endFlags.defaultPedestrianCrossingAllowed}");
#endif
		}

		public bool IsUturnAllowedConfigurable(ushort segmentId, bool startNode, ref NetNode node) {
#if DEBUG
			bool debug = GlobalConfig.Instance.Debug.Switches[11];
#endif

			if (!Services.NetService.IsSegmentValid(segmentId)) {
				return false;
			}

			bool ret =
				(node.m_flags & (NetNode.Flags.Junction | NetNode.Flags.Transition | NetNode.Flags.End | NetNode.Flags.Bend | NetNode.Flags.OneWayOut)) != NetNode.Flags.None &&
				node.Info?.m_class?.m_service != ItemClass.Service.Beautification &&
				!Constants.ManagerFactory.ExtSegmentManager.ExtSegments[segmentId].oneWay
			;
#if DEBUG
			if (debug)
				Log._Debug($"JunctionRestrictionsManager.IsUturnAllowedConfigurable({segmentId}, {startNode}): ret={ret}, flags={node.m_flags}, service={node.Info?.m_class?.m_service}, seg.oneWay={Constants.ManagerFactory.ExtSegmentManager.ExtSegments[segmentId].oneWay}");
#endif
			return ret;
		}

		public bool GetDefaultUturnAllowed(ushort segmentId, bool startNode, ref NetNode node) {
#if DEBUG
			bool debug = GlobalConfig.Instance.Debug.Switches[11];
#endif

			if (!Constants.ManagerFactory.JunctionRestrictionsManager.IsUturnAllowedConfigurable(segmentId, startNode, ref node)) {
				bool res = (node.m_flags & (NetNode.Flags.End | NetNode.Flags.OneWayOut)) != NetNode.Flags.None;
#if DEBUG
				if (debug)
					Log._Debug($"JunctionRestrictionsManager.GetDefaultUturnAllowed({segmentId}, {startNode}): Setting is not configurable. res={res}, flags={node.m_flags}");
#endif
				return res;
			}

			bool ret = (node.m_flags & (NetNode.Flags.End | NetNode.Flags.OneWayOut)) != NetNode.Flags.None;

			if (!ret && Options.allowUTurns) {
				ret = (node.m_flags & (NetNode.Flags.Junction | NetNode.Flags.Transition)) != NetNode.Flags.None;
			}

#if DEBUG
			if (debug)
				Log._Debug($"JunctionRestrictionsManager.GetDefaultUturnAllowed({segmentId}, {startNode}): Setting is configurable. ret={ret}, flags={node.m_flags}");
#endif

			return ret;
		}

		public bool IsUturnAllowed(ushort segmentId, bool startNode) {
			return SegmentFlags[segmentId].IsUturnAllowed(startNode);
		}

#if TURNONRED
		public bool IsTurnOnRedAllowedConfigurable(ushort segmentId, bool startNode, ref NetNode node) {
#if DEBUG
			bool debug = GlobalConfig.Instance.Debug.Switches[11];
#endif

			SegmentGeometry segGeo = SegmentGeometry.Get(segmentId);
			SegmentEndGeometry endGeo = segGeo?.GetEnd(startNode);

			bool ret = (node.m_flags & (NetNode.Flags.TrafficLights | NetNode.Flags.LevelCrossing)) == NetNode.Flags.TrafficLights &&
					node.Info?.m_class?.m_service != ItemClass.Service.Beautification &&
					!endGeo.OutgoingOneWay &&
					endGeo.NumOutgoingSegments > 1 &&
					((Services.SimulationService.LeftHandDrive && endGeo.NumOutgoingLeftSegments > 0) ||
					(!Services.SimulationService.LeftHandDrive && endGeo.NumOutgoingRightSegments > 0));

#if DEBUG
			if (debug)
				Log._Debug($"JunctionRestrictionsManager.IsTurnOnRedAllowedConfigurable({segmentId}, {startNode}): ret={ret}, flags={node.m_flags}, service={node.Info?.m_class?.m_service}");
#endif

			return ret;
		}

		public bool GetDefaultTurnOnRedAllowed(ushort segmentId, bool startNode, ref NetNode node) {
#if DEBUG
			bool debug = GlobalConfig.Instance.Debug.Switches[11];
#endif

			if (!IsTurnOnRedAllowedConfigurable(segmentId, startNode, ref node)) {
#if DEBUG
				if (debug)
					Log._Debug($"JunctionRestrictionsManager.IsTurnOnRedAllowedConfigurable({segmentId}, {startNode}): Setting is not configurable. res=false");
#endif
				return false;
			}
			
			bool ret = Options.allowTurnOnRed;
#if DEBUG
			if (debug)
				Log._Debug($"JunctionRestrictionsManager.GetTurnOnRedAllowed({segmentId}, {startNode}): Setting is configurable. ret={ret}, flags={node.m_flags}");
#endif
			return ret;
		}

		public bool IsTurnOnRedAllowed(ushort segmentId, bool startNode) {
			return SegmentFlags[segmentId].IsTurnOnRedAllowed(startNode);
		}
#endif

		public bool IsLaneChangingAllowedWhenGoingStraightConfigurable(ushort segmentId, bool startNode, ref NetNode node) {
#if DEBUG
			bool debug = GlobalConfig.Instance.Debug.Switches[11];
#endif

			if (!Services.NetService.IsSegmentValid(segmentId)) {
				return false;
			}

			IExtSegmentManager segMan = Constants.ManagerFactory.ExtSegmentManager;
			IExtSegmentEndManager segEndMan = Constants.ManagerFactory.ExtSegmentEndManager;
			
			bool ret =
				(node.m_flags & (NetNode.Flags.Junction | NetNode.Flags.Transition)) != NetNode.Flags.None &&
				node.Info?.m_class?.m_service != ItemClass.Service.Beautification &&
				!(segMan.ExtSegments[segmentId].oneWay && segEndMan.ExtSegmentEnds[segEndMan.GetIndex(segmentId, startNode)].outgoing) &&
				node.CountSegments() > 2
			;
#if DEBUG
			if (debug)
				Log._Debug($"JunctionRestrictionsManager.IsLaneChangingAllowedWhenGoingStraightConfigurable({segmentId}, {startNode}): ret={ret}, flags={node.m_flags}, service={node.Info?.m_class?.m_service}, outgoingOneWay={segMan.ExtSegments[segmentId].oneWay && segEndMan.ExtSegmentEnds[segEndMan.GetIndex(segmentId, startNode)].outgoing}, node.CountSegments()={node.CountSegments()}");
#endif
			return ret;
		}

		public bool GetDefaultLaneChangingAllowedWhenGoingStraight(ushort segmentId, bool startNode, ref NetNode node) {
#if DEBUG
			bool debug = GlobalConfig.Instance.Debug.Switches[11];
#endif

			if (!Constants.ManagerFactory.JunctionRestrictionsManager.IsLaneChangingAllowedWhenGoingStraightConfigurable(segmentId, startNode, ref node)) {
#if DEBUG
				if (debug)
					Log._Debug($"JunctionRestrictionsManager.GetDefaultLaneChangingAllowedWhenGoingStraight({segmentId}, {startNode}): Setting is not configurable. res=false");
#endif
				return false;
			}

			bool ret = Options.allowLaneChangesWhileGoingStraight;
#if DEBUG
			if (debug)
				Log._Debug($"JunctionRestrictionsManager.GetDefaultLaneChangingAllowedWhenGoingStraight({segmentId}, {startNode}): Setting is configurable. ret={ret}");
#endif
			return ret;
		}

		public bool IsLaneChangingAllowedWhenGoingStraight(ushort segmentId, bool startNode) {
			return SegmentFlags[segmentId].IsLaneChangingAllowedWhenGoingStraight(startNode);
		}

		public bool IsEnteringBlockedJunctionAllowedConfigurable(ushort segmentId, bool startNode, ref NetNode node) {
#if DEBUG
			bool debug = GlobalConfig.Instance.Debug.Switches[11];
#endif

			if (!Services.NetService.IsSegmentValid(segmentId)) {
				return false;
			}

			IExtSegmentManager segMan = Constants.ManagerFactory.ExtSegmentManager;
			IExtSegmentEndManager segEndMan = Constants.ManagerFactory.ExtSegmentEndManager;

			bool ret =
				(node.m_flags & NetNode.Flags.Junction) != NetNode.Flags.None &&
				node.Info?.m_class?.m_service != ItemClass.Service.Beautification &&
				!(segMan.ExtSegments[segmentId].oneWay && segEndMan.ExtSegmentEnds[segEndMan.GetIndex(segmentId, startNode)].outgoing);
			;
#if DEBUG
			if (debug)
				Log._Debug($"JunctionRestrictionsManager.IsEnteringBlockedJunctionAllowedConfigurable({segmentId}, {startNode}): ret={ret}, flags={node.m_flags}, service={node.Info?.m_class?.m_service}, outgoingOneWay={segMan.ExtSegments[segmentId].oneWay && segEndMan.ExtSegmentEnds[segEndMan.GetIndex(segmentId, startNode)].outgoing}");
#endif
			return ret;
		}

		public bool GetDefaultEnteringBlockedJunctionAllowed(ushort segmentId, bool startNode, ref NetNode node) {
#if DEBUG
			bool debug = GlobalConfig.Instance.Debug.Switches[11];
#endif
			if (! Services.NetService.IsSegmentValid(segmentId)) {
				return false;
			}

			if (!IsEnteringBlockedJunctionAllowedConfigurable(segmentId, startNode, ref node)) {
				bool res = (node.m_flags & (NetNode.Flags.Junction | NetNode.Flags.OneWayOut | NetNode.Flags.OneWayIn)) != NetNode.Flags.Junction || node.CountSegments() == 2;
#if DEBUG
				if (debug)
					Log._Debug($"JunctionRestrictionsManager.GetDefaultEnteringBlockedJunctionAllowed({segmentId}, {startNode}): Setting is not configurable. res={res}, flags={node.m_flags}, node.CountSegments()={node.CountSegments()}");
#endif
				return res;
			}

			bool ret;
			if (Options.allowEnterBlockedJunctions) {
				ret = true;
			} else {
				ushort nodeId = Services.NetService.GetSegmentNodeId(segmentId, startNode);
				int numOutgoing = 0;
				int numIncoming = 0;
				node.CountLanes(nodeId, 0, NetInfo.LaneType.Vehicle | NetInfo.LaneType.TransportVehicle, VehicleInfo.VehicleType.Car, true, ref numOutgoing, ref numIncoming);
				ret = numOutgoing == 1 || numIncoming == 1;
			}

#if DEBUG
			if (debug)
				Log._Debug($"JunctionRestrictionsManager.GetDefaultEnteringBlockedJunctionAllowed({segmentId}, {startNode}): Setting is configurable. ret={ret}");
#endif

			return ret;
		}

		public bool IsEnteringBlockedJunctionAllowed(ushort segmentId, bool startNode) {
			//Log.Warning($"JunctionRestrictionsManager.IsEnteringBlockedJunctionAllowed({segmentId}, {startNode}) called.");
			return SegmentFlags[segmentId].IsEnteringBlockedJunctionAllowed(startNode);
		}

		public bool IsPedestrianCrossingAllowedConfigurable(ushort segmentId, bool startNode, ref NetNode node) {
#if DEBUG
			bool debug = GlobalConfig.Instance.Debug.Switches[11];
#endif

			bool ret = (node.m_flags & (NetNode.Flags.Junction | NetNode.Flags.Bend)) != NetNode.Flags.None &&
					node.Info?.m_class?.m_service != ItemClass.Service.Beautification;
#if DEBUG
			if (debug)
				Log._Debug($"JunctionRestrictionsManager.IsPedestrianCrossingAllowedConfigurable({segmentId}, {startNode}): ret={ret}, flags={node.m_flags}, service={node.Info?.m_class?.m_service}");
#endif
			return ret;
		}

		public bool GetDefaultPedestrianCrossingAllowed(ushort segmentId, bool startNode, ref NetNode node) {
#if DEBUG
			bool debug = GlobalConfig.Instance.Debug.Switches[11];
#endif

			if (!IsPedestrianCrossingAllowedConfigurable(segmentId, startNode, ref node)) {
#if DEBUG
				if (debug)
					Log._Debug($"JunctionRestrictionsManager.GetDefaultPedestrianCrossingAllowed({segmentId}, {startNode}): Setting is not configurable. res=true");
#endif
				return true;
			}

			bool ret = (node.m_flags & NetNode.Flags.Junction) != NetNode.Flags.None;
#if DEBUG
			if (debug)
				Log._Debug($"JunctionRestrictionsManager.GetDefaultPedestrianCrossingAllowed({segmentId}, {startNode}): Setting is configurable. ret={ret}, flags={node.m_flags}");
#endif
			return ret;
		}

		public bool IsPedestrianCrossingAllowed(ushort segmentId, bool startNode) {
			return SegmentFlags[segmentId].IsPedestrianCrossingAllowed(startNode);
		}

		public TernaryBool GetUturnAllowed(ushort segmentId, bool startNode) {
			return SegmentFlags[segmentId].GetUturnAllowed(startNode);
		}

#if TURNONRED
		public TernaryBool GetTurnOnRedAllowed(ushort segmentId, bool startNode) {
			return SegmentFlags[segmentId].GetTurnOnRedAllowed(startNode);
		}
#endif

		public TernaryBool GetLaneChangingAllowedWhenGoingStraight(ushort segmentId, bool startNode) {
			return SegmentFlags[segmentId].GetLaneChangingAllowedWhenGoingStraight(startNode);
		}

		public TernaryBool GetEnteringBlockedJunctionAllowed(ushort segmentId, bool startNode) {
			return SegmentFlags[segmentId].GetEnteringBlockedJunctionAllowed(startNode);
		}

		public TernaryBool GetPedestrianCrossingAllowed(ushort segmentId, bool startNode) {
			return SegmentFlags[segmentId].GetPedestrianCrossingAllowed(startNode);
		}

		public bool ToggleUturnAllowed(ushort segmentId, bool startNode) {
			return SetUturnAllowed(segmentId, startNode, !IsUturnAllowed(segmentId, startNode));
		}

#if TURNONRED
		public bool ToggleTurnOnRedAllowed(ushort segmentId, bool startNode) {
			return SetTurnOnRedAllowed(segmentId, startNode, !IsTurnOnRedAllowed(segmentId, startNode));
		}
#endif

		public bool ToggleLaneChangingAllowedWhenGoingStraight(ushort segmentId, bool startNode) {
			return SetLaneChangingAllowedWhenGoingStraight(segmentId, startNode, !IsLaneChangingAllowedWhenGoingStraight(segmentId, startNode));
		}

		public bool ToggleEnteringBlockedJunctionAllowed(ushort segmentId, bool startNode) {
			return SetEnteringBlockedJunctionAllowed(segmentId, startNode, !IsEnteringBlockedJunctionAllowed(segmentId, startNode));
		}

		public bool TogglePedestrianCrossingAllowed(ushort segmentId, bool startNode) {
			return SetPedestrianCrossingAllowed(segmentId, startNode, !IsPedestrianCrossingAllowed(segmentId, startNode));
		}

		private void SetSegmentEndFlags(ushort segmentId, bool startNode, SegmentEndFlags flags) {
			if (flags.uturnAllowed != TernaryBool.Undefined) {
				SetUturnAllowed(segmentId, startNode, flags.IsUturnAllowed());
			}

#if TURNONRED
			if (flags.turnOnRedAllowed != TernaryBool.Undefined) {
				SetTurnOnRedAllowed(segmentId, startNode, flags.IsTurnOnRedAllowed());
			}
#endif

			if (flags.straightLaneChangingAllowed != TernaryBool.Undefined) {
				SetLaneChangingAllowedWhenGoingStraight(segmentId, startNode, flags.IsLaneChangingAllowedWhenGoingStraight());
			}

			if (flags.enterWhenBlockedAllowed != TernaryBool.Undefined) {
				//Log.Warning($"JunctionRestrictionsManager.SetSegmentEndFlags({segmentId}, {startNode}, {flags}): flags.enterWhenBlockedAllowed is defined");
				SetEnteringBlockedJunctionAllowed(segmentId, startNode, flags.IsEnteringBlockedJunctionAllowed());
			}

			if (flags.pedestrianCrossingAllowed != TernaryBool.Undefined) {
				SetPedestrianCrossingAllowed(segmentId, startNode, flags.IsPedestrianCrossingAllowed());
			}
		}

		public bool SetUturnAllowed(ushort segmentId, bool startNode, bool value) {
			if (!Services.NetService.IsSegmentValid(segmentId)) {
				return false;
			}
			if (!value && LaneConnectionManager.Instance.HasUturnConnections(segmentId, startNode)) {
				return false;
			}

			SegmentFlags[segmentId].SetUturnAllowed(startNode, value);
			OnSegmentChange(segmentId, startNode, ref Constants.ManagerFactory.ExtSegmentManager.ExtSegments[segmentId], true);
			return true;
		}

#if TURNONRED
		public bool SetTurnOnRedAllowed(ushort segmentId, bool startNode, bool value) {
			if (!Services.NetService.IsSegmentValid(segmentId)) {
				return false;
			}

			SegmentGeometry segGeo = SegmentGeometry.Get(segmentId);
			if (segGeo == null) {
				Log.Error($"JunctionRestrictionsManager.SetTurnOnRedAllowed: No geometry information available for segment {segmentId}");
				return false;
			}

			SegmentFlags[segmentId].SetTurnOnRedAllowed(startNode, value);
			OnSegmentChange(segmentId, startNode, segGeo, true);
			return true;
		}
#endif

		public bool SetLaneChangingAllowedWhenGoingStraight(ushort segmentId, bool startNode, bool value) {
			if (!Services.NetService.IsSegmentValid(segmentId)) {
				return false;
			}

			SegmentFlags[segmentId].SetLaneChangingAllowedWhenGoingStraight(startNode, value);
			OnSegmentChange(segmentId, startNode, ref Constants.ManagerFactory.ExtSegmentManager.ExtSegments[segmentId], true);
			return true;
		}

		public bool SetEnteringBlockedJunctionAllowed(ushort segmentId, bool startNode, bool value) {
			if (!Services.NetService.IsSegmentValid(segmentId)) {
				return false;
			}

			SegmentFlags[segmentId].SetEnteringBlockedJunctionAllowed(startNode, value);
			// recalculation not needed here because this is a simulation-time feature
			OnSegmentChange(segmentId, startNode, ref Constants.ManagerFactory.ExtSegmentManager.ExtSegments[segmentId], false);
			return true;
		}

		public bool SetPedestrianCrossingAllowed(ushort segmentId, bool startNode, bool value) {
			if (!Services.NetService.IsSegmentValid(segmentId)) {
				return false;
			}

			SegmentFlags[segmentId].SetPedestrianCrossingAllowed(startNode, value);
			OnSegmentChange(segmentId, startNode, ref Constants.ManagerFactory.ExtSegmentManager.ExtSegments[segmentId], true);
			return true;
		}

		protected void OnSegmentChange(ushort segmentId, bool startNode, ref ExtSegment seg, bool requireRecalc) {
			HandleValidSegment(ref seg);

			if (requireRecalc) {
				RoutingManager.Instance.RequestRecalculation(segmentId);
				if (OptionsManager.Instance.MayPublishSegmentChanges()) {
					Services.NetService.PublishSegmentChanges(segmentId);
				}
			}
		}

		public override void OnLevelUnloading() {
			base.OnLevelUnloading();
			for (int i = 0; i < SegmentFlags.Length; ++i) {
				SegmentFlags[i].Reset(true);
			}
			for (int i = 0; i < invalidSegmentFlags.Length; ++i) {
				invalidSegmentFlags[i].Reset(true);
			}
		}

		public bool LoadData(List<Configuration.SegmentNodeConf> data) {
			bool success = true;
			Log.Info($"Loading junction restrictions. {data.Count} elements");
			foreach (Configuration.SegmentNodeConf segNodeConf in data) {
				try {
					if (!Services.NetService.IsSegmentValid(segNodeConf.segmentId)) {
						continue;
					}

					Log._Trace($"JunctionRestrictionsManager.LoadData: Loading junction restrictions for segment {segNodeConf.segmentId}: startNodeFlags={segNodeConf.startNodeFlags} endNodeFlags={segNodeConf.endNodeFlags}");

					if (segNodeConf.startNodeFlags != null) {
<<<<<<< HEAD
						ushort startNodeId = Services.NetService.GetSegmentNodeId(segNodeConf.segmentId, true);
						Configuration.SegmentNodeFlags flags = segNodeConf.startNodeFlags;
						Services.NetService.ProcessNode(startNodeId, delegate (ushort nId, ref NetNode node) {
							if (flags.uturnAllowed != null && IsUturnAllowedConfigurable(segNodeConf.segmentId, true, ref node)) {
								SetUturnAllowed(segNodeConf.segmentId, true, (bool)flags.uturnAllowed);
							}

							if (flags.straightLaneChangingAllowed != null && IsLaneChangingAllowedWhenGoingStraightConfigurable(segNodeConf.segmentId, true, ref node)) {
								SetLaneChangingAllowedWhenGoingStraight(segNodeConf.segmentId, true, (bool)flags.straightLaneChangingAllowed);
							}

							if (flags.enterWhenBlockedAllowed != null && IsEnteringBlockedJunctionAllowedConfigurable(segNodeConf.segmentId, true, ref node)) {
								SetEnteringBlockedJunctionAllowed(segNodeConf.segmentId, true, (bool)flags.enterWhenBlockedAllowed);
							}

							if (flags.pedestrianCrossingAllowed != null && IsPedestrianCrossingAllowedConfigurable(segNodeConf.segmentId, true, ref node)) {
								SetPedestrianCrossingAllowed(segNodeConf.segmentId, true, (bool)flags.pedestrianCrossingAllowed);
							}

							return true;
						});
					}

					if (segNodeConf.endNodeFlags != null) {
						ushort endNodeId = Services.NetService.GetSegmentNodeId(segNodeConf.segmentId, false);
						Configuration.SegmentNodeFlags flags = segNodeConf.endNodeFlags;
						Services.NetService.ProcessNode(endNodeId, delegate (ushort nId, ref NetNode node) {
							if (flags.uturnAllowed != null && IsUturnAllowedConfigurable(segNodeConf.segmentId, false, ref node)) {
								SetUturnAllowed(segNodeConf.segmentId, false, (bool)flags.uturnAllowed);
							}

							if (flags.straightLaneChangingAllowed != null && IsLaneChangingAllowedWhenGoingStraightConfigurable(segNodeConf.segmentId, false, ref node)) {
								SetLaneChangingAllowedWhenGoingStraight(segNodeConf.segmentId, false, (bool)flags.straightLaneChangingAllowed);
							}

							if (flags.enterWhenBlockedAllowed != null && IsEnteringBlockedJunctionAllowedConfigurable(segNodeConf.segmentId, false, ref node)) {
								SetEnteringBlockedJunctionAllowed(segNodeConf.segmentId, false, (bool)flags.enterWhenBlockedAllowed);
							}

							if (flags.pedestrianCrossingAllowed != null && IsPedestrianCrossingAllowedConfigurable(segNodeConf.segmentId, false, ref node)) {
								SetPedestrianCrossingAllowed(segNodeConf.segmentId, false, (bool)flags.pedestrianCrossingAllowed);
							}
							return true;
						});
=======
						SegmentEndGeometry startNodeSegGeo = SegmentGeometry.Get(segNodeConf.segmentId)?.GetEnd(true);
						if (startNodeSegGeo != null) {
							Configuration.SegmentNodeFlags flags = segNodeConf.startNodeFlags;

							Services.NetService.ProcessNode(startNodeSegGeo.NodeId(), delegate (ushort nId, ref NetNode node) {
								if (flags.uturnAllowed != null && IsUturnAllowedConfigurable(segNodeConf.segmentId, true, ref node)) {
									SetUturnAllowed(segNodeConf.segmentId, true, (bool)flags.uturnAllowed);
								}

#if TURNONRED
								if (flags.turnOnRedAllowed != null && IsTurnOnRedAllowedConfigurable(segNodeConf.segmentId, true, ref node)) {
									SetTurnOnRedAllowed(segNodeConf.segmentId, true, (bool)flags.turnOnRedAllowed);
								}
#endif

								if (flags.straightLaneChangingAllowed != null && IsLaneChangingAllowedWhenGoingStraightConfigurable(segNodeConf.segmentId, true, ref node)) {
									SetLaneChangingAllowedWhenGoingStraight(segNodeConf.segmentId, true, (bool)flags.straightLaneChangingAllowed);
								}

								if (flags.enterWhenBlockedAllowed != null && IsEnteringBlockedJunctionAllowedConfigurable(segNodeConf.segmentId, true, ref node)) {
									SetEnteringBlockedJunctionAllowed(segNodeConf.segmentId, true, (bool)flags.enterWhenBlockedAllowed);
								}

								if (flags.pedestrianCrossingAllowed != null && IsPedestrianCrossingAllowedConfigurable(segNodeConf.segmentId, true, ref node)) {
									SetPedestrianCrossingAllowed(segNodeConf.segmentId, true, (bool)flags.pedestrianCrossingAllowed);
								}

								return true;
							});
						} else {
							Log.Warning($"JunctionRestrictionsManager.LoadData(): Could not get segment end geometry for segment {segNodeConf.segmentId} @ start node");
						}
					}

					if (segNodeConf.endNodeFlags != null) {
						SegmentEndGeometry endNodeSegGeo = SegmentGeometry.Get(segNodeConf.segmentId)?.GetEnd(false);
						if (endNodeSegGeo != null) {
							Configuration.SegmentNodeFlags flags = segNodeConf.endNodeFlags;

							Services.NetService.ProcessNode(endNodeSegGeo.NodeId(), delegate (ushort nId, ref NetNode node) {
								if (flags.uturnAllowed != null && IsUturnAllowedConfigurable(segNodeConf.segmentId, false, ref node)) {
									SetUturnAllowed(segNodeConf.segmentId, false, (bool)flags.uturnAllowed);
								}

								if (flags.straightLaneChangingAllowed != null && IsLaneChangingAllowedWhenGoingStraightConfigurable(segNodeConf.segmentId, false, ref node)) {
									SetLaneChangingAllowedWhenGoingStraight(segNodeConf.segmentId, false, (bool)flags.straightLaneChangingAllowed);
								}

								if (flags.enterWhenBlockedAllowed != null && IsEnteringBlockedJunctionAllowedConfigurable(segNodeConf.segmentId, false, ref node)) {
									SetEnteringBlockedJunctionAllowed(segNodeConf.segmentId, false, (bool)flags.enterWhenBlockedAllowed);
								}

								if (flags.pedestrianCrossingAllowed != null && IsPedestrianCrossingAllowedConfigurable(segNodeConf.segmentId, false, ref node)) {
									SetPedestrianCrossingAllowed(segNodeConf.segmentId, false, (bool)flags.pedestrianCrossingAllowed);
								}

#if TURNONRED
								if (flags.turnOnRedAllowed != null) {
									SetTurnOnRedAllowed(segNodeConf.segmentId, false, (bool)flags.turnOnRedAllowed);
								}
#endif
								return true;
							});
						} else {
							Log.Warning($"JunctionRestrictionsManager.LoadData(): Could not get segment end geometry for segment {segNodeConf.segmentId} @ end node");
						}
>>>>>>> 6d8fc704
					}
				} catch (Exception e) {
					// ignore, as it's probably corrupt save data. it'll be culled on next save
					Log.Warning($"Error loading junction restrictions @ segment {segNodeConf.segmentId}: " + e.ToString());
					success = false;
				}
			}
			return success;
		}

		public List<Configuration.SegmentNodeConf> SaveData(ref bool success) {
			List<Configuration.SegmentNodeConf> ret = new List<Configuration.SegmentNodeConf>();

			NetManager netManager = Singleton<NetManager>.instance;
			for (uint segmentId = 0; segmentId < NetManager.MAX_SEGMENT_COUNT; segmentId++) {
				try {
					if (!Services.NetService.IsSegmentValid((ushort)segmentId)) {
						continue;
					}

					Configuration.SegmentNodeFlags startNodeFlags = null;
					Configuration.SegmentNodeFlags endNodeFlags = null;

					ushort startNodeId = netManager.m_segments.m_buffer[segmentId].m_startNode;
					if (Services.NetService.IsNodeValid(startNodeId)) {
						SegmentEndFlags endFlags = SegmentFlags[segmentId].startNodeFlags;

						if (!endFlags.IsDefault()) {
							startNodeFlags = new Configuration.SegmentNodeFlags();

							startNodeFlags.uturnAllowed = TernaryBoolUtil.ToOptBool(GetUturnAllowed((ushort)segmentId, true));
#if TURNONRED
							startNodeFlags.turnOnRedAllowed = TernaryBoolUtil.ToOptBool(GetTurnOnRedAllowed((ushort)segmentId, true));
#endif
							startNodeFlags.straightLaneChangingAllowed = TernaryBoolUtil.ToOptBool(GetLaneChangingAllowedWhenGoingStraight((ushort)segmentId, true));
							startNodeFlags.enterWhenBlockedAllowed = TernaryBoolUtil.ToOptBool(GetEnteringBlockedJunctionAllowed((ushort)segmentId, true));
							startNodeFlags.pedestrianCrossingAllowed = TernaryBoolUtil.ToOptBool(GetPedestrianCrossingAllowed((ushort)segmentId, true));

							Log._Trace($"JunctionRestrictionsManager.SaveData: Saving start node junction restrictions for segment {segmentId}: {startNodeFlags}");
						}
					}

					ushort endNodeId = netManager.m_segments.m_buffer[segmentId].m_endNode;
					if (Services.NetService.IsNodeValid(endNodeId)) {
						SegmentEndFlags endFlags = SegmentFlags[segmentId].endNodeFlags;

						if (!endFlags.IsDefault()) {
							endNodeFlags = new Configuration.SegmentNodeFlags();

							endNodeFlags.uturnAllowed = TernaryBoolUtil.ToOptBool(GetUturnAllowed((ushort)segmentId, false));
#if TURNONRED
							endNodeFlags.turnOnRedAllowed = TernaryBoolUtil.ToOptBool(GetTurnOnRedAllowed((ushort)segmentId, false));
#endif
							endNodeFlags.straightLaneChangingAllowed = TernaryBoolUtil.ToOptBool(GetLaneChangingAllowedWhenGoingStraight((ushort)segmentId, false));
							endNodeFlags.enterWhenBlockedAllowed = TernaryBoolUtil.ToOptBool(GetEnteringBlockedJunctionAllowed((ushort)segmentId, false));
							endNodeFlags.pedestrianCrossingAllowed = TernaryBoolUtil.ToOptBool(GetPedestrianCrossingAllowed((ushort)segmentId, false));

							Log._Trace($"JunctionRestrictionsManager.SaveData: Saving end node junction restrictions for segment {segmentId}: {endNodeFlags}");
						}
					}

					if (startNodeFlags == null && endNodeFlags == null) {
						continue;
					}

					Configuration.SegmentNodeConf conf = new Configuration.SegmentNodeConf((ushort)segmentId);

					conf.startNodeFlags = startNodeFlags;
					conf.endNodeFlags = endNodeFlags;

					Log._Trace($"Saving segment-at-node flags for seg. {segmentId}");
					ret.Add(conf);
				} catch (Exception e) {
					Log.Error($"Exception occurred while saving segment node flags @ {segmentId}: {e.ToString()}");
					success = false;
				}
			}
			return ret;
		}
	}
}<|MERGE_RESOLUTION|>--- conflicted
+++ resolved
@@ -158,13 +158,8 @@
 						? SegmentFlags[seg.segmentId].startNodeFlags
 						: SegmentFlags[seg.segmentId].endNodeFlags;
 
-<<<<<<< HEAD
 				if (! flags.IsDefault()) {
 					AddInvalidSegmentEndFlags(seg.segmentId, startNode, ref flags);
-=======
-				if (!flags.IsDefault()) {
-					AddInvalidSegmentEndFlags(geometry.SegmentId, startNode, ref flags);
->>>>>>> 6d8fc704
 				}
 
 				SegmentFlags[seg.segmentId].Reset(startNode, true);
@@ -642,57 +637,10 @@
 					Log._Trace($"JunctionRestrictionsManager.LoadData: Loading junction restrictions for segment {segNodeConf.segmentId}: startNodeFlags={segNodeConf.startNodeFlags} endNodeFlags={segNodeConf.endNodeFlags}");
 
 					if (segNodeConf.startNodeFlags != null) {
-<<<<<<< HEAD
 						ushort startNodeId = Services.NetService.GetSegmentNodeId(segNodeConf.segmentId, true);
-						Configuration.SegmentNodeFlags flags = segNodeConf.startNodeFlags;
-						Services.NetService.ProcessNode(startNodeId, delegate (ushort nId, ref NetNode node) {
-							if (flags.uturnAllowed != null && IsUturnAllowedConfigurable(segNodeConf.segmentId, true, ref node)) {
-								SetUturnAllowed(segNodeConf.segmentId, true, (bool)flags.uturnAllowed);
-							}
-
-							if (flags.straightLaneChangingAllowed != null && IsLaneChangingAllowedWhenGoingStraightConfigurable(segNodeConf.segmentId, true, ref node)) {
-								SetLaneChangingAllowedWhenGoingStraight(segNodeConf.segmentId, true, (bool)flags.straightLaneChangingAllowed);
-							}
-
-							if (flags.enterWhenBlockedAllowed != null && IsEnteringBlockedJunctionAllowedConfigurable(segNodeConf.segmentId, true, ref node)) {
-								SetEnteringBlockedJunctionAllowed(segNodeConf.segmentId, true, (bool)flags.enterWhenBlockedAllowed);
-							}
-
-							if (flags.pedestrianCrossingAllowed != null && IsPedestrianCrossingAllowedConfigurable(segNodeConf.segmentId, true, ref node)) {
-								SetPedestrianCrossingAllowed(segNodeConf.segmentId, true, (bool)flags.pedestrianCrossingAllowed);
-							}
-
-							return true;
-						});
-					}
-
-					if (segNodeConf.endNodeFlags != null) {
-						ushort endNodeId = Services.NetService.GetSegmentNodeId(segNodeConf.segmentId, false);
-						Configuration.SegmentNodeFlags flags = segNodeConf.endNodeFlags;
-						Services.NetService.ProcessNode(endNodeId, delegate (ushort nId, ref NetNode node) {
-							if (flags.uturnAllowed != null && IsUturnAllowedConfigurable(segNodeConf.segmentId, false, ref node)) {
-								SetUturnAllowed(segNodeConf.segmentId, false, (bool)flags.uturnAllowed);
-							}
-
-							if (flags.straightLaneChangingAllowed != null && IsLaneChangingAllowedWhenGoingStraightConfigurable(segNodeConf.segmentId, false, ref node)) {
-								SetLaneChangingAllowedWhenGoingStraight(segNodeConf.segmentId, false, (bool)flags.straightLaneChangingAllowed);
-							}
-
-							if (flags.enterWhenBlockedAllowed != null && IsEnteringBlockedJunctionAllowedConfigurable(segNodeConf.segmentId, false, ref node)) {
-								SetEnteringBlockedJunctionAllowed(segNodeConf.segmentId, false, (bool)flags.enterWhenBlockedAllowed);
-							}
-
-							if (flags.pedestrianCrossingAllowed != null && IsPedestrianCrossingAllowedConfigurable(segNodeConf.segmentId, false, ref node)) {
-								SetPedestrianCrossingAllowed(segNodeConf.segmentId, false, (bool)flags.pedestrianCrossingAllowed);
-							}
-							return true;
-						});
-=======
-						SegmentEndGeometry startNodeSegGeo = SegmentGeometry.Get(segNodeConf.segmentId)?.GetEnd(true);
-						if (startNodeSegGeo != null) {
+						if (startNodeId != 0) {
 							Configuration.SegmentNodeFlags flags = segNodeConf.startNodeFlags;
-
-							Services.NetService.ProcessNode(startNodeSegGeo.NodeId(), delegate (ushort nId, ref NetNode node) {
+							Services.NetService.ProcessNode(startNodeId, delegate (ushort nId, ref NetNode node) {
 								if (flags.uturnAllowed != null && IsUturnAllowedConfigurable(segNodeConf.segmentId, true, ref node)) {
 									SetUturnAllowed(segNodeConf.segmentId, true, (bool)flags.uturnAllowed);
 								}
@@ -723,15 +671,20 @@
 					}
 
 					if (segNodeConf.endNodeFlags != null) {
-						SegmentEndGeometry endNodeSegGeo = SegmentGeometry.Get(segNodeConf.segmentId)?.GetEnd(false);
-						if (endNodeSegGeo != null) {
+						ushort endNodeId = Services.NetService.GetSegmentNodeId(segNodeConf.segmentId, false);
+						if (endNodeId != 0) {
 							Configuration.SegmentNodeFlags flags = segNodeConf.endNodeFlags;
-
-							Services.NetService.ProcessNode(endNodeSegGeo.NodeId(), delegate (ushort nId, ref NetNode node) {
+							Services.NetService.ProcessNode(endNodeId, delegate (ushort nId, ref NetNode node) {
 								if (flags.uturnAllowed != null && IsUturnAllowedConfigurable(segNodeConf.segmentId, false, ref node)) {
 									SetUturnAllowed(segNodeConf.segmentId, false, (bool)flags.uturnAllowed);
 								}
 
+#if TURNONRED
+								if (flags.turnOnRedAllowed != null) {
+									SetTurnOnRedAllowed(segNodeConf.segmentId, false, (bool)flags.turnOnRedAllowed);
+								}
+#endif
+
 								if (flags.straightLaneChangingAllowed != null && IsLaneChangingAllowedWhenGoingStraightConfigurable(segNodeConf.segmentId, false, ref node)) {
 									SetLaneChangingAllowedWhenGoingStraight(segNodeConf.segmentId, false, (bool)flags.straightLaneChangingAllowed);
 								}
@@ -743,18 +696,11 @@
 								if (flags.pedestrianCrossingAllowed != null && IsPedestrianCrossingAllowedConfigurable(segNodeConf.segmentId, false, ref node)) {
 									SetPedestrianCrossingAllowed(segNodeConf.segmentId, false, (bool)flags.pedestrianCrossingAllowed);
 								}
-
-#if TURNONRED
-								if (flags.turnOnRedAllowed != null) {
-									SetTurnOnRedAllowed(segNodeConf.segmentId, false, (bool)flags.turnOnRedAllowed);
-								}
-#endif
 								return true;
 							});
 						} else {
 							Log.Warning($"JunctionRestrictionsManager.LoadData(): Could not get segment end geometry for segment {segNodeConf.segmentId} @ end node");
 						}
->>>>>>> 6d8fc704
 					}
 				} catch (Exception e) {
 					// ignore, as it's probably corrupt save data. it'll be culled on next save
