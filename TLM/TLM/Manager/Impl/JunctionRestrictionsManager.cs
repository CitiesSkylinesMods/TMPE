--- conflicted
+++ resolved
@@ -187,7 +187,7 @@
 				UpdateDefaults(ref segEndMan.ExtSegmentEnds[segEndMan.GetIndex(segmentId, true)], ref SegmentFlags[segmentId].startNodeFlags, ref node);
 				return true;
 			});
-			
+
 			ushort endNodeId = Services.NetService.GetSegmentNodeId(seg.segmentId, false);
 			Services.NetService.ProcessNode(endNodeId, delegate (ushort nId, ref NetNode node) {
 				UpdateDefaults(ref segEndMan.ExtSegmentEnds[segEndMan.GetIndex(segmentId, false)], ref SegmentFlags[segmentId].endNodeFlags, ref node);
@@ -334,7 +334,7 @@
 #endif
 				return false;
 			}
-			
+
 			bool ret = near ? Options.allowNearTurnOnRed : Options.allowFarTurnOnRed;
 #if DEBUG
 			if (debug)
@@ -368,7 +368,7 @@
 
 			IExtSegmentManager segMan = Constants.ManagerFactory.ExtSegmentManager;
 			IExtSegmentEndManager segEndMan = Constants.ManagerFactory.ExtSegmentEndManager;
-			
+
 			bool ret =
 				(node.m_flags & (NetNode.Flags.Junction | NetNode.Flags.Transition)) != NetNode.Flags.None &&
 				node.Info?.m_class?.m_service != ItemClass.Service.Beautification &&
@@ -742,14 +742,6 @@
 									SetUturnAllowed(segNodeConf.segmentId, false, (bool)flags.uturnAllowed);
 								}
 
-								if (flags.turnOnRedAllowed != null) {
-									SetNearTurnOnRedAllowed(segNodeConf.segmentId, false, (bool)flags.turnOnRedAllowed);
-								}
-
-								if (flags.farTurnOnRedAllowed != null) {
-									SetFarTurnOnRedAllowed(segNodeConf.segmentId, false, (bool)flags.farTurnOnRedAllowed);
-								}
-
 								if (flags.straightLaneChangingAllowed != null && IsLaneChangingAllowedWhenGoingStraightConfigurable(segNodeConf.segmentId, false, ref node)) {
 									SetLaneChangingAllowedWhenGoingStraight(segNodeConf.segmentId, false, (bool)flags.straightLaneChangingAllowed);
 								}
@@ -761,8 +753,6 @@
 								if (flags.pedestrianCrossingAllowed != null && IsPedestrianCrossingAllowedConfigurable(segNodeConf.segmentId, false, ref node)) {
 									SetPedestrianCrossingAllowed(segNodeConf.segmentId, false, (bool)flags.pedestrianCrossingAllowed);
 								}
-<<<<<<< HEAD
-=======
 
 								if (flags.turnOnRedAllowed != null && IsNearTurnOnRedAllowedConfigurable(segNodeConf.segmentId, false, ref node)) {
 									SetNearTurnOnRedAllowed(segNodeConf.segmentId, false, (bool)flags.turnOnRedAllowed);
@@ -771,7 +761,6 @@
 								if (flags.farTurnOnRedAllowed != null && IsFarTurnOnRedAllowedConfigurable(segNodeConf.segmentId, false, ref node)) {
 									SetFarTurnOnRedAllowed(segNodeConf.segmentId, false, (bool)flags.farTurnOnRedAllowed);
 								}
->>>>>>> fd5e7d44
 								return true;
 							});
 						} else {
