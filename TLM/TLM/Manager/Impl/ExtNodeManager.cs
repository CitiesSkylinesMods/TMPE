--- conflicted
+++ resolved
@@ -35,11 +35,7 @@
         /// <param name=""></param>
         /// <returns></returns>
         public static bool JunctionHasHighwayRules(ushort nodeId) {
-<<<<<<< HEAD
-            return IsHighwayJunction(nodeId) && !LaneConnectionManager.Instance.HasNodeConnections(nodeId);
-=======
             return JunctionHasOnlyHighwayRoads(nodeId) && !LaneConnectionManager.Instance.HasNodeConnections(nodeId);
->>>>>>> 447f9573
         }
 
         /// <summary>
@@ -47,11 +43,7 @@
         /// </summary>
         /// <param name="nodeId"></param>
         /// <returns></returns>
-<<<<<<< HEAD
-        public static bool IsHighwayJunction(ushort nodeId) {
-=======
         public static bool JunctionHasOnlyHighwayRoads(ushort nodeId) {
->>>>>>> 447f9573
             IExtSegmentManager segMan = Constants.ManagerFactory.ExtSegmentManager;
             bool ret = true;
             Constants.ServiceFactory.NetService.IterateNodeSegments(
