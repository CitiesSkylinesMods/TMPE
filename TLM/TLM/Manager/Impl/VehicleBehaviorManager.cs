--- conflicted
+++ resolved
@@ -849,13 +849,8 @@
 						if (!hasPriority) {
 							// green light but other cars are incoming and they have priority: stop
 #if DEBUG
-<<<<<<< HEAD
 						if (debug)
-							Log._Debug($"VehicleBehaviorManager.MayChangeSegment({frontVehicleId}): Green traffic light but detected traffic with higher priority: stop.");
-=======
-							if (debug)
-								Log._Debug($"VehicleBehaviorManager.MayChangeSegment({frontVehicleId}): Green traffic light (or turn on red allowed) but detected traffic with higher priority: stop.");
->>>>>>> 6d8fc704
+							Log._Debug($"VehicleBehaviorManager.MayChangeSegment({frontVehicleId}): Green traffic light (or turn on red allowed) but detected traffic with higher priority: stop.");
 #endif
 							stopCar = true;
 						}
@@ -1065,17 +1060,13 @@
 			return maxSpeed;
 		}
 
-<<<<<<< HEAD
-		public uint GetVehicleRand(ushort vehicleId) {
-			uint intv = ExtVehicleManager.MAX_TIMED_RAND / 2u;
-=======
+		// TODO v1.11.0: check this (check ApplyRealisticSpeeds: we call another method there)
 		public uint GetStaticVehicleRand(ushort vehicleId) {
 			return vehicleId % 100u;
 		}
 
 		public uint GetTimedVehicleRand(ushort vehicleId) {
 			uint intv = VehicleState.MAX_TIMED_RAND / 2u;
->>>>>>> 6d8fc704
 			uint range = intv * (uint)(vehicleId % (100u / intv)); // is one of [0, 50]
 			uint step = ExtVehicleManager.Instance.ExtVehicles[vehicleId].timedRand;
 			if (step >= intv) {
@@ -1087,19 +1078,11 @@
 
 		public float ApplyRealisticSpeeds(float speed, ushort vehicleId, ref ExtVehicle extVehicle, VehicleInfo vehicleInfo) {
 			if (Options.realisticSpeeds) {
-<<<<<<< HEAD
-				float vehicleRand = 0.01f * (float)Constants.ManagerFactory.ExtVehicleManager.GetVehicleRand(vehicleId);
+				float vehicleRand = 0.01f * (float)Constants.ManagerFactory.ExtVehicleManager.GetTimedVehicleRand(vehicleId);
 				if (vehicleInfo.m_isLargeVehicle) {
 					speed *= 0.75f + vehicleRand * 0.25f; // a little variance, 0.75 .. 1
 				} else if (extVehicle.recklessDriver) {
 					speed *= 1.3f + vehicleRand * 1.7f; // woohooo, 1.3 .. 3
-=======
-				float vehicleRand = 0.01f * (float)GetTimedVehicleRand(vehicleId);
-				if (vehicleInfo.m_isLargeVehicle) {
-					speed *= 0.75f + vehicleRand * 0.25f; // a little variance, 0.75 .. 1
-				} else if (state.recklessDriver) {
-					speed *= 1.1f + vehicleRand * 0.5f; // woohooo, 1.1 .. 1.6
->>>>>>> 6d8fc704
 				} else {
 					speed *= 0.8f + vehicleRand * 0.5f; // a little variance, 0.8 .. 1.3
 				}
@@ -1881,11 +1864,7 @@
 				return false;
 			}
 
-<<<<<<< HEAD
-			uint vehicleRand = Constants.ManagerFactory.ExtVehicleManager.GetVehicleRand(vehicleId);
-=======
-			uint vehicleRand = GetStaticVehicleRand(vehicleId);
->>>>>>> 6d8fc704
+			uint vehicleRand = Constants.ManagerFactory.ExtVehicleManager.GetStaticVehicleRand(vehicleId);
 
 			if (vehicleRand < 100 - (int)Options.altLaneSelectionRatio) {
 #if DEBUG
