﻿using ColossalFramework;
using ColossalFramework.Math;
using CSUtil.Commons;
using CSUtil.Commons.Benchmark;
using GenericGameBridge.Service;
using System;
using System.Collections.Generic;
using System.Linq;
using System.Text;
using TrafficManager.Custom.AI;
using TrafficManager.Custom.PathFinding;
using TrafficManager.Geometry.Impl;
using TrafficManager.State;
using TrafficManager.Traffic;
using TrafficManager.Traffic.Data;
using TrafficManager.Traffic.Enums;
using TrafficManager.UI;
using TrafficManager.Util;
using UnityEngine;
using static TrafficManager.Traffic.Data.PrioritySegment;

namespace TrafficManager.Manager.Impl {
	public class VehicleBehaviorManager : AbstractCustomManager, IVehicleBehaviorManager {
		public const float MIN_SPEED = 8f * 0.2f; // 10 km/h
		public const float MAX_EVASION_SPEED = 8f * 1f; // 50 km/h
		public const float EVASION_SPEED = 8f * 0.2f; // 10 km/h
		public const float ICY_ROADS_MIN_SPEED = 8f * 0.4f; // 20 km/h
		public const float ICY_ROADS_STUDDED_MIN_SPEED = 8f * 0.8f; // 40 km/h
		public const float WET_ROADS_MAX_SPEED = 8f * 2f; // 100 km/h
		public const float WET_ROADS_FACTOR = 0.75f;
		public const float BROKEN_ROADS_MAX_SPEED = 8f * 1.6f; // 80 km/h
		public const float BROKEN_ROADS_FACTOR = 0.75f;

		public const VehicleInfo.VehicleType RECKLESS_VEHICLE_TYPES = VehicleInfo.VehicleType.Car;

		private static PathUnit.Position DUMMY_POS = default(PathUnit.Position);
		private static readonly uint[] POW2MASKS = new uint[] {
			1u, 2u, 4u, 8u,
			16u, 32u, 64u, 128u,
			256u, 512u, 1024u, 2048u,
			4096u, 8192u, 16384u, 32768u,
			65536u, 131072u, 262144u, 524288u,
			1048576u, 2097152u, 4194304u, 8388608u,
			16777216u, 33554432u, 67108864u, 134217728u,
			268435456u, 536870912u, 1073741824u, 2147483648u
		};

		public static readonly VehicleBehaviorManager Instance = new VehicleBehaviorManager();

		private VehicleBehaviorManager() {

		}

		public bool ParkPassengerCar(ushort vehicleID, ref Vehicle vehicleData, VehicleInfo vehicleInfo, uint driverCitizenId, ref Citizen driverCitizen, ushort driverCitizenInstanceId, ref CitizenInstance driverInstance, ref ExtCitizenInstance driverExtInstance, ushort targetBuildingId, PathUnit.Position pathPos, uint nextPath, int nextPositionIndex, out byte segmentOffset) {
#if DEBUG
			bool citDebug = (GlobalConfig.Instance.Debug.VehicleId == 0 || GlobalConfig.Instance.Debug.VehicleId == vehicleID) &&
				(GlobalConfig.Instance.Debug.CitizenInstanceId == 0 || GlobalConfig.Instance.Debug.CitizenInstanceId == driverExtInstance.instanceId) &&
				(GlobalConfig.Instance.Debug.CitizenId == 0 || GlobalConfig.Instance.Debug.CitizenId == driverInstance.m_citizen) &&
				(GlobalConfig.Instance.Debug.SourceBuildingId == 0 || GlobalConfig.Instance.Debug.SourceBuildingId == driverInstance.m_sourceBuilding) &&
				(GlobalConfig.Instance.Debug.TargetBuildingId == 0 || GlobalConfig.Instance.Debug.TargetBuildingId == driverInstance.m_targetBuilding)
			;
			bool debug = GlobalConfig.Instance.Debug.Switches[2] && citDebug;
			bool fineDebug = GlobalConfig.Instance.Debug.Switches[4] && citDebug;
#endif
			IExtCitizenInstanceManager extCitizenInstanceManager = Constants.ManagerFactory.ExtCitizenInstanceManager;
			PathManager pathManager = Singleton<PathManager>.instance;
			CitizenManager citizenManager = Singleton<CitizenManager>.instance;
			NetManager netManager = Singleton<NetManager>.instance;
			VehicleManager vehicleManager = Singleton<VehicleManager>.instance;

			// NON-STOCK CODE START
			bool prohibitPocketCars = false;
			// NON-STOCK CODE END

			if (driverCitizenId != 0u) {
				if (Options.parkingAI && driverCitizenInstanceId != 0) {
					prohibitPocketCars = true;
				}

				uint laneID = PathManager.GetLaneID(pathPos);
				segmentOffset = (byte)Singleton<SimulationManager>.instance.m_randomizer.Int32(1, 254);
				Vector3 refPos;
				Vector3 vector;
				netManager.m_lanes.m_buffer[laneID].CalculatePositionAndDirection((float)segmentOffset * 0.003921569f, out refPos, out vector);
				NetInfo info = netManager.m_segments.m_buffer[(int)pathPos.m_segment].Info;
				bool isSegmentInverted = (netManager.m_segments.m_buffer[(int)pathPos.m_segment].m_flags & NetSegment.Flags.Invert) != NetSegment.Flags.None;
				bool isPosNegative = info.m_lanes[(int)pathPos.m_lane].m_position < 0f;
				vector.Normalize();
				Vector3 searchDir;
				if (isSegmentInverted != isPosNegative) {
					searchDir.x = -vector.z;
					searchDir.y = 0f;
					searchDir.z = vector.x;
				} else {
					searchDir.x = vector.z;
					searchDir.y = 0f;
					searchDir.z = -vector.x;
				}
				ushort homeID = 0;
				if (driverCitizenId != 0u) {
					homeID = driverCitizen.m_homeBuilding;
				}
				Vector3 parkPos = default(Vector3);
				Quaternion parkRot = default(Quaternion);
				float parkOffset = -1f;

				// NON-STOCK CODE START
				bool foundParkingSpace = false;
				bool searchedParkingSpace = false;

				if (prohibitPocketCars) {
#if DEBUG
					if (debug)
						Log._Debug($"CustomPassengerCarAI.ExtParkVehicle({vehicleID}): Vehicle {vehicleID} tries to park on a parking position now (flags: {vehicleData.m_flags})! CurrentPathMode={driverExtInstance.pathMode} path={vehicleData.m_path} pathPositionIndex={vehicleData.m_pathPositionIndex} segmentId={pathPos.m_segment} laneIndex={pathPos.m_lane} offset={pathPos.m_offset} nextPath={nextPath} refPos={refPos} searchDir={searchDir} home={homeID} driverCitizenId={driverCitizenId} driverCitizenInstanceId={driverCitizenInstanceId}");
#endif

					if (driverExtInstance.pathMode == ExtPathMode.DrivingToAltParkPos || driverExtInstance.pathMode == ExtPathMode.DrivingToKnownParkPos) {
						// try to use previously found parking space
#if DEBUG
						if (debug)
							Log._Debug($"Vehicle {vehicleID} tries to park on an (alternative) parking position now! CurrentPathMode={driverExtInstance.pathMode} altParkingSpaceLocation={driverExtInstance.parkingSpaceLocation} altParkingSpaceLocationId={driverExtInstance.parkingSpaceLocationId}");
#endif

						searchedParkingSpace = true;
						switch (driverExtInstance.parkingSpaceLocation) {
							case ExtParkingSpaceLocation.RoadSide:
								uint parkLaneID;
								int parkLaneIndex;
#if DEBUG
								if (debug)
									Log._Debug($"Vehicle {vehicleID} wants to park road-side @ segment {driverExtInstance.parkingSpaceLocationId}");
#endif
								foundParkingSpace = AdvancedParkingManager.Instance.FindParkingSpaceRoadSideForVehiclePos(vehicleInfo, 0, driverExtInstance.parkingSpaceLocationId, refPos, out parkPos, out parkRot, out parkOffset, out parkLaneID, out parkLaneIndex);
								break;
							case ExtParkingSpaceLocation.Building:
								float maxDist = 9999f;
#if DEBUG
								if (debug)
									Log._Debug($"Vehicle {vehicleID} wants to park @ building {driverExtInstance.parkingSpaceLocationId}");
#endif
								foundParkingSpace = AdvancedParkingManager.Instance.FindParkingSpacePropAtBuilding(vehicleInfo, homeID, 0, driverExtInstance.parkingSpaceLocationId, ref Singleton<BuildingManager>.instance.m_buildings.m_buffer[driverExtInstance.parkingSpaceLocationId], pathPos.m_segment, refPos, ref maxDist, true, out parkPos, out parkRot, out parkOffset);
								break;
							default:
#if DEBUG
								Log.Error($"No alternative parking position stored for vehicle {vehicleID}! PathMode={driverExtInstance.pathMode}");
#endif
								ExtParkingSpaceLocation parkLoc;
								ushort parkId;
								foundParkingSpace = Constants.ManagerFactory.AdvancedParkingManager.FindParkingSpaceInVicinity(refPos, searchDir, vehicleInfo, homeID, vehicleID, GlobalConfig.Instance.ParkingAI.MaxBuildingToPedestrianLaneDistance, out parkLoc, out parkId, out parkPos, out parkRot, out parkOffset);
								break;
						}
					}
				}

				if (!searchedParkingSpace) {
					ExtParkingSpaceLocation parkLoc;
					ushort parkId;
					foundParkingSpace = Constants.ManagerFactory.AdvancedParkingManager.FindParkingSpaceInVicinity(refPos, searchDir, vehicleInfo, homeID, vehicleID, GlobalConfig.Instance.ParkingAI.MaxBuildingToPedestrianLaneDistance, out parkLoc, out parkId, out parkPos, out parkRot, out parkOffset);
#if DEBUG
					if (debug)
						Log._Debug($"CustomPassengerCarAI.ExtParkVehicle({vehicleID}): Found parking space? {foundParkingSpace}. parkPos={parkPos}, parkRot={parkRot}, parkOffset={parkOffset}");
#endif
				}

				// NON-STOCK CODE END
				ushort parkedVehicleId = 0;
				bool parkedCarCreated = foundParkingSpace && vehicleManager.CreateParkedVehicle(out parkedVehicleId, ref Singleton<SimulationManager>.instance.m_randomizer, vehicleInfo, parkPos, parkRot, driverCitizenId);
#if DEBUG
				if (debug)
					Log._Debug($"CustomPassengerCarAI.ExtParkVehicle({vehicleID}): Parked car created? {parkedCarCreated}");
#endif

				IExtBuildingManager extBuildingManager = Constants.ManagerFactory.ExtBuildingManager;
				if (foundParkingSpace && parkedCarCreated) {
					// we have reached a parking position
#if DEBUG
					float sqrDist = (refPos - parkPos).sqrMagnitude;
					if (fineDebug)
						Log._Debug($"CustomPassengerCarAI.ExtParkVehicle({vehicleID}): Vehicle {vehicleID} succeeded in parking! CurrentPathMode={driverExtInstance.pathMode} sqrDist={sqrDist}");
#endif

					driverCitizen.SetParkedVehicle(driverCitizenId, parkedVehicleId);
					if (parkOffset >= 0f) {
						segmentOffset = (byte)(parkOffset * 255f);
					}

					// NON-STOCK CODE START
					if (prohibitPocketCars) {
						if ((driverExtInstance.pathMode == ExtPathMode.DrivingToAltParkPos || driverExtInstance.pathMode == ExtPathMode.DrivingToKnownParkPos) && targetBuildingId != 0) {
							// decrease parking space demand of target building
							Constants.ManagerFactory.ExtBuildingManager.ModifyParkingSpaceDemand(ref extBuildingManager.ExtBuildings[targetBuildingId], parkPos, GlobalConfig.Instance.ParkingAI.MinFoundParkPosParkingSpaceDemandDelta, GlobalConfig.Instance.ParkingAI.MaxFoundParkPosParkingSpaceDemandDelta);
						}

						//if (driverExtInstance.CurrentPathMode == ExtCitizenInstance.PathMode.DrivingToAltParkPos || driverExtInstance.CurrentPathMode == ExtCitizenInstance.PathMode.DrivingToKnownParkPos) {
						// we have reached an (alternative) parking position and succeeded in finding a parking space
						driverExtInstance.pathMode = ExtPathMode.RequiresWalkingPathToTarget;
						driverExtInstance.failedParkingAttempts = 0;
						driverExtInstance.parkingSpaceLocation = ExtParkingSpaceLocation.None;
						driverExtInstance.parkingSpaceLocationId = 0;
#if DEBUG
						if (debug)
							Log._Debug($"CustomPassengerCarAI.ExtParkVehicle({vehicleID}): Vehicle {vehicleID} has reached an (alternative) parking position! CurrentPathMode={driverExtInstance.pathMode} position={parkPos}");
#endif
						//}
					}
				} else if (prohibitPocketCars) {
					// could not find parking space. vehicle would despawn.
					if (
						targetBuildingId != 0 &&
						(Singleton<BuildingManager>.instance.m_buildings.m_buffer[targetBuildingId].m_flags & Building.Flags.IncomingOutgoing) != Building.Flags.None &&
						(refPos - Singleton<BuildingManager>.instance.m_buildings.m_buffer[targetBuildingId].m_position).magnitude <= GlobalConfig.Instance.ParkingAI.MaxBuildingToPedestrianLaneDistance
					) {
						// vehicle is at target and target is an outside connection: accept despawn
#if DEBUG
						if (debug)
							Log._Debug($"CustomPassengerCarAI.ExtParkVehicle({vehicleID}): Driver citizen instance {driverCitizenInstanceId} wants to park at an outside connection. Aborting.");
#endif
						return true;
					}

					// Find parking space in the vicinity, redo path-finding to the parking space, park the vehicle and do citizen path-finding to the current target

					if (!foundParkingSpace && (driverExtInstance.pathMode == ExtPathMode.DrivingToAltParkPos || driverExtInstance.pathMode == ExtPathMode.DrivingToKnownParkPos) && targetBuildingId != 0) {
						// increase parking space demand of target building
						if (driverExtInstance.failedParkingAttempts > 1) {
							extBuildingManager.AddParkingSpaceDemand(ref extBuildingManager.ExtBuildings[targetBuildingId], GlobalConfig.Instance.ParkingAI.FailedParkingSpaceDemandIncrement * (uint)(driverExtInstance.failedParkingAttempts - 1));
						}
					}

					if (!foundParkingSpace) {
#if DEBUG
						if (debug)
							Log._Debug($"CustomPassengerCarAI.ExtParkVehicle({vehicleID}): Parking failed for vehicle {vehicleID}: Could not find parking space. ABORT.");
#endif
						++driverExtInstance.failedParkingAttempts;
					} else {
#if DEBUG
						if (debug)
							Log._Debug($"CustomPassengerCarAI.ExtParkVehicle({vehicleID}): Parking failed for vehicle {vehicleID}: Parked car could not be created. ABORT.");
#endif
						driverExtInstance.failedParkingAttempts = GlobalConfig.Instance.ParkingAI.MaxParkingAttempts + 1;
					}
					driverExtInstance.pathMode = ExtPathMode.ParkingFailed;
					driverExtInstance.parkingPathStartPosition = pathPos;

#if DEBUG
					if (debug)
						Log._Debug($"CustomPassengerCarAI.ExtParkVehicle({vehicleID}): Parking failed for vehicle {vehicleID}! (flags: {vehicleData.m_flags}) pathPos segment={pathPos.m_segment}, lane={pathPos.m_lane}, offset={pathPos.m_offset}. Trying to find parking space in the vicinity. FailedParkingAttempts={driverExtInstance.failedParkingAttempts}, CurrentPathMode={driverExtInstance.pathMode} foundParkingSpace={foundParkingSpace}");
#endif

					// invalidate paths of all passengers in order to force path recalculation
					uint curUnitId = vehicleData.m_citizenUnits;
					int numIter = 0;
					while (curUnitId != 0u) {
						uint nextUnit = citizenManager.m_units.m_buffer[curUnitId].m_nextUnit;
						for (int i = 0; i < 5; i++) {
							uint curCitizenId = citizenManager.m_units.m_buffer[curUnitId].GetCitizen(i);
							if (curCitizenId != 0u) {
								ushort citizenInstanceId = citizenManager.m_citizens.m_buffer[curCitizenId].m_instance;
								if (citizenInstanceId != 0) {

#if DEBUG
									if (debug)
										Log._Debug($"CustomPassengerCarAI.ExtParkVehicle({vehicleID}): Releasing path for citizen instance {citizenInstanceId} sitting in vehicle {vehicleID} (was {citizenManager.m_instances.m_buffer[citizenInstanceId].m_path}).");
#endif
									if (citizenInstanceId != driverCitizenInstanceId) {
#if DEBUG
										if (debug)
											Log._Debug($"CustomPassengerCarAI.ExtParkVehicle({vehicleID}): Resetting pathmode for passenger citizen instance {citizenInstanceId} sitting in vehicle {vehicleID} (was {ExtCitizenInstanceManager.Instance.ExtInstances[citizenInstanceId].pathMode}).");
#endif

										extCitizenInstanceManager.Reset(ref extCitizenInstanceManager.ExtInstances[citizenInstanceId]);
									}

									if (citizenManager.m_instances.m_buffer[citizenInstanceId].m_path != 0) {
										Singleton<PathManager>.instance.ReleasePath(citizenManager.m_instances.m_buffer[citizenInstanceId].m_path);
										citizenManager.m_instances.m_buffer[citizenInstanceId].m_path = 0u;
									}
								}
							}
						}
						curUnitId = nextUnit;
						if (++numIter > CitizenManager.MAX_UNIT_COUNT) {
							CODebugBase<LogChannel>.Error(LogChannel.Core, "Invalid list detected!\n" + Environment.StackTrace);
							break;
						}
					}
					return false;
					// NON-STOCK CODE END
				}
			} else {
				segmentOffset = pathPos.m_offset;
			}

			// parking has succeeded
			if (driverCitizenId != 0u) {
				uint curCitizenUnitId = vehicleData.m_citizenUnits;
				int numIter = 0;
				while (curCitizenUnitId != 0u) {
					uint nextUnit = citizenManager.m_units.m_buffer[curCitizenUnitId].m_nextUnit;
					for (int j = 0; j < 5; j++) {
						uint citId = citizenManager.m_units.m_buffer[curCitizenUnitId].GetCitizen(j);
						if (citId != 0u) {
							ushort citizenInstanceId = citizenManager.m_citizens.m_buffer[citId].m_instance;
							if (citizenInstanceId != 0) {
								// NON-STOCK CODE START
								if (prohibitPocketCars) {
									if (driverExtInstance.pathMode == ExtPathMode.RequiresWalkingPathToTarget) {
#if DEBUG
										if (debug)
											Log._Debug($"CustomPassengerCarAI.ExtParkVehicle({vehicleID}): Parking succeeded: Doing nothing for citizen instance {citizenInstanceId}! path: {citizenManager.m_instances.m_buffer[(int)citizenInstanceId].m_path}");
#endif
										extCitizenInstanceManager.ExtInstances[citizenInstanceId].pathMode = ExtPathMode.RequiresWalkingPathToTarget;
										continue;
									}
								}
								// NON-STOCK CODE END

								if (pathManager.AddPathReference(nextPath)) {
									if (citizenManager.m_instances.m_buffer[(int)citizenInstanceId].m_path != 0u) {
										pathManager.ReleasePath(citizenManager.m_instances.m_buffer[(int)citizenInstanceId].m_path);
									}
									citizenManager.m_instances.m_buffer[(int)citizenInstanceId].m_path = nextPath;
									citizenManager.m_instances.m_buffer[(int)citizenInstanceId].m_pathPositionIndex = (byte)nextPositionIndex;
									citizenManager.m_instances.m_buffer[(int)citizenInstanceId].m_lastPathOffset = segmentOffset;
#if DEBUG
									if (debug)
										Log._Debug($"CustomPassengerCarAI.ExtParkVehicle({vehicleID}): Parking succeeded (default): Setting path of citizen instance {citizenInstanceId} to {nextPath}!");
#endif
								}
							}
						}
					}
					curCitizenUnitId = nextUnit;
					if (++numIter > 524288) {
						CODebugBase<LogChannel>.Error(LogChannel.Core, "Invalid list detected!\n" + Environment.StackTrace);
						break;
					}
				}
			}

			if (prohibitPocketCars) {
				if (driverExtInstance.pathMode == ExtPathMode.RequiresWalkingPathToTarget) {
#if DEBUG
					if (debug)
						Log._Debug($"CustomPassengerCarAI.ExtParkVehicle({vehicleID}): Parking succeeded (alternative parking spot): Citizen instance {driverExtInstance} has to walk for the remaining path!");
#endif
					/*driverExtInstance.CurrentPathMode = ExtCitizenInstance.PathMode.CalculatingWalkingPathToTarget;
					if (debug)
						Log._Debug($"Setting CurrentPathMode of vehicle {vehicleID} to {driverExtInstance.CurrentPathMode}");*/
				}
			}

			return true;
		}

		public bool StartPassengerCarPathFind(ushort vehicleID, ref Vehicle vehicleData, VehicleInfo vehicleInfo, ushort driverInstanceId, ref CitizenInstance driverInstance, ref ExtCitizenInstance driverExtInstance, Vector3 startPos, Vector3 endPos, bool startBothWays, bool endBothWays, bool undergroundTarget, bool isHeavyVehicle, bool hasCombustionEngine, bool ignoreBlocked) {
			IExtCitizenInstanceManager extCitizenInstanceManager = Constants.ManagerFactory.ExtCitizenInstanceManager;
#if DEBUG
			bool citDebug = (GlobalConfig.Instance.Debug.VehicleId == 0 || GlobalConfig.Instance.Debug.VehicleId == vehicleID) &&
				(GlobalConfig.Instance.Debug.CitizenInstanceId == 0 || GlobalConfig.Instance.Debug.CitizenInstanceId == driverExtInstance.instanceId) &&
				(GlobalConfig.Instance.Debug.CitizenId == 0 || GlobalConfig.Instance.Debug.CitizenId == driverInstance.m_citizen) &&
				(GlobalConfig.Instance.Debug.SourceBuildingId == 0 || GlobalConfig.Instance.Debug.SourceBuildingId == driverInstance.m_sourceBuilding) &&
				(GlobalConfig.Instance.Debug.TargetBuildingId == 0 || GlobalConfig.Instance.Debug.TargetBuildingId == driverInstance.m_targetBuilding)
			;
			bool debug = GlobalConfig.Instance.Debug.Switches[2] && citDebug;
			bool fineDebug = GlobalConfig.Instance.Debug.Switches[4] && citDebug;

			if (debug)
				Log.Warning($"CustomPassengerCarAI.ExtStartPathFind({vehicleID}): called for vehicle {vehicleID}, driverInstanceId={driverInstanceId}, startPos={startPos}, endPos={endPos}, sourceBuilding={vehicleData.m_sourceBuilding}, targetBuilding={vehicleData.m_targetBuilding} pathMode={driverExtInstance.pathMode}");
#endif

			PathUnit.Position startPosA = default(PathUnit.Position);
			PathUnit.Position startPosB = default(PathUnit.Position);
			PathUnit.Position endPosA = default(PathUnit.Position);
			float sqrDistA = 0f;
			float sqrDistB;

			ushort targetBuildingId = driverInstance.m_targetBuilding;
			uint driverCitizenId = driverInstance.m_citizen;

			// NON-STOCK CODE START
			bool calculateEndPos = true;
			bool allowRandomParking = true;
			bool movingToParkingPos = false;
			bool foundStartingPos = false;
			bool skipQueue = (vehicleData.m_flags & Vehicle.Flags.Spawned) != 0;
			ExtPathType extPathType = ExtPathType.None;
#if BENCHMARK
			using (var bm = new Benchmark(null, "ParkingAI")) {
#endif
			if (Options.parkingAI) {
				//if (driverExtInstance != null) {
#if DEBUG
				if (debug)
					Log.Warning($"CustomPassengerCarAI.ExtStartPathFind({vehicleID}): PathMode={driverExtInstance.pathMode} for vehicle {vehicleID}, driver citizen instance {driverExtInstance.instanceId}!");
#endif

				if (driverExtInstance.pathMode == ExtPathMode.RequiresMixedCarPathToTarget) {
					driverExtInstance.pathMode = ExtPathMode.CalculatingCarPathToTarget;
					startBothWays = false;
#if DEBUG
					if (debug)
						Log._Debug($"CustomPassengerCarAI.ExtStartPathFind({vehicleID}): PathMode was RequiresDirectCarPathToTarget: Parking spaces will NOT be searched beforehand. Setting pathMode={driverExtInstance.pathMode}");
#endif
				} else if (
					driverExtInstance.pathMode != ExtPathMode.ParkingFailed &&
					targetBuildingId != 0 &&
					(Singleton<BuildingManager>.instance.m_buildings.m_buffer[targetBuildingId].m_flags & Building.Flags.IncomingOutgoing) != Building.Flags.None
				) {
					// target is outside connection
					driverExtInstance.pathMode = ExtPathMode.CalculatingCarPathToTarget;

#if DEBUG
					if (debug)
						Log._Debug($"CustomPassengerCarAI.ExtStartPathFind({vehicleID}): PathMode was not ParkingFailed and target is outside connection: Setting pathMode={driverExtInstance.pathMode}");
#endif
				} else {
					if (driverExtInstance.pathMode == ExtPathMode.DrivingToTarget || driverExtInstance.pathMode == ExtPathMode.DrivingToKnownParkPos || driverExtInstance.pathMode == ExtPathMode.ParkingFailed) {
#if DEBUG
						if (debug)
							Log._Debug($"CustomPassengerCarAI.ExtStartPathFind({vehicleID}): Skipping queue. pathMode={driverExtInstance.pathMode}");
#endif
						skipQueue = true;
					}

					bool allowTourists = false;
					bool searchAtCurrentPos = false;
					if (driverExtInstance.pathMode == ExtPathMode.ParkingFailed) {
						// previous parking attempt failed
						driverExtInstance.pathMode = ExtPathMode.CalculatingCarPathToAltParkPos;
						allowTourists = true;
						searchAtCurrentPos = true;

#if DEBUG
						if (debug)
							Log._Debug($"CustomPassengerCarAI.ExtStartPathFind({vehicleID}): Vehicle {vehicleID} shall move to an alternative parking position! CurrentPathMode={driverExtInstance.pathMode} FailedParkingAttempts={driverExtInstance.failedParkingAttempts}");
#endif

						if (driverExtInstance.parkingPathStartPosition != null) {
							startPosA = (PathUnit.Position)driverExtInstance.parkingPathStartPosition;
							foundStartingPos = true;
#if DEBUG
							if (debug)
								Log._Debug($"CustomPassengerCarAI.ExtStartPathFind({vehicleID}): Setting starting pos for {vehicleID} to segment={startPosA.m_segment}, laneIndex={startPosA.m_lane}, offset={startPosA.m_offset}");
#endif
						}
						startBothWays = false;

						if (driverExtInstance.failedParkingAttempts > GlobalConfig.Instance.ParkingAI.MaxParkingAttempts) {
							// maximum number of parking attempts reached
#if DEBUG
							if (debug)
								Log._Debug($"CustomPassengerCarAI.ExtStartPathFind({vehicleID}): Reached maximum number of parking attempts for vehicle {vehicleID}! GIVING UP.");
#endif
							extCitizenInstanceManager.Reset(ref driverExtInstance);

							// pocket car fallback
							//vehicleData.m_flags |= Vehicle.Flags.Parking;
							return false;
						} else {
#if DEBUG
							if (fineDebug)
								Log._Debug($"CustomPassengerCarAI.ExtStartPathFind({vehicleID}): Increased number of parking attempts for vehicle {vehicleID}: {driverExtInstance.failedParkingAttempts}/{GlobalConfig.Instance.ParkingAI.MaxParkingAttempts}");
#endif
						}
					} else {
						driverExtInstance.pathMode = ExtPathMode.CalculatingCarPathToKnownParkPos;
#if DEBUG
						if (debug)
							Log._Debug($"CustomPassengerCarAI.ExtStartPathFind({vehicleID}): No parking involved: Setting pathMode={driverExtInstance.pathMode}");
#endif
					}

					ushort homeId = Singleton<CitizenManager>.instance.m_citizens.m_buffer[driverCitizenId].m_homeBuilding;
					bool calcEndPos;
					Vector3 parkPos;

					Vector3 returnPos = searchAtCurrentPos ? (Vector3)vehicleData.m_targetPos3 : endPos;
					if (AdvancedParkingManager.Instance.FindParkingSpaceForCitizen(returnPos, vehicleData.Info, ref driverExtInstance, homeId, targetBuildingId == homeId, vehicleID, allowTourists, out parkPos, ref endPosA, out calcEndPos)) {
						calculateEndPos = calcEndPos;
						allowRandomParking = false;
						movingToParkingPos = true;

						if (!extCitizenInstanceManager.CalculateReturnPath(ref driverExtInstance, parkPos, returnPos)) {
#if DEBUG
							if (debug)
								Log._Debug($"CustomPassengerCarAI.ExtStartPathFind({vehicleID}): Could not calculate return path for citizen instance {driverExtInstance.instanceId}, vehicle {vehicleID}. Resetting instance.");
#endif
							extCitizenInstanceManager.Reset(ref driverExtInstance);
							return false;
						}
					} else if (driverExtInstance.pathMode == ExtPathMode.CalculatingCarPathToAltParkPos) {
						// no alternative parking spot found: abort
#if DEBUG
						if (debug)
							Log._Debug($"CustomPassengerCarAI.ExtStartPathFind({vehicleID}): No alternative parking spot found for vehicle {vehicleID}, citizen instance {driverExtInstance.instanceId} with CurrentPathMode={driverExtInstance.pathMode}! GIVING UP.");
#endif
						extCitizenInstanceManager.Reset(ref driverExtInstance);
						return false;
					} else {
						// calculate a direct path to target
#if DEBUG
						if (debug)
							Log._Debug($"CustomPassengerCarAI.ExtStartPathFind({vehicleID}): No alternative parking spot found for vehicle {vehicleID}, citizen instance {driverExtInstance.instanceId} with CurrentPathMode={driverExtInstance.pathMode}! Setting CurrentPathMode to 'CalculatingCarPath'.");
#endif
						driverExtInstance.pathMode = ExtPathMode.CalculatingCarPathToTarget;
					}
				}

				extPathType = driverExtInstance.GetPathType();
				driverExtInstance.atOutsideConnection = Constants.ManagerFactory.ExtCitizenInstanceManager.IsAtOutsideConnection(driverInstanceId, ref driverInstance, ref driverExtInstance, startPos);
			}
#if BENCHMARK
			}
#endif

			NetInfo.LaneType laneTypes = NetInfo.LaneType.Vehicle;
			if (!movingToParkingPos) {
				laneTypes |= NetInfo.LaneType.Pedestrian;

				if (Options.parkingAI && (driverInstance.m_flags & CitizenInstance.Flags.CannotUseTransport) == CitizenInstance.Flags.None) {
					/*
					 * citizen may use public transport
					 */
					laneTypes |= NetInfo.LaneType.PublicTransport;

					uint citizenId = driverInstance.m_citizen;
					if (citizenId != 0u && (Singleton<CitizenManager>.instance.m_citizens.m_buffer[citizenId].m_flags & Citizen.Flags.Evacuating) != Citizen.Flags.None) {
						laneTypes |= NetInfo.LaneType.EvacuationTransport;
					}
				}
			}
			// NON-STOCK CODE END

			VehicleInfo.VehicleType vehicleTypes = vehicleInfo.m_vehicleType;
			bool allowUnderground = (vehicleData.m_flags & Vehicle.Flags.Underground) != 0;
			bool randomParking = false;
			bool combustionEngine = vehicleInfo.m_class.m_subService == ItemClass.SubService.ResidentialLow;
			if (allowRandomParking && // NON-STOCK CODE
				!movingToParkingPos &&
				targetBuildingId != 0 &&
				(
					Singleton<BuildingManager>.instance.m_buildings.m_buffer[(int)targetBuildingId].Info.m_class.m_service > ItemClass.Service.Office ||
					(driverInstance.m_flags & CitizenInstance.Flags.TargetIsNode) != CitizenInstance.Flags.None
				)) {
				randomParking = true;
			}

#if DEBUG
			if (fineDebug)
				Log._Debug($"CustomPassengerCarAI.ExtStartPathFind({vehicleID}): Requesting path-finding for passenger car {vehicleID}, startPos={startPos}, endPos={endPos}, extPathType={extPathType}");
#endif

			// NON-STOCK CODE START
			if (!foundStartingPos) {
				foundStartingPos = CustomPathManager.FindPathPosition(startPos, ItemClass.Service.Road, NetInfo.LaneType.Vehicle | NetInfo.LaneType.TransportVehicle, vehicleTypes, allowUnderground, false, 32f, out startPosA, out startPosB, out sqrDistA, out sqrDistB);
			}

			bool foundEndPos = !calculateEndPos || driverInstance.Info.m_citizenAI.FindPathPosition(driverInstanceId, ref driverInstance, endPos, Options.parkingAI && (targetBuildingId == 0 || (Singleton<BuildingManager>.instance.m_buildings.m_buffer[targetBuildingId].m_flags & Building.Flags.IncomingOutgoing) == Building.Flags.None) ? NetInfo.LaneType.Pedestrian : (laneTypes | NetInfo.LaneType.Pedestrian), vehicleTypes, undergroundTarget, out endPosA);
			// NON-STOCK CODE END

			if (foundStartingPos &&
				foundEndPos) { // NON-STOCK CODE

				if (!startBothWays || sqrDistA < 10f) {
					startPosB = default(PathUnit.Position);
				}
				PathUnit.Position endPosB = default(PathUnit.Position);
				SimulationManager simMan = Singleton<SimulationManager>.instance;
				uint path;
				PathUnit.Position dummyPathPos = default(PathUnit.Position);
				// NON-STOCK CODE START
				PathCreationArgs args;
				args.extPathType = extPathType;
				args.extVehicleType = ExtVehicleType.PassengerCar;
				args.vehicleId = vehicleID;
				args.spawned = (vehicleData.m_flags & Vehicle.Flags.Spawned) != 0;
				args.buildIndex = simMan.m_currentBuildIndex;
				args.startPosA = startPosA;
				args.startPosB = startPosB;
				args.endPosA = endPosA;
				args.endPosB = endPosB;
				args.vehiclePosition = dummyPathPos;
				args.laneTypes = laneTypes;
				args.vehicleTypes = vehicleTypes;
				args.maxLength = 20000f;
				args.isHeavyVehicle = isHeavyVehicle;
				args.hasCombustionEngine = hasCombustionEngine;
				args.ignoreBlocked = ignoreBlocked;
				args.ignoreFlooded = false;
				args.ignoreCosts = false;
				args.randomParking = randomParking;
				args.stablePath = false;
				args.skipQueue = (vehicleData.m_flags & Vehicle.Flags.Spawned) != 0;

				if (CustomPathManager._instance.CustomCreatePath(out path, ref simMan.m_randomizer, args)) {
#if DEBUG
					if (debug)
						Log._Debug($"CustomPassengerCarAI.ExtStartPathFind({vehicleID}): Path-finding starts for passenger car {vehicleID}, path={path}, startPosA.segment={startPosA.m_segment}, startPosA.lane={startPosA.m_lane}, startPosA.offset={startPosA.m_offset}, startPosB.segment={startPosB.m_segment}, startPosB.lane={startPosB.m_lane}, startPosB.offset={startPosB.m_offset}, laneType={laneTypes}, vehicleType={vehicleTypes}, endPosA.segment={endPosA.m_segment}, endPosA.lane={endPosA.m_lane}, endPosA.offset={endPosA.m_offset}, endPosB.segment={endPosB.m_segment}, endPosB.lane={endPosB.m_lane}, endPosB.offset={endPosB.m_offset}");
#endif
					// NON-STOCK CODE END

					if (vehicleData.m_path != 0u) {
						Singleton<PathManager>.instance.ReleasePath(vehicleData.m_path);
					}
					vehicleData.m_path = path;
					vehicleData.m_flags |= Vehicle.Flags.WaitingPath;
					return true;
				}
			}

			if (Options.parkingAI) {
				extCitizenInstanceManager.Reset(ref driverExtInstance);
			}
			return false;
		}

		public bool IsSpaceReservationAllowed(ushort transitNodeId, PathUnit.Position sourcePos, PathUnit.Position targetPos) {
			if (!Options.timedLightsEnabled) {
				return true;
			}

			if (TrafficLightSimulationManager.Instance.HasActiveTimedSimulation(transitNodeId)) {
				RoadBaseAI.TrafficLightState vehLightState;
				RoadBaseAI.TrafficLightState pedLightState;
#if DEBUG
				Vehicle dummyVeh = default(Vehicle);
#endif
				Constants.ManagerFactory.TrafficLightSimulationManager.GetTrafficLightState(
#if DEBUG
					0, ref dummyVeh,
#endif
					transitNodeId, sourcePos.m_segment, sourcePos.m_lane, targetPos.m_segment, ref Singleton<NetManager>.instance.m_segments.m_buffer[sourcePos.m_segment], 0, out vehLightState, out pedLightState);

				if (vehLightState == RoadBaseAI.TrafficLightState.Red) {
					return false;
				}
			}
			return true;
		}

		/// <summary>
		/// Checks for traffic lights and priority signs when changing segments (for rail vehicles).
		/// Sets the maximum allowed speed <paramref name="maxSpeed"/> if segment change is not allowed (otherwise <paramref name="maxSpeed"/> has to be set by the calling method).
		/// </summary>
		/// <param name="frontVehicleId">vehicle id</param>
		/// <param name="vehicleData">vehicle data</param>
		/// <param name="sqrVelocity">last frame squared velocity</param>
		/// <param name="prevPos">previous path position</param>
		/// <param name="prevTargetNodeId">previous target node</param>
		/// <param name="prevLaneID">previous lane</param>
		/// <param name="position">current path position</param>
		/// <param name="targetNodeId">transit node</param>
		/// <param name="laneID">current lane</param>
		/// <returns>true, if the vehicle may change segments, false otherwise.</returns>
		public bool MayChangeSegment(ushort frontVehicleId, ref Vehicle vehicleData, float sqrVelocity, ref PathUnit.Position prevPos, ref NetSegment prevSegment, ushort prevTargetNodeId, uint prevLaneID, ref PathUnit.Position position, ushort targetNodeId, ref NetNode targetNode, uint laneID) {
			VehicleJunctionTransitState transitState = MayChangeSegment(frontVehicleId, ref Constants.ManagerFactory.ExtVehicleManager.ExtVehicles[frontVehicleId], ref vehicleData, sqrVelocity, ref prevPos, ref prevSegment, prevTargetNodeId, prevLaneID, ref position, targetNodeId, ref targetNode, laneID, ref DUMMY_POS, 0);
			Constants.ManagerFactory.ExtVehicleManager.SetJunctionTransitState(ref Constants.ManagerFactory.ExtVehicleManager.ExtVehicles[frontVehicleId], transitState);
			return transitState == VehicleJunctionTransitState.Leave /* || transitState == VehicleJunctionTransitState.Blocked*/;
		}

		/// <summary>
		/// Checks for traffic lights and priority signs when changing segments (for road & rail vehicles).
		/// Sets the maximum allowed speed <paramref name="maxSpeed"/> if segment change is not allowed (otherwise <paramref name="maxSpeed"/> has to be set by the calling method).
		/// </summary>
		/// <param name="frontVehicleId">vehicle id</param>
		/// <param name="vehicleData">vehicle data</param>
		/// <param name="sqrVelocity">last frame squared velocity</param>
		/// <param name="prevPos">previous path position</param>
		/// <param name="prevTargetNodeId">previous target node</param>
		/// <param name="prevLaneID">previous lane</param>
		/// <param name="position">current path position</param>
		/// <param name="targetNodeId">transit node</param>
		/// <param name="laneID">current lane</param>
		/// <param name="nextPosition">next path position</param>
		/// <param name="nextTargetNodeId">next target node</param>
		/// <returns>true, if the vehicle may change segments, false otherwise.</returns>
		public bool MayChangeSegment(ushort frontVehicleId, ref Vehicle vehicleData, float sqrVelocity, ref PathUnit.Position prevPos, ref NetSegment prevSegment, ushort prevTargetNodeId, uint prevLaneID, ref PathUnit.Position position, ushort targetNodeId, ref NetNode targetNode, uint laneID, ref PathUnit.Position nextPosition, ushort nextTargetNodeId) {
			VehicleJunctionTransitState transitState = MayChangeSegment(frontVehicleId, ref Constants.ManagerFactory.ExtVehicleManager.ExtVehicles[frontVehicleId], ref vehicleData, sqrVelocity, ref prevPos, ref prevSegment, prevTargetNodeId, prevLaneID, ref position, targetNodeId, ref targetNode, laneID, ref nextPosition, nextTargetNodeId);
			Constants.ManagerFactory.ExtVehicleManager.SetJunctionTransitState(ref Constants.ManagerFactory.ExtVehicleManager.ExtVehicles[frontVehicleId], transitState);
			return transitState == VehicleJunctionTransitState.Leave /* || transitState == VehicleJunctionTransitState.Blocked*/;
		}

		protected VehicleJunctionTransitState MayChangeSegment(ushort frontVehicleId, ref ExtVehicle extVehicle, ref Vehicle vehicleData, float sqrVelocity, ref PathUnit.Position prevPos, ref NetSegment prevSegment, ushort prevTargetNodeId, uint prevLaneID, ref PathUnit.Position position, ushort targetNodeId, ref NetNode targetNode, uint laneID, ref PathUnit.Position nextPosition, ushort nextTargetNodeId) {
			//public bool MayChangeSegment(ushort frontVehicleId, ref VehicleState vehicleState, ref Vehicle vehicleData, float sqrVelocity, bool isRecklessDriver, ref PathUnit.Position prevPos, ref NetSegment prevSegment, ushort prevTargetNodeId, uint prevLaneID, ref PathUnit.Position position, ushort targetNodeId, ref NetNode targetNode, uint laneID, ref PathUnit.Position nextPosition, ushort nextTargetNodeId, out float maxSpeed) {
#if DEBUG
			bool debug = GlobalConfig.Instance.Debug.Switches[13] && (GlobalConfig.Instance.Debug.NodeId <= 0 || targetNodeId == GlobalConfig.Instance.Debug.NodeId);
#endif

			if (prevTargetNodeId != targetNodeId
				|| (vehicleData.m_blockCounter == 255 && !VehicleBehaviorManager.Instance.MayDespawn(ref vehicleData)) // NON-STOCK CODE
			) {
				// method should only be called if targetNodeId == prevTargetNode
				return VehicleJunctionTransitState.Leave;
			}

			if (extVehicle.junctionTransitState == VehicleJunctionTransitState.Leave) {
				// vehicle was already allowed to leave the junction
				if (
					sqrVelocity <= GlobalConfig.Instance.PriorityRules.MaxStopVelocity * GlobalConfig.Instance.PriorityRules.MaxStopVelocity &&
					(extVehicle.vehicleType & ExtVehicleType.RoadVehicle) != ExtVehicleType.None
				) {
					// vehicle is not moving. reset allowance to leave junction
#if DEBUG
					if (debug)
						Log._Debug($"VehicleBehaviorManager.MayChangeSegment({frontVehicleId}): Setting JunctionTransitState from LEAVE to BLOCKED (speed to low)");
#endif
					return VehicleJunctionTransitState.Blocked;
				} else {
					return VehicleJunctionTransitState.Leave;
				}
			}

			uint currentFrameIndex = Constants.ServiceFactory.SimulationService.CurrentFrameIndex;
			if ((extVehicle.junctionTransitState == VehicleJunctionTransitState.Stop || extVehicle.junctionTransitState == VehicleJunctionTransitState.Blocked) &&
				extVehicle.lastTransitStateUpdate >> ExtVehicleManager.JUNCTION_RECHECK_SHIFT >= currentFrameIndex >> ExtVehicleManager.JUNCTION_RECHECK_SHIFT) {
				// reuse recent result
				return extVehicle.junctionTransitState;
			}

			bool isRecklessDriver = extVehicle.recklessDriver;

			var netManager = Singleton<NetManager>.instance;
			IExtVehicleManager extVehicleMan = Constants.ManagerFactory.ExtVehicleManager;

			bool hasActiveTimedSimulation = (Options.timedLightsEnabled && TrafficLightSimulationManager.Instance.HasActiveTimedSimulation(targetNodeId));
			bool hasTrafficLightFlag = (targetNode.m_flags & NetNode.Flags.TrafficLights) != NetNode.Flags.None;
			if (hasActiveTimedSimulation && !hasTrafficLightFlag) {
				TrafficLightManager.Instance.AddTrafficLight(targetNodeId, ref targetNode);
			}
			bool hasTrafficLight = hasTrafficLightFlag || hasActiveTimedSimulation;
			bool checkTrafficLights = true;
			bool isTargetStartNode = prevSegment.m_startNode == targetNodeId;
			bool isLevelCrossing = (targetNode.m_flags & NetNode.Flags.LevelCrossing) != NetNode.Flags.None;
			if ((vehicleData.Info.m_vehicleType & (VehicleInfo.VehicleType.Train | VehicleInfo.VehicleType.Metro | VehicleInfo.VehicleType.Monorail)) == VehicleInfo.VehicleType.None) {
				// check if to check space

#if DEBUG
				if (debug)
					Log._Debug($"CustomVehicleAI.MayChangeSegment: Vehicle {frontVehicleId} is not a train.");
#endif

				// stock priority signs
				if ((vehicleData.m_flags & Vehicle.Flags.Emergency2) == (Vehicle.Flags)0 &&
					((NetLane.Flags)netManager.m_lanes.m_buffer[prevLaneID].m_flags & (NetLane.Flags.YieldStart | NetLane.Flags.YieldEnd)) != NetLane.Flags.None &&
					(targetNode.m_flags & (NetNode.Flags.Junction | NetNode.Flags.TrafficLights | NetNode.Flags.OneWayIn)) == NetNode.Flags.Junction) {
					if (vehicleData.Info.m_vehicleType == VehicleInfo.VehicleType.Tram || vehicleData.Info.m_vehicleType == VehicleInfo.VehicleType.Train) {
						if ((vehicleData.m_flags2 & Vehicle.Flags2.Yielding) == (Vehicle.Flags2)0) {
							if (sqrVelocity < 0.01f) {
								vehicleData.m_flags2 |= Vehicle.Flags2.Yielding;
							}
							return VehicleJunctionTransitState.Stop;
						} else {
							vehicleData.m_waitCounter = (byte)Mathf.Min((int)(vehicleData.m_waitCounter + 1), 4);
							if (vehicleData.m_waitCounter < 4) {
								return VehicleJunctionTransitState.Stop;
							}
							vehicleData.m_flags2 &= ~Vehicle.Flags2.Yielding;
							vehicleData.m_waitCounter = 0;
						}
					} else if (sqrVelocity > 0.01f) {
						return VehicleJunctionTransitState.Stop;
					}
				}

				// entering blocked junctions
				if (MustCheckSpace(prevPos.m_segment, isTargetStartNode, ref targetNode, isRecklessDriver)) {
					// check if there is enough space
					var len = extVehicle.totalLength + 4f;
					if (!netManager.m_lanes.m_buffer[laneID].CheckSpace(len)) {
						var sufficientSpace = false;
						if (nextPosition.m_segment != 0 && netManager.m_lanes.m_buffer[laneID].m_length < 30f) {
							NetNode.Flags nextTargetNodeFlags = netManager.m_nodes.m_buffer[nextTargetNodeId].m_flags;
							if ((nextTargetNodeFlags & (NetNode.Flags.Junction | NetNode.Flags.OneWayOut | NetNode.Flags.OneWayIn)) != NetNode.Flags.Junction ||
								netManager.m_nodes.m_buffer[nextTargetNodeId].CountSegments() == 2) {
								uint nextLaneId = PathManager.GetLaneID(nextPosition);
								if (nextLaneId != 0u) {
									sufficientSpace = netManager.m_lanes.m_buffer[nextLaneId].CheckSpace(len);
								}
							}
						}

						if (!sufficientSpace) {
#if DEBUG
							if (debug)
								Log._Debug($"Vehicle {frontVehicleId}: Setting JunctionTransitState to BLOCKED");
#endif

							return VehicleJunctionTransitState.Blocked;
						}
					}
				}

				bool isJoinedJunction = ((NetLane.Flags)netManager.m_lanes.m_buffer[prevLaneID].m_flags & NetLane.Flags.JoinedJunction) != NetLane.Flags.None;
				checkTrafficLights = !isJoinedJunction || isLevelCrossing;
			} else {
#if DEBUG
				if (debug)
					Log._Debug($"CustomVehicleAI.MayChangeSegment: Vehicle {frontVehicleId} is a train/metro/monorail.");
#endif

				if (vehicleData.Info.m_vehicleType == VehicleInfo.VehicleType.Monorail) {
					// vanilla traffic light flags are not rendered on monorail tracks
					checkTrafficLights = hasActiveTimedSimulation;
				} else if (vehicleData.Info.m_vehicleType == VehicleInfo.VehicleType.Train) {
					// vanilla traffic light flags are not rendered on train tracks, except for level crossings
					checkTrafficLights = hasActiveTimedSimulation || isLevelCrossing;
				}
			}

			IExtSegmentEndManager segEndMan = Constants.ManagerFactory.ExtSegmentEndManager;
			VehicleJunctionTransitState transitState = extVehicle.junctionTransitState;
			if (extVehicle.junctionTransitState == VehicleJunctionTransitState.Blocked) {
#if DEBUG
				if (debug)
					Log._Debug($"Vehicle {frontVehicleId}: Setting JunctionTransitState from BLOCKED to APPROACH");
#endif
				transitState = VehicleJunctionTransitState.Approach;
			}

			ITrafficPriorityManager prioMan = TrafficPriorityManager.Instance;
			ICustomSegmentLightsManager segLightsMan = CustomSegmentLightsManager.Instance;
			if ((vehicleData.m_flags & Vehicle.Flags.Emergency2) == 0 || isLevelCrossing) {
				if (hasTrafficLight && checkTrafficLights) {
#if DEBUG
				if (debug) {
					Log._Debug($"VehicleBehaviorManager.MayChangeSegment({frontVehicleId}): Node {targetNodeId} has a traffic light.");
				}
#endif
					bool stopCar = false;
					uint simGroup = (uint)targetNodeId >> 7;

					RoadBaseAI.TrafficLightState vehicleLightState;
					RoadBaseAI.TrafficLightState pedestrianLightState;
					bool vehicles;
					bool pedestrians;
					Constants.ManagerFactory.TrafficLightSimulationManager.GetTrafficLightState(
#if DEBUG
						frontVehicleId, ref vehicleData,
#endif
						targetNodeId, prevPos.m_segment, prevPos.m_lane, position.m_segment, ref prevSegment, currentFrameIndex - simGroup, out vehicleLightState, out pedestrianLightState, out vehicles, out pedestrians); // TODO current frame index or reference frame index?

					if (vehicleData.Info.m_vehicleType == VehicleInfo.VehicleType.Car && isRecklessDriver && !isLevelCrossing) {
						vehicleLightState = RoadBaseAI.TrafficLightState.Green;
					}

#if DEBUG
				if (debug)
					Log._Debug($"VehicleBehaviorManager.MayChangeSegment({frontVehicleId}): Vehicle {frontVehicleId} has TL state {vehicleLightState} at node {targetNodeId} (recklessDriver={isRecklessDriver})");
#endif

					uint random = currentFrameIndex - simGroup & 255u;
					if (!vehicles && random >= 196u) {
						vehicles = true;
						RoadBaseAI.SetTrafficLightState(targetNodeId, ref prevSegment, currentFrameIndex - simGroup, vehicleLightState, pedestrianLightState, vehicles, pedestrians);
					}

					switch (vehicleLightState) {
						case RoadBaseAI.TrafficLightState.RedToGreen:
							if (random < 60u) {
								stopCar = true;
							}
							break;
						case RoadBaseAI.TrafficLightState.Red:
							stopCar = true;
							break;
						case RoadBaseAI.TrafficLightState.GreenToRed:
							if (random >= 30u) {
								stopCar = true;
							}
							break;
					}

#if TURNONRED
					// Check if turning in the preferred direction, and if turning while it's red is allowed
					if (stopCar && sqrVelocity <= TrafficPriorityManager.MAX_SQR_STOP_VELOCITY && JunctionRestrictionsManager.Instance.IsTurnOnRedAllowed(prevPos.m_segment, isTargetStartNode)) {
						SegmentGeometry currentSegGeo = SegmentGeometry.Get(prevPos.m_segment);
						SegmentEndGeometry currentSegEndGeo = currentSegGeo.GetEnd(targetNodeId);
						ArrowDirection targetDir = currentSegEndGeo.GetDirection(position.m_segment);
						bool lhd = Services.SimulationService.LeftHandDrive;
						if (lhd && targetDir == ArrowDirection.Left || !lhd && targetDir == ArrowDirection.Right) {
#if DEBUG
							if (debug)
								Log._Debug($"VehicleBehaviorManager.MayChangeSegment({frontVehicleId}): Vehicle may turn on red to target segment {position.m_segment}, lane {position.m_lane}");
#endif
							stopCar = false;
						}
					}
#endif

					// Turn-on-red: Check if turning in the preferred direction, and if turning while it's red is allowed
					if (
						Options.turnOnRedEnabled &&
						stopCar &&
						(extVehicle.vehicleType & ExtVehicleType.RoadVehicle) != ExtVehicleType.None &&
						sqrVelocity <= GlobalConfig.Instance.PriorityRules.MaxYieldVelocity * GlobalConfig.Instance.PriorityRules.MaxYieldVelocity &&
						!isRecklessDriver
					) {
						IJunctionRestrictionsManager junctionRestrictionsManager = Constants.ManagerFactory.JunctionRestrictionsManager;
						ITurnOnRedManager turnOnRedMan = Constants.ManagerFactory.TurnOnRedManager;
						bool lhd = Constants.ServiceFactory.SimulationService.LeftHandDrive;
						int torIndex = turnOnRedMan.GetIndex(prevPos.m_segment, isTargetStartNode);
						if (
							(turnOnRedMan.TurnOnRedSegments[torIndex].leftSegmentId == position.m_segment &&
							junctionRestrictionsManager.IsTurnOnRedAllowed(lhd, prevPos.m_segment, isTargetStartNode)) ||
							(turnOnRedMan.TurnOnRedSegments[torIndex].rightSegmentId == position.m_segment &&
							junctionRestrictionsManager.IsTurnOnRedAllowed(!lhd, prevPos.m_segment, isTargetStartNode))
						) {
#if DEBUG
							if (debug)
								Log._Debug($"VehicleBehaviorManager.MayChangeSegment({frontVehicleId}): Vehicle may turn on red to target segment {position.m_segment}, lane {position.m_lane}");
#endif
							stopCar = false;
						}
					}

					// check priority rules at unprotected traffic lights
					if (!stopCar && Options.prioritySignsEnabled && Options.trafficLightPriorityRules && segLightsMan.IsSegmentLight(prevPos.m_segment, isTargetStartNode)) {
						bool hasPriority = prioMan.HasPriority(frontVehicleId, ref vehicleData, ref prevPos, ref segEndMan.ExtSegmentEnds[segEndMan.GetIndex(prevPos.m_segment, isTargetStartNode)], targetNodeId, isTargetStartNode, ref position, ref targetNode);

						if (!hasPriority) {
							// green light but other cars are incoming and they have priority: stop
#if DEBUG
							if (debug)
								Log._Debug($"VehicleBehaviorManager.MayChangeSegment({frontVehicleId}): Green traffic light (or turn on red allowed) but detected traffic with higher priority: stop.");
#endif
							stopCar = true;
						}
					}

					if (stopCar) {
#if DEBUG
						if (debug)
							Log._Debug($"VehicleBehaviorManager.MayChangeSegment({frontVehicleId}): Setting JunctionTransitState to STOP");
#endif

						if (vehicleData.Info.m_vehicleType == VehicleInfo.VehicleType.Tram || vehicleData.Info.m_vehicleType == VehicleInfo.VehicleType.Train) {
							vehicleData.m_flags2 |= Vehicle.Flags2.Yielding;
							vehicleData.m_waitCounter = 0;
						}

						vehicleData.m_blockCounter = 0;
						return VehicleJunctionTransitState.Stop;
					} else {
#if DEBUG
						if (debug)
							Log._Debug($"VehicleBehaviorManager.MayChangeSegment({frontVehicleId}): Setting JunctionTransitState to LEAVE ({vehicleLightState})");
#endif

						if (vehicleData.Info.m_vehicleType == VehicleInfo.VehicleType.Tram || vehicleData.Info.m_vehicleType == VehicleInfo.VehicleType.Train) {
							vehicleData.m_flags2 &= ~Vehicle.Flags2.Yielding;
							vehicleData.m_waitCounter = 0;
						}

						return VehicleJunctionTransitState.Leave;
					}
				} else if (Options.prioritySignsEnabled && vehicleData.Info.m_vehicleType != VehicleInfo.VehicleType.Monorail) {
#if DEBUG
					if (debug)
						Log._Debug($"VehicleBehaviorManager.MayChangeSegment({frontVehicleId}): Vehicle is arriving @ seg. {prevPos.m_segment} ({position.m_segment}, {nextPosition.m_segment}), node {targetNodeId} which is not a traffic light.");
#endif

					var sign = prioMan.GetPrioritySign(prevPos.m_segment, isTargetStartNode);
					if (sign != PriorityType.None) {
#if DEBUG
						if (debug) {
							Log._Debug($"VehicleBehaviorManager.MayChangeSegment({frontVehicleId}): Vehicle is arriving @ seg. {prevPos.m_segment} ({position.m_segment}, {nextPosition.m_segment}), node {targetNodeId} which is not a traffic light and is a priority segment.");
							Log._Debug($"VehicleBehaviorManager.MayChangeSegment({frontVehicleId}): JunctionTransitState={transitState.ToString()}");
						}
#endif

						if (transitState == VehicleJunctionTransitState.None) {
#if DEBUG
							if (debug)
								Log._Debug($"VehicleBehaviorManager.MayChangeSegment({frontVehicleId}): Setting JunctionTransitState to APPROACH (prio)");
#endif
							transitState = VehicleJunctionTransitState.Approach;
						}

						if (sign == PriorityType.Stop) {
							if (transitState == VehicleJunctionTransitState.Approach) {
								extVehicle.waitTime = 0;
							}

							if (sqrVelocity <= GlobalConfig.Instance.PriorityRules.MaxStopVelocity * GlobalConfig.Instance.PriorityRules.MaxStopVelocity) {
								++extVehicle.waitTime;

								if (extVehicle.waitTime < 2) {
									vehicleData.m_blockCounter = 0;
									return VehicleJunctionTransitState.Stop;
								}
							} else {
#if DEBUG
								if (debug)
									Log._Debug($"VehicleBehaviorManager.MayChangeSegment({frontVehicleId}): Vehicle has come to a full stop.");
#endif
								vehicleData.m_blockCounter = 0;
								return VehicleJunctionTransitState.Stop;
							}
						}

						if (sqrVelocity <= GlobalConfig.Instance.PriorityRules.MaxYieldVelocity * GlobalConfig.Instance.PriorityRules.MaxYieldVelocity) {
#if DEBUG
							if (debug)
								Log._Debug($"VehicleBehaviorManager.MayChangeSegment({frontVehicleId}): {sign} sign. waittime={extVehicle.waitTime}");
#endif
							if (extVehicle.waitTime < GlobalConfig.Instance.PriorityRules.MaxPriorityWaitTime) {
								extVehicle.waitTime++;
#if DEBUG
								if (debug)
									Log._Debug($"VehicleBehaviorManager.MayChangeSegment({frontVehicleId}): Setting JunctionTransitState to STOP (wait)");
#endif
								bool hasPriority = prioMan.HasPriority(frontVehicleId, ref vehicleData, ref prevPos, ref segEndMan.ExtSegmentEnds[segEndMan.GetIndex(prevPos.m_segment, isTargetStartNode)], targetNodeId, isTargetStartNode, ref position, ref targetNode);
#if DEBUG
								if (debug)
									Log._Debug($"VehicleBehaviorManager.MayChangeSegment({frontVehicleId}): hasPriority: {hasPriority}");
#endif

								if (!hasPriority) {
									vehicleData.m_blockCounter = 0;
									return VehicleJunctionTransitState.Stop;
								} else {
#if DEBUG
									if (debug)
										Log._Debug($"VehicleBehaviorManager.MayChangeSegment({frontVehicleId}): Setting JunctionTransitState to LEAVE (no conflicting cars)");
#endif
									return VehicleJunctionTransitState.Leave;
								}
							} else {
#if DEBUG
								if (debug)
									Log._Debug($"VehicleBehaviorManager.MayChangeSegment({frontVehicleId}): Setting JunctionTransitState to LEAVE (max wait timeout)");
#endif
								return VehicleJunctionTransitState.Leave;
							}
						} else {
#if DEBUG
							if (debug)
								Log._Debug($"VehicleBehaviorManager.MayChangeSegment({frontVehicleId}): Vehicle has not yet reached yield speed (sqrVelocity={sqrVelocity})");
#endif

							// vehicle has not yet reached yield speed
							return VehicleJunctionTransitState.Stop;
						}
					} else {
						return VehicleJunctionTransitState.Leave;
					}
				} else {
					return VehicleJunctionTransitState.Leave;
				}
			} else {
				return VehicleJunctionTransitState.Leave;
			}
		}

		/// <summary>
		/// Checks if a vehicle must check if the subsequent segment is empty while going from segment <paramref name="segmentId"/>
		/// through node <paramref name="startNode"/>.
		/// </summary>
		/// <param name="segmentId">source segment id</param>
		/// <param name="startNode">is transit node start node of source segment?</param>
		/// <param name="node">transit node</param>
		/// <param name="isRecklessDriver">reckless driver?</param>
		/// <returns></returns>
		protected bool MustCheckSpace(ushort segmentId, bool startNode, ref NetNode node, bool isRecklessDriver) {
			bool checkSpace;
			if (isRecklessDriver) {
				checkSpace = (node.m_flags & NetNode.Flags.LevelCrossing) != NetNode.Flags.None;
			} else {
				if (Options.junctionRestrictionsEnabled) {
					checkSpace = !JunctionRestrictionsManager.Instance.IsEnteringBlockedJunctionAllowed(segmentId, startNode);
				} else {
					checkSpace = (node.m_flags & (NetNode.Flags.Junction | NetNode.Flags.OneWayOut | NetNode.Flags.OneWayIn)) == NetNode.Flags.Junction && node.CountSegments() != 2;
				}
			}

			return checkSpace;
		}

		public bool MayDespawn(ref Vehicle vehicleData) {
			return !Options.disableDespawning || ((vehicleData.m_flags2 & (Vehicle.Flags2.Blown | Vehicle.Flags2.Floating)) != 0) || (vehicleData.m_flags & Vehicle.Flags.Parking) != 0;
		}

		public float CalcMaxSpeed(ushort vehicleId, ref ExtVehicle extVehicle, VehicleInfo vehicleInfo, PathUnit.Position position, ref NetSegment segment, Vector3 pos, float maxSpeed, bool emergency) {
			if (Singleton<NetManager>.instance.m_treatWetAsSnow) {
				DistrictManager districtManager = Singleton<DistrictManager>.instance;
				byte district = districtManager.GetDistrict(pos);
				DistrictPolicies.CityPlanning cityPlanningPolicies = districtManager.m_districts.m_buffer[(int)district].m_cityPlanningPolicies;
				if ((cityPlanningPolicies & DistrictPolicies.CityPlanning.StuddedTires) != DistrictPolicies.CityPlanning.None) {
					if (Options.strongerRoadConditionEffects) {
						if (maxSpeed > ICY_ROADS_STUDDED_MIN_SPEED)
							maxSpeed = ICY_ROADS_STUDDED_MIN_SPEED + (float)(255 - segment.m_wetness) * 0.0039215686f * (maxSpeed - ICY_ROADS_STUDDED_MIN_SPEED);
					} else {
						maxSpeed *= 1f - (float)segment.m_wetness * 0.0005882353f; // vanilla: -15% .. ±0%
					}
					districtManager.m_districts.m_buffer[(int)district].m_cityPlanningPoliciesEffect |= DistrictPolicies.CityPlanning.StuddedTires;
				} else {
					if (Options.strongerRoadConditionEffects) {
						if (maxSpeed > ICY_ROADS_MIN_SPEED)
							maxSpeed = ICY_ROADS_MIN_SPEED + (float)(255 - segment.m_wetness) * 0.0039215686f * (maxSpeed - ICY_ROADS_MIN_SPEED);
					} else {
						maxSpeed *= 1f - (float)segment.m_wetness * 0.00117647066f; // vanilla: -30% .. ±0%
					}
				}
			} else {
				if (Options.strongerRoadConditionEffects) {
					float minSpeed = Math.Min(maxSpeed * WET_ROADS_FACTOR, WET_ROADS_MAX_SPEED); // custom: -25% .. 0
					if (maxSpeed > minSpeed)
						maxSpeed = minSpeed + (float)(255 - segment.m_wetness) * 0.0039215686f * (maxSpeed - minSpeed);
				} else {
					maxSpeed *= 1f - (float)segment.m_wetness * 0.0005882353f; // vanilla: -15% .. ±0%
				}
			}

			if (Options.strongerRoadConditionEffects) {
				float minSpeed = Math.Min(maxSpeed * BROKEN_ROADS_FACTOR, BROKEN_ROADS_MAX_SPEED);
				if (maxSpeed > minSpeed) {
					maxSpeed = minSpeed + (float)segment.m_condition * 0.0039215686f * (maxSpeed - minSpeed);
				}
			} else {
				maxSpeed *= 1f + (float)segment.m_condition * 0.0005882353f; // vanilla: ±0% .. +15 %
			}

			maxSpeed = ApplyRealisticSpeeds(maxSpeed, vehicleId, ref extVehicle, vehicleInfo);
			maxSpeed = Math.Max(MIN_SPEED, maxSpeed); // at least 10 km/h

			return maxSpeed;
		}

<<<<<<< HEAD
		public float ApplyRealisticSpeeds(float speed, ushort vehicleId, ref ExtVehicle extVehicle, VehicleInfo vehicleInfo) {
			if (Options.realisticSpeeds) {
				float vehicleRand = 0.01f * (float)Constants.ManagerFactory.ExtVehicleManager.GetTimedVehicleRand(vehicleId);
=======
		public uint GetStaticVehicleRand(ushort vehicleId) {
			return vehicleId % 100u;
		}

		public uint GetTimedVehicleRand(ushort vehicleId) {
			return (uint)(vehicleId % 2) * 50u + VehicleStateManager.Instance.VehicleStates[vehicleId].timedRand;
		}

		public float ApplyRealisticSpeeds(float speed, ushort vehicleId, ref VehicleState state, VehicleInfo vehicleInfo) {
			if (Options.individualDrivingStyle) {
				float vehicleRand = 0.01f * (float)GetTimedVehicleRand(vehicleId);
>>>>>>> 14687d63
				if (vehicleInfo.m_isLargeVehicle) {
					speed *= 0.75f + vehicleRand * 0.25f; // a little variance, 0.75 .. 1
				} else if (extVehicle.recklessDriver) {
					speed *= 1.3f + vehicleRand * 1.7f; // woohooo, 1.3 .. 3
				} else {
					speed *= 0.8f + vehicleRand * 0.5f; // a little variance, 0.8 .. 1.3
				}
			} else if (extVehicle.recklessDriver) {
				speed *= 1.5f;
			}
			return speed;
		}

		public bool IsRecklessDriver(ushort vehicleId, ref Vehicle vehicleData) {
			if ((vehicleData.m_flags & Vehicle.Flags.Emergency2) != 0) {
				return true;
			}
			if (Options.evacBussesMayIgnoreRules && vehicleData.Info.GetService() == ItemClass.Service.Disaster) {
				return true;
			}
			if (Options.recklessDrivers == 3) {
				return false;
			}
			if ((vehicleData.Info.m_vehicleType & RECKLESS_VEHICLE_TYPES) == VehicleInfo.VehicleType.None) {
				return false;
			}

			return (uint)vehicleId % Options.getRecklessDriverModulo() == 0;
		}

		public int FindBestLane(ushort vehicleId, ref Vehicle vehicleData, ref ExtVehicle vehicleState, uint currentLaneId, PathUnit.Position currentPathPos, NetInfo currentSegInfo, PathUnit.Position next1PathPos, NetInfo next1SegInfo, PathUnit.Position next2PathPos, NetInfo next2SegInfo, PathUnit.Position next3PathPos, NetInfo next3SegInfo, PathUnit.Position next4PathPos) {
			try {
				GlobalConfig conf = GlobalConfig.Instance;
#if DEBUG
				bool debug = false;
				if (conf.Debug.Switches[17]) {
					ushort nodeId = Services.NetService.GetSegmentNodeId(currentPathPos.m_segment, currentPathPos.m_offset < 128);
					debug = (conf.Debug.VehicleId == 0 || conf.Debug.VehicleId == vehicleId) && (conf.Debug.NodeId == 0 || conf.Debug.NodeId == nodeId);
				}

				if (debug) {
					Log._Debug($"VehicleBehaviorManager.FindBestLane({vehicleId}): currentLaneId={currentLaneId}, currentPathPos=[seg={currentPathPos.m_segment}, lane={currentPathPos.m_lane}, off={currentPathPos.m_offset}] next1PathPos=[seg={next1PathPos.m_segment}, lane={next1PathPos.m_lane}, off={next1PathPos.m_offset}] next2PathPos=[seg={next2PathPos.m_segment}, lane={next2PathPos.m_lane}, off={next2PathPos.m_offset}] next3PathPos=[seg={next3PathPos.m_segment}, lane={next3PathPos.m_lane}, off={next3PathPos.m_offset}] next4PathPos=[seg={next4PathPos.m_segment}, lane={next4PathPos.m_lane}, off={next4PathPos.m_offset}]");
				}
#endif
				if (!vehicleState.dlsReady) {
					vehicleState.UpdateDynamicLaneSelectionParameters();
				}

				if (vehicleState.lastAltLaneSelSegmentId == currentPathPos.m_segment) {
#if DEBUG
					if (debug) {
						Log._Debug($"VehicleBehaviorManager.FindBestLane({vehicleId}): Skipping alternative lane selection: Already calculated.");
					}
#endif
					return next1PathPos.m_lane;
				}
				vehicleState.lastAltLaneSelSegmentId = currentPathPos.m_segment;

				bool recklessDriver = vehicleState.recklessDriver;
				float maxReservedSpace = vehicleState.maxReservedSpace;

				// cur -> next1
				float vehicleLength = 1f + vehicleState.totalLength;
				bool startNode = currentPathPos.m_offset < 128;
				uint currentFwdRoutingIndex = RoutingManager.Instance.GetLaneEndRoutingIndex(currentLaneId, startNode);

#if DEBUG
				if (currentFwdRoutingIndex < 0 || currentFwdRoutingIndex >= RoutingManager.Instance.LaneEndForwardRoutings.Length) {
					Log.Error($"Invalid array index: currentFwdRoutingIndex={currentFwdRoutingIndex}, RoutingManager.Instance.laneEndForwardRoutings.Length={RoutingManager.Instance.LaneEndForwardRoutings.Length} (currentLaneId={currentLaneId}, startNode={startNode})");
				}
#endif

				if (!RoutingManager.Instance.LaneEndForwardRoutings[currentFwdRoutingIndex].routed) {
#if DEBUG
					if (debug) {
						Log._Debug($"VehicleBehaviorManager.FindBestLane({vehicleId}): No forward routing for next path position available.");
					}
#endif
					return next1PathPos.m_lane;
				}

				LaneTransitionData[] currentFwdTransitions = RoutingManager.Instance.LaneEndForwardRoutings[currentFwdRoutingIndex].transitions;

				if (currentFwdTransitions == null) {
#if DEBUG
					if (debug) {
						Log._Debug($"VehicleBehaviorManager.FindBestLane({vehicleId}): No forward transitions found for current lane {currentLaneId} at startNode {startNode}.");
					}
#endif
					return next1PathPos.m_lane;
				}

				VehicleInfo vehicleInfo = vehicleData.Info;
				float vehicleMaxSpeed = vehicleInfo.m_maxSpeed / 8f;
				float vehicleCurSpeed = vehicleData.GetLastFrameVelocity().magnitude / 8f;

				float bestStayMeanSpeed = 0f;
				float bestStaySpeedDiff = float.PositiveInfinity; // best speed difference on next continuous lane
				int bestStayTotalLaneDist = int.MaxValue;
				byte bestStayNext1LaneIndex = next1PathPos.m_lane;

				float bestOptMeanSpeed = 0f;
				float bestOptSpeedDiff = float.PositiveInfinity; // best speed difference on all next lanes
				int bestOptTotalLaneDist = int.MaxValue;
				byte bestOptNext1LaneIndex = next1PathPos.m_lane;

				bool foundSafeLaneChange = false;
				//bool foundClearBackLane = false;
				//bool foundClearFwdLane = false;

				//ushort reachableNext1LanesMask = 0;
				uint reachableNext2LanesMask = 0;
				uint reachableNext3LanesMask = 0;

				//int numReachableNext1Lanes = 0;
				int numReachableNext2Lanes = 0;
				int numReachableNext3Lanes = 0;

#if DEBUG
				if (debug) {
					Log._Debug($"VehicleBehaviorManager.FindBestLane({vehicleId}): Starting lane-finding algorithm now. vehicleMaxSpeed={vehicleMaxSpeed}, vehicleCurSpeed={vehicleCurSpeed} vehicleLength={vehicleLength}");
				}
#endif

				uint mask;
				for (int i = 0; i < currentFwdTransitions.Length; ++i) {
					if (currentFwdTransitions[i].segmentId != next1PathPos.m_segment) {
						continue;
					}

					if (!(currentFwdTransitions[i].type == LaneEndTransitionType.Default ||
						currentFwdTransitions[i].type == LaneEndTransitionType.LaneConnection ||
						(recklessDriver && currentFwdTransitions[i].type == LaneEndTransitionType.Relaxed))
					) {
						continue;
					}

					if (currentFwdTransitions[i].distance > 1) {
#if DEBUG
						if (debug) {
							Log._Debug($"VehicleBehaviorManager.FindBestLane({vehicleId}): Skipping current transition {currentFwdTransitions[i]} (distance too large)");
						}
#endif
						continue;
					}

					if (!VehicleRestrictionsManager.Instance.MayUseLane(vehicleState.vehicleType, next1PathPos.m_segment, currentFwdTransitions[i].laneIndex, next1SegInfo)) {
#if DEBUG
						if (debug) {
							Log._Debug($"VehicleBehaviorManager.FindBestLane({vehicleId}): Skipping current transition {currentFwdTransitions[i]} (vehicle restrictions)");
						}
#endif
						continue;
					}

					int minTotalLaneDist = int.MaxValue;

					if (next2PathPos.m_segment != 0) {
						// next1 -> next2
						uint next1FwdRoutingIndex = RoutingManager.Instance.GetLaneEndRoutingIndex(currentFwdTransitions[i].laneId, !currentFwdTransitions[i].startNode);
#if DEBUG
						if (next1FwdRoutingIndex < 0 || next1FwdRoutingIndex >= RoutingManager.Instance.LaneEndForwardRoutings.Length) {
							Log.Error($"Invalid array index: next1FwdRoutingIndex={next1FwdRoutingIndex}, RoutingManager.Instance.laneEndForwardRoutings.Length={RoutingManager.Instance.LaneEndForwardRoutings.Length} (currentFwdTransitions[i].laneId={currentFwdTransitions[i].laneId}, !currentFwdTransitions[i].startNode={!currentFwdTransitions[i].startNode})");
						}
#endif

#if DEBUG
						if (debug) {
							Log._Debug($"VehicleBehaviorManager.FindBestLane({vehicleId}): Exploring transitions for next1 lane id={currentFwdTransitions[i].laneId}, seg.={currentFwdTransitions[i].segmentId}, index={currentFwdTransitions[i].laneIndex}, startNode={!currentFwdTransitions[i].startNode}: {RoutingManager.Instance.LaneEndForwardRoutings[next1FwdRoutingIndex]}");
						}
#endif
						if (!RoutingManager.Instance.LaneEndForwardRoutings[next1FwdRoutingIndex].routed) {
							continue;
						}
						LaneTransitionData[] next1FwdTransitions = RoutingManager.Instance.LaneEndForwardRoutings[next1FwdRoutingIndex].transitions;

						if (next1FwdTransitions == null) {
							continue;
						}

						bool foundNext1Next2 = false;
						for (int j = 0; j < next1FwdTransitions.Length; ++j) {
							if (next1FwdTransitions[j].segmentId != next2PathPos.m_segment) {
								continue;
							}

							if (!(next1FwdTransitions[j].type == LaneEndTransitionType.Default ||
								next1FwdTransitions[j].type == LaneEndTransitionType.LaneConnection ||
								(recklessDriver && next1FwdTransitions[j].type == LaneEndTransitionType.Relaxed))
							) {
								continue;
							}

							if (next1FwdTransitions[j].distance > 1) {
#if DEBUG
								if (debug) {
									Log._Debug($"VehicleBehaviorManager.FindBestLane({vehicleId}): Skipping next1 transition {next1FwdTransitions[j]} (distance too large)");
								}
#endif
								continue;
							}

							if (!VehicleRestrictionsManager.Instance.MayUseLane(vehicleState.vehicleType, next2PathPos.m_segment, next1FwdTransitions[j].laneIndex, next2SegInfo)) {
#if DEBUG
								if (debug) {
									Log._Debug($"VehicleBehaviorManager.FindBestLane({vehicleId}): Skipping next1 transition {next1FwdTransitions[j]} (vehicle restrictions)");
								}
#endif
								continue;
							}

							if (next3PathPos.m_segment != 0) {
								// next2 -> next3
								uint next2FwdRoutingIndex = RoutingManager.Instance.GetLaneEndRoutingIndex(next1FwdTransitions[j].laneId, !next1FwdTransitions[j].startNode);
#if DEBUG
								if (next2FwdRoutingIndex < 0 || next2FwdRoutingIndex >= RoutingManager.Instance.LaneEndForwardRoutings.Length) {
									Log.Error($"Invalid array index: next2FwdRoutingIndex={next2FwdRoutingIndex}, RoutingManager.Instance.laneEndForwardRoutings.Length={RoutingManager.Instance.LaneEndForwardRoutings.Length} (next1FwdTransitions[j].laneId={next1FwdTransitions[j].laneId}, !next1FwdTransitions[j].startNode={!next1FwdTransitions[j].startNode})");
								}
#endif
#if DEBUG
								if (debug) {
									Log._Debug($"VehicleBehaviorManager.FindBestLane({vehicleId}): Exploring transitions for next2 lane id={next1FwdTransitions[j].laneId}, seg.={next1FwdTransitions[j].segmentId}, index={next1FwdTransitions[j].laneIndex}, startNode={!next1FwdTransitions[j].startNode}: {RoutingManager.Instance.LaneEndForwardRoutings[next2FwdRoutingIndex]}");
								}
#endif
								if (!RoutingManager.Instance.LaneEndForwardRoutings[next2FwdRoutingIndex].routed) {
									continue;
								}
								LaneTransitionData[] next2FwdTransitions = RoutingManager.Instance.LaneEndForwardRoutings[next2FwdRoutingIndex].transitions;

								if (next2FwdTransitions == null) {
									continue;
								}

								bool foundNext2Next3 = false;
								for (int k = 0; k < next2FwdTransitions.Length; ++k) {
									if (next2FwdTransitions[k].segmentId != next3PathPos.m_segment) {
										continue;
									}

									if (!(next2FwdTransitions[k].type == LaneEndTransitionType.Default ||
										next2FwdTransitions[k].type == LaneEndTransitionType.LaneConnection ||
										(recklessDriver && next2FwdTransitions[k].type == LaneEndTransitionType.Relaxed))
									) {
										continue;
									}

									if (next2FwdTransitions[k].distance > 1) {
#if DEBUG
										if (debug) {
											Log._Debug($"VehicleBehaviorManager.FindBestLane({vehicleId}): Skipping next2 transition {next2FwdTransitions[k]} (distance too large)");
										}
#endif
										continue;
									}

									if (!VehicleRestrictionsManager.Instance.MayUseLane(vehicleState.vehicleType, next3PathPos.m_segment, next2FwdTransitions[k].laneIndex, next3SegInfo)) {
#if DEBUG
										if (debug) {
											Log._Debug($"VehicleBehaviorManager.FindBestLane({vehicleId}): Skipping next2 transition {next2FwdTransitions[k]} (vehicle restrictions)");
										}
#endif
										continue;
									}

									if (next4PathPos.m_segment != 0) {
										// next3 -> next4
										uint next3FwdRoutingIndex = RoutingManager.Instance.GetLaneEndRoutingIndex(next2FwdTransitions[k].laneId, !next2FwdTransitions[k].startNode);
#if DEBUG
										if (next3FwdRoutingIndex < 0 || next3FwdRoutingIndex >= RoutingManager.Instance.LaneEndForwardRoutings.Length) {
											Log.Error($"Invalid array index: next3FwdRoutingIndex={next3FwdRoutingIndex}, RoutingManager.Instance.laneEndForwardRoutings.Length={RoutingManager.Instance.LaneEndForwardRoutings.Length} (next2FwdTransitions[k].laneId={next2FwdTransitions[k].laneId}, !next2FwdTransitions[k].startNode={!next2FwdTransitions[k].startNode})");
										}
#endif

#if DEBUG
										if (debug) {
											Log._Debug($"VehicleBehaviorManager.FindBestLane({vehicleId}): Exploring transitions for next3 lane id={next2FwdTransitions[k].laneId}, seg.={next2FwdTransitions[k].segmentId}, index={next2FwdTransitions[k].laneIndex}, startNode={!next2FwdTransitions[k].startNode}: {RoutingManager.Instance.LaneEndForwardRoutings[next3FwdRoutingIndex]}");
										}
#endif
										if (!RoutingManager.Instance.LaneEndForwardRoutings[next3FwdRoutingIndex].routed) {
											continue;
										}
										LaneTransitionData[] next3FwdTransitions = RoutingManager.Instance.LaneEndForwardRoutings[next3FwdRoutingIndex].transitions;

										if (next3FwdTransitions == null) {
											continue;
										}

										// check if original next4 lane is accessible via the next3 lane
										bool foundNext3Next4 = false;
										for (int l = 0; l < next3FwdTransitions.Length; ++l) {
											if (next3FwdTransitions[l].segmentId != next4PathPos.m_segment) {
												continue;
											}

											if (!(next3FwdTransitions[l].type == LaneEndTransitionType.Default ||
												next3FwdTransitions[l].type == LaneEndTransitionType.LaneConnection ||
												(recklessDriver && next3FwdTransitions[l].type == LaneEndTransitionType.Relaxed))
											) {
												continue;
											}

											if (next3FwdTransitions[l].distance > 1) {
#if DEBUG
												if (debug) {
													Log._Debug($"VehicleBehaviorManager.FindBestLane({vehicleId}): Skipping next3 transition {next3FwdTransitions[l]} (distance too large)");
												}
#endif
												continue;
											}

											if (next3FwdTransitions[l].laneIndex == next4PathPos.m_lane) {
												// we found a valid routing from [current lane] (currentPathPos) to [next1 lane] (next1Pos), [next2 lane] (next2Pos), [next3 lane] (next3Pos), and [next4 lane] (next4Pos)

												foundNext3Next4 = true;
												int totalLaneDist = next1FwdTransitions[j].distance + next2FwdTransitions[k].distance + next3FwdTransitions[l].distance;
												if (totalLaneDist < minTotalLaneDist) {
													minTotalLaneDist = totalLaneDist;
												}
#if DEBUG
												if (debug) {
													Log._Debug($"VehicleBehaviorManager.FindBestLane({vehicleId}): Found candidate transition with totalLaneDist={totalLaneDist}: {currentLaneId} -> {currentFwdTransitions[i]} -> {next1FwdTransitions[j]} -> {next2FwdTransitions[k]} -> {next3FwdTransitions[l]}");
												}
#endif
												break;
											}
										} // for l

										if (foundNext3Next4) {
											foundNext2Next3 = true;
										}
									} else {
										foundNext2Next3 = true;
									}

									if (foundNext2Next3) {
										mask = POW2MASKS[next2FwdTransitions[k].laneIndex];
										if ((reachableNext3LanesMask & mask) == 0) {
											++numReachableNext3Lanes;
											reachableNext3LanesMask |= mask;
										}
									}
								} // for k

								if (foundNext2Next3) {
									foundNext1Next2 = true;
								}
							} else {
								foundNext1Next2 = true;
							}

							if (foundNext1Next2) {
								mask = POW2MASKS[next1FwdTransitions[j].laneIndex];
								if ((reachableNext2LanesMask & mask) == 0) {
									++numReachableNext2Lanes;
									reachableNext2LanesMask |= mask;
								}
							}
						} // for j

						if (next3PathPos.m_segment != 0 && !foundNext1Next2) {
							// go to next candidate next1 lane
							continue;
						}
					}

					/*mask = POW2MASKS[currentFwdTransitions[i].laneIndex];
					if ((reachableNext1LanesMask & mask) == 0) {
						++numReachableNext1Lanes;
						reachableNext1LanesMask |= mask;
					}*/

					// This lane is a valid candidate.

					//bool next1StartNode = next1PathPos.m_offset < 128;
					//ushort next1TransitNode = 0;
					//Services.NetService.ProcessSegment(next1PathPos.m_segment, delegate (ushort next1SegId, ref NetSegment next1Seg) {
					//	next1TransitNode = next1StartNode ? next1Seg.m_startNode : next1Seg.m_endNode;
					//	return true;
					//});

					//bool next1TransitNodeIsJunction = false;
					//Services.NetService.ProcessNode(next1TransitNode, delegate (ushort nId, ref NetNode node) {
					//	next1TransitNodeIsJunction = (node.m_flags & NetNode.Flags.Junction) != NetNode.Flags.None;
					//	return true;
					//});

					/*
					 * Check if next1 lane is clear
					 */
#if DEBUG
					if (debug) {
						Log._Debug($"VehicleBehaviorManager.FindBestLane({vehicleId}): Checking for traffic on next1 lane id={currentFwdTransitions[i].laneId}.");
					}
#endif

					bool laneChange = currentFwdTransitions[i].distance != 0;
					/*bool next1LaneClear = true;
					if (laneChange) {
						// check for traffic on next1 lane
						float reservedSpace = 0;
						Services.NetService.ProcessLane(currentFwdTransitions[i].laneId, delegate (uint next1LaneId, ref NetLane next1Lane) {
							reservedSpace = next1Lane.GetReservedSpace();
							return true;
						});

						if (currentFwdTransitions[i].laneIndex == next1PathPos.m_lane) {
							reservedSpace -= vehicleLength;
						}

						next1LaneClear = reservedSpace <= (recklessDriver ? conf.AltLaneSelectionMaxRecklessReservedSpace : conf.AltLaneSelectionMaxReservedSpace);
					}

					if (foundClearFwdLane && !next1LaneClear) {
						continue;
					}*/

					/*
					 * Check traffic on the lanes in front of the candidate lane in order to prevent vehicles from backing up traffic
					 */
					bool prevLanesClear = true;
					if (laneChange) {
						uint next1BackRoutingIndex = RoutingManager.Instance.GetLaneEndRoutingIndex(currentFwdTransitions[i].laneId, currentFwdTransitions[i].startNode);
#if DEBUG
						if (next1BackRoutingIndex < 0 || next1BackRoutingIndex >= RoutingManager.Instance.LaneEndForwardRoutings.Length) {
							Log.Error($"Invalid array index: next1BackRoutingIndex={next1BackRoutingIndex}, RoutingManager.Instance.laneEndForwardRoutings.Length={RoutingManager.Instance.LaneEndForwardRoutings.Length} (currentFwdTransitions[i].laneId={currentFwdTransitions[i].laneId}, currentFwdTransitions[i].startNode={currentFwdTransitions[i].startNode})");
						}
#endif
						if (!RoutingManager.Instance.LaneEndBackwardRoutings[next1BackRoutingIndex].routed) {
							continue;
						}
						LaneTransitionData[] next1BackTransitions = RoutingManager.Instance.LaneEndBackwardRoutings[next1BackRoutingIndex].transitions;

						if (next1BackTransitions == null) {
							continue;
						}

						for (int j = 0; j < next1BackTransitions.Length; ++j) {
							if (next1BackTransitions[j].segmentId != currentPathPos.m_segment ||
								next1BackTransitions[j].laneIndex == currentPathPos.m_lane) {
								continue;
							}

							if (!(next1BackTransitions[j].type == LaneEndTransitionType.Default ||
								next1BackTransitions[j].type == LaneEndTransitionType.LaneConnection ||
								(recklessDriver && next1BackTransitions[j].type == LaneEndTransitionType.Relaxed))
							) {
								continue;
							}

							if (next1BackTransitions[j].distance > 1) {
#if DEBUG
								if (debug) {
									Log._Debug($"VehicleBehaviorManager.FindBestLane({vehicleId}): Skipping next1 backward transition {next1BackTransitions[j]} (distance too large)");
								}
#endif
								continue;
							}

#if DEBUG
							if (debug) {
								Log._Debug($"VehicleBehaviorManager.FindBestLane({vehicleId}): Checking for upcoming traffic in front of next1 lane id={currentFwdTransitions[i].laneId}. Checking back transition {next1BackTransitions[j]}");
							}
#endif

							Services.NetService.ProcessLane(next1BackTransitions[j].laneId, delegate (uint prevLaneId, ref NetLane prevLane) {
								prevLanesClear = prevLane.GetReservedSpace() <= maxReservedSpace;
								return true;
							});

							if (!prevLanesClear) {
#if DEBUG
								if (debug) {
									Log._Debug($"VehicleBehaviorManager.FindBestLane({vehicleId}): Back lane {next1BackTransitions[j].laneId} is not clear!");
								}
#endif
								break;
							} else {
#if DEBUG
								if (debug) {
									Log._Debug($"VehicleBehaviorManager.FindBestLane({vehicleId}): Back lane {next1BackTransitions[j].laneId} is clear!");
								}
#endif
							}
						}
					}

#if DEBUG
					if (debug) {
						Log._Debug($"VehicleBehaviorManager.FindBestLane({vehicleId}): Checking for coming up traffic in front of next1 lane. prevLanesClear={prevLanesClear}");
					}
#endif

					if (/*foundClearBackLane*/foundSafeLaneChange && !prevLanesClear) {
						continue;
					}

					// calculate lane metric
#if DEBUG
					if (currentFwdTransitions[i].laneIndex < 0 || currentFwdTransitions[i].laneIndex >= next1SegInfo.m_lanes.Length) {
						Log.Error($"Invalid array index: currentFwdTransitions[i].laneIndex={currentFwdTransitions[i].laneIndex}, next1SegInfo.m_lanes.Length={next1SegInfo.m_lanes.Length}");
					}
#endif
					NetInfo.Lane next1LaneInfo = next1SegInfo.m_lanes[currentFwdTransitions[i].laneIndex];
					float next1MaxSpeed = SpeedLimitManager.Instance.GetLockFreeGameSpeedLimit(currentFwdTransitions[i].segmentId, currentFwdTransitions[i].laneIndex, currentFwdTransitions[i].laneId, next1LaneInfo);
					float targetSpeed = Math.Min(vehicleMaxSpeed, ApplyRealisticSpeeds(next1MaxSpeed, vehicleId, ref vehicleState, vehicleInfo));

					ushort meanSpeed = TrafficMeasurementManager.Instance.CalcLaneRelativeMeanSpeed(currentFwdTransitions[i].segmentId, currentFwdTransitions[i].laneIndex, currentFwdTransitions[i].laneId, next1LaneInfo);

					float relMeanSpeedInPercent = meanSpeed / (TrafficMeasurementManager.REF_REL_SPEED / TrafficMeasurementManager.REF_REL_SPEED_PERCENT_DENOMINATOR);
					float randSpeed = 0f;
					if (vehicleState.laneSpeedRandInterval > 0) {
						randSpeed = Services.SimulationService.Randomizer.Int32((uint)vehicleState.laneSpeedRandInterval + 1u) - vehicleState.laneSpeedRandInterval / 2f;
						relMeanSpeedInPercent += randSpeed;
					}

					float relMeanSpeed = relMeanSpeedInPercent / (float)TrafficMeasurementManager.REF_REL_SPEED_PERCENT_DENOMINATOR;
					float next1MeanSpeed = relMeanSpeed * next1MaxSpeed;

					/*if (
#if DEBUG
					conf.Debug.Switches[19] &&
#endif
					next1LaneInfo.m_similarLaneCount > 1) {
						float relLaneInnerIndex = ((float)RoutingManager.Instance.CalcOuterSimilarLaneIndex(next1LaneInfo) / (float)next1LaneInfo.m_similarLaneCount);
						float rightObligationFactor = conf.AltLaneSelectionMostOuterLaneSpeedFactor + (conf.AltLaneSelectionMostInnerLaneSpeedFactor - conf.AltLaneSelectionMostOuterLaneSpeedFactor) * relLaneInnerIndex;
#if DEBUG
						if (debug) {
							Log._Debug($"VehicleBehaviorManager.FindBestLane({vehicleId}): Applying obligation factor to next1 lane {currentFwdTransitions[i].laneId}: relLaneInnerIndex={relLaneInnerIndex}, rightObligationFactor={rightObligationFactor}, next1MaxSpeed={next1MaxSpeed}, relMeanSpeedInPercent={relMeanSpeedInPercent}, randSpeed={randSpeed}, next1MeanSpeed={next1MeanSpeed} => new next1MeanSpeed={Mathf.Max(rightObligationFactor * next1MaxSpeed, next1MeanSpeed)}");
						}
#endif
						next1MeanSpeed = Mathf.Min(rightObligationFactor * next1MaxSpeed, next1MeanSpeed);
					}*/

					float speedDiff = next1MeanSpeed - targetSpeed; // > 0: lane is faster than vehicle would go. < 0: vehicle could go faster than this lane allows

#if DEBUG
					if (debug) {
						Log._Debug($"VehicleBehaviorManager.FindBestLane({vehicleId}): Calculated metric for next1 lane {currentFwdTransitions[i].laneId}: next1MaxSpeed={next1MaxSpeed} next1MeanSpeed={next1MeanSpeed} targetSpeed={targetSpeed} speedDiff={speedDiff} bestSpeedDiff={bestOptSpeedDiff} bestStaySpeedDiff={bestStaySpeedDiff}");
					}
#endif
					if (!laneChange) {
						if ((float.IsInfinity(bestStaySpeedDiff) ||
							(bestStaySpeedDiff < 0 && speedDiff > bestStaySpeedDiff) ||
							(bestStaySpeedDiff > 0 && speedDiff < bestStaySpeedDiff && speedDiff >= 0))
						) {
							bestStaySpeedDiff = speedDiff;
							bestStayNext1LaneIndex = currentFwdTransitions[i].laneIndex;
							bestStayMeanSpeed = next1MeanSpeed;
							bestStayTotalLaneDist = minTotalLaneDist;
						}
					} else {
						//bool foundFirstClearFwdLane = laneChange && !foundClearFwdLane && next1LaneClear;
						//bool foundFirstClearBackLane = laneChange && !foundClearBackLane && prevLanesClear;
						bool foundFirstSafeLaneChange = !foundSafeLaneChange && /*next1LaneClear &&*/ prevLanesClear;
						if (/*(foundFirstClearFwdLane && !foundClearBackLane) ||
							(foundFirstClearBackLane && !foundClearFwdLane) ||*/
							foundFirstSafeLaneChange ||
							float.IsInfinity(bestOptSpeedDiff) ||
							(bestOptSpeedDiff < 0 && speedDiff > bestOptSpeedDiff) ||
							(bestOptSpeedDiff > 0 && speedDiff < bestOptSpeedDiff && speedDiff >= 0)) {
							bestOptSpeedDiff = speedDiff;
							bestOptNext1LaneIndex = currentFwdTransitions[i].laneIndex;
							bestOptMeanSpeed = next1MeanSpeed;
							bestOptTotalLaneDist = minTotalLaneDist;
						}

						/*if (foundFirstClearBackLane) {
							foundClearBackLane = true;
						}

						if (foundFirstClearFwdLane) {
							foundClearFwdLane = true;
						}*/

						if (foundFirstSafeLaneChange) {
							foundSafeLaneChange = true;
						}
					}
				} // for i

#if DEBUG
				if (debug) {
					Log._Debug($"VehicleBehaviorManager.FindBestLane({vehicleId}): best lane index: {bestOptNext1LaneIndex}, best stay lane index: {bestStayNext1LaneIndex}, path lane index: {next1PathPos.m_lane})\nbest speed diff: {bestOptSpeedDiff}, best stay speed diff: {bestStaySpeedDiff}\nfoundClearBackLane=XXfoundClearBackLaneXX, foundClearFwdLane=XXfoundClearFwdLaneXX, foundSafeLaneChange={foundSafeLaneChange}\nbestMeanSpeed={bestOptMeanSpeed}, bestStayMeanSpeed={bestStayMeanSpeed}");
				}
#endif

				if (float.IsInfinity(bestStaySpeedDiff)) {
					// no continuous lane found
#if DEBUG
					if (debug) {
						Log._Debug($"VehicleBehaviorManager.FindBestLane({vehicleId}): ===> no continuous lane found -- selecting bestOptNext1LaneIndex={bestOptNext1LaneIndex}");
					}
#endif
					return bestOptNext1LaneIndex;
				}

				if (float.IsInfinity(bestOptSpeedDiff)) {
					// no lane change found
#if DEBUG
					if (debug) {
						Log._Debug($"VehicleBehaviorManager.FindBestLane({vehicleId}): ===> no lane change found -- selecting bestStayNext1LaneIndex={bestStayNext1LaneIndex}");
					}
#endif
					return bestStayNext1LaneIndex;
				}

				// decide if vehicle should stay or change

				// vanishing lane change opportunity detection
				int vehSel = vehicleId % 12;
#if DEBUG
				if (debug) {
					Log._Debug($"VehicleBehaviorManager.FindBestLane({vehicleId}): vehMod4={vehSel} numReachableNext2Lanes={numReachableNext2Lanes} numReachableNext3Lanes={numReachableNext3Lanes}");
				}
#endif
				if ((numReachableNext3Lanes == 1 && vehSel <= 5) || // 50% of all vehicles will change lanes 3 segments in front
					(numReachableNext2Lanes == 1 && vehSel <= 9) // 33% of all vehicles will change lanes 2 segments in front, 16.67% will change at the last opportunity
				) {
					// vehicle must reach a certain lane since lane changing opportunities will vanish

#if DEBUG
					if (debug) {
						Log._Debug($"VehicleBehaviorManager.FindBestLane({vehicleId}): vanishing lane change opportunities detected: numReachableNext2Lanes={numReachableNext2Lanes} numReachableNext3Lanes={numReachableNext3Lanes}, vehSel={vehSel}, bestOptTotalLaneDist={bestOptTotalLaneDist}, bestStayTotalLaneDist={bestStayTotalLaneDist}");
					}
#endif

					if (bestOptTotalLaneDist < bestStayTotalLaneDist) {
#if DEBUG
						if (debug) {
							Log._Debug($"VehicleBehaviorManager.FindBestLane({vehicleId}): ===> vanishing lane change opportunities -- selecting bestOptTotalLaneDist={bestOptTotalLaneDist}");
						}
#endif
						return bestOptNext1LaneIndex;
					} else {
#if DEBUG
						if (debug) {
							Log._Debug($"VehicleBehaviorManager.FindBestLane({vehicleId}): ===> vanishing lane change opportunities -- selecting bestStayTotalLaneDist={bestStayTotalLaneDist}");
						}
#endif
						return bestStayNext1LaneIndex;
					}
				}

				if (bestStaySpeedDiff == 0 || bestOptMeanSpeed < 0.1f) {
					/*
					 * edge cases:
					 *   (1) continuous lane is super optimal
					 *   (2) best mean speed is near zero
					 */
#if DEBUG
					if (debug) {
						Log._Debug($"VehicleBehaviorManager.FindBestLane({vehicleId}): ===> edge case: continuous lane is optimal ({bestStaySpeedDiff == 0}) / best mean speed is near zero ({bestOptMeanSpeed < 0.1f}) -- selecting bestStayNext1LaneIndex={bestStayNext1LaneIndex}");
					}
#endif
					return bestStayNext1LaneIndex;
				}

				if (bestStayTotalLaneDist != bestOptTotalLaneDist && Math.Max(bestStayTotalLaneDist, bestOptTotalLaneDist) > vehicleState.maxOptLaneChanges) {
					/*
					 * best route contains more lane changes than allowed: choose lane with the least number of future lane changes
					 */
#if DEBUG
					if (debug) {
						Log._Debug($"VehicleBehaviorManager.FindBestLane({vehicleId}): maximum best total lane distance = {Math.Max(bestStayTotalLaneDist, bestOptTotalLaneDist)} > AltLaneSelectionMaxOptLaneChanges");
					}
#endif

					if (bestOptTotalLaneDist < bestStayTotalLaneDist) {
#if DEBUG
						if (debug) {
							Log._Debug($"VehicleBehaviorManager.FindBestLane({vehicleId}): ===> selecting lane change option for minimizing number of future lane changes -- selecting bestOptNext1LaneIndex={bestOptNext1LaneIndex}");
						}
#endif
						return bestOptNext1LaneIndex;
					} else {
#if DEBUG
						if (debug) {
							Log._Debug($"VehicleBehaviorManager.FindBestLane({vehicleId}): ===> selecting stay option for minimizing number of future lane changes -- selecting bestStayNext1LaneIndex={bestStayNext1LaneIndex}");
						}
#endif
						return bestStayNext1LaneIndex;
					}
				}

				if (bestStaySpeedDiff < 0 && bestOptSpeedDiff > bestStaySpeedDiff) {
					// found a lane change that improves vehicle speed
					//float improvement = 100f * ((bestOptSpeedDiff - bestStaySpeedDiff) / ((bestStayMeanSpeed + bestOptMeanSpeed) / 2f));
					ushort optImprovementInKmH = SpeedLimitManager.Instance.LaneToCustomSpeedLimit(bestOptSpeedDiff - bestStaySpeedDiff, false);
					float speedDiff = Mathf.Abs(bestOptMeanSpeed - vehicleCurSpeed);
#if DEBUG
					if (debug) {
						Log._Debug($"VehicleBehaviorManager.FindBestLane({vehicleId}): a lane change for speed improvement is possible. optImprovementInKmH={optImprovementInKmH} km/h speedDiff={speedDiff} (bestOptMeanSpeed={bestOptMeanSpeed}, vehicleCurVelocity={vehicleCurSpeed}, foundSafeLaneChange={foundSafeLaneChange})");
					}
#endif
					if (optImprovementInKmH >= vehicleState.minSafeSpeedImprovement &&
						(foundSafeLaneChange || (speedDiff <= vehicleState.maxUnsafeSpeedDiff))
						) {
						// speed improvement is significant
#if DEBUG
						if (debug) {
							Log._Debug($"VehicleBehaviorManager.FindBestLane({vehicleId}): ===> found a faster lane to change to and speed improvement is significant -- selecting bestOptNext1LaneIndex={bestOptNext1LaneIndex} (foundSafeLaneChange={foundSafeLaneChange}, speedDiff={speedDiff})");
						}
#endif
						return bestOptNext1LaneIndex;
					}

					// insufficient improvement
#if DEBUG
					if (debug) {
						Log._Debug($"VehicleBehaviorManager.FindBestLane({vehicleId}): ===> found a faster lane to change to but speed improvement is NOT significant OR lane change is unsafe -- selecting bestStayNext1LaneIndex={bestStayNext1LaneIndex} (foundSafeLaneChange={foundSafeLaneChange})");
					}
#endif
					return bestStayNext1LaneIndex;
				} else if (!recklessDriver && foundSafeLaneChange && bestStaySpeedDiff > 0 && bestOptSpeedDiff < bestStaySpeedDiff && bestOptSpeedDiff >= 0) {
					// found a lane change that allows faster vehicles to overtake
					float optimization = 100f * ((bestStaySpeedDiff - bestOptSpeedDiff) / ((bestStayMeanSpeed + bestOptMeanSpeed) / 2f));
#if DEBUG
					if (debug) {
						Log._Debug($"VehicleBehaviorManager.FindBestLane({vehicleId}): found a lane change that optimizes overall traffic. optimization={optimization}%");
					}
#endif
					if (optimization >= vehicleState.minSafeTrafficImprovement) {
						// traffic optimization is significant
#if DEBUG
						if (debug) {
							Log._Debug($"VehicleBehaviorManager.FindBestLane({vehicleId}): ===> found a lane that optimizes overall traffic and traffic optimization is significant -- selecting bestOptNext1LaneIndex={bestOptNext1LaneIndex}");
						}
#endif
						return bestOptNext1LaneIndex;
					}

					// insufficient optimization
#if DEBUG
					if (debug) {
						Log._Debug($"VehicleBehaviorManager.FindBestLane({vehicleId}): ===> found a lane that optimizes overall traffic but optimization is NOT significant -- selecting bestStayNext1LaneIndex={bestStayNext1LaneIndex}");
					}
#endif
					return bestOptNext1LaneIndex;
				}

				// suboptimal safe lane change
#if DEBUG
				if (debug) {
					Log._Debug($"VehicleBehaviorManager.FindBestLane({vehicleId}): ===> suboptimal safe lane change detected -- selecting bestStayNext1LaneIndex={bestStayNext1LaneIndex}");
				}
#endif
				return bestStayNext1LaneIndex;
			} catch (Exception e) {
				Log.Error($"VehicleBehaviorManager.FindBestLane({vehicleId}): Exception occurred: {e}");
			}
			return next1PathPos.m_lane;
		}

		public bool MayFindBestLane(ushort vehicleId, ref Vehicle vehicleData, ref ExtVehicle vehicleState) {
			GlobalConfig conf = GlobalConfig.Instance;
#if DEBUG
			bool debug = false; // conf.Debug.Switches[17] && (conf.Debug.VehicleId == 0 || conf.Debug.VehicleId == vehicleId);
			if (debug) {
				Log._Debug($"VehicleBehaviorManager.MayFindBestLane({vehicleId}) called.");
			}
#endif

			if (!Options.advancedAI) {
#if DEBUG
				if (debug) {
					Log._Debug($"VehicleBehaviorManager.MayFindBestLane({vehicleId}): Skipping lane checking. Advanced Vehicle AI is disabled.");
				}
#endif
				return false;
			}

			if (vehicleState.heavyVehicle) {
#if DEBUG
				if (debug) {
					Log._Debug($"VehicleBehaviorManager.MayFindBestLane({vehicleId}): Skipping lane checking. Vehicle is heavy.");
				}
#endif
				return false;
			}

			if ((vehicleState.vehicleType & (ExtVehicleType.RoadVehicle & ~ExtVehicleType.Bus)) == ExtVehicleType.None) {
#if DEBUG
				if (debug) {
					Log._Debug($"VehicleBehaviorManager.MayFindBestLane({vehicleId}): Skipping lane checking. vehicleType={vehicleState.vehicleType}");
				}
#endif
				return false;
			}

			uint vehicleRand = Constants.ManagerFactory.ExtVehicleManager.GetStaticVehicleRand(vehicleId);

			if (vehicleRand < 100 - (int)Options.altLaneSelectionRatio) {
#if DEBUG
				if (debug) {
					Log._Debug($"VehicleBehaviorManager.MayFindBestLane({vehicleId}): Skipping lane checking (randomization).");
				}
#endif
				return false;
			}

			return true;
		}
	}
}<|MERGE_RESOLUTION|>--- conflicted
+++ resolved
@@ -1128,23 +1128,9 @@
 			return maxSpeed;
 		}
 
-<<<<<<< HEAD
 		public float ApplyRealisticSpeeds(float speed, ushort vehicleId, ref ExtVehicle extVehicle, VehicleInfo vehicleInfo) {
-			if (Options.realisticSpeeds) {
+			if (Options.individualDrivingStyle) {
 				float vehicleRand = 0.01f * (float)Constants.ManagerFactory.ExtVehicleManager.GetTimedVehicleRand(vehicleId);
-=======
-		public uint GetStaticVehicleRand(ushort vehicleId) {
-			return vehicleId % 100u;
-		}
-
-		public uint GetTimedVehicleRand(ushort vehicleId) {
-			return (uint)(vehicleId % 2) * 50u + VehicleStateManager.Instance.VehicleStates[vehicleId].timedRand;
-		}
-
-		public float ApplyRealisticSpeeds(float speed, ushort vehicleId, ref VehicleState state, VehicleInfo vehicleInfo) {
-			if (Options.individualDrivingStyle) {
-				float vehicleRand = 0.01f * (float)GetTimedVehicleRand(vehicleId);
->>>>>>> 14687d63
 				if (vehicleInfo.m_isLargeVehicle) {
 					speed *= 0.75f + vehicleRand * 0.25f; // a little variance, 0.75 .. 1
 				} else if (extVehicle.recklessDriver) {
@@ -1190,7 +1176,7 @@
 				}
 #endif
 				if (!vehicleState.dlsReady) {
-					vehicleState.UpdateDynamicLaneSelectionParameters();
+					Constants.ManagerFactory.ExtVehicleManager.UpdateDynamicLaneSelectionParameters(ref vehicleState);
 				}
 
 				if (vehicleState.lastAltLaneSelSegmentId == currentPathPos.m_segment) {
