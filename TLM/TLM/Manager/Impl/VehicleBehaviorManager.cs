--- conflicted
+++ resolved
@@ -48,7 +48,7 @@
 
 		}
 
-		public bool ParkPassengerCar(ushort vehicleID, ref Vehicle vehicleData, VehicleInfo vehicleInfo, uint driverCitizenId, ushort driverCitizenInstanceId, ref ExtCitizenInstance driverExtInstance, ushort targetBuildingId, PathUnit.Position pathPos, uint nextPath, int nextPositionIndex, out byte segmentOffset) {
+		public bool ParkPassengerCar(ushort vehicleID, ref Vehicle vehicleData, VehicleInfo vehicleInfo, uint driverCitizenId, ref Citizen driverCitizen, ushort driverCitizenInstanceId, ref CitizenInstance driverInstance, ref ExtCitizenInstance driverExtInstance, ushort targetBuildingId, PathUnit.Position pathPos, uint nextPath, int nextPositionIndex, out byte segmentOffset) {
 #if DEBUG
 			bool citDebug = GlobalConfig.Instance.Debug.CitizenId == 0 || GlobalConfig.Instance.Debug.CitizenId == driverCitizenId;
 			bool debug = GlobalConfig.Instance.Debug.Switches[2] && citDebug;
@@ -90,7 +90,7 @@
 				}
 				ushort homeID = 0;
 				if (driverCitizenId != 0u) {
-					homeID = Singleton<CitizenManager>.instance.m_citizens.m_buffer[driverCitizenId].m_homeBuilding;
+					homeID = driverCitizen.m_homeBuilding;
 				}
 				Vector3 parkPos = default(Vector3);
 				Quaternion parkRot = default(Quaternion);
@@ -169,7 +169,7 @@
 					}
 #endif
 
-					citizenManager.m_citizens.m_buffer[driverCitizenId].SetParkedVehicle(driverCitizenId, parkedVehicleId);
+					driverCitizen.SetParkedVehicle(driverCitizenId, parkedVehicleId);
 					if (parkOffset >= 0f) {
 						segmentOffset = (byte)(parkOffset * 255f);
 					}
@@ -195,7 +195,7 @@
 					}
 				} else if (!allowPocketCars) {
 					// could not find parking space. vehicle would despawn.
-					if (targetBuildingId != 0 && (Singleton<BuildingManager>.instance.m_buildings.m_buffer[targetBuildingId].m_flags & Building.Flags.IncomingOutgoing) != Building.Flags.None) {
+					if (targetBuildingId != 0 && Constants.ManagerFactory.ExtCitizenInstanceManager.IsAtOutsideConnection(driverCitizenInstanceId, ref driverInstance, ref driverCitizen)) {
 						// target is an outside connection
 						return true;
 					}
@@ -364,16 +364,30 @@
 			if (Options.parkingAI) {
 				//if (driverExtInstance != null) {
 #if DEBUG
-					if (debug)
-						Log.Warning($"CustomPassengerCarAI.ExtStartPathFind({vehicleID}): PathMode={driverExtInstance.pathMode} for vehicle {vehicleID}, driver citizen instance {driverExtInstance.instanceId}!");
-#endif
-
-				if (targetBuildingId != 0 && (Singleton<BuildingManager>.instance.m_buildings.m_buffer[targetBuildingId].m_flags & Building.Flags.IncomingOutgoing) != Building.Flags.None) {
+				if (debug)
+					Log.Warning($"CustomPassengerCarAI.ExtStartPathFind({vehicleID}): PathMode={driverExtInstance.pathMode} for vehicle {vehicleID}, driver citizen instance {driverExtInstance.instanceId}!");
+#endif
+
+				if (
+					driverExtInstance.pathMode != ExtPathMode.ParkingFailed &&
+					targetBuildingId != 0 &&
+					(Singleton<BuildingManager>.instance.m_buildings.m_buffer[targetBuildingId].m_flags & Building.Flags.IncomingOutgoing) != Building.Flags.None
+				) {
 					// target is outside connection
 					driverExtInstance.pathMode = ExtPathMode.CalculatingCarPathToTarget;
+
+#if DEBUG
+					if (debug)
+						Log._Debug($"CustomPassengerCarAI.ExtStartPathFind({vehicleID}): PathMode was not ParkingFailed and target is outside connection: Setting pathMode={driverExtInstance.pathMode}");
+#endif
 				} else {
-					if (driverExtInstance.pathMode == ExtPathMode.DrivingToTarget || driverExtInstance.pathMode == ExtPathMode.DrivingToKnownParkPos || driverExtInstance.pathMode == ExtPathMode.ParkingFailed)
+					if (driverExtInstance.pathMode == ExtPathMode.DrivingToTarget || driverExtInstance.pathMode == ExtPathMode.DrivingToKnownParkPos || driverExtInstance.pathMode == ExtPathMode.ParkingFailed) {
+#if DEBUG
+						if (debug)
+							Log._Debug($"CustomPassengerCarAI.ExtStartPathFind({vehicleID}): Skipping queue. pathMode={driverExtInstance.pathMode}");
+#endif
 						skipQueue = true;
+					}
 
 					bool allowTourists = false;
 					bool searchAtCurrentPos = false;
@@ -384,16 +398,16 @@
 						searchAtCurrentPos = true;
 
 #if DEBUG
-							if (debug)
-								Log._Debug($"CustomPassengerCarAI.ExtStartPathFind({vehicleID}): Vehicle {vehicleID} shall move to an alternative parking position! CurrentPathMode={driverExtInstance.pathMode} FailedParkingAttempts={driverExtInstance.failedParkingAttempts}");
+						if (debug)
+							Log._Debug($"CustomPassengerCarAI.ExtStartPathFind({vehicleID}): Vehicle {vehicleID} shall move to an alternative parking position! CurrentPathMode={driverExtInstance.pathMode} FailedParkingAttempts={driverExtInstance.failedParkingAttempts}");
 #endif
 
 						if (driverExtInstance.parkingPathStartPosition != null) {
 							startPosA = (PathUnit.Position)driverExtInstance.parkingPathStartPosition;
 							foundStartingPos = true;
 #if DEBUG
-								if (debug)
-									Log._Debug($"CustomPassengerCarAI.ExtStartPathFind({vehicleID}): Setting starting pos for {vehicleID} to segment={startPosA.m_segment}, laneIndex={startPosA.m_lane}, offset={startPosA.m_offset}");
+							if (debug)
+								Log._Debug($"CustomPassengerCarAI.ExtStartPathFind({vehicleID}): Setting starting pos for {vehicleID} to segment={startPosA.m_segment}, laneIndex={startPosA.m_lane}, offset={startPosA.m_offset}");
 #endif
 						}
 						startBothWays = false;
@@ -401,8 +415,8 @@
 						if (driverExtInstance.failedParkingAttempts > GlobalConfig.Instance.ParkingAI.MaxParkingAttempts) {
 							// maximum number of parking attempts reached
 #if DEBUG
-								if (debug)
-									Log._Debug($"CustomPassengerCarAI.ExtStartPathFind({vehicleID}): Reached maximum number of parking attempts for vehicle {vehicleID}! GIVING UP.");
+							if (debug)
+								Log._Debug($"CustomPassengerCarAI.ExtStartPathFind({vehicleID}): Reached maximum number of parking attempts for vehicle {vehicleID}! GIVING UP.");
 #endif
 							Constants.ManagerFactory.ExtCitizenInstanceManager.Reset(ref driverExtInstance);
 
@@ -411,12 +425,16 @@
 							return false;
 						} else {
 #if DEBUG
-								if (fineDebug)
-									Log._Debug($"CustomPassengerCarAI.ExtStartPathFind({vehicleID}): Increased number of parking attempts for vehicle {vehicleID}: {driverExtInstance.failedParkingAttempts}/{GlobalConfig.Instance.ParkingAI.MaxParkingAttempts}");
+							if (fineDebug)
+								Log._Debug($"CustomPassengerCarAI.ExtStartPathFind({vehicleID}): Increased number of parking attempts for vehicle {vehicleID}: {driverExtInstance.failedParkingAttempts}/{GlobalConfig.Instance.ParkingAI.MaxParkingAttempts}");
 #endif
 						}
 					} else {
 						driverExtInstance.pathMode = ExtPathMode.CalculatingCarPathToKnownParkPos;
+#if DEBUG
+						if (debug)
+							Log._Debug($"CustomPassengerCarAI.ExtStartPathFind({vehicleID}): No parking involved: Setting pathMode={driverExtInstance.pathMode}");
+#endif
 					}
 
 					ushort homeId = Singleton<CitizenManager>.instance.m_citizens.m_buffer[driverCitizenId].m_homeBuilding;
@@ -430,8 +448,8 @@
 
 						if (!Constants.ManagerFactory.ExtCitizenInstanceManager.CalculateReturnPath(ref driverExtInstance, parkPos, endPos)) {
 #if DEBUG
-								if (debug)
-									Log._Debug($"CustomPassengerCarAI.ExtStartPathFind({vehicleID}): Could not calculate return path for citizen instance {driverExtInstance.instanceId}, vehicle {vehicleID}. Resetting instance.");
+							if (debug)
+								Log._Debug($"CustomPassengerCarAI.ExtStartPathFind({vehicleID}): Could not calculate return path for citizen instance {driverExtInstance.instanceId}, vehicle {vehicleID}. Resetting instance.");
 #endif
 							Constants.ManagerFactory.ExtCitizenInstanceManager.Reset(ref driverExtInstance);
 							return false;
@@ -439,16 +457,16 @@
 					} else if (driverExtInstance.pathMode == ExtPathMode.CalculatingCarPathToAltParkPos) {
 						// no alternative parking spot found: abort
 #if DEBUG
-							if (debug)
-								Log._Debug($"CustomPassengerCarAI.ExtStartPathFind({vehicleID}): No alternative parking spot found for vehicle {vehicleID}, citizen instance {driverExtInstance.instanceId} with CurrentPathMode={driverExtInstance.pathMode}! GIVING UP.");
+						if (debug)
+							Log._Debug($"CustomPassengerCarAI.ExtStartPathFind({vehicleID}): No alternative parking spot found for vehicle {vehicleID}, citizen instance {driverExtInstance.instanceId} with CurrentPathMode={driverExtInstance.pathMode}! GIVING UP.");
 #endif
 						Constants.ManagerFactory.ExtCitizenInstanceManager.Reset(ref driverExtInstance);
 						return false;
 					} else {
 						// calculate a direct path to target
 #if DEBUG
-							if (debug)
-								Log._Debug($"CustomPassengerCarAI.ExtStartPathFind({vehicleID}): No alternative parking spot found for vehicle {vehicleID}, citizen instance {driverExtInstance.instanceId} with CurrentPathMode={driverExtInstance.pathMode}! Setting CurrentPathMode to 'CalculatingCarPath'.");
+						if (debug)
+							Log._Debug($"CustomPassengerCarAI.ExtStartPathFind({vehicleID}): No alternative parking spot found for vehicle {vehicleID}, citizen instance {driverExtInstance.instanceId} with CurrentPathMode={driverExtInstance.pathMode}! Setting CurrentPathMode to 'CalculatingCarPath'.");
 #endif
 						driverExtInstance.pathMode = ExtPathMode.CalculatingCarPathToTarget;
 					}
@@ -514,6 +532,7 @@
 				args.extPathType = extPathType;
 				args.extVehicleType = ExtVehicleType.PassengerCar;
 				args.vehicleId = vehicleID;
+				args.spawned = (vehicleData.m_flags & Vehicle.Flags.Spawned) != 0;
 				args.buildIndex = simMan.m_currentBuildIndex;
 				args.startPosA = startPosA;
 				args.startPosB = startPosB;
@@ -698,11 +717,7 @@
 				// entering blocked junctions
 				if (MustCheckSpace(prevPos.m_segment, isTargetStartNode, ref targetNode, isRecklessDriver)) {
 					// check if there is enough space
-<<<<<<< HEAD
-					var len = extVehicle.totalLength + 2f;
-=======
-					var len = vehicleState.totalLength + 4f;
->>>>>>> 168fe21a
+					var len = extVehicle.totalLength + 4f;
 					if (!netManager.m_lanes.m_buffer[laneID].CheckSpace(len)) {
 						var sufficientSpace = false;
 						if (nextPosition.m_segment != 0 && netManager.m_lanes.m_buffer[laneID].m_length < 30f) {
@@ -755,117 +770,105 @@
 
 			ITrafficPriorityManager prioMan = TrafficPriorityManager.Instance;
 			ICustomSegmentLightsManager segLightsMan = CustomSegmentLightsManager.Instance;
-<<<<<<< HEAD
-			if ((vehicleData.m_flags & Vehicle.Flags.Emergency2) != 0) {
-				return VehicleJunctionTransitState.Leave;
-			} else if (hasTrafficLight && checkTrafficLights) {
-=======
 			if ((vehicleData.m_flags & Vehicle.Flags.Emergency2) == 0 || isLevelCrossing) {
 				if (hasTrafficLight && checkTrafficLights) {
->>>>>>> 168fe21a
 #if DEBUG
 				if (debug) {
 					Log._Debug($"VehicleBehaviorManager.MayChangeSegment({frontVehicleId}): Node {targetNodeId} has a traffic light.");
 				}
 #endif
-				bool stopCar = false;
-				uint simGroup = (uint)targetNodeId >> 7;
-
-				RoadBaseAI.TrafficLightState vehicleLightState;
-				RoadBaseAI.TrafficLightState pedestrianLightState;
-				bool vehicles;
-				bool pedestrians;
-				Constants.ManagerFactory.TrafficLightSimulationManager.GetTrafficLightState(
+					bool stopCar = false;
+					uint simGroup = (uint)targetNodeId >> 7;
+
+					RoadBaseAI.TrafficLightState vehicleLightState;
+					RoadBaseAI.TrafficLightState pedestrianLightState;
+					bool vehicles;
+					bool pedestrians;
+					Constants.ManagerFactory.TrafficLightSimulationManager.GetTrafficLightState(
 #if DEBUG
 						frontVehicleId, ref vehicleData,
 #endif
 						targetNodeId, prevPos.m_segment, prevPos.m_lane, position.m_segment, ref prevSegment, currentFrameIndex - simGroup, out vehicleLightState, out pedestrianLightState, out vehicles, out pedestrians); // TODO current frame index or reference frame index?
 
-<<<<<<< HEAD
-				if (vehicleData.Info.m_vehicleType == VehicleInfo.VehicleType.Car && isRecklessDriver) { // TODO no reckless driving at railroad crossings
-					vehicleLightState = RoadBaseAI.TrafficLightState.Green;
-				}
-=======
 					if (vehicleData.Info.m_vehicleType == VehicleInfo.VehicleType.Car && isRecklessDriver && !isLevelCrossing) {
 						vehicleLightState = RoadBaseAI.TrafficLightState.Green;
 					}
->>>>>>> 168fe21a
 
 #if DEBUG
 				if (debug)
 					Log._Debug($"VehicleBehaviorManager.MayChangeSegment({frontVehicleId}): Vehicle {frontVehicleId} has TL state {vehicleLightState} at node {targetNodeId} (recklessDriver={isRecklessDriver})");
 #endif
 
-				uint random = currentFrameIndex - simGroup & 255u;
-				if (!vehicles && random >= 196u) {
-					vehicles = true;
-					RoadBaseAI.SetTrafficLightState(targetNodeId, ref prevSegment, currentFrameIndex - simGroup, vehicleLightState, pedestrianLightState, vehicles, pedestrians);
-				}
-
-				switch (vehicleLightState) {
-					case RoadBaseAI.TrafficLightState.RedToGreen:
-						if (random < 60u) {
+					uint random = currentFrameIndex - simGroup & 255u;
+					if (!vehicles && random >= 196u) {
+						vehicles = true;
+						RoadBaseAI.SetTrafficLightState(targetNodeId, ref prevSegment, currentFrameIndex - simGroup, vehicleLightState, pedestrianLightState, vehicles, pedestrians);
+					}
+
+					switch (vehicleLightState) {
+						case RoadBaseAI.TrafficLightState.RedToGreen:
+							if (random < 60u) {
+								stopCar = true;
+							}
+							break;
+						case RoadBaseAI.TrafficLightState.Red:
 							stopCar = true;
-						}
-						break;
-					case RoadBaseAI.TrafficLightState.Red:
-						stopCar = true;
-						break;
-					case RoadBaseAI.TrafficLightState.GreenToRed:
-						if (random >= 30u) {
-							stopCar = true;
-						}
-						break;
-				}
-
-				// check priority rules at unprotected traffic lights
-				if (!stopCar && Options.prioritySignsEnabled && Options.trafficLightPriorityRules && segLightsMan.IsSegmentLight(prevPos.m_segment, isTargetStartNode)) {
-					bool hasPriority = prioMan.HasPriority(frontVehicleId, ref vehicleData, ref prevPos, targetNodeId, isTargetStartNode, ref position, ref targetNode);
-
-					if (!hasPriority) {
-						// green light but other cars are incoming and they have priority: stop
+							break;
+						case RoadBaseAI.TrafficLightState.GreenToRed:
+							if (random >= 30u) {
+								stopCar = true;
+							}
+							break;
+					}
+
+					// check priority rules at unprotected traffic lights
+					if (!stopCar && Options.prioritySignsEnabled && Options.trafficLightPriorityRules && segLightsMan.IsSegmentLight(prevPos.m_segment, isTargetStartNode)) {
+						bool hasPriority = prioMan.HasPriority(frontVehicleId, ref vehicleData, ref prevPos, targetNodeId, isTargetStartNode, ref position, ref targetNode);
+
+						if (!hasPriority) {
+							// green light but other cars are incoming and they have priority: stop
 #if DEBUG
 						if (debug)
 							Log._Debug($"VehicleBehaviorManager.MayChangeSegment({frontVehicleId}): Green traffic light but detected traffic with higher priority: stop.");
 #endif
-						stopCar = true;
-					}
-				}
-
-				if (stopCar) {
+							stopCar = true;
+						}
+					}
+
+					if (stopCar) {
 #if DEBUG
 					if (debug)
 						Log._Debug($"VehicleBehaviorManager.MayChangeSegment({frontVehicleId}): Setting JunctionTransitState to STOP");
 #endif
 
-					if (vehicleData.Info.m_vehicleType == VehicleInfo.VehicleType.Tram || vehicleData.Info.m_vehicleType == VehicleInfo.VehicleType.Train) {
-						vehicleData.m_flags2 |= Vehicle.Flags2.Yielding;
-						vehicleData.m_waitCounter = 0;
-					}
-
-					vehicleData.m_blockCounter = 0;
-					return VehicleJunctionTransitState.Stop;
-				} else {
+						if (vehicleData.Info.m_vehicleType == VehicleInfo.VehicleType.Tram || vehicleData.Info.m_vehicleType == VehicleInfo.VehicleType.Train) {
+							vehicleData.m_flags2 |= Vehicle.Flags2.Yielding;
+							vehicleData.m_waitCounter = 0;
+						}
+
+						vehicleData.m_blockCounter = 0;
+						return VehicleJunctionTransitState.Stop;
+					} else {
 #if DEBUG
 					if (debug)
 						Log._Debug($"VehicleBehaviorManager.MayChangeSegment({frontVehicleId}): Setting JunctionTransitState to LEAVE ({vehicleLightState})");
 #endif
 
-					if (vehicleData.Info.m_vehicleType == VehicleInfo.VehicleType.Tram || vehicleData.Info.m_vehicleType == VehicleInfo.VehicleType.Train) {
-						vehicleData.m_flags2 &= ~Vehicle.Flags2.Yielding;
-						vehicleData.m_waitCounter = 0;
-					}
-
-					return VehicleJunctionTransitState.Leave;
-				}
-			} else if (Options.prioritySignsEnabled && vehicleData.Info.m_vehicleType != VehicleInfo.VehicleType.Monorail) {
+						if (vehicleData.Info.m_vehicleType == VehicleInfo.VehicleType.Tram || vehicleData.Info.m_vehicleType == VehicleInfo.VehicleType.Train) {
+							vehicleData.m_flags2 &= ~Vehicle.Flags2.Yielding;
+							vehicleData.m_waitCounter = 0;
+						}
+
+						return VehicleJunctionTransitState.Leave;
+					}
+				} else if (Options.prioritySignsEnabled && vehicleData.Info.m_vehicleType != VehicleInfo.VehicleType.Monorail) {
 #if DEBUG
 				if (debug)
 					Log._Debug($"VehicleBehaviorManager.MayChangeSegment({frontVehicleId}): Vehicle is arriving @ seg. {prevPos.m_segment} ({position.m_segment}, {nextPosition.m_segment}), node {targetNodeId} which is not a traffic light.");
 #endif
 
-				var sign = prioMan.GetPrioritySign(prevPos.m_segment, isTargetStartNode);
-				if (sign != PriorityType.None) {
+					var sign = prioMan.GetPrioritySign(prevPos.m_segment, isTargetStartNode);
+					if (sign != PriorityType.None) {
 #if DEBUG
 					if (debug)
 						Log._Debug($"VehicleBehaviorManager.MayChangeSegment({frontVehicleId}): Vehicle is arriving @ seg. {prevPos.m_segment} ({position.m_segment}, {nextPosition.m_segment}), node {targetNodeId} which is not a traffic light and is a priority segment.");
@@ -876,66 +879,69 @@
 						Log._Debug($"VehicleBehaviorManager.MayChangeSegment({frontVehicleId}): JunctionTransitState={transitState.ToString()}");
 #endif
 
-					if (transitState == VehicleJunctionTransitState.None) {
+						if (transitState == VehicleJunctionTransitState.None) {
 #if DEBUG
 						if (debug)
 							Log._Debug($"VehicleBehaviorManager.MayChangeSegment({frontVehicleId}): Setting JunctionTransitState to APPROACH (prio)");
 #endif
-						transitState = VehicleJunctionTransitState.Approach;
-					}
-
-					if (sign == PriorityType.Stop) {
-						if (transitState == VehicleJunctionTransitState.Approach) {
-							extVehicle.waitTime = 0;
-						}
-
-						if (sqrVelocity <= TrafficPriorityManager.MAX_SQR_STOP_VELOCITY) {
-							++extVehicle.waitTime;
-
-							if (extVehicle.waitTime < 2) {
+							transitState = VehicleJunctionTransitState.Approach;
+						}
+
+						if (sign == PriorityType.Stop) {
+							if (transitState == VehicleJunctionTransitState.Approach) {
+								extVehicle.waitTime = 0;
+							}
+
+							if (sqrVelocity <= TrafficPriorityManager.MAX_SQR_STOP_VELOCITY) {
+								++extVehicle.waitTime;
+
+								if (extVehicle.waitTime < 2) {
+									vehicleData.m_blockCounter = 0;
+									return VehicleJunctionTransitState.Stop;
+								}
+							} else {
+#if DEBUG
+							if (debug)
+								Log._Debug($"VehicleBehaviorManager.MayChangeSegment({frontVehicleId}): Vehicle has come to a full stop.");
+#endif
 								vehicleData.m_blockCounter = 0;
 								return VehicleJunctionTransitState.Stop;
 							}
-						} else {
-#if DEBUG
-							if (debug)
-								Log._Debug($"VehicleBehaviorManager.MayChangeSegment({frontVehicleId}): Vehicle has come to a full stop.");
-#endif
-							vehicleData.m_blockCounter = 0;
-							return VehicleJunctionTransitState.Stop;
-						}
-					}
+						}
 #if DEBUG
 					if (debug)
 						Log._Debug($"VehicleBehaviorManager.MayChangeSegment({frontVehicleId}): {sign} sign. waittime={extVehicle.waitTime}");
 #endif
-					if (extVehicle.waitTime < GlobalConfig.Instance.PriorityRules.MaxPriorityWaitTime) {
-						extVehicle.waitTime++;
+						if (extVehicle.waitTime < GlobalConfig.Instance.PriorityRules.MaxPriorityWaitTime) {
+							extVehicle.waitTime++;
 #if DEBUG
 						if (debug)
 							Log._Debug($"VehicleBehaviorManager.MayChangeSegment({frontVehicleId}): Setting JunctionTransitState to STOP (wait)");
 #endif
-						bool hasPriority = prioMan.HasPriority(frontVehicleId, ref vehicleData, ref prevPos, targetNodeId, isTargetStartNode, ref position, ref targetNode);
+							bool hasPriority = prioMan.HasPriority(frontVehicleId, ref vehicleData, ref prevPos, targetNodeId, isTargetStartNode, ref position, ref targetNode);
 #if DEBUG
 						if (debug)
 							Log._Debug($"VehicleBehaviorManager.MayChangeSegment({frontVehicleId}): hasPriority: {hasPriority}");
 #endif
 
-						if (!hasPriority) {
-							vehicleData.m_blockCounter = 0;
-							return VehicleJunctionTransitState.Stop;
-						} else {
+							if (!hasPriority) {
+								vehicleData.m_blockCounter = 0;
+								return VehicleJunctionTransitState.Stop;
+							} else {
 #if DEBUG
 							if (debug)
 								Log._Debug($"VehicleBehaviorManager.MayChangeSegment({frontVehicleId}): Setting JunctionTransitState to LEAVE (no conflicting cars)");
 #endif
-							return VehicleJunctionTransitState.Leave;
-						}
-					} else {
+								return VehicleJunctionTransitState.Leave;
+							}
+						} else {
 #if DEBUG
 						if (debug)
 							Log._Debug($"VehicleBehaviorManager.MayChangeSegment({frontVehicleId}): Setting JunctionTransitState to LEAVE (max wait timeout)");
 #endif
+							return VehicleJunctionTransitState.Leave;
+						}
+					} else {
 						return VehicleJunctionTransitState.Leave;
 					}
 				} else {
@@ -974,7 +980,7 @@
 			return !Options.disableDespawning || ((vehicleData.m_flags2 & (Vehicle.Flags2.Blown | Vehicle.Flags2.Floating)) != 0) || (vehicleData.m_flags & Vehicle.Flags.Parking) != 0;
 		}
 
-		public float CalcMaxSpeed(ushort vehicleId, ref VehicleState state, VehicleInfo vehicleInfo, PathUnit.Position position, ref NetSegment segment, Vector3 pos, float maxSpeed) {
+		public float CalcMaxSpeed(ushort vehicleId, ref ExtVehicle extVehicle, VehicleInfo vehicleInfo, PathUnit.Position position, ref NetSegment segment, Vector3 pos, float maxSpeed) {
 			if (Singleton<NetManager>.instance.m_treatWetAsSnow) {
 				DistrictManager districtManager = Singleton<DistrictManager>.instance;
 				byte district = districtManager.GetDistrict(pos);
@@ -1014,39 +1020,34 @@
 				maxSpeed *= 1f + (float)segment.m_condition * 0.0005882353f; // vanilla: ±0% .. +15 %
 			}
 
-			maxSpeed = ApplyRealisticSpeeds(maxSpeed, vehicleId, ref state, vehicleInfo);
+			maxSpeed = ApplyRealisticSpeeds(maxSpeed, vehicleId, ref extVehicle, vehicleInfo);
 			maxSpeed = Math.Max(MIN_SPEED, maxSpeed); // at least 10 km/h
 
 			return maxSpeed;
 		}
 
-<<<<<<< HEAD
-		public float ApplyRealisticSpeeds(float speed, ushort vehicleId, ref Vehicle vehicleData, VehicleInfo vehicleInfo) {
-			bool isRecklessDriver = IsRecklessDriver(vehicleId, ref vehicleData);
-=======
 		public uint GetVehicleRand(ushort vehicleId) {
-			uint intv = VehicleState.MAX_TIMED_RAND / 2u;
+			uint intv = ExtVehicleManager.MAX_TIMED_RAND / 2u;
 			uint range = intv * (uint)(vehicleId % (100u / intv)); // is one of [0, 50]
-			uint step = VehicleStateManager.Instance.VehicleStates[vehicleId].timedRand;
+			uint step = ExtVehicleManager.Instance.ExtVehicles[vehicleId].timedRand;
 			if (step >= intv) {
-				step = VehicleState.MAX_TIMED_RAND - step;
+				step = ExtVehicleManager.MAX_TIMED_RAND - step;
 			}
 
 			return range + step;
 		}
 
-		public float ApplyRealisticSpeeds(float speed, ushort vehicleId, ref VehicleState state, VehicleInfo vehicleInfo) {
->>>>>>> 168fe21a
+		public float ApplyRealisticSpeeds(float speed, ushort vehicleId, ref ExtVehicle extVehicle, VehicleInfo vehicleInfo) {
 			if (Options.realisticSpeeds) {
 				float vehicleRand = 0.01f * (float)Constants.ManagerFactory.ExtVehicleManager.GetVehicleRand(vehicleId);
 				if (vehicleInfo.m_isLargeVehicle) {
 					speed *= 0.75f + vehicleRand * 0.25f; // a little variance, 0.75 .. 1
-				} else if (state.recklessDriver) {
+				} else if (extVehicle.recklessDriver) {
 					speed *= 1.3f + vehicleRand * 1.7f; // woohooo, 1.3 .. 3
 				} else {
 					speed *= 0.8f + vehicleRand * 0.5f; // a little variance, 0.8 .. 1.3
 				}
-			} else if (state.recklessDriver) {
+			} else if (extVehicle.recklessDriver) {
 				speed *= 1.5f;
 			}
 			return speed;
