--- conflicted
+++ resolved
@@ -131,7 +131,7 @@
 			}
 
 			// determine node position at `fromSegment` (start/end)
-			bool isStartNode = geometry.StartNodeId() == nodeId;
+			bool isStartNode = geometry.StartNodeId == nodeId;
 
 			ICustomSegmentLights lights = CustomSegmentLightsManager.Instance.GetSegmentLights(fromSegmentId, isStartNode, false);
 
@@ -322,12 +322,7 @@
 			Log._Debug($"TrafficLightSimulationManager.RemoveNodeFromSimulation({nodeId}) called.");
 #endif
 
-<<<<<<< HEAD
 			Destroy(ref TrafficLightSimulations[nodeId]);
-			UnsubscribeFromNodeGeometry(nodeId);
-=======
-			TrafficLightSimulations[nodeId].Destroy();
->>>>>>> 168fe21a
 		}
 
 		public override void OnLevelUnloading() {
@@ -405,11 +400,11 @@
 			DestroyManualTrafficLight(ref sim);
 		}
 
-		protected override void HandleInvalidNode(NodeGeometry geometry) {
+		protected override void HandleInvalidNode(INodeGeometry geometry) {
 			RemoveNodeFromSimulation(geometry.NodeId, false, true);
 		}
 
-		protected override void HandleValidNode(NodeGeometry geometry) {
+		protected override void HandleValidNode(INodeGeometry geometry) {
 			if (!TrafficLightSimulations[geometry.NodeId].HasSimulation()) {
 				//Log._Debug($"TrafficLightSimulationManager.HandleValidNode({geometry.NodeId}): Node is not controlled by a custom traffic light simulation.");
 				return;
