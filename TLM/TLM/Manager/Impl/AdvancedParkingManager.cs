﻿using ColossalFramework;
using ColossalFramework.Globalization;
using ColossalFramework.Math;
using CSUtil.Commons;
using System;
using System.Collections.Generic;
using System.Linq;
using System.Text;
using TrafficManager.Custom.AI;
using TrafficManager.Custom.PathFinding;
using TrafficManager.State;
using TrafficManager.Traffic;
using TrafficManager.Traffic.Data;
using TrafficManager.Traffic.Enums;
using TrafficManager.UI;
using TrafficManager.Util;
using UnityEngine;
using static TrafficManager.Traffic.Data.ExtCitizenInstance;

namespace TrafficManager.Manager.Impl {
	public class AdvancedParkingManager : AbstractFeatureManager, IAdvancedParkingManager {
		public static AdvancedParkingManager Instance { get; private set; } = null;

		static AdvancedParkingManager() {
			Instance = new AdvancedParkingManager();
		}

		protected override void OnDisableFeatureInternal() {
			for (int citizenInstanceId = 0; citizenInstanceId < ExtCitizenInstanceManager.Instance.ExtInstances.Length; ++citizenInstanceId) {
				ExtPathMode pathMode = ExtCitizenInstanceManager.Instance.ExtInstances[citizenInstanceId].pathMode;
				switch (pathMode) {
					case ExtPathMode.RequiresWalkingPathToParkedCar:
					case ExtPathMode.CalculatingWalkingPathToParkedCar:
					case ExtPathMode.WalkingToParkedCar:
					case ExtPathMode.ApproachingParkedCar:
						// citizen requires a path to their parked car: release instance to prevent it from floating
						Services.CitizenService.ReleaseCitizenInstance((ushort)citizenInstanceId);
						break;
					case ExtPathMode.RequiresCarPath:
					case ExtPathMode.CalculatingCarPathToKnownParkPos:
					case ExtPathMode.CalculatingCarPathToTarget:
					case ExtPathMode.DrivingToKnownParkPos:
					case ExtPathMode.DrivingToTarget:
						if (Services.CitizenService.CheckCitizenInstanceFlags((ushort)citizenInstanceId, CitizenInstance.Flags.Character)) {
							// citizen instance requires a car but is walking: release instance to prevent it from floating
							Services.CitizenService.ReleaseCitizenInstance((ushort)citizenInstanceId);
						}
						break;
				}
			}
			ExtCitizenManager.Instance.Reset();
			ExtCitizenInstanceManager.Instance.Reset();
		}

		protected override void OnEnableFeatureInternal() {
			
		}

		public bool EnterParkedCar(ushort instanceID, ref CitizenInstance instanceData, ushort parkedVehicleId, out ushort vehicleId) {
#if DEBUG
			bool citDebug = GlobalConfig.Instance.Debug.CitizenId == 0 || GlobalConfig.Instance.Debug.CitizenId == instanceData.m_citizen;
			bool debug = GlobalConfig.Instance.Debug.Switches[2] && citDebug;
			bool fineDebug = GlobalConfig.Instance.Debug.Switches[4] && citDebug;

			if (debug)
				Log._Debug($"AdvancedParkingManager.EnterParkedCar({instanceID}, ..., {parkedVehicleId}) called.");
#endif
			VehicleManager vehManager = Singleton<VehicleManager>.instance;
			NetManager netManager = Singleton<NetManager>.instance;
			CitizenManager citManager = Singleton<CitizenManager>.instance;

			Vector3 parkedVehPos = vehManager.m_parkedVehicles.m_buffer[parkedVehicleId].m_position;
			Quaternion parkedVehRot = vehManager.m_parkedVehicles.m_buffer[parkedVehicleId].m_rotation;
			VehicleInfo vehicleInfo = vehManager.m_parkedVehicles.m_buffer[parkedVehicleId].Info;

			PathUnit.Position vehLanePathPos;
			if (!CustomPathManager._instance.m_pathUnits.m_buffer[instanceData.m_path].GetPosition(0, out vehLanePathPos)) {
#if DEBUG
				if (debug)
					Log._Debug($"AdvancedParkingManager.EnterParkedCar({instanceID}): Could not get first car path position of citizen instance {instanceID}!");
#endif

				vehicleId = 0;
				return false;
			}
			uint vehLaneId = PathManager.GetLaneID(vehLanePathPos);
#if DEBUG
			if (fineDebug)
				Log._Debug($"AdvancedParkingManager.EnterParkedCar({instanceID}): Determined vehicle position for citizen instance {instanceID}: seg. {vehLanePathPos.m_segment}, lane {vehLanePathPos.m_lane}, off {vehLanePathPos.m_offset} (lane id {vehLaneId})");
#endif

			Vector3 vehLanePos;
			float vehLaneOff;
			netManager.m_lanes.m_buffer[vehLaneId].GetClosestPosition(parkedVehPos, out vehLanePos, out vehLaneOff);
			byte vehLaneOffset = (byte)Mathf.Clamp(Mathf.RoundToInt(vehLaneOff * 255f), 0, 255);

			// movement vector from parked vehicle position to road position
			Vector3 forwardVector = parkedVehPos + Vector3.ClampMagnitude(vehLanePos - parkedVehPos, 5f);
			if (vehManager.CreateVehicle(out vehicleId, ref Singleton<SimulationManager>.instance.m_randomizer, vehicleInfo, parkedVehPos, TransferManager.TransferReason.None, false, false)) {
				// update frame data
				Vehicle.Frame frame = vehManager.m_vehicles.m_buffer[(int)vehicleId].m_frame0;
				frame.m_rotation = parkedVehRot;

				vehManager.m_vehicles.m_buffer[vehicleId].m_frame0 = frame;
				vehManager.m_vehicles.m_buffer[vehicleId].m_frame1 = frame;
				vehManager.m_vehicles.m_buffer[vehicleId].m_frame2 = frame;
				vehManager.m_vehicles.m_buffer[vehicleId].m_frame3 = frame;
				vehicleInfo.m_vehicleAI.FrameDataUpdated(vehicleId, ref vehManager.m_vehicles.m_buffer[vehicleId], ref frame);

				// update vehicle target position
				vehManager.m_vehicles.m_buffer[vehicleId].m_targetPos0 = new Vector4(vehLanePos.x, vehLanePos.y, vehLanePos.z, 2f);

				// update other fields
				vehManager.m_vehicles.m_buffer[vehicleId].m_flags = (vehManager.m_vehicles.m_buffer[vehicleId].m_flags | Vehicle.Flags.Stopped);
				vehManager.m_vehicles.m_buffer[vehicleId].m_path = instanceData.m_path;
				vehManager.m_vehicles.m_buffer[vehicleId].m_pathPositionIndex = 0;
				vehManager.m_vehicles.m_buffer[vehicleId].m_lastPathOffset = vehLaneOffset;
				vehManager.m_vehicles.m_buffer[vehicleId].m_transferSize = (ushort)(instanceData.m_citizen & 65535u);

				if (!vehicleInfo.m_vehicleAI.TrySpawn(vehicleId, ref vehManager.m_vehicles.m_buffer[vehicleId])) {
#if DEBUG
					if (debug)
						Log._Debug($"AdvancedParkingManager.EnterParkedCar({instanceID}): Could not spawn a {vehicleInfo.m_vehicleType} for citizen instance {instanceID}!");
#endif
					return false;
				}

				// change instances
				InstanceID parkedVehInstance = InstanceID.Empty;
				parkedVehInstance.ParkedVehicle = parkedVehicleId;
				InstanceID vehInstance = InstanceID.Empty;
				vehInstance.Vehicle = vehicleId;
				Singleton<InstanceManager>.instance.ChangeInstance(parkedVehInstance, vehInstance);

				// set vehicle id for citizen instance
				instanceData.m_path = 0u;
				citManager.m_citizens.m_buffer[instanceData.m_citizen].SetParkedVehicle(instanceData.m_citizen, 0);
				citManager.m_citizens.m_buffer[instanceData.m_citizen].SetVehicle(instanceData.m_citizen, vehicleId, 0u);

				// update citizen instance flags
				instanceData.m_flags &= ~CitizenInstance.Flags.WaitingPath;
				instanceData.m_flags &= ~CitizenInstance.Flags.EnteringVehicle;
				instanceData.m_flags &= ~CitizenInstance.Flags.TryingSpawnVehicle;
				instanceData.m_flags &= ~CitizenInstance.Flags.BoredOfWaiting;
				instanceData.m_waitCounter = 0;

				// unspawn citizen instance
				instanceData.Unspawn(instanceID);

#if DEBUG
				if (fineDebug)
					Log._Debug($"AdvancedParkingManager.EnterParkedCar({instanceID}): Citizen instance {instanceID} is now entering vehicle {vehicleId}. Set vehicle target position to {vehLanePos} (segment={vehLanePathPos.m_segment}, lane={vehLanePathPos.m_lane}, offset={vehLanePathPos.m_offset})");
#endif

				return true;
			} else {
				// failed to find a road position
#if DEBUG
				if (debug)
					Log._Debug($"AdvancedParkingManager.EnterParkedCar({instanceID}): Could not find a road position for citizen instance {instanceID} near parked vehicle {parkedVehicleId}!");
#endif
				return false;
			}
		}

		public ExtSoftPathState UpdateCitizenPathState(ushort citizenInstanceId, ref CitizenInstance citizenInstance, ref ExtCitizenInstance extInstance, ref ExtCitizen extCitizen, ref Citizen citizen, ExtPathState mainPathState) {
#if DEBUG
			bool citDebug = GlobalConfig.Instance.Debug.CitizenId == 0 || GlobalConfig.Instance.Debug.CitizenId == citizenInstance.m_citizen;
			bool debug = GlobalConfig.Instance.Debug.Switches[2] && citDebug;
			bool fineDebug = GlobalConfig.Instance.Debug.Switches[4] && citDebug;
			if (fineDebug)
				Log._Debug($"AdvancedParkingManager.UpdateCitizenPathState({citizenInstanceId}, ..., {mainPathState}) called.");
#endif
			if (mainPathState == ExtPathState.Calculating) {
				// main path is still calculating, do not check return path
#if DEBUG
				if (fineDebug)
					Log._Debug($"AdvancedParkingManager.UpdateCitizenPathState({citizenInstanceId}, ..., {mainPathState}): still calculating main path. returning CALCULATING.");
#endif
				return ExtCitizenInstance.ConvertPathStateToSoftPathState(mainPathState);
			}

			IExtCitizenInstanceManager extCitInstMan = Constants.ManagerFactory.ExtCitizenInstanceManager;

//			if (!Constants.ManagerFactory.ExtCitizenInstanceManager.IsValid(citizenInstanceId)) {
//				// no citizen
//#if DEBUG
//				if (debug)
//					Log._Debug($"AdvancedParkingManager.UpdateCitizenPathState({citizenInstanceId}, ..., {mainPathState}): no citizen found!");
//#endif
//				return ExtCitizenInstance.ConvertPathStateToSoftPathState(mainPathState);
//			}

			if (mainPathState == ExtPathState.None || mainPathState == ExtPathState.Failed) {
				// main path failed or non-existing: reset return path
#if DEBUG
				if (debug)
					Log._Debug($"AdvancedParkingManager.UpdateCitizenPathState({citizenInstanceId}, ..., {mainPathState}): mainPathSate is None or Failed. Resetting instance and returning FAILED.");
#endif

				if (mainPathState == ExtPathState.Failed) {
					return OnCitizenPathFindFailure(citizenInstanceId, ref citizenInstance, ref extInstance, ref extCitizen);
				}

				extCitInstMan.Reset(ref extInstance);
				return ExtSoftPathState.FailedHard;
			}

			// main path state is READY

			// main path calculation succeeded: update return path state and check its state if necessary
			extCitInstMan.UpdateReturnPathState(ref extInstance);

			bool success = true;
			switch (extInstance.returnPathState) {
				case ExtPathState.None:
				default:
					// no return path calculated: ignore
#if DEBUG
					if (debug)
						Log._Debug($"AdvancedParkingManager.UpdateCitizenPathState({citizenInstanceId}, ..., {mainPathState}): return path state is None. Ignoring and returning main path state.");
#endif
					break;
				case ExtPathState.Calculating: // OK
											   // return path not read yet: wait for it
#if DEBUG
					if (fineDebug)
						Log._Debug($"AdvancedParkingManager.UpdateCitizenPathState({citizenInstanceId}, ..., {mainPathState}): return path state is still calculating.");
#endif
					return ExtSoftPathState.Calculating;
				case ExtPathState.Failed: // OK
										  // no walking path from parking position to target found. flag main path as 'failed'.
#if DEBUG
					if (debug)
						Log._Debug($"AdvancedParkingManager.UpdateCitizenPathState({citizenInstanceId}, ..., {mainPathState}): Return path FAILED.");
#endif
					success = false;
					break;
				case ExtPathState.Ready:
					// handle valid return path
#if DEBUG
					if (fineDebug)
						Log._Debug($"AdvancedParkingManager.UpdateCitizenPathState({citizenInstanceId}, ..., {mainPathState}): Path is READY.");
#endif
					break;
			}

			extCitInstMan.ReleaseReturnPath(ref extInstance);

			if (success) {
				// handle path find success
				return OnCitizenPathFindSuccess(citizenInstanceId, ref citizenInstance, ref extInstance, ref extCitizen, ref citizen);
			} else {
				// handle path find failure
				return OnCitizenPathFindFailure(citizenInstanceId, ref citizenInstance, ref extInstance, ref extCitizen);
			}
		}

		/// <summary>
		/// Updates the vehicle's main path state by checking against the return path state
		/// </summary>
		/// <param name="vehicleId">vehicle id</param>
		/// <param name="vehicleData">vehicle data</param>
		/// <param name="mainPathState">current state of the vehicle's main path</param>
		/// <returns></returns>
		public ExtPathState UpdateCarPathState(ushort vehicleId, ref Vehicle vehicleData, ref ExtCitizenInstance driverExtInstance, ExtPathState mainPathState) {
			IExtCitizenInstanceManager extCitInstMan = Constants.ManagerFactory.ExtCitizenInstanceManager;
#if DEBUG
			bool citDebug = GlobalConfig.Instance.Debug.CitizenId == 0 || GlobalConfig.Instance.Debug.CitizenId == extCitInstMan.GetCitizenId(driverExtInstance.instanceId);
			bool debug = GlobalConfig.Instance.Debug.Switches[2] && citDebug;
			bool fineDebug = GlobalConfig.Instance.Debug.Switches[4] && citDebug;
			if (fineDebug)
				Log._Debug($"AdvancedParkingManager.UpdateCarPathState({vehicleId}, ..., {mainPathState}) called.");
#endif
			if (mainPathState == ExtPathState.Calculating) {
				// main path is still calculating, do not check return path
#if DEBUG
				if (fineDebug)
					Log._Debug($"AdvancedParkingManager.UpdateCarPathState({vehicleId}, ..., {mainPathState}): still calculating main path. returning CALCULATING.");
#endif
				return mainPathState;
			}

//			if (!driverExtInstance.IsValid()) {
//				// no driver
//#if DEBUG
//				if (debug)
//					Log._Debug($"AdvancedParkingManager.UpdateCarPathState({vehicleId}, ..., {mainPathState}): no driver found!");
//#endif
//				return mainPathState;
//			}

			if (ExtVehicleManager.Instance.ExtVehicles[vehicleId].vehicleType != ExtVehicleType.PassengerCar) {
				// non-passenger cars are not handled
#if DEBUG
				if (debug)
					Log._Debug($"AdvancedParkingManager.UpdateCarPathState({vehicleId}, ..., {mainPathState}): not a passenger car!");
#endif
				extCitInstMan.Reset(ref driverExtInstance);
				return mainPathState;
			}

			if (mainPathState == ExtPathState.None || mainPathState == ExtPathState.Failed) {
				// main path failed or non-existing: reset return path
#if DEBUG
				if (debug)
					Log._Debug($"AdvancedParkingManager.UpdateCarPathState({vehicleId}, ..., {mainPathState}): mainPathSate is None or Failed. Resetting instance and returning FAILED.");
#endif
				extCitInstMan.Reset(ref driverExtInstance);
				return ExtPathState.Failed;
			}

			// main path state is READY

			// main path calculation succeeded: update return path state and check its state
			extCitInstMan.UpdateReturnPathState(ref driverExtInstance);

			switch (driverExtInstance.returnPathState) {
				case ExtPathState.None:
				default:
					// no return path calculated: ignore
#if DEBUG
					if (debug)
						Log._Debug($"AdvancedParkingManager.UpdateCarPathState({vehicleId}, ..., {mainPathState}): return path state is None. Setting pathMode=DrivingToTarget and returning main path state.");
#endif
					driverExtInstance.pathMode = ExtPathMode.DrivingToTarget;
					return mainPathState;
				case ExtPathState.Calculating:
					// return path not read yet: wait for it
#if DEBUG
					if (fineDebug)
						Log._Debug($"AdvancedParkingManager.UpdateCarPathState({vehicleId}, ..., {mainPathState}): return path state is still calculating.");
#endif
					return ExtPathState.Calculating;
				case ExtPathState.Failed:
					// no walking path from parking position to target found. flag main path as 'failed'.
#if DEBUG
					if (debug)
						Log._Debug($"AdvancedParkingManager.UpdateCarPathState({vehicleId}, ..., {mainPathState}): Return path {driverExtInstance.returnPathId} FAILED. Forcing path-finding to fail.");
#endif
					extCitInstMan.Reset(ref driverExtInstance);
					return ExtPathState.Failed;
				case ExtPathState.Ready:
					// handle valid return path
					extCitInstMan.ReleaseReturnPath(ref driverExtInstance);
#if DEBUG
					if (fineDebug)
						Log._Debug($"AdvancedParkingManager.UpdateCarPathState({vehicleId}, ..., {mainPathState}): Path is ready for vehicle {vehicleId}, citizen instance {driverExtInstance.instanceId}! CurrentPathMode={driverExtInstance.pathMode}");
#endif
					byte laneTypes = CustomPathManager._instance.m_pathUnits.m_buffer[vehicleData.m_path].m_laneTypes;
					bool usesPublicTransport = (laneTypes & (byte)(NetInfo.LaneType.PublicTransport)) != 0;

					if (usesPublicTransport && (driverExtInstance.pathMode == ExtPathMode.CalculatingCarPathToKnownParkPos || driverExtInstance.pathMode == ExtPathMode.CalculatingCarPathToAltParkPos)) {
						driverExtInstance.pathMode = ExtPathMode.CalculatingCarPathToTarget;
						driverExtInstance.parkingSpaceLocation = ExtParkingSpaceLocation.None;
						driverExtInstance.parkingSpaceLocationId = 0;
					}

					if (driverExtInstance.pathMode == ExtPathMode.CalculatingCarPathToAltParkPos) {
						driverExtInstance.pathMode = ExtPathMode.DrivingToAltParkPos;
						driverExtInstance.parkingPathStartPosition = null;
#if DEBUG
						if (debug)
							Log._Debug($"AdvancedParkingManager.UpdateCarPathState({vehicleId}, ..., {mainPathState}): Path to an alternative parking position is READY for vehicle {vehicleId}! CurrentPathMode={driverExtInstance.pathMode}");
#endif
					} else if (driverExtInstance.pathMode == ExtPathMode.CalculatingCarPathToTarget) {
						driverExtInstance.pathMode = ExtPathMode.DrivingToTarget;
#if DEBUG
						if (debug)
							Log._Debug($"AdvancedParkingManager.UpdateCarPathState({vehicleId}, ..., {mainPathState}): Car path is READY for vehicle {vehicleId}! CurrentPathMode={driverExtInstance.pathMode}");
#endif
					} else if (driverExtInstance.pathMode == ExtPathMode.CalculatingCarPathToKnownParkPos) {
						driverExtInstance.pathMode = ExtPathMode.DrivingToKnownParkPos;
#if DEBUG
						if (debug)
							Log._Debug($"AdvancedParkingManager.UpdateCarPathState({vehicleId}, ..., {mainPathState}): Car path to known parking position is READY for vehicle {vehicleId}! CurrentPathMode={driverExtInstance.pathMode}");
#endif
					}
					return ExtPathState.Ready;
			}
		}

		public ParkedCarApproachState CitizenApproachingParkedCarSimulationStep(ushort instanceId, ref CitizenInstance instanceData, ref ExtCitizenInstance extInstance, Vector3 physicsLodRefPos, ref VehicleParked parkedCar) {
#if DEBUG
			bool citDebug = GlobalConfig.Instance.Debug.CitizenId == 0 || GlobalConfig.Instance.Debug.CitizenId == instanceData.m_citizen;
			bool debug = GlobalConfig.Instance.Debug.Switches[2] && citDebug;
			bool fineDebug = GlobalConfig.Instance.Debug.Switches[4] && citDebug;
#endif

			if ((instanceData.m_flags & CitizenInstance.Flags.WaitingPath) != CitizenInstance.Flags.None) {
#if DEBUG
				if (fineDebug)
					Log._Debug($"AdvancedParkingManager.CheckCitizenReachedParkedCar({instanceId}): citizen instance {instanceId} is waiting for path-finding to complete.");
#endif
				return ParkedCarApproachState.None;
			}

			//ExtCitizenInstance extInstance = ExtCitizenInstanceManager.Instance.GetExtInstance(instanceId);

			if (extInstance.pathMode != ExtPathMode.ApproachingParkedCar && extInstance.pathMode != ExtPathMode.WalkingToParkedCar) {
#if DEBUG
				if (fineDebug)
					Log._Debug($"AdvancedParkingManager.CitizenApproachingParkedCarSimulationStep({instanceId}): citizen instance {instanceId} is not reaching a parked car ({extInstance.pathMode})");
#endif
				return ParkedCarApproachState.None;
			}

			if ((instanceData.m_flags & CitizenInstance.Flags.Character) == CitizenInstance.Flags.None) {
#if DEBUG
				/*if (fineDebug)
					Log._Debug($"AdvancedParkingManager.CitizenApproachingParkedCarSimulationStep({instanceId}): citizen instance {instanceId} is not spawned!");*/
#endif
				return ParkedCarApproachState.None;
			}

			Vector3 lastFramePos = instanceData.GetLastFramePosition();
			Vector3 doorPosition = parkedCar.GetClosestDoorPosition(parkedCar.m_position, VehicleInfo.DoorType.Enter);

			if (extInstance.pathMode == ExtPathMode.WalkingToParkedCar) {
				// check if path is complete
				PathUnit.Position pos;
				if (instanceData.m_pathPositionIndex != 255 && (instanceData.m_path == 0 || !CustomPathManager._instance.m_pathUnits.m_buffer[instanceData.m_path].GetPosition(instanceData.m_pathPositionIndex >> 1, out pos))) {
					extInstance.pathMode = ExtPathMode.ApproachingParkedCar;
					extInstance.lastDistanceToParkedCar = (instanceData.GetLastFramePosition() - doorPosition).sqrMagnitude;
#if DEBUG
					if (debug)
						Log._Debug($"AdvancedParkingManager.CitizenApproachingParkedCarSimulationStep({instanceId}): citizen instance {instanceId} was walking to parked car and reached final path position. Switched PathMode to {extInstance.pathMode}.");
#endif
				}
			}

			if (extInstance.pathMode == ExtPathMode.ApproachingParkedCar) {
				Vector3 doorTargetDir = doorPosition - lastFramePos;
				Vector3 doorWalkVector = doorPosition;
				float doorTargetDirMagnitude = doorTargetDir.magnitude;
				if (doorTargetDirMagnitude > 1f) {
					float speed = Mathf.Max(doorTargetDirMagnitude - 5f, doorTargetDirMagnitude * 0.5f);
					doorWalkVector = lastFramePos + (doorTargetDir * (speed / doorTargetDirMagnitude));
				}
				instanceData.m_targetPos = new Vector4(doorWalkVector.x, doorWalkVector.y, doorWalkVector.z, 0.5f);
				instanceData.m_targetDir = VectorUtils.XZ(doorTargetDir);

				CitizenApproachingParkedCarSimulationStep(instanceId, ref instanceData, physicsLodRefPos);

				float doorSqrDist = (instanceData.GetLastFramePosition() - doorPosition).sqrMagnitude;
				if (doorSqrDist > GlobalConfig.Instance.ParkingAI.MaxParkedCarInstanceSwitchSqrDistance) {
					// citizen is still too far away from the parked car
					ExtPathMode oldPathMode = extInstance.pathMode;
					if (doorSqrDist > extInstance.lastDistanceToParkedCar + 1024f) {
						// distance has increased dramatically since the last time

#if DEBUG
						if (debug)
							Log.Warning($"AdvancedParkingManager.CitizenApproachingParkedCarSimulationStep({instanceId}): Citizen instance {instanceId} is currently reaching their parked car but distance increased! dist={doorSqrDist}, LastDistanceToParkedCar={extInstance.lastDistanceToParkedCar}.");

						if (GlobalConfig.Instance.Debug.Switches[6]) {
							Log._Debug($"AdvancedParkingManager.CitizenApproachingParkedCarSimulationStep({instanceId}): FORCED PAUSE. Distance increased! Citizen instance {instanceId}. dist={doorSqrDist}");
							Singleton<SimulationManager>.instance.SimulationPaused = true;
						}
#endif

						CitizenInstance.Frame frameData = instanceData.GetLastFrameData();
						frameData.m_position = doorPosition;
						instanceData.SetLastFrameData(frameData);

						extInstance.pathMode = ExtPathMode.RequiresCarPath;

						return ParkedCarApproachState.Approached;
					} else if (doorSqrDist < extInstance.lastDistanceToParkedCar) {
						extInstance.lastDistanceToParkedCar = doorSqrDist;
					}
#if DEBUG
					if (fineDebug)
						Log._Debug($"AdvancedParkingManager.CitizenApproachingParkedCarSimulationStep({instanceId}): Citizen instance {instanceId} is currently reaching their parked car (dist={doorSqrDist}, LastDistanceToParkedCar={extInstance.lastDistanceToParkedCar}). CurrentDepartureMode={extInstance.pathMode}");
#endif

					return ParkedCarApproachState.Approaching;
				} else {
					extInstance.pathMode = ExtPathMode.RequiresCarPath;
#if DEBUG
					if (debug)
						Log._Debug($"AdvancedParkingManager.CitizenApproachingParkedCarSimulationStep({instanceId}): Citizen instance {instanceId} reached parking position (dist={doorSqrDist}). Calculating remaining path now. CurrentDepartureMode={extInstance.pathMode}");
#endif
					return ParkedCarApproachState.Approached;
				}
			}

			return ParkedCarApproachState.None;
		}

		protected void CitizenApproachingParkedCarSimulationStep(ushort instanceID, ref CitizenInstance instanceData, Vector3 physicsLodRefPos) {
			if ((instanceData.m_flags & CitizenInstance.Flags.Character) != CitizenInstance.Flags.None) {
				CitizenInstance.Frame lastFrameData = instanceData.GetLastFrameData();
				int oldGridX = Mathf.Clamp((int)(lastFrameData.m_position.x / (float)CitizenManager.CITIZENGRID_CELL_SIZE + (float)CitizenManager.CITIZENGRID_RESOLUTION / 2f), 0, CitizenManager.CITIZENGRID_RESOLUTION - 1);
				int oldGridY = Mathf.Clamp((int)(lastFrameData.m_position.z / (float)CitizenManager.CITIZENGRID_CELL_SIZE + (float)CitizenManager.CITIZENGRID_RESOLUTION / 2f), 0, CitizenManager.CITIZENGRID_RESOLUTION - 1);
				bool lodPhysics = Vector3.SqrMagnitude(physicsLodRefPos - lastFrameData.m_position) >= 62500f;
				CitizenApproachingParkedCarSimulationStep(instanceID, ref instanceData, ref lastFrameData, lodPhysics);
				int newGridX = Mathf.Clamp((int)(lastFrameData.m_position.x / (float)CitizenManager.CITIZENGRID_CELL_SIZE + (float)CitizenManager.CITIZENGRID_RESOLUTION / 2f), 0, CitizenManager.CITIZENGRID_RESOLUTION - 1);
				int newGridY = Mathf.Clamp((int)(lastFrameData.m_position.z / (float)CitizenManager.CITIZENGRID_CELL_SIZE + (float)CitizenManager.CITIZENGRID_RESOLUTION / 2f), 0, CitizenManager.CITIZENGRID_RESOLUTION - 1);
				if ((newGridX != oldGridX || newGridY != oldGridY) && (instanceData.m_flags & CitizenInstance.Flags.Character) != CitizenInstance.Flags.None) {
					Singleton<CitizenManager>.instance.RemoveFromGrid(instanceID, ref instanceData, oldGridX, oldGridY);
					Singleton<CitizenManager>.instance.AddToGrid(instanceID, ref instanceData, newGridX, newGridY);
				}
				if (instanceData.m_flags != CitizenInstance.Flags.None) {
					instanceData.SetFrameData(Singleton<SimulationManager>.instance.m_currentFrameIndex, lastFrameData);
				}
			}
		}

		protected void CitizenApproachingParkedCarSimulationStep(ushort instanceID, ref CitizenInstance instanceData, ref CitizenInstance.Frame frameData, bool lodPhysics) {
			frameData.m_position = frameData.m_position + (frameData.m_velocity * 0.5f);

			Vector3 targetDiff = (Vector3)instanceData.m_targetPos - frameData.m_position;
			Vector3 targetVelDiff = targetDiff - frameData.m_velocity;
			float targetVelDiffMag = targetVelDiff.magnitude;

			targetVelDiff = targetVelDiff * (2f / Mathf.Max(targetVelDiffMag, 2f));
			frameData.m_velocity = frameData.m_velocity + targetVelDiff;
			frameData.m_velocity = frameData.m_velocity - (Mathf.Max(0f, Vector3.Dot((frameData.m_position + frameData.m_velocity) - (Vector3)instanceData.m_targetPos, frameData.m_velocity)) / Mathf.Max(0.01f, frameData.m_velocity.sqrMagnitude) * frameData.m_velocity);
			if (frameData.m_velocity.sqrMagnitude > 0.01f) {
				frameData.m_rotation = Quaternion.LookRotation(frameData.m_velocity);
			}
		}

		public bool CitizenApproachingTargetSimulationStep(ushort instanceId, ref CitizenInstance instanceData, ref ExtCitizenInstance extInstance) {
			IExtCitizenInstanceManager extCitInstMan = Constants.ManagerFactory.ExtCitizenInstanceManager;
#if DEBUG
			bool citDebug = GlobalConfig.Instance.Debug.CitizenId == 0 || GlobalConfig.Instance.Debug.CitizenId == instanceData.m_citizen;
			bool debug = GlobalConfig.Instance.Debug.Switches[2] && citDebug;
			bool fineDebug = GlobalConfig.Instance.Debug.Switches[4] && citDebug;
#endif

			if ((instanceData.m_flags & CitizenInstance.Flags.WaitingPath) != CitizenInstance.Flags.None) {
#if DEBUG
				if (fineDebug)
					Log._Debug($"AdvancedParkingManager.CitizenApproachingTargetSimulationStep({instanceId}): citizen instance {instanceId} is waiting for path-finding to complete.");
#endif
				return false;
			}

			//ExtCitizenInstance extInstance = ExtCitizenInstanceManager.Instance.GetExtInstance(instanceId);

			if (extInstance.pathMode != ExtPathMode.WalkingToTarget &&
				extInstance.pathMode != ExtPathMode.TaxiToTarget) {
#if DEBUG
				if (fineDebug)
					Log._Debug($"AdvancedParkingManager.CitizenApproachingTargetSimulationStep({instanceId}): citizen instance {instanceId} is not reaching target ({extInstance.pathMode})");
#endif
				return false;
			}

			if ((instanceData.m_flags & CitizenInstance.Flags.Character) == CitizenInstance.Flags.None) {
#if DEBUG
				/*if (fineDebug)
					Log._Debug($"AdvancedParkingManager.CitizenApproachingTargetSimulationStep({instanceId}): citizen instance {instanceId} is not spawned!");*/
#endif
				return false;
			}


			
			// check if path is complete
			PathUnit.Position pos;
			if (instanceData.m_pathPositionIndex != 255 && (instanceData.m_path == 0 || !CustomPathManager._instance.m_pathUnits.m_buffer[instanceData.m_path].GetPosition(instanceData.m_pathPositionIndex >> 1, out pos))) {
				extCitInstMan.Reset(ref extInstance);
#if DEBUG
				if (debug)
					Log._Debug($"AdvancedParkingManager.CitizenApproachingTargetSimulationStep({instanceId}): Citizen instance {instanceId} reached target. CurrentDepartureMode={extInstance.pathMode}");
#endif
				return true;
			}

			return false;
		}

		/// <summary>
		/// Handles a path-finding success for activated Parking AI.
		/// </summary>
		/// <param name="instanceId">Citizen instance id</param>
		/// <param name="instanceData">Citizen instance data</param>
		/// <param name="extInstance">Extended citizen instance data</param>
		/// <param name="extCitizen">Extended citizen data</param>
		/// <param name="citizenData">Citizen data</param>
		/// <returns>soft path state</returns>
		protected ExtSoftPathState OnCitizenPathFindSuccess(ushort instanceId, ref CitizenInstance instanceData, ref ExtCitizenInstance extInstance, ref ExtCitizen extCitizen, ref Citizen citizenData) {
			IExtCitizenInstanceManager extCitInstMan = Constants.ManagerFactory.ExtCitizenInstanceManager;
			IExtBuildingManager extBuildingMan = Constants.ManagerFactory.ExtBuildingManager;
#if DEBUG
			bool citDebug = GlobalConfig.Instance.Debug.CitizenId == 0 || GlobalConfig.Instance.Debug.CitizenId == instanceData.m_citizen;
			bool debug = GlobalConfig.Instance.Debug.Switches[2] && citDebug;
			bool fineDebug = GlobalConfig.Instance.Debug.Switches[4] && citDebug;

			if (debug)
				Log._Debug($"AdvancedParkingManager.OnCitizenPathFindSuccess({instanceId}): Path-finding succeeded for citizen instance {instanceId}. Path: {instanceData.m_path} vehicle={citizenData.m_vehicle}");
#endif

//			if (!extInstance.IsValid()) {
//#if DEBUG
//				if (fineDebug)
//					Log.Warning($"AdvancedParkingManager.OnCitizenPathFindSuccess({instanceId}): Ext. citizen instance not found.");
//#endif
//				return ExtSoftPathState.FailedHard;
//			}

			if (citizenData.m_vehicle == 0) {
				// citizen does not already have a vehicle assigned

				if (extInstance.pathMode == ExtPathMode.TaxiToTarget) {
#if DEBUG
					if (fineDebug)
						Log._Debug($"AdvancedParkingManager.OnCitizenPathFindSuccess({instanceId}): Citizen uses a taxi. Decreasing public transport demand and returning READY.");
#endif

					// cim uses taxi
					if (instanceData.m_sourceBuilding != 0) {
						extBuildingMan.RemovePublicTransportDemand(ref extBuildingMan.ExtBuildings[instanceData.m_sourceBuilding], (uint)GlobalConfig.Instance.ParkingAI.PublicTransportDemandUsageDecrement, true);
					}

					if (instanceData.m_targetBuilding != 0) {
						extBuildingMan.RemovePublicTransportDemand(ref extBuildingMan.ExtBuildings[instanceData.m_targetBuilding], (uint)GlobalConfig.Instance.ParkingAI.PublicTransportDemandUsageDecrement, false);
					}

					extCitizen.transportMode |= ExtTransportMode.PublicTransport;
					return ExtSoftPathState.Ready;
				}

				ushort parkedVehicleId = citizenData.m_parkedVehicle;
				float sqrDistToParkedVehicle = 0f;
				if (parkedVehicleId != 0) {
					// calculate distance to parked vehicle
					VehicleManager vehicleManager = Singleton<VehicleManager>.instance;
					Vector3 doorPosition = vehicleManager.m_parkedVehicles.m_buffer[parkedVehicleId].GetClosestDoorPosition(vehicleManager.m_parkedVehicles.m_buffer[parkedVehicleId].m_position, VehicleInfo.DoorType.Enter);
					sqrDistToParkedVehicle = (instanceData.GetLastFramePosition() - doorPosition).sqrMagnitude;
				}

				byte laneTypes = CustomPathManager._instance.m_pathUnits.m_buffer[instanceData.m_path].m_laneTypes;
				ushort vehicleTypes = CustomPathManager._instance.m_pathUnits.m_buffer[instanceData.m_path].m_vehicleTypes;
				bool usesPublicTransport = (laneTypes & (byte)(NetInfo.LaneType.PublicTransport)) != 0;
				bool usesCar = (laneTypes & (byte)(NetInfo.LaneType.Vehicle | NetInfo.LaneType.TransportVehicle)) != 0 && (vehicleTypes & (ushort)(VehicleInfo.VehicleType.Car)) != 0;

				if (usesPublicTransport && usesCar && (extInstance.pathMode == ExtPathMode.CalculatingCarPathToKnownParkPos || extInstance.pathMode == ExtPathMode.CalculatingCarPathToAltParkPos)) {
					/*
					 * when using public transport together with a car (assuming a "source -> walk -> drive -> walk -> use public transport -> walk -> target" path)
					 * discard parking space information since the cim has to park near the public transport stop
					 * (instead of parking in the vicinity of the target building).
					 * 
					 * TODO we could check if the path looks like "source -> walk -> use public transport -> walk -> drive -> [walk ->] target" (in this case parking space information would still be valid)
					*/
#if DEBUG
					if (fineDebug)
						Log._Debug($"AdvancedParkingManager.OnCitizenPathFindSuccess({instanceId}): Citizen uses their car together with public transport. Discarding parking space information and setting path mode to CalculatingCarPathToTarget.");
#endif
					extInstance.pathMode = ExtPathMode.CalculatingCarPathToTarget;
					extInstance.parkingSpaceLocation = ExtParkingSpaceLocation.None;
					extInstance.parkingSpaceLocationId = 0;
				}

				switch (extInstance.pathMode) {
					case ExtPathMode.None: // citizen starts at source building
					default:
						if (extInstance.pathMode != ExtPathMode.None) {
#if DEBUG
							if (debug)
								Log.Warning($"AdvancedParkingManager.OnCitizenPathFindSuccess({instanceId}): Unexpected path mode {extInstance.pathMode}! {extInstance}");
#endif
						}

						if (usesCar) {
#if DEBUG
							if (debug)
								Log._Debug($"AdvancedParkingManager.OnCitizenPathFindSuccess({instanceId}): Path for citizen instance {instanceId} contains passenger car section. Ensuring that citizen is allowed to use their car.");
#endif

							ushort sourceBuildingId = instanceData.m_sourceBuilding;
							ushort homeId = Singleton<CitizenManager>.instance.m_citizens.m_buffer[instanceData.m_citizen].m_homeBuilding;

							if (parkedVehicleId == 0) {
#if DEBUG
								if (debug)
									Log._Debug($"AdvancedParkingManager.OnCitizenPathFindSuccess({instanceId}): Citizen {instanceData.m_citizen} (citizen instance {instanceId}), source building {sourceBuildingId} does not have a parked vehicle! CurrentPathMode={extInstance.pathMode}");
#endif

								// try to spawn parked vehicle in the vicinity of the starting point.
								VehicleInfo vehicleInfo = null;
								if (instanceData.Info.m_agePhase > Citizen.AgePhase.Child) {
									// get a random car info (due to the fact we are using a different randomizer, car assignment differs from the selection in ResidentAI.GetVehicleInfo/TouristAI.GetVehicleInfo method, but this should not matter since we are reusing parked vehicle infos there)
									vehicleInfo = Singleton<VehicleManager>.instance.GetRandomVehicleInfo(ref Singleton<SimulationManager>.instance.m_randomizer, ItemClass.Service.Residential, ItemClass.SubService.ResidentialLow, ItemClass.Level.Level1);
								}

								if (vehicleInfo != null) {
#if DEBUG
									if (debug)
										Log._Debug($"AdvancedParkingManager.OnCitizenPathFindSuccess({instanceId}): Citizen {instanceData.m_citizen} (citizen instance {instanceId}), source building {sourceBuildingId} is using their own passenger car. CurrentPathMode={extInstance.pathMode}");
#endif

									// determine current position vector
									Vector3 currentPos;
									ushort currentBuildingId = Singleton<CitizenManager>.instance.m_citizens.m_buffer[instanceData.m_citizen].GetBuildingByLocation();
									if (currentBuildingId != 0) {
										currentPos = Singleton<BuildingManager>.instance.m_buildings.m_buffer[currentBuildingId].m_position;
#if DEBUG
										if (debug)
											Log._Debug($"AdvancedParkingManager.OnCitizenPathFindSuccess({instanceId}): Taking current position from current building {currentBuildingId} for citizen {instanceData.m_citizen} (citizen instance {instanceId}): {currentPos} CurrentPathMode={extInstance.pathMode}");
#endif
									} else {
										currentBuildingId = sourceBuildingId;
										currentPos = instanceData.GetLastFramePosition();
#if DEBUG
										if (debug)
											Log._Debug($"AdvancedParkingManager.OnCitizenPathFindSuccess({instanceId}): Taking current position from last frame position for citizen {instanceData.m_citizen} (citizen instance {instanceId}): {currentPos}. Home {homeId} pos: {Singleton<BuildingManager>.instance.m_buildings.m_buffer[homeId].m_position} CurrentPathMode={extInstance.pathMode}");
#endif
									}

									// spawn a passenger car near the current position
									Vector3 parkPos;
									ParkingUnableReason parkReason;
									if (AdvancedParkingManager.Instance.TrySpawnParkedPassengerCar(instanceData.m_citizen, homeId, currentPos, vehicleInfo, out parkPos, out parkReason)) {
										parkedVehicleId = Singleton<CitizenManager>.instance.m_citizens.m_buffer[instanceData.m_citizen].m_parkedVehicle;
#if DEBUG
										if (debug)
											Log._Debug($"AdvancedParkingManager.OnCitizenPathFindSuccess({instanceId}): Parked vehicle for citizen {instanceData.m_citizen} (instance {instanceId}) is {parkedVehicleId} now (parkPos={parkPos}).");
#endif

										if (currentBuildingId != 0) {
											extBuildingMan.ModifyParkingSpaceDemand(ref extBuildingMan.ExtBuildings[currentBuildingId], parkPos, GlobalConfig.Instance.ParkingAI.MinSpawnedCarParkingSpaceDemandDelta, GlobalConfig.Instance.ParkingAI.MaxSpawnedCarParkingSpaceDemandDelta);
										}
									} else {
#if DEBUG
										if (debug) {
											Log._Debug($"AdvancedParkingManager.OnCitizenPathFindSuccess({instanceId}): >> Failed to spawn parked vehicle for citizen {instanceData.m_citizen} (citizen instance {instanceId}). reason={parkReason}. homePos: {Singleton<BuildingManager>.instance.m_buildings.m_buffer[homeId].m_position}");
										}
#endif

										if (parkReason == ParkingUnableReason.NoSpaceFound && currentBuildingId != 0) {
											extBuildingMan.AddParkingSpaceDemand(ref extBuildingMan.ExtBuildings[currentBuildingId], GlobalConfig.Instance.ParkingAI.FailedSpawnParkingSpaceDemandIncrement);
										}
									}
								} else {
#if DEBUG
									if (debug) {
										Log._Debug($"AdvancedParkingManager.OnCitizenPathFindSuccess({instanceId}): Citizen {instanceData.m_citizen} (citizen instance {instanceId}), source building {sourceBuildingId}, home {homeId} does not own a vehicle.");
									}
#endif
								}
							}

							if (parkedVehicleId != 0) {
								// citizen has to reach their parked vehicle first
#if DEBUG
								if (debug)
									Log._Debug($"AdvancedParkingManager.OnCitizenPathFindSuccess({instanceId}): Calculating path to reach parked vehicle {parkedVehicleId} for citizen instance {instanceId}. targetPos={instanceData.m_targetPos} lastFramePos={instanceData.GetLastFramePosition()}");
#endif

								extInstance.pathMode = ExtPathMode.RequiresWalkingPathToParkedCar;
								return ExtSoftPathState.FailedSoft;
							} else {
								// error! could not find/spawn parked car
#if DEBUG
								if (debug)
									Log._Debug($"AdvancedParkingManager.OnCitizenPathFindSuccess({instanceId}): Citizen instance {instanceId} still does not have a parked vehicle! Retrying: Cim should walk to target");
#endif

								extInstance.pathMode = ExtPathMode.RequiresWalkingPathToTarget;
								return ExtSoftPathState.FailedSoft;
							}
						} else {
							// path does not contain a car section: path can be reused for walking
#if DEBUG
							if (debug)
								Log._Debug($"AdvancedParkingManager.OnCitizenPathFindSuccess({instanceId}): A direct car path OR initial path was queried that does not contain a car section. Switching path mode to walking.");
#endif

							if (usesPublicTransport) {
								// decrease public tranport demand
								if (instanceData.m_sourceBuilding != 0) {
									extBuildingMan.RemovePublicTransportDemand(ref extBuildingMan.ExtBuildings[instanceData.m_sourceBuilding], (uint)GlobalConfig.Instance.ParkingAI.PublicTransportDemandUsageDecrement, true);
								}
								if (instanceData.m_targetBuilding != 0) {
									extBuildingMan.RemovePublicTransportDemand(ref extBuildingMan.ExtBuildings[instanceData.m_targetBuilding], (uint)GlobalConfig.Instance.ParkingAI.PublicTransportDemandUsageDecrement, false);
								}
								extCitizen.transportMode |= ExtTransportMode.PublicTransport;
							}

							extInstance.pathMode = ExtPathMode.WalkingToTarget;
							return ExtSoftPathState.Ready;
						}
					case ExtPathMode.CalculatingCarPathToTarget: // citizen has not yet entered their car (but is close to do so) and tries to reach the target directly
					case ExtPathMode.CalculatingCarPathToKnownParkPos: // citizen has not yet entered their (but is close to do so) car and tries to reach a parking space in the vicinity of the target
					case ExtPathMode.CalculatingCarPathToAltParkPos: // citizen has not yet entered their car (but is close to do so) and tries to reach an alternative parking space in the vicinity of the target
						if (usesCar) {
							// parked car should be reached now
#if DEBUG
							if (debug)
								Log._Debug($"AdvancedParkingManager.OnCitizenPathFindSuccess({instanceId}): Path for citizen instance {instanceId} contains passenger car section and citizen should stand in front of their car.");
#endif
							if (
								Constants.ManagerFactory.ExtCitizenInstanceManager.IsAtOutsideConnection(instanceId, ref instanceData, ref citizenData) &&
								Singleton<BuildingManager>.instance.m_buildings.m_buffer[instanceData.m_sourceBuilding].Info.m_class.m_service == ItemClass.Service.Road
							) {
								// car path calculated starting at road outside connection: success
								if (extInstance.pathMode == ExtPathMode.CalculatingCarPathToAltParkPos) {
									extInstance.pathMode = ExtPathMode.DrivingToAltParkPos;
									extInstance.parkingPathStartPosition = null;
#if DEBUG
									if (debug)
										Log._Debug($"AdvancedParkingManager.OnCitizenPathFindSuccess({instanceId}): Path to an alternative parking position is READY! CurrentPathMode={extInstance.pathMode}");
#endif
								} else if (extInstance.pathMode == ExtPathMode.CalculatingCarPathToTarget) {
									extInstance.pathMode = ExtPathMode.DrivingToTarget;
#if DEBUG
									if (debug)
										Log._Debug($"AdvancedParkingManager.OnCitizenPathFindSuccess({instanceId}): Car path is READY! CurrentPathMode={extInstance.pathMode}");
#endif
								} else if (extInstance.pathMode == ExtPathMode.CalculatingCarPathToKnownParkPos) {
									extInstance.pathMode = ExtPathMode.DrivingToKnownParkPos;
#if DEBUG
									if (debug)
										Log._Debug($"AdvancedParkingManager.OnCitizenPathFindSuccess({instanceId}): Car path to known parking position is READY! CurrentPathMode={extInstance.pathMode}");
#endif
								}
								return ExtSoftPathState.Ready;
							} else if (parkedVehicleId == 0) {
								// error! could not find/spawn parked car
#if DEBUG
								if (debug)
									Log._Debug($"AdvancedParkingManager.OnCitizenPathFindSuccess({instanceId}): Citizen instance {instanceId} still does not have a parked vehicle! Retrying: Cim should walk to target");
#endif

								extCitInstMan.Reset(ref extInstance);
								extInstance.pathMode = ExtPathMode.RequiresWalkingPathToTarget;
								return ExtSoftPathState.FailedSoft;
							} else if (sqrDistToParkedVehicle > 4f * GlobalConfig.Instance.ParkingAI.MaxParkedCarInstanceSwitchSqrDistance) {
								// error! parked car is too far away
#if DEBUG
								if (debug)
									Log._Debug($"AdvancedParkingManager.OnCitizenPathFindSuccess({instanceId}): Citizen instance {instanceId} cannot enter parked vehicle because it is too far away (sqrDistToParkedVehicle={sqrDistToParkedVehicle})! Retrying: Cim should walk to parked car");
#endif
								extInstance.pathMode = ExtPathMode.RequiresWalkingPathToParkedCar;
								return ExtSoftPathState.FailedSoft;
							} else {
								// path using passenger car has been calculated
								ushort vehicleId;
								if (EnterParkedCar(instanceId, ref instanceData, parkedVehicleId, out vehicleId)) {
									extInstance.pathMode = extInstance.pathMode == ExtPathMode.CalculatingCarPathToTarget ? ExtPathMode.DrivingToTarget : ExtPathMode.DrivingToKnownParkPos;
									extCitizen.transportMode |= ExtTransportMode.Car;

#if DEBUG
									if (fineDebug)
										Log._Debug($"AdvancedParkingManager.OnCitizenPathFindSuccess({instanceId}): Citizen instance {instanceId} has entered their car and is now travelling by car (vehicleId={vehicleId}). CurrentDepartureMode={extInstance.pathMode}, targetPos={instanceData.m_targetPos} lastFramePos={instanceData.GetLastFramePosition()}");
#endif
									return ExtSoftPathState.Ignore;
								} else {
									// error! parked car could not be entered (reached vehicle limit?): try to walk to target
#if DEBUG
									if (debug)
										Log._Debug($"AdvancedParkingManager.OnCitizenPathFindSuccess({instanceId}): Entering parked vehicle {parkedVehicleId} failed for citizen instance {instanceId}. Trying to walk to target. CurrentDepartureMode={extInstance.pathMode}");
#endif

									extCitInstMan.Reset(ref extInstance);
									extInstance.pathMode = ExtPathMode.RequiresWalkingPathToTarget;
									return ExtSoftPathState.FailedSoft;
								}
							}
						} else {
							// citizen does not need a car for the calculated path...
							switch (extInstance.pathMode) {
								case ExtPathMode.CalculatingCarPathToTarget:
									// ... and the path can be reused for walking
#if DEBUG
									if (debug)
										Log._Debug($"AdvancedParkingManager.OnCitizenPathFindSuccess({instanceId}): A direct car path was queried that does not contain a car section. Switching path mode to walking.");
#endif
									extCitInstMan.Reset(ref extInstance);

									if (usesPublicTransport) {
										// decrease public tranport demand
										if (instanceData.m_sourceBuilding != 0) {
											extBuildingMan.RemovePublicTransportDemand(ref extBuildingMan.ExtBuildings[instanceData.m_sourceBuilding], (uint)GlobalConfig.Instance.ParkingAI.PublicTransportDemandUsageDecrement, true);
										}
										if (instanceData.m_targetBuilding != 0) {
											extBuildingMan.RemovePublicTransportDemand(ref extBuildingMan.ExtBuildings[instanceData.m_targetBuilding], (uint)GlobalConfig.Instance.ParkingAI.PublicTransportDemandUsageDecrement, false);
										}
										extCitizen.transportMode |= ExtTransportMode.PublicTransport;
									}

									extInstance.pathMode = ExtPathMode.WalkingToTarget;
									return ExtSoftPathState.Ready;
								case ExtPathMode.CalculatingCarPathToKnownParkPos:
								case ExtPathMode.CalculatingCarPathToAltParkPos:
								default:
									// ... and a path to a parking spot was calculated: dismiss path and restart path-finding for walking
#if DEBUG
									if (debug)
										Log._Debug($"AdvancedParkingManager.OnCitizenPathFindSuccess({instanceId}): A parking space car path was queried but it turned out that no car is needed. Retrying path-finding for walking.");
#endif
									extCitInstMan.Reset(ref extInstance);
									extInstance.pathMode = ExtPathMode.RequiresWalkingPathToTarget;
									return ExtSoftPathState.FailedSoft;
							}
						}
					case ExtPathMode.CalculatingWalkingPathToParkedCar:
						// path to parked vehicle has been calculated...
						if (parkedVehicleId == 0) {
							// ... but the parked vehicle has vanished
#if DEBUG
							if (debug)
								Log._Debug($"AdvancedParkingManager.OnCitizenPathFindSuccess({instanceId}): Citizen instance {instanceId} shall walk to their parked vehicle but it disappeared. Retrying path-find for walking.");
#endif
							extCitInstMan.Reset(ref extInstance);
							extInstance.pathMode = ExtPathMode.RequiresWalkingPathToTarget;
							return ExtSoftPathState.FailedSoft;
						} else {
							extInstance.pathMode = ExtPathMode.WalkingToParkedCar;
#if DEBUG
							if (debug)
								Log._Debug($"AdvancedParkingManager.OnCitizenPathFindSuccess({instanceId}): Citizen instance {instanceId} is now on their way to its parked vehicle. CurrentDepartureMode={extInstance.pathMode}, targetPos={instanceData.m_targetPos} lastFramePos={instanceData.GetLastFramePosition()}");
#endif
							return ExtSoftPathState.Ready;
						}
					case ExtPathMode.CalculatingWalkingPathToTarget:
						// final walking path to target has been calculated
						extInstance.pathMode = ExtPathMode.WalkingToTarget;
#if DEBUG
						if (debug)
							Log._Debug($"AdvancedParkingManager.OnCitizenPathFindSuccess({instanceId}): Citizen instance {instanceId} is now travelling by foot to their final target. CurrentDepartureMode={extInstance.pathMode}, targetPos={instanceData.m_targetPos} lastFramePos={instanceData.GetLastFramePosition()}");
#endif
						return ExtSoftPathState.Ready;
				}
			} else {
				// citizen has a vehicle assigned

#if DEBUG
				if (debug)
					Log.Warning($"AdvancedParkingManager.OnCitizenPathFindSuccess({instanceId}): Citizen has a vehicle assigned but this method does not handle this situation. Forcing path-find to fail.");
#endif
				extCitInstMan.Reset(ref extInstance);
				return ExtSoftPathState.FailedHard;
			}
		}

		/// <summary>
		/// Handles a path-finding failure for citizen instances and activated Parking AI.
		/// </summary>
		/// <param name="instanceId">Citizen instance id</param>
		/// <param name="instanceData">Citizen instance data</param>
		/// <param name="extInstance">extended citizen instance information</param>
		/// <param name="extCitizen">extended citizen information</param>
		/// <returns>if true path-finding may be repeated (path mode has been updated), false otherwise</returns>
		protected ExtSoftPathState OnCitizenPathFindFailure(ushort instanceId, ref CitizenInstance instanceData, ref ExtCitizenInstance extInstance, ref ExtCitizen extCitizen) {
			IExtCitizenInstanceManager extCitInstMan = Constants.ManagerFactory.ExtCitizenInstanceManager;
			IExtBuildingManager extBuildingMan = Constants.ManagerFactory.ExtBuildingManager;

#if DEBUG
			bool citDebug = GlobalConfig.Instance.Debug.CitizenId == 0 || GlobalConfig.Instance.Debug.CitizenId == instanceData.m_citizen;
			bool debug = GlobalConfig.Instance.Debug.Switches[2] && citDebug;
			bool fineDebug = GlobalConfig.Instance.Debug.Switches[4] && citDebug;

			if (debug)
				Log._Debug($"AdvancedParkingManager.OnCitizenPathFindFailure({instanceId}): Path-finding failed for citizen instance {extInstance.instanceId}. CurrentPathMode={extInstance.pathMode}");
#endif

			// update public transport demands
			switch (extInstance.pathMode) {
				case ExtPathMode.None:
				case ExtPathMode.CalculatingWalkingPathToTarget:
				case ExtPathMode.CalculatingWalkingPathToParkedCar:
				case ExtPathMode.TaxiToTarget:
					// could not reach target building by walking/driving/public transport: increase public transport demand
					if ((instanceData.m_flags & CitizenInstance.Flags.CannotUseTransport) == CitizenInstance.Flags.None) {
#if DEBUG
						if (fineDebug)
							Log._Debug($"AdvancedParkingManager.OnCitizenPathFindFailure({instanceId}): Increasing public transport demand of target building {instanceData.m_targetBuilding} and source building {instanceData.m_sourceBuilding}");
#endif

						if (instanceData.m_targetBuilding != 0) {
							extBuildingMan.AddPublicTransportDemand(ref extBuildingMan.ExtBuildings[instanceData.m_targetBuilding], (uint)GlobalConfig.Instance.ParkingAI.PublicTransportDemandIncrement, false);
						}
						if (instanceData.m_sourceBuilding != 0) {
							extBuildingMan.AddPublicTransportDemand(ref extBuildingMan.ExtBuildings[instanceData.m_sourceBuilding], (uint)GlobalConfig.Instance.ParkingAI.PublicTransportDemandIncrement, true);
						}
					}
					break;
			}

			/*
			 * relocate parked car if abandoned
			 */
			if (extInstance.pathMode == ExtPathMode.CalculatingWalkingPathToParkedCar) {
				/*
				 * parked car is unreachable
				 */
				ushort parkedVehicleId = Singleton<CitizenManager>.instance.m_citizens.m_buffer[instanceData.m_citizen].m_parkedVehicle;
				if (parkedVehicleId != 0) {
					/*
					 * parked car is present
					 */

					ushort homeId = 0;
					Services.CitizenService.ProcessCitizen(extCitizen.citizenId, delegate (uint citId, ref Citizen cit) {
						homeId = cit.m_homeBuilding;
						return true;
					});

					// calculate distance between citizen and parked car
					bool movedCar = false;
					Vector3 citizenPos = instanceData.GetLastFramePosition();
					float parkedToCitizen = 0f;
					Vector3 oldParkedVehiclePos = default(Vector3);
					Services.VehicleService.ProcessParkedVehicle(parkedVehicleId, delegate (ushort parkedVehId, ref VehicleParked parkedVehicle) {
						oldParkedVehiclePos = parkedVehicle.m_position;
						parkedToCitizen = (parkedVehicle.m_position - citizenPos).magnitude;
						if (parkedToCitizen > GlobalConfig.Instance.ParkingAI.MaxParkedCarDistanceToHome) {
							/*
							 * parked car is far away from current location
							 * -> relocate parked car and try again
							 */
							movedCar = TryMoveParkedVehicle(parkedVehicleId, ref parkedVehicle, citizenPos, GlobalConfig.Instance.ParkingAI.MaxParkedCarDistanceToHome, homeId);
						}
						return true;
					});

					if (movedCar) {
						/*
						 * successfully moved the parked car to a closer location
						 * -> retry path-finding
						 */

						extInstance.pathMode = ExtPathMode.RequiresWalkingPathToParkedCar;
#if DEBUG
						if (fineDebug)
							Log._Debug($"AdvancedParkingManager.OnCitizenPathFindFailure({instanceId}): Relocated parked car {parkedVehicleId} to a closer location (old pos/distance: {oldParkedVehiclePos}/{parkedToCitizen}, new pos/distance: {Singleton<VehicleManager>.instance.m_parkedVehicles.m_buffer[parkedVehicleId].m_position}/{(Singleton<VehicleManager>.instance.m_parkedVehicles.m_buffer[parkedVehicleId].m_position - citizenPos).magnitude}) for citizen @ {citizenPos}. Retrying path-finding. CurrentPathMode={extInstance.pathMode}");
#endif

						return ExtSoftPathState.FailedSoft;
					} else {
						/*
						 * could not move car
						 * -> despawn parked car, walk to target or use public transport
						 */
#if DEBUG
						if (fineDebug)
							Log._Debug($"AdvancedParkingManager.OnCitizenPathFindFailure({instanceId}): Releasing unreachable parked vehicle {parkedVehicleId} for citizen instance {extInstance.instanceId}. CurrentPathMode={extInstance.pathMode}");
#endif
						Singleton<VehicleManager>.instance.ReleaseParkedVehicle(parkedVehicleId);
					}
				}
			}

			// check if path-finding may be repeated
			ExtSoftPathState ret = ExtSoftPathState.FailedHard;
			switch (extInstance.pathMode) {
				case ExtPathMode.CalculatingCarPathToTarget:
				case ExtPathMode.CalculatingCarPathToKnownParkPos:
				case ExtPathMode.CalculatingWalkingPathToParkedCar:
					// try to walk to target
#if DEBUG
					if (debug)
						Log._Debug($"AdvancedParkingManager.OnCitizenPathFindFailure({instanceId}): Path failed but it may be retried to walk to the target.");
#endif
					extInstance.pathMode = ExtPathMode.RequiresWalkingPathToTarget;
					ret = ExtSoftPathState.FailedSoft;
					break;
				default:
#if DEBUG
					if (debug)
						Log._Debug($"AdvancedParkingManager.OnCitizenPathFindFailure({instanceId}): Path failed and walking to target is not an option. Resetting ext. instance.");
#endif
					extCitInstMan.Reset(ref extInstance);
					break;
			}

#if DEBUG
			if (debug)
				Log._Debug($"AdvancedParkingManager.OnCitizenPathFindFailure({instanceId}): Setting CurrentPathMode for citizen instance {extInstance.instanceId} to {extInstance.pathMode}, ret={ret}");
#endif

			// reset current transport mode for hard failures
			if (ret == ExtSoftPathState.FailedHard) {
				extCitizen.transportMode = ExtTransportMode.None;
			}

			return ret;
		}

		public bool TryMoveParkedVehicle(ushort parkedVehicleId, ref VehicleParked parkedVehicle, Vector3 refPos, float maxDistance, ushort homeId) {
			ExtParkingSpaceLocation parkingSpaceLocation;
			ushort parkingSpaceLocationId;
			Vector3 parkPos;
			Quaternion parkRot;
			float parkOffset;

			bool found = false;
#if BENCHMARK
			using (var bm = new Benchmark(null, "FindParkingSpaceInVicinity")) {
#endif
			found = AdvancedParkingManager.Instance.FindParkingSpaceInVicinity(refPos, Vector3.zero, parkedVehicle.Info, homeId, 0, maxDistance, out parkingSpaceLocation, out parkingSpaceLocationId, out parkPos, out parkRot, out parkOffset);
#if BENCHMARK
			}
#endif
			if (found) {
				Singleton<VehicleManager>.instance.RemoveFromGrid(parkedVehicleId, ref parkedVehicle);
				parkedVehicle.m_position = parkPos;
				parkedVehicle.m_rotation = parkRot;
				Singleton<VehicleManager>.instance.AddToGrid(parkedVehicleId, ref parkedVehicle);
			}

			return found;
		}

		public bool FindParkingSpaceForCitizen(Vector3 endPos, VehicleInfo vehicleInfo, ref ExtCitizenInstance extDriverInstance, ushort homeId, bool goingHome, ushort vehicleId, bool allowTourists, out Vector3 parkPos, ref PathUnit.Position endPathPos, out bool calculateEndPos) {
			IExtCitizenInstanceManager extCitInstMan = Constants.ManagerFactory.ExtCitizenInstanceManager;

#if DEBUG
			bool citDebug = GlobalConfig.Instance.Debug.CitizenId == 0 || GlobalConfig.Instance.Debug.CitizenId == extCitInstMan.GetCitizenId(extDriverInstance.instanceId);
			bool debug = GlobalConfig.Instance.Debug.Switches[2] && citDebug;
			bool fineDebug = GlobalConfig.Instance.Debug.Switches[4] && citDebug;
#endif

			calculateEndPos = true;
			parkPos = default(Vector3);

			if (!allowTourists) {
				// TODO remove this from this method
				uint citizenId = extCitInstMan.GetCitizenId(extDriverInstance.instanceId);
				if (citizenId == 0 ||
					(Singleton<CitizenManager>.instance.m_citizens.m_buffer[citizenId].m_flags & Citizen.Flags.Tourist) != Citizen.Flags.None)
					return false;
			}

#if DEBUG
			if (fineDebug)
				Log._Debug($"Citizen instance {extDriverInstance.instanceId} (CurrentPathMode={extDriverInstance.pathMode}) can still use their passenger car and is either not a tourist or wants to find an alternative parking spot. Finding a parking space before starting path-finding.");
#endif

			ExtParkingSpaceLocation knownParkingSpaceLocation;
			ushort knownParkingSpaceLocationId;
			Quaternion parkRot;
			float parkOffset;

			// find a free parking space
			bool success = FindParkingSpaceInVicinity(endPos, Vector3.zero, vehicleInfo, homeId, vehicleId, goingHome ? GlobalConfig.Instance.ParkingAI.MaxParkedCarDistanceToHome : GlobalConfig.Instance.ParkingAI.MaxParkedCarDistanceToBuilding, out knownParkingSpaceLocation, out knownParkingSpaceLocationId, out parkPos, out parkRot, out parkOffset);

			extDriverInstance.parkingSpaceLocation = knownParkingSpaceLocation;
			extDriverInstance.parkingSpaceLocationId = knownParkingSpaceLocationId;

			if (success) {
#if DEBUG
				if (fineDebug)
					Log._Debug($"Found a parking spot for citizen instance {extDriverInstance.instanceId} (CurrentPathMode={extDriverInstance.pathMode}) before starting car path: {knownParkingSpaceLocation} @ {knownParkingSpaceLocationId}");
#endif

				if (knownParkingSpaceLocation == ExtParkingSpaceLocation.RoadSide) {
					// found segment with parking space
					Vector3 pedPos;
					uint laneId;
					int laneIndex;
					float laneOffset;

#if DEBUG
					if (debug)
						Log._Debug($"Found segment {knownParkingSpaceLocationId} for road-side parking position for citizen instance {extDriverInstance.instanceId}!");
#endif

					// determine nearest sidewalk position for parking position at segment
					if (Singleton<NetManager>.instance.m_segments.m_buffer[knownParkingSpaceLocationId].GetClosestLanePosition(parkPos, NetInfo.LaneType.Pedestrian, VehicleInfo.VehicleType.None, out pedPos, out laneId, out laneIndex, out laneOffset)) {
						endPathPos.m_segment = knownParkingSpaceLocationId;
						endPathPos.m_lane = (byte)laneIndex;
						endPathPos.m_offset = (byte)(parkOffset * 255f);
						calculateEndPos = false;

						//extDriverInstance.CurrentPathMode = successMode;// ExtCitizenInstance.PathMode.CalculatingKnownCarPath;
#if DEBUG
						if (debug)
							Log._Debug($"Found an parking spot sidewalk position for citizen instance {extDriverInstance.instanceId} @ segment {knownParkingSpaceLocationId}, laneId {laneId}, laneIndex {laneIndex}, offset={endPathPos.m_offset}! CurrentPathMode={extDriverInstance.pathMode}");
#endif
						return true;
					} else {
#if DEBUG
						if (debug)
							Log._Debug($"Could not find an alternative parking spot sidewalk position for citizen instance {extDriverInstance.instanceId}! CurrentPathMode={extDriverInstance.pathMode}");
#endif
						return false;
					}
				} else if (knownParkingSpaceLocation == ExtParkingSpaceLocation.Building) {
					// found a building with parking space
					if (Constants.ManagerFactory.ExtPathManager.FindPathPositionWithSpiralLoop(parkPos, endPos, ItemClass.Service.Road, NetInfo.LaneType.Pedestrian, VehicleInfo.VehicleType.None, NetInfo.LaneType.None, VehicleInfo.VehicleType.None, false, false, GlobalConfig.Instance.ParkingAI.MaxBuildingToPedestrianLaneDistance, out endPathPos)) {
						calculateEndPos = false;
					}

					//endPos = parkPos;

					//extDriverInstance.CurrentPathMode = successMode;// ExtCitizenInstance.PathMode.CalculatingKnownCarPath;
#if DEBUG
					if (debug)
						Log._Debug($"Navigating citizen instance {extDriverInstance.instanceId} to parking building {knownParkingSpaceLocationId}! segment={endPathPos.m_segment}, laneIndex={endPathPos.m_lane}, offset={endPathPos.m_offset}. CurrentPathMode={extDriverInstance.pathMode} calculateEndPos={calculateEndPos}");
#endif
					return true;
				}
			}
			return false;
		}

		public bool TrySpawnParkedPassengerCar(uint citizenId, ushort homeId, Vector3 refPos, VehicleInfo vehicleInfo, out Vector3 parkPos, out ParkingUnableReason reason) {
#if DEBUG
			bool citDebug = GlobalConfig.Instance.Debug.CitizenId == 0 || GlobalConfig.Instance.Debug.CitizenId == citizenId;
			bool debug = GlobalConfig.Instance.Debug.Switches[2] && citDebug;
			bool fineDebug = GlobalConfig.Instance.Debug.Switches[4] && citDebug;

			if (fineDebug && homeId != 0)
				Log._Debug($"Trying to spawn parked passenger car for citizen {citizenId}, home {homeId} @ {refPos}");
#endif

			Vector3 roadParkPos;
			ParkingUnableReason roadParkReason;
			bool roadParkSuccess = TrySpawnParkedPassengerCarRoadSide(citizenId, refPos, vehicleInfo, out roadParkPos, out roadParkReason);

			Vector3 buildingParkPos;
			ParkingUnableReason buildingParkReason;
			bool buildingParkSuccess = TrySpawnParkedPassengerCarBuilding(citizenId, homeId, refPos, vehicleInfo, out buildingParkPos, out buildingParkReason);

			if ((!roadParkSuccess && !buildingParkSuccess) || (roadParkSuccess && !buildingParkSuccess)) {
				parkPos = roadParkPos;
				reason = roadParkReason;
				return roadParkSuccess;
			} else if (buildingParkSuccess && !roadParkSuccess) {
				parkPos = buildingParkPos;
				reason = buildingParkReason;
				return buildingParkSuccess;
			} else if ((roadParkPos - refPos).sqrMagnitude < (buildingParkPos - refPos).sqrMagnitude) {
				parkPos = roadParkPos;
				reason = roadParkReason;
				return roadParkSuccess;
			} else {
				parkPos = buildingParkPos;
				reason = buildingParkReason;
				return buildingParkSuccess;
			}
		}

		public bool TrySpawnParkedPassengerCarRoadSide(uint citizenId, Vector3 refPos, VehicleInfo vehicleInfo, out Vector3 parkPos, out ParkingUnableReason reason) {
#if DEBUG
			bool citDebug = GlobalConfig.Instance.Debug.CitizenId == 0 || GlobalConfig.Instance.Debug.CitizenId == citizenId;
			bool debug = GlobalConfig.Instance.Debug.Switches[2] && citDebug;
			bool fineDebug = GlobalConfig.Instance.Debug.Switches[4] && citDebug;

			if (debug)
				Log._Debug($"Trying to spawn parked passenger car at road side for citizen {citizenId} @ {refPos}");
#endif
			parkPos = Vector3.zero;
			Quaternion parkRot = Quaternion.identity;
			float parkOffset = 0f;

			if (FindParkingSpaceRoadSide(0, refPos, vehicleInfo.m_generatedInfo.m_size.x, vehicleInfo.m_generatedInfo.m_size.z, GlobalConfig.Instance.ParkingAI.MaxParkedCarDistanceToBuilding, out parkPos, out parkRot, out parkOffset)) {
				// position found, spawn a parked vehicle
				ushort parkedVehicleId;
				if (Singleton<VehicleManager>.instance.CreateParkedVehicle(out parkedVehicleId, ref Singleton<SimulationManager>.instance.m_randomizer, vehicleInfo, parkPos, parkRot, citizenId)) {
					Singleton<CitizenManager>.instance.m_citizens.m_buffer[citizenId].SetParkedVehicle(citizenId, parkedVehicleId);
					Singleton<VehicleManager>.instance.m_parkedVehicles.m_buffer[parkedVehicleId].m_flags &= (ushort)(VehicleParked.Flags.All & ~VehicleParked.Flags.Parking);
#if DEBUG
					if (debug)
						Log._Debug($"[SUCCESS] Spawned parked passenger car at road side for citizen {citizenId}: {parkedVehicleId} @ {parkPos}");
#endif
					reason = ParkingUnableReason.None;
					return true;
				} else {
					reason = ParkingUnableReason.LimitHit;
				}
			} else {
				reason = ParkingUnableReason.NoSpaceFound;
			}
#if DEBUG
			if (debug)
				Log._Debug($"[FAIL] Failed to spawn parked passenger car at road side for citizen {citizenId}");
#endif
			return false;
		}

		public bool TrySpawnParkedPassengerCarBuilding(uint citizenId, ushort homeId, Vector3 refPos, VehicleInfo vehicleInfo, out Vector3 parkPos, out ParkingUnableReason reason) {
#if DEBUG
			bool citDebug = GlobalConfig.Instance.Debug.CitizenId == 0 || GlobalConfig.Instance.Debug.CitizenId == citizenId;
			bool debug = GlobalConfig.Instance.Debug.Switches[2] && citDebug;
			bool fineDebug = GlobalConfig.Instance.Debug.Switches[4] && citDebug;

			if (fineDebug && homeId != 0)
				Log._Debug($"Trying to spawn parked passenger car next to building for citizen {citizenId} @ {refPos}");
#endif
			parkPos = Vector3.zero;
			Quaternion parkRot = Quaternion.identity;
			float parkOffset;

			if (FindParkingSpaceBuilding(vehicleInfo, homeId, 0, 0, refPos, GlobalConfig.Instance.ParkingAI.MaxParkedCarDistanceToBuilding, GlobalConfig.Instance.ParkingAI.MaxParkedCarDistanceToBuilding, out parkPos, out parkRot, out parkOffset)) {
				// position found, spawn a parked vehicle
				ushort parkedVehicleId;
				if (Singleton<VehicleManager>.instance.CreateParkedVehicle(out parkedVehicleId, ref Singleton<SimulationManager>.instance.m_randomizer, vehicleInfo, parkPos, parkRot, citizenId)) {
					Singleton<CitizenManager>.instance.m_citizens.m_buffer[citizenId].SetParkedVehicle(citizenId, parkedVehicleId);
					Singleton<VehicleManager>.instance.m_parkedVehicles.m_buffer[parkedVehicleId].m_flags &= (ushort)(VehicleParked.Flags.All & ~VehicleParked.Flags.Parking);
#if DEBUG
					if (fineDebug && homeId != 0)
						Log._Debug($"[SUCCESS] Spawned parked passenger car next to building for citizen {citizenId}: {parkedVehicleId} @ {parkPos}");
#endif
					reason = ParkingUnableReason.None;
					return true;
				} else {
					reason = ParkingUnableReason.LimitHit;
				}
			} else {
				reason = ParkingUnableReason.NoSpaceFound;
			}
#if DEBUG
			if (debug && homeId != 0)
				Log._Debug($"[FAIL] Failed to spawn parked passenger car next to building for citizen {citizenId}");
#endif
			return false;
		}

		public bool FindParkingSpaceInVicinity(Vector3 targetPos, Vector3 searchDir, VehicleInfo vehicleInfo, ushort homeId, ushort vehicleId, float maxDist, out ExtParkingSpaceLocation parkingSpaceLocation, out ushort parkingSpaceLocationId, out Vector3 parkPos, out Quaternion parkRot, out float parkOffset) {
#if DEBUG
			bool vehDebug = GlobalConfig.Instance.Debug.VehicleId == 0 || GlobalConfig.Instance.Debug.VehicleId == vehicleId;
			bool debug = GlobalConfig.Instance.Debug.Switches[22] && vehDebug;
#endif

			// TODO check isElectric
			Vector3 roadParkPos;
			Quaternion roadParkRot;
			float roadParkOffset;
			Vector3 buildingParkPos;
			Quaternion buildingParkRot;
			float buildingParkOffset;

			Vector3 refPos = targetPos + searchDir * 16f;

			// TODO depending on simulation accuracy, disable searching for both road-side and building parking spaces
			ushort parkingSpaceSegmentId = FindParkingSpaceAtRoadSide(0, refPos, vehicleInfo.m_generatedInfo.m_size.x, vehicleInfo.m_generatedInfo.m_size.z, maxDist, true, out roadParkPos, out roadParkRot, out roadParkOffset);
			ushort parkingBuildingId = FindParkingSpaceBuilding(vehicleInfo, homeId, 0, 0, refPos, maxDist, maxDist, true, out buildingParkPos, out buildingParkRot, out buildingParkOffset);

			Randomizer rng = Services.SimulationService.Randomizer;

			if (parkingSpaceSegmentId != 0) {
				if (parkingBuildingId != 0) {
<<<<<<< HEAD
					// choose random parking spot
					if (rng.Int32(2) == 0) {
						// choose road parking space
=======
					Randomizer rng = Singleton<SimulationManager>.instance.m_randomizer;

					// choose nearest parking position, after a bit of randomization
					if ((roadParkPos - targetPos).magnitude < (buildingParkPos - targetPos).magnitude
						&& rng.Int32(GlobalConfig.Instance.ParkingAI.VicinityParkingSpaceSelectionRand) != 0) {
						// road parking space is closer
>>>>>>> 168fe21a
#if DEBUG
						if (debug)
							Log._Debug($"Found an (alternative) road-side parking position for vehicle {vehicleId} @ segment {parkingSpaceSegmentId} after comparing distance with a bulding parking position @ {parkingBuildingId}!");
#endif
						parkPos = roadParkPos;
						parkRot = roadParkRot;
						parkOffset = roadParkOffset;
						parkingSpaceLocation = ExtParkingSpaceLocation.RoadSide;
						parkingSpaceLocationId = parkingSpaceSegmentId;
						return true;
					} else {
						// choose building parking space
#if DEBUG
						if (debug)
							Log._Debug($"Found an alternative building parking position for vehicle {vehicleId} at building {parkingBuildingId} after comparing distance with a road-side parking position @ {parkingSpaceSegmentId}!");
#endif
						parkPos = buildingParkPos;
						parkRot = buildingParkRot;
						parkOffset = buildingParkOffset;
						parkingSpaceLocation = ExtParkingSpaceLocation.Building;
						parkingSpaceLocationId = parkingBuildingId;
						return true;
					}
				} else {
					// road-side but no building parking space found
#if DEBUG
					if (debug)
						Log._Debug($"Found an alternative road-side parking position for vehicle {vehicleId} @ segment {parkingSpaceSegmentId}!");
#endif
					parkPos = roadParkPos;
					parkRot = roadParkRot;
					parkOffset = roadParkOffset;
					parkingSpaceLocation = ExtParkingSpaceLocation.RoadSide;
					parkingSpaceLocationId = parkingSpaceSegmentId;
					return true;
				}
			} else if (parkingBuildingId != 0) {
				// building but no road-side parking space found
#if DEBUG
				if (debug)
					Log._Debug($"Found an alternative building parking position for vehicle {vehicleId} at building {parkingBuildingId}!");
#endif
				parkPos = buildingParkPos;
				parkRot = buildingParkRot;
				parkOffset = buildingParkOffset;
				parkingSpaceLocation = ExtParkingSpaceLocation.Building;
				parkingSpaceLocationId = parkingBuildingId;
				return true;
			} else {
				//driverExtInstance.CurrentPathMode = ExtCitizenInstance.PathMode.AltParkFailed;
				parkingSpaceLocation = ExtParkingSpaceLocation.None;
				parkingSpaceLocationId = 0;
				parkPos = default(Vector3);
				parkRot = default(Quaternion);
				parkOffset = -1f;
#if DEBUG
				if (debug)
					Log._Debug($"Could not find a road-side or building parking position for vehicle {vehicleId}!");
#endif
				return false;
			}
		}

		protected ushort FindParkingSpaceAtRoadSide(ushort ignoreParked, Vector3 refPos, float width, float length, float maxDistance, bool randomize, out Vector3 parkPos, out Quaternion parkRot, out float parkOffset) {
#if DEBUG
			bool debug = GlobalConfig.Instance.Debug.Switches[22];
#endif

			parkPos = Vector3.zero;
			parkRot = Quaternion.identity;
			parkOffset = 0f;

			int centerI = (int)(refPos.z / (float)BuildingManager.BUILDINGGRID_CELL_SIZE + (float)BuildingManager.BUILDINGGRID_RESOLUTION / 2f);
			int centerJ = (int)(refPos.x / (float)BuildingManager.BUILDINGGRID_CELL_SIZE + (float)BuildingManager.BUILDINGGRID_RESOLUTION / 2f);
			int radius = Math.Max(1, (int)(maxDistance / ((float)BuildingManager.BUILDINGGRID_CELL_SIZE / 2f)) + 1);

			NetManager netManager = Singleton<NetManager>.instance;
			Randomizer rng = Singleton<SimulationManager>.instance.m_randomizer;

			ushort foundSegmentId = 0;
			Vector3 myParkPos = parkPos;
			Quaternion myParkRot = parkRot;
			float myParkOffset = parkOffset;

			LoopUtil.SpiralLoop(centerI, centerJ, radius, radius, delegate (int i, int j) {
				if (i < 0 || i >= BuildingManager.BUILDINGGRID_RESOLUTION || j < 0 || j >= BuildingManager.BUILDINGGRID_RESOLUTION)
					return true;

				ushort segmentId = netManager.m_segmentGrid[i * BuildingManager.BUILDINGGRID_RESOLUTION + j];
				int iterations = 0;
				while (segmentId != 0) {
					uint laneId;
					int laneIndex;
					float laneOffset;
					Vector3 innerParkPos;
					Quaternion innerParkRot;
					float innerParkOffset;

					NetInfo segmentInfo = netManager.m_segments.m_buffer[segmentId].Info;
					Vector3 segCenter = netManager.m_segments.m_buffer[segmentId].m_bounds.center;

					// randomize target position to allow for opposite road-side parking
					segCenter.x += Singleton<SimulationManager>.instance.m_randomizer.Int32(GlobalConfig.Instance.ParkingAI.ParkingSpacePositionRand) - GlobalConfig.Instance.ParkingAI.ParkingSpacePositionRand / 2u;
					segCenter.z += Singleton<SimulationManager>.instance.m_randomizer.Int32(GlobalConfig.Instance.ParkingAI.ParkingSpacePositionRand) - GlobalConfig.Instance.ParkingAI.ParkingSpacePositionRand / 2u;

					if (netManager.m_segments.m_buffer[segmentId].GetClosestLanePosition(segCenter, NetInfo.LaneType.Parking, VehicleInfo.VehicleType.Car, out innerParkPos, out laneId, out laneIndex, out laneOffset)) {
						NetInfo.Lane laneInfo = segmentInfo.m_lanes[laneIndex];
						if (!Options.parkingRestrictionsEnabled || ParkingRestrictionsManager.Instance.IsParkingAllowed(segmentId, laneInfo.m_finalDirection)) {
							if (!Options.vehicleRestrictionsEnabled || (VehicleRestrictionsManager.Instance.GetAllowedVehicleTypes(segmentId, segmentInfo, (uint)laneIndex, laneInfo, VehicleRestrictionsMode.Configured) & ExtVehicleType.PassengerCar) != ExtVehicleType.None) {

								if (CustomPassengerCarAI.FindParkingSpaceRoadSide(ignoreParked, segmentId, innerParkPos, width, length, out innerParkPos, out innerParkRot, out innerParkOffset)) {
	#if DEBUG
									if (debug)
										Log._Debug($"FindParkingSpaceRoadSide: Found a parking space for refPos {refPos}, segment center {segCenter} @ {innerParkPos}, laneId {laneId}, laneIndex {laneIndex}!");
	#endif
									foundSegmentId = segmentId;
									myParkPos = innerParkPos;
									myParkRot = innerParkRot;
									myParkOffset = innerParkOffset;
									if (!randomize || rng.Int32(GlobalConfig.Instance.ParkingAI.VicinityParkingSpaceSelectionRand) != 0)
										return false;
								}
							}
						}
					} else {
						/*if (debug)
							Log._Debug($"FindParkingSpaceRoadSide: Could not find closest lane position for parking @ {segmentId}!");*/
					}

					segmentId = netManager.m_segments.m_buffer[segmentId].m_nextGridSegment;
					if (++iterations >= NetManager.MAX_SEGMENT_COUNT) {
						CODebugBase<LogChannel>.Error(LogChannel.Core, "Invalid list detected!\n" + Environment.StackTrace);
						break;
					}
				}

				return true;
			});

			if (foundSegmentId == 0) {
#if DEBUG
				if (debug)
					Log._Debug($"FindParkingSpaceRoadSide: Could not find a parking space for refPos {refPos}!");
#endif
				return 0;
			}

			parkPos = myParkPos;
			parkRot = myParkRot;
			parkOffset = myParkOffset;

			return foundSegmentId;
		}

		protected ushort FindParkingSpaceBuilding(VehicleInfo vehicleInfo, ushort homeID, ushort ignoreParked, ushort segmentId, Vector3 refPos, float maxBuildingDistance, float maxParkingSpaceDistance, bool randomize, out Vector3 parkPos, out Quaternion parkRot, out float parkOffset) {
#if DEBUG
			bool debug = GlobalConfig.Instance.Debug.Switches[22];
#endif

			parkPos = Vector3.zero;
			parkRot = Quaternion.identity;
			parkOffset = -1f;

			int centerI = (int)(refPos.z / (float)BuildingManager.BUILDINGGRID_CELL_SIZE + (float)BuildingManager.BUILDINGGRID_RESOLUTION / 2f);
			int centerJ = (int)(refPos.x / (float)BuildingManager.BUILDINGGRID_CELL_SIZE + (float)BuildingManager.BUILDINGGRID_RESOLUTION / 2f);
			int radius = Math.Max(1, (int)(maxBuildingDistance / ((float)BuildingManager.BUILDINGGRID_CELL_SIZE / 2f)) + 1);

			BuildingManager buildingMan = Singleton<BuildingManager>.instance;
			Randomizer rng = Singleton<SimulationManager>.instance.m_randomizer;

			ushort foundBuildingId = 0;
			Vector3 myParkPos = parkPos;
			Quaternion myParkRot = parkRot;
			float myParkOffset = parkOffset;

			LoopUtil.SpiralLoop(centerI, centerJ, radius, radius, delegate (int i, int j) {
				if (i < 0 || i >= BuildingManager.BUILDINGGRID_RESOLUTION || j < 0 || j >= BuildingManager.BUILDINGGRID_RESOLUTION)
					return true;

#if DEBUG
				if (debug) {
					//Log._Debug($"FindParkingSpaceBuilding: Checking building grid @ i={i}, j={j}, index={i * BuildingManager.BUILDINGGRID_RESOLUTION + j} for {refPos}, homeID {homeID}, segment {segmentId}, maxDistance {maxDistance}");
				}
#endif

				ushort buildingId = buildingMan.m_buildingGrid[i * BuildingManager.BUILDINGGRID_RESOLUTION + j];
				int numIterations = 0;
				while (buildingId != 0) {
					Vector3 innerParkPos; Quaternion innerParkRot; float innerParkOffset;
#if DEBUG
					if (debug) {
						//Log._Debug($"FindParkingSpaceBuilding: Checking building {buildingId} @ i={i}, j={j}, index={i * BuildingManager.BUILDINGGRID_RESOLUTION + j}, for {refPos}, homeID {homeID}, segment {segmentId}, maxDistance {maxDistance}.");
					}
#endif

					if (FindParkingSpacePropAtBuilding(vehicleInfo, homeID, ignoreParked, buildingId, ref buildingMan.m_buildings.m_buffer[(int)buildingId], segmentId, refPos, ref maxParkingSpaceDistance, randomize, out innerParkPos, out innerParkRot, out innerParkOffset)) {
#if DEBUG
						/*/if (fineDebug && homeID != 0)
							Log._Debug($"FindParkingSpaceBuilding: Found a parking space for {refPos}, homeID {homeID} @ building {buildingId}, {myParkPos}, offset {myParkOffset}!");
						*/
#endif
						foundBuildingId = buildingId;
						myParkPos = innerParkPos;
						myParkRot = innerParkRot;
						myParkOffset = innerParkOffset;

						if (!randomize || rng.Int32(GlobalConfig.Instance.ParkingAI.VicinityParkingSpaceSelectionRand) != 0)
							return false;
					}
					buildingId = buildingMan.m_buildings.m_buffer[(int)buildingId].m_nextGridBuilding;
					if (++numIterations >= 49152) {
						CODebugBase<LogChannel>.Error(LogChannel.Core, "Invalid list detected!\n" + Environment.StackTrace);
						break;
					}
				}

				return true;
			});

			if (foundBuildingId == 0) {
#if DEBUG
				if (debug && homeID != 0)
					Log._Debug($"FindParkingSpaceBuilding: Could not find a parking space for homeID {homeID}!");
#endif

				return 0;
			}

			parkPos = myParkPos;
			parkRot = myParkRot;
			parkOffset = myParkOffset;

			return foundBuildingId;
		}

		public bool FindParkingSpacePropAtBuilding(VehicleInfo vehicleInfo, ushort homeID, ushort ignoreParked, ushort buildingID, ref Building building, ushort segmentId, Vector3 refPos, ref float maxDistance, bool randomize, out Vector3 parkPos, out Quaternion parkRot, out float parkOffset) {
#if DEBUG
			bool debug = GlobalConfig.Instance.Debug.Switches[22];
#endif

			int buildingWidth = building.Width;
			int buildingLength = building.Length;

			// NON-STOCK CODE START
			parkOffset = -1f; // only set if segmentId != 0
			parkPos = default(Vector3);
			parkRot = default(Quaternion);

			if ((building.m_flags & Building.Flags.Created) == Building.Flags.None) {
#if DEBUG
				if (debug)
					Log._Debug($"Refusing to find parking space at building {buildingID}! Building is not created.");
#endif
				return false;
			}

			if ((building.m_problems & Notification.Problem.TurnedOff) != Notification.Problem.None) {
#if DEBUG
				if (debug)
					Log._Debug($"Refusing to find parking space at building {buildingID}! Building is not active.");
#endif
				return false;
			}

			if ((building.m_flags & Building.Flags.Collapsed) != Building.Flags.None) {
#if DEBUG
				if (debug)
					Log._Debug($"Refusing to find parking space at building {buildingID}! Building is collapsed.");
#endif
				return false;
			}

			Randomizer rng = Singleton<SimulationManager>.instance.m_randomizer; // NON-STOCK CODE

			bool isElectric = vehicleInfo.m_class.m_subService != ItemClass.SubService.ResidentialLow;
			BuildingInfo buildingInfo = building.Info;
			Matrix4x4 transformMatrix = default(Matrix4x4);
			bool transformMatrixCalculated = false;
			bool result = false;
			if (buildingInfo.m_class.m_service == ItemClass.Service.Residential && buildingID != homeID && rng.Int32((uint)Options.getRecklessDriverModulo()) != 0) { // NON-STOCK CODE
#if DEBUG
				/*if (fineDebug)
					Log._Debug($"Refusing to find parking space at building {buildingID}! Building is a residential building which does not match home id {homeID}.");*/
#endif
				return false;
			}

			float propMinDistance = 9999f; // NON-STOCK CODE
			if (buildingInfo.m_props != null && (buildingInfo.m_hasParkingSpaces & VehicleInfo.VehicleType.Car) != VehicleInfo.VehicleType.None) {
				for (int i = 0; i < buildingInfo.m_props.Length; i++) {
					BuildingInfo.Prop prop = buildingInfo.m_props[i];
					Randomizer randomizer = new Randomizer((int)buildingID << 6 | prop.m_index);
					if (randomizer.Int32(100u) < prop.m_probability && buildingLength >= prop.m_requiredLength) {
						PropInfo propInfo = prop.m_finalProp;
						if (propInfo != null) {
							propInfo = propInfo.GetVariation(ref randomizer);
							if (propInfo.m_parkingSpaces != null && propInfo.m_parkingSpaces.Length != 0) {
								if (!transformMatrixCalculated) {
									transformMatrixCalculated = true;
									Vector3 pos = Building.CalculateMeshPosition(buildingInfo, building.m_position, building.m_angle, building.Length);
									Quaternion q = Quaternion.AngleAxis(building.m_angle * 57.29578f, Vector3.down);
									transformMatrix.SetTRS(pos, q, Vector3.one);
								}
								Vector3 position = transformMatrix.MultiplyPoint(prop.m_position);
								if (CustomPassengerCarAI.FindParkingSpaceProp(isElectric, ignoreParked, propInfo, position, building.m_angle + prop.m_radAngle, prop.m_fixedHeight, refPos, vehicleInfo.m_generatedInfo.m_size.x, vehicleInfo.m_generatedInfo.m_size.z, ref propMinDistance, ref parkPos, ref parkRot)) { // NON-STOCK CODE
									result = true;
									if (randomize && propMinDistance <= maxDistance && rng.Int32(GlobalConfig.Instance.ParkingAI.VicinityParkingSpaceSelectionRand) == 0)
										break;
								}
							}
						}
					}
				}
			}

			if (result && propMinDistance <= maxDistance) {
				maxDistance = propMinDistance; // NON-STOCK CODE
#if DEBUG
				if (debug)
					Log._Debug($"Found parking space prop in range ({maxDistance}) at building {buildingID}.");
#endif
				if (segmentId != 0) {
					// check if building is accessible from the given segment
#if DEBUG
					if (debug)
						Log._Debug($"Calculating unspawn position of building {buildingID} for segment {segmentId}.");
#endif

					Vector3 unspawnPos;
					Vector3 unspawnTargetPos;
					building.Info.m_buildingAI.CalculateUnspawnPosition(buildingID, ref building, ref Singleton<SimulationManager>.instance.m_randomizer, vehicleInfo, out unspawnPos, out unspawnTargetPos);

					Vector3 lanePos;
					uint laneId;
					int laneIndex;
					float laneOffset;
					// calculate segment offset
					if (Singleton<NetManager>.instance.m_segments.m_buffer[segmentId].GetClosestLanePosition(unspawnPos, NetInfo.LaneType.Pedestrian, VehicleInfo.VehicleType.None, out lanePos, out laneId, out laneIndex, out laneOffset)) {
#if DEBUG
						if (debug)
							Log._Debug($"Succeeded in finding unspawn position lane offset for building {buildingID}, segment {segmentId}, unspawnPos={unspawnPos}! lanePos={lanePos}, dist={(lanePos - unspawnPos).magnitude}, laneId={laneId}, laneIndex={laneIndex}, laneOffset={laneOffset}");
#endif

						/*if (dist > 16f) {
							if (debug)
								Log._Debug($"Distance between unspawn position and lane position is too big! {dist} unspawnPos={unspawnPos} lanePos={lanePos}");
							return false;
						}*/

						parkOffset = laneOffset;
					} else {
#if DEBUG
						if (debug)
							Log.Warning($"Could not find unspawn position lane offset for building {buildingID}, segment {segmentId}, unspawnPos={unspawnPos}!");
#endif
					}
				}

				return true;
			} else {
#if DEBUG
				if (result && debug)
					Log._Debug($"Could not find parking space prop in range ({maxDistance}) at building {buildingID}.");
#endif
				return false;
			}
		}

		public bool FindParkingSpaceRoadSideForVehiclePos(VehicleInfo vehicleInfo, ushort ignoreParked, ushort segmentId, Vector3 refPos, out Vector3 parkPos, out Quaternion parkRot, out float parkOffset, out uint laneId, out int laneIndex) {
#if DEBUG
			bool debug = GlobalConfig.Instance.Debug.Switches[22];
#endif

			float width = vehicleInfo.m_generatedInfo.m_size.x;
			float length = vehicleInfo.m_generatedInfo.m_size.z;

			NetManager netManager = Singleton<NetManager>.instance;
			if ((netManager.m_segments.m_buffer[segmentId].m_flags & NetSegment.Flags.Created) != NetSegment.Flags.None) {
				if (netManager.m_segments.m_buffer[segmentId].GetClosestLanePosition(refPos, NetInfo.LaneType.Parking, VehicleInfo.VehicleType.Car, out parkPos, out laneId, out laneIndex, out parkOffset)) {
					if (!Options.parkingRestrictionsEnabled || ParkingRestrictionsManager.Instance.IsParkingAllowed(segmentId, netManager.m_segments.m_buffer[segmentId].Info.m_lanes[laneIndex].m_finalDirection)) {
						if (CustomPassengerCarAI.FindParkingSpaceRoadSide(ignoreParked, segmentId, parkPos, width, length, out parkPos, out parkRot, out parkOffset)) {
#if DEBUG
							if (debug)
								Log._Debug($"FindParkingSpaceRoadSideForVehiclePos: Found a parking space for refPos {refPos} @ {parkPos}, laneId {laneId}, laneIndex {laneIndex}!");
#endif
							return true;
						}
					}
				}
			}

			//

			parkPos = default(Vector3);
			parkRot = default(Quaternion);
			laneId = 0;
			laneIndex = -1;
			parkOffset = -1f;
			return false;
		}

		public bool FindParkingSpaceRoadSide(ushort ignoreParked, Vector3 refPos, float width, float length, float maxDistance, out Vector3 parkPos, out Quaternion parkRot, out float parkOffset) {
			return FindParkingSpaceAtRoadSide(ignoreParked, refPos, width, length, maxDistance, false, out parkPos, out parkRot, out parkOffset) != 0;
		}

		public bool FindParkingSpaceBuilding(VehicleInfo vehicleInfo, ushort homeID, ushort ignoreParked, ushort segmentId, Vector3 refPos, float maxBuildingDistance, float maxParkingSpaceDistance, out Vector3 parkPos, out Quaternion parkRot, out float parkOffset) {
			return FindParkingSpaceBuilding(vehicleInfo, homeID, ignoreParked, segmentId, refPos, maxBuildingDistance, maxParkingSpaceDistance, false, out parkPos, out parkRot, out parkOffset) != 0;
		}

		public bool GetBuildingInfoViewColor(ushort buildingId, ref Building buildingData, ref ExtBuilding extBuilding, InfoManager.InfoMode infoMode, out Color? color) {
			color = null;

			if (infoMode == InfoManager.InfoMode.Traffic) {
				// parking space demand info view
				color = Color.Lerp(Singleton<InfoManager>.instance.m_properties.m_modeProperties[(int)infoMode].m_targetColor, Singleton<InfoManager>.instance.m_properties.m_modeProperties[(int)infoMode].m_negativeColor, Mathf.Clamp01((float)extBuilding.parkingSpaceDemand * 0.01f));
				return true;
			} else if (infoMode == InfoManager.InfoMode.Transport && !(buildingData.Info.m_buildingAI is DepotAI)) {
				// public transport demand info view
				// TODO should not depend on UI class "TrafficManagerTool"
				color = Color.Lerp(Singleton<InfoManager>.instance.m_properties.m_modeProperties[(int)InfoManager.InfoMode.Traffic].m_targetColor, Singleton<InfoManager>.instance.m_properties.m_modeProperties[(int)InfoManager.InfoMode.Traffic].m_negativeColor, Mathf.Clamp01((float)(TrafficManagerTool.CurrentTransportDemandViewMode == TransportDemandViewMode.Outgoing ? extBuilding.outgoingPublicTransportDemand : extBuilding.incomingPublicTransportDemand) * 0.01f));
				return true;
			}

			return false;
		}

		public string EnrichLocalizedCitizenStatus(string ret, ref ExtCitizenInstance extInstance, ref ExtCitizen extCitizen) {
			//IExtCitizenInstanceManager extCitInstMan = Constants.ManagerFactory.ExtCitizenInstanceManager;
			//if (extCitInstMan.IsValid(extInstance.instanceId)) {
				switch (extInstance.pathMode) {
					case ExtPathMode.ApproachingParkedCar:
					case ExtPathMode.RequiresCarPath:
						ret = Translation.GetString("Entering_vehicle") + ", " + ret;
						break;
					case ExtPathMode.RequiresWalkingPathToParkedCar:
					case ExtPathMode.CalculatingWalkingPathToParkedCar:
					case ExtPathMode.WalkingToParkedCar:
						ret = Translation.GetString("Walking_to_car") + ", " + ret;
						break;
					case ExtPathMode.CalculatingWalkingPathToTarget:
					case ExtPathMode.TaxiToTarget:
					case ExtPathMode.WalkingToTarget:
						if ((extCitizen.transportMode & ExtTransportMode.PublicTransport) != ExtTransportMode.None) {
							ret = Translation.GetString("Using_public_transport") + ", " + ret;
						} else {
							ret = Translation.GetString("Walking") + ", " + ret;
						}
						break;
					case ExtPathMode.CalculatingCarPathToTarget:
					case ExtPathMode.CalculatingCarPathToKnownParkPos:
						ret = Translation.GetString("Thinking_of_a_good_parking_spot") + ", " + ret;
						break;
				}
			//}
			return ret;
		}

		public string EnrichLocalizedCarStatus(string ret, ref ExtCitizenInstance driverExtInstance) {
			//IExtCitizenInstanceManager extCitInstMan = Constants.ManagerFactory.ExtCitizenInstanceManager;
			//if (extCitInstMan.IsValid(driverExtInstance.instanceId)) {
				switch (driverExtInstance.pathMode) {
					case ExtPathMode.DrivingToAltParkPos:
						if (driverExtInstance.failedParkingAttempts <= 1) {
							ret = Translation.GetString("Driving_to_a_parking_spot") + ", " + ret;
						} else {
							ret = Translation.GetString("Driving_to_another_parking_spot") + " (#" + driverExtInstance.failedParkingAttempts + "), " + ret;
						}
						break;
					case ExtPathMode.CalculatingCarPathToKnownParkPos:
					case ExtPathMode.DrivingToKnownParkPos:
						ret = Translation.GetString("Driving_to_a_parking_spot") + ", " + ret;
						break;
					case ExtPathMode.ParkingFailed:
					case ExtPathMode.CalculatingCarPathToAltParkPos:
						ret = Translation.GetString("Looking_for_a_parking_spot") + ", " + ret;
						break;
					case ExtPathMode.RequiresWalkingPathToTarget:
						ret = Locale.Get("VEHICLE_STATUS_PARKING") + ", " + ret;
						break;
				}
			//}
			return ret;
		}
	}
}<|MERGE_RESOLUTION|>--- conflicted
+++ resolved
@@ -1333,22 +1333,14 @@
 			ushort parkingSpaceSegmentId = FindParkingSpaceAtRoadSide(0, refPos, vehicleInfo.m_generatedInfo.m_size.x, vehicleInfo.m_generatedInfo.m_size.z, maxDist, true, out roadParkPos, out roadParkRot, out roadParkOffset);
 			ushort parkingBuildingId = FindParkingSpaceBuilding(vehicleInfo, homeId, 0, 0, refPos, maxDist, maxDist, true, out buildingParkPos, out buildingParkRot, out buildingParkOffset);
 
-			Randomizer rng = Services.SimulationService.Randomizer;
-
 			if (parkingSpaceSegmentId != 0) {
 				if (parkingBuildingId != 0) {
-<<<<<<< HEAD
-					// choose random parking spot
-					if (rng.Int32(2) == 0) {
-						// choose road parking space
-=======
-					Randomizer rng = Singleton<SimulationManager>.instance.m_randomizer;
+					Randomizer rng = Services.SimulationService.Randomizer;
 
 					// choose nearest parking position, after a bit of randomization
 					if ((roadParkPos - targetPos).magnitude < (buildingParkPos - targetPos).magnitude
 						&& rng.Int32(GlobalConfig.Instance.ParkingAI.VicinityParkingSpaceSelectionRand) != 0) {
 						// road parking space is closer
->>>>>>> 168fe21a
 #if DEBUG
 						if (debug)
 							Log._Debug($"Found an (alternative) road-side parking position for vehicle {vehicleId} @ segment {parkingSpaceSegmentId} after comparing distance with a bulding parking position @ {parkingBuildingId}!");
