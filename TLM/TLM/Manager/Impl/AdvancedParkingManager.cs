--- conflicted
+++ resolved
@@ -2928,22 +2928,14 @@
                 case ExtPathMode.ApproachingParkedCar:
                 case ExtPathMode.RequiresCarPath:
                 case ExtPathMode.RequiresMixedCarPathToTarget: {
-<<<<<<< HEAD
-                    ret = Translation.AICitizen.Get("Status.Entering vehicle") + ", " + ret;
-=======
                     ret = Translation.AICitizen.Get("Label:Entering vehicle") + ", " + ret;
->>>>>>> 9f0bd975
                     break;
                 }
 
                 case ExtPathMode.RequiresWalkingPathToParkedCar:
                 case ExtPathMode.CalculatingWalkingPathToParkedCar:
                 case ExtPathMode.WalkingToParkedCar: {
-<<<<<<< HEAD
-                    ret = Translation.AICitizen.Get("Status.Walking to car") + ", " + ret;
-=======
                     ret = Translation.AICitizen.Get("Label:Walking to car") + ", " + ret;
->>>>>>> 9f0bd975
                     break;
                 }
 
@@ -2951,17 +2943,10 @@
                 case ExtPathMode.TaxiToTarget:
                 case ExtPathMode.WalkingToTarget: {
                     if ((extCitizen.transportMode & ExtTransportMode.PublicTransport) != ExtTransportMode.None) {
-<<<<<<< HEAD
-                        ret = Translation.AICitizen.Get("Status.Using public transport")
-                              + ", " + ret;
-                    } else {
-                        ret = Translation.AICitizen.Get("Status.Walking") + ", " + ret;
-=======
                         ret = Translation.AICitizen.Get("Label:Using public transport")
                               + ", " + ret;
                     } else {
                         ret = Translation.AICitizen.Get("Label:Walking") + ", " + ret;
->>>>>>> 9f0bd975
                     }
 
                     break;
@@ -2969,11 +2954,7 @@
 
                 case ExtPathMode.CalculatingCarPathToTarget:
                 case ExtPathMode.CalculatingCarPathToKnownParkPos: {
-<<<<<<< HEAD
-                    ret = Translation.AICitizen.Get("Status.Thinking of a good parking spot")
-=======
                     ret = Translation.AICitizen.Get("Label:Thinking of a good parking spot")
->>>>>>> 9f0bd975
                           + ", " + ret;
                     break;
                 }
@@ -2986,17 +2967,10 @@
             switch (driverExtInstance.pathMode) {
                 case ExtPathMode.DrivingToAltParkPos: {
                     if (driverExtInstance.failedParkingAttempts <= 1) {
-<<<<<<< HEAD
-                        ret = Translation.AICar.Get("Status.Driving to a parking spot")
-                              + ", " + ret;
-                    } else {
-                        ret = Translation.AICar.Get("Status.Driving to another parking spot")
-=======
                         ret = Translation.AICar.Get("Label:Driving to a parking spot")
                               + ", " + ret;
                     } else {
                         ret = Translation.AICar.Get("Label:Driving to another parking spot")
->>>>>>> 9f0bd975
                               + " (#" + driverExtInstance.failedParkingAttempts + "), " + ret;
                     }
 
@@ -3005,21 +2979,13 @@
 
                 case ExtPathMode.CalculatingCarPathToKnownParkPos:
                 case ExtPathMode.DrivingToKnownParkPos: {
-<<<<<<< HEAD
-                    ret = Translation.AICar.Get("Status.Driving to a parking spot") + ", " + ret;
-=======
                     ret = Translation.AICar.Get("Label:Driving to a parking spot") + ", " + ret;
->>>>>>> 9f0bd975
                     break;
                 }
 
                 case ExtPathMode.ParkingFailed:
                 case ExtPathMode.CalculatingCarPathToAltParkPos: {
-<<<<<<< HEAD
-                    ret = Translation.AICar.Get("Status.Looking for a parking spot") + ", " + ret;
-=======
                     ret = Translation.AICar.Get("Label:Looking for a parking spot") + ", " + ret;
->>>>>>> 9f0bd975
                     break;
                 }
 
