﻿using ColossalFramework;
using ColossalFramework.Globalization;
using ColossalFramework.Math;
using CSUtil.Commons;
using System;
using System.Collections.Generic;
using System.Linq;
using System.Text;
using TrafficManager.Custom.AI;
using TrafficManager.Custom.PathFinding;
using TrafficManager.State;
using TrafficManager.Traffic;
using TrafficManager.Traffic.Data;
using TrafficManager.Traffic.Enums;
using TrafficManager.UI;
using TrafficManager.Util;
using UnityEngine;
using static TrafficManager.Traffic.Data.ExtCitizenInstance;

namespace TrafficManager.Manager.Impl {
	public class AdvancedParkingManager : AbstractFeatureManager, IAdvancedParkingManager {
		public static AdvancedParkingManager Instance { get; private set; } = null;

		static AdvancedParkingManager() {
			Instance = new AdvancedParkingManager();
		}

		protected override void OnDisableFeatureInternal() {
			for (int citizenInstanceId = 0; citizenInstanceId < ExtCitizenInstanceManager.Instance.ExtInstances.Length; ++citizenInstanceId) {
				ExtPathMode pathMode = ExtCitizenInstanceManager.Instance.ExtInstances[citizenInstanceId].pathMode;
				switch (pathMode) {
					case ExtPathMode.RequiresWalkingPathToParkedCar:
					case ExtPathMode.CalculatingWalkingPathToParkedCar:
					case ExtPathMode.WalkingToParkedCar:
					case ExtPathMode.ApproachingParkedCar:
						// citizen requires a path to their parked car: release instance to prevent it from floating
						Services.CitizenService.ReleaseCitizenInstance((ushort)citizenInstanceId);
						break;
					case ExtPathMode.RequiresCarPath:
					case ExtPathMode.RequiresMixedCarPathToTarget:
					case ExtPathMode.CalculatingCarPathToKnownParkPos:
					case ExtPathMode.CalculatingCarPathToTarget:
					case ExtPathMode.DrivingToKnownParkPos:
					case ExtPathMode.DrivingToTarget:
						if (Services.CitizenService.CheckCitizenInstanceFlags((ushort)citizenInstanceId, CitizenInstance.Flags.Character)) {
							// citizen instance requires a car but is walking: release instance to prevent it from floating
							Services.CitizenService.ReleaseCitizenInstance((ushort)citizenInstanceId);
						}
						break;
				}
			}
			ExtCitizenManager.Instance.Reset();
			ExtCitizenInstanceManager.Instance.Reset();
		}

		protected override void OnEnableFeatureInternal() {
			
		}

		public bool EnterParkedCar(ushort instanceID, ref CitizenInstance instanceData, ushort parkedVehicleId, out ushort vehicleId) {
#if DEBUG
			bool citDebug = GlobalConfig.Instance.Debug.CitizenId == 0 || GlobalConfig.Instance.Debug.CitizenId == instanceData.m_citizen;
			bool debug = GlobalConfig.Instance.Debug.Switches[2] && citDebug;
			bool fineDebug = GlobalConfig.Instance.Debug.Switches[4] && citDebug;

			if (debug)
				Log._Debug($"AdvancedParkingManager.EnterParkedCar({instanceID}, ..., {parkedVehicleId}) called.");
#endif
			VehicleManager vehManager = Singleton<VehicleManager>.instance;
			NetManager netManager = Singleton<NetManager>.instance;
			CitizenManager citManager = Singleton<CitizenManager>.instance;

			Vector3 parkedVehPos = vehManager.m_parkedVehicles.m_buffer[parkedVehicleId].m_position;
			Quaternion parkedVehRot = vehManager.m_parkedVehicles.m_buffer[parkedVehicleId].m_rotation;
			VehicleInfo vehicleInfo = vehManager.m_parkedVehicles.m_buffer[parkedVehicleId].Info;

			PathUnit.Position vehLanePathPos;
			if (!CustomPathManager._instance.m_pathUnits.m_buffer[instanceData.m_path].GetPosition(0, out vehLanePathPos)) {
#if DEBUG
				if (debug)
					Log._Debug($"AdvancedParkingManager.EnterParkedCar({instanceID}): Could not get first car path position of citizen instance {instanceID}!");
#endif

				vehicleId = 0;
				return false;
			}
			uint vehLaneId = PathManager.GetLaneID(vehLanePathPos);
#if DEBUG
			if (fineDebug)
				Log._Debug($"AdvancedParkingManager.EnterParkedCar({instanceID}): Determined vehicle position for citizen instance {instanceID}: seg. {vehLanePathPos.m_segment}, lane {vehLanePathPos.m_lane}, off {vehLanePathPos.m_offset} (lane id {vehLaneId})");
#endif

			Vector3 vehLanePos;
			float vehLaneOff;
			netManager.m_lanes.m_buffer[vehLaneId].GetClosestPosition(parkedVehPos, out vehLanePos, out vehLaneOff);
			byte vehLaneOffset = (byte)Mathf.Clamp(Mathf.RoundToInt(vehLaneOff * 255f), 0, 255);

			// movement vector from parked vehicle position to road position
			Vector3 forwardVector = parkedVehPos + Vector3.ClampMagnitude(vehLanePos - parkedVehPos, 5f);
			if (vehManager.CreateVehicle(out vehicleId, ref Singleton<SimulationManager>.instance.m_randomizer, vehicleInfo, parkedVehPos, TransferManager.TransferReason.None, false, false)) {
				// update frame data
				Vehicle.Frame frame = vehManager.m_vehicles.m_buffer[(int)vehicleId].m_frame0;
				frame.m_rotation = parkedVehRot;

				vehManager.m_vehicles.m_buffer[vehicleId].m_frame0 = frame;
				vehManager.m_vehicles.m_buffer[vehicleId].m_frame1 = frame;
				vehManager.m_vehicles.m_buffer[vehicleId].m_frame2 = frame;
				vehManager.m_vehicles.m_buffer[vehicleId].m_frame3 = frame;
				vehicleInfo.m_vehicleAI.FrameDataUpdated(vehicleId, ref vehManager.m_vehicles.m_buffer[vehicleId], ref frame);

				// update vehicle target position
				vehManager.m_vehicles.m_buffer[vehicleId].m_targetPos0 = new Vector4(vehLanePos.x, vehLanePos.y, vehLanePos.z, 2f);

				// update other fields
				vehManager.m_vehicles.m_buffer[vehicleId].m_flags = (vehManager.m_vehicles.m_buffer[vehicleId].m_flags | Vehicle.Flags.Stopped);
				vehManager.m_vehicles.m_buffer[vehicleId].m_path = instanceData.m_path;
				vehManager.m_vehicles.m_buffer[vehicleId].m_pathPositionIndex = 0;
				vehManager.m_vehicles.m_buffer[vehicleId].m_lastPathOffset = vehLaneOffset;
				vehManager.m_vehicles.m_buffer[vehicleId].m_transferSize = (ushort)(instanceData.m_citizen & 65535u);

				if (!vehicleInfo.m_vehicleAI.TrySpawn(vehicleId, ref vehManager.m_vehicles.m_buffer[vehicleId])) {
#if DEBUG
					if (debug)
						Log._Debug($"AdvancedParkingManager.EnterParkedCar({instanceID}): Could not spawn a {vehicleInfo.m_vehicleType} for citizen instance {instanceID}!");
#endif
					return false;
				}

				// change instances
				InstanceID parkedVehInstance = InstanceID.Empty;
				parkedVehInstance.ParkedVehicle = parkedVehicleId;
				InstanceID vehInstance = InstanceID.Empty;
				vehInstance.Vehicle = vehicleId;
				Singleton<InstanceManager>.instance.ChangeInstance(parkedVehInstance, vehInstance);

				// set vehicle id for citizen instance
				instanceData.m_path = 0u;
				citManager.m_citizens.m_buffer[instanceData.m_citizen].SetParkedVehicle(instanceData.m_citizen, 0);
				citManager.m_citizens.m_buffer[instanceData.m_citizen].SetVehicle(instanceData.m_citizen, vehicleId, 0u);

				// update citizen instance flags
				instanceData.m_flags &= ~CitizenInstance.Flags.WaitingPath;
				instanceData.m_flags &= ~CitizenInstance.Flags.EnteringVehicle;
				instanceData.m_flags &= ~CitizenInstance.Flags.TryingSpawnVehicle;
				instanceData.m_flags &= ~CitizenInstance.Flags.BoredOfWaiting;
				instanceData.m_waitCounter = 0;

				// unspawn citizen instance
				instanceData.Unspawn(instanceID);

#if DEBUG
				if (fineDebug)
					Log._Debug($"AdvancedParkingManager.EnterParkedCar({instanceID}): Citizen instance {instanceID} is now entering vehicle {vehicleId}. Set vehicle target position to {vehLanePos} (segment={vehLanePathPos.m_segment}, lane={vehLanePathPos.m_lane}, offset={vehLanePathPos.m_offset})");
#endif

				return true;
			} else {
				// failed to find a road position
#if DEBUG
				if (debug)
					Log._Debug($"AdvancedParkingManager.EnterParkedCar({instanceID}): Could not find a road position for citizen instance {instanceID} near parked vehicle {parkedVehicleId}!");
#endif
				return false;
			}
		}

		public ExtSoftPathState UpdateCitizenPathState(ushort citizenInstanceId, ref CitizenInstance citizenInstance, ref ExtCitizenInstance extInstance, ref ExtCitizen extCitizen, ref Citizen citizen, ExtPathState mainPathState) {
#if DEBUG
			bool citDebug = GlobalConfig.Instance.Debug.CitizenId == 0 || GlobalConfig.Instance.Debug.CitizenId == citizenInstance.m_citizen;
			bool debug = GlobalConfig.Instance.Debug.Switches[2] && citDebug;
			bool fineDebug = GlobalConfig.Instance.Debug.Switches[4] && citDebug;
			if (fineDebug)
				Log._Debug($"AdvancedParkingManager.UpdateCitizenPathState({citizenInstanceId}, ..., {mainPathState}) called.");
#endif
			if (mainPathState == ExtPathState.Calculating) {
				// main path is still calculating, do not check return path
#if DEBUG
				if (fineDebug)
					Log._Debug($"AdvancedParkingManager.UpdateCitizenPathState({citizenInstanceId}, ..., {mainPathState}): still calculating main path. returning CALCULATING.");
#endif
				return ExtCitizenInstance.ConvertPathStateToSoftPathState(mainPathState);
			}

			IExtCitizenInstanceManager extCitInstMan = Constants.ManagerFactory.ExtCitizenInstanceManager;

//			if (!Constants.ManagerFactory.ExtCitizenInstanceManager.IsValid(citizenInstanceId)) {
//				// no citizen
//#if DEBUG
//				if (debug)
//					Log._Debug($"AdvancedParkingManager.UpdateCitizenPathState({citizenInstanceId}, ..., {mainPathState}): no citizen found!");
//#endif
//				return ExtCitizenInstance.ConvertPathStateToSoftPathState(mainPathState);
//			}

			if (mainPathState == ExtPathState.None || mainPathState == ExtPathState.Failed) {
				// main path failed or non-existing
#if DEBUG
				if (debug)
					Log._Debug($"AdvancedParkingManager.UpdateCitizenPathState({citizenInstanceId}, ..., {mainPathState}): mainPathSate is {mainPathState}.");
#endif

				if (mainPathState == ExtPathState.Failed) {
#if DEBUG
					if (debug)
						Log._Debug($"AdvancedParkingManager.UpdateCitizenPathState({citizenInstanceId}, ..., {mainPathState}): Checking if path-finding may be repeated.");
#endif
					return OnCitizenPathFindFailure(citizenInstanceId, ref citizenInstance, ref extInstance, ref extCitizen);
				} else {
#if DEBUG
					if (debug)
						Log._Debug($"AdvancedParkingManager.UpdateCitizenPathState({citizenInstanceId}, ..., {mainPathState}): Resetting instance and returning FAILED.");
#endif

<<<<<<< HEAD
				extCitInstMan.Reset(ref extInstance);
				return ExtSoftPathState.FailedHard;
=======
					extInstance.Reset();
					return ExtSoftPathState.FailedHard;
				}
>>>>>>> b65a1aa0
			}

			// main path state is READY

			// main path calculation succeeded: update return path state and check its state if necessary
			extCitInstMan.UpdateReturnPathState(ref extInstance);

			bool success = true;
			switch (extInstance.returnPathState) {
				case ExtPathState.None:
				default:
					// no return path calculated: ignore
#if DEBUG
					if (debug)
						Log._Debug($"AdvancedParkingManager.UpdateCitizenPathState({citizenInstanceId}, ..., {mainPathState}): return path state is None. Ignoring and returning main path state.");
#endif
					break;
				case ExtPathState.Calculating: // OK
											   // return path not read yet: wait for it
#if DEBUG
					if (fineDebug)
						Log._Debug($"AdvancedParkingManager.UpdateCitizenPathState({citizenInstanceId}, ..., {mainPathState}): return path state is still calculating.");
#endif
					return ExtSoftPathState.Calculating;
				case ExtPathState.Failed: // OK
										  // no walking path from parking position to target found. flag main path as 'failed'.
#if DEBUG
					if (debug)
						Log._Debug($"AdvancedParkingManager.UpdateCitizenPathState({citizenInstanceId}, ..., {mainPathState}): Return path FAILED.");
#endif
					success = false;
					break;
				case ExtPathState.Ready:
					// handle valid return path
#if DEBUG
					if (fineDebug)
						Log._Debug($"AdvancedParkingManager.UpdateCitizenPathState({citizenInstanceId}, ..., {mainPathState}): Path is READY.");
#endif
					break;
			}

			extCitInstMan.ReleaseReturnPath(ref extInstance);

			if (success) {
				// handle path find success
				return OnCitizenPathFindSuccess(citizenInstanceId, ref citizenInstance, ref extInstance, ref extCitizen, ref citizen);
			} else {
				// handle path find failure
				return OnCitizenPathFindFailure(citizenInstanceId, ref citizenInstance, ref extInstance, ref extCitizen);
			}
		}

<<<<<<< HEAD
		/// <summary>
		/// Updates the vehicle's main path state by checking against the return path state
		/// </summary>
		/// <param name="vehicleId">vehicle id</param>
		/// <param name="vehicleData">vehicle data</param>
		/// <param name="mainPathState">current state of the vehicle's main path</param>
		/// <returns></returns>
		public ExtPathState UpdateCarPathState(ushort vehicleId, ref Vehicle vehicleData, ref ExtCitizenInstance driverExtInstance, ExtPathState mainPathState) {
			IExtCitizenInstanceManager extCitInstMan = Constants.ManagerFactory.ExtCitizenInstanceManager;
=======
		public ExtSoftPathState UpdateCarPathState(ushort vehicleId, ref Vehicle vehicleData, ref CitizenInstance driverInstance, ref ExtCitizenInstance driverExtInstance, ExtPathState mainPathState) {
>>>>>>> b65a1aa0
#if DEBUG
			bool citDebug = GlobalConfig.Instance.Debug.CitizenId == 0 || GlobalConfig.Instance.Debug.CitizenId == extCitInstMan.GetCitizenId(driverExtInstance.instanceId);
			bool debug = GlobalConfig.Instance.Debug.Switches[2] && citDebug;
			bool fineDebug = GlobalConfig.Instance.Debug.Switches[4] && citDebug;
			if (fineDebug)
				Log._Debug($"AdvancedParkingManager.UpdateCarPathState({vehicleId}, ..., {mainPathState}) called.");
#endif
			if (mainPathState == ExtPathState.Calculating) {
				// main path is still calculating, do not check return path
#if DEBUG
				if (fineDebug)
					Log._Debug($"AdvancedParkingManager.UpdateCarPathState({vehicleId}, ..., {mainPathState}): still calculating main path. returning CALCULATING.");
#endif
				return ExtCitizenInstance.ConvertPathStateToSoftPathState(mainPathState);
			}

//			if (!driverExtInstance.IsValid()) {
//				// no driver
//#if DEBUG
//				if (debug)
//					Log._Debug($"AdvancedParkingManager.UpdateCarPathState({vehicleId}, ..., {mainPathState}): no driver found!");
//#endif
//				return mainPathState;
//			}

<<<<<<< HEAD
			if (ExtVehicleManager.Instance.ExtVehicles[vehicleId].vehicleType != ExtVehicleType.PassengerCar) {
=======
			if (!driverExtInstance.IsValid()) {
				// no driver
#if DEBUG
				if (debug)
					Log._Debug($"AdvancedParkingManager.UpdateCarPathState({vehicleId}, ..., {mainPathState}): no driver found!");
#endif
				return ExtCitizenInstance.ConvertPathStateToSoftPathState(mainPathState);
			}

			if (VehicleStateManager.Instance.VehicleStates[vehicleId].vehicleType != ExtVehicleType.PassengerCar) {
>>>>>>> b65a1aa0
				// non-passenger cars are not handled
#if DEBUG
				if (debug)
					Log._Debug($"AdvancedParkingManager.UpdateCarPathState({vehicleId}, ..., {mainPathState}): not a passenger car!");
#endif
<<<<<<< HEAD
				extCitInstMan.Reset(ref driverExtInstance);
				return mainPathState;
=======
				driverExtInstance.Reset();
				return ExtCitizenInstance.ConvertPathStateToSoftPathState(mainPathState);
>>>>>>> b65a1aa0
			}

			if (mainPathState == ExtPathState.None || mainPathState == ExtPathState.Failed) {
				// main path failed or non-existing: reset return path
#if DEBUG
				if (debug)
					Log._Debug($"AdvancedParkingManager.UpdateCarPathState({vehicleId}, ..., {mainPathState}): mainPathSate is {mainPathState}.");
#endif
<<<<<<< HEAD
				extCitInstMan.Reset(ref driverExtInstance);
				return ExtPathState.Failed;
=======

				if (mainPathState == ExtPathState.Failed) {
#if DEBUG
					if (debug)
						Log._Debug($"AdvancedParkingManager.UpdateCarPathState({vehicleId}, ..., {mainPathState}): Checking if path-finding may be repeated.");
#endif
					driverExtInstance.ReleaseReturnPath();
					return OnCarPathFindFailure(vehicleId, ref vehicleData, ref driverInstance, ref driverExtInstance);
				} else {
#if DEBUG
					if (debug)
						Log._Debug($"AdvancedParkingManager.UpdateCarPathState({vehicleId}, ..., {mainPathState}): Resetting instance and returning FAILED.");
#endif

					driverExtInstance.Reset();
					return ExtSoftPathState.FailedHard;
				}
>>>>>>> b65a1aa0
			}

			// main path state is READY

			// main path calculation succeeded: update return path state and check its state
			extCitInstMan.UpdateReturnPathState(ref driverExtInstance);

			switch (driverExtInstance.returnPathState) {
				case ExtPathState.None:
				default:
					// no return path calculated: ignore
#if DEBUG
					if (debug)
						Log._Debug($"AdvancedParkingManager.UpdateCarPathState({vehicleId}, ..., {mainPathState}): return path state is None. Setting pathMode=DrivingToTarget and returning main path state.");
#endif
					driverExtInstance.pathMode = ExtPathMode.DrivingToTarget;
					return ExtCitizenInstance.ConvertPathStateToSoftPathState(mainPathState);
				case ExtPathState.Calculating:
					// return path not read yet: wait for it
#if DEBUG
					if (fineDebug)
						Log._Debug($"AdvancedParkingManager.UpdateCarPathState({vehicleId}, ..., {mainPathState}): return path state is still calculating.");
#endif
					return ExtSoftPathState.Calculating;
				case ExtPathState.Failed:
					// no walking path from parking position to target found. flag main path as 'failed'.
#if DEBUG
					if (debug)
						Log._Debug($"AdvancedParkingManager.UpdateCarPathState({vehicleId}, ..., {mainPathState}): Return path {driverExtInstance.returnPathId} FAILED. Forcing path-finding to fail.");
#endif
<<<<<<< HEAD
					extCitInstMan.Reset(ref driverExtInstance);
					return ExtPathState.Failed;
=======
					driverExtInstance.Reset();
					return ExtSoftPathState.FailedHard;
>>>>>>> b65a1aa0
				case ExtPathState.Ready:
					// handle valid return path
					extCitInstMan.ReleaseReturnPath(ref driverExtInstance);
#if DEBUG
					if (fineDebug)
						Log._Debug($"AdvancedParkingManager.UpdateCarPathState({vehicleId}, ..., {mainPathState}): Path is ready for vehicle {vehicleId}, citizen instance {driverExtInstance.instanceId}! CurrentPathMode={driverExtInstance.pathMode}");
#endif
					byte laneTypes = CustomPathManager._instance.m_pathUnits.m_buffer[vehicleData.m_path].m_laneTypes;
					bool usesPublicTransport = (laneTypes & (byte)(NetInfo.LaneType.PublicTransport)) != 0;

					if (usesPublicTransport && (driverExtInstance.pathMode == ExtPathMode.CalculatingCarPathToKnownParkPos || driverExtInstance.pathMode == ExtPathMode.CalculatingCarPathToAltParkPos)) {
						driverExtInstance.pathMode = ExtPathMode.CalculatingCarPathToTarget;
						driverExtInstance.parkingSpaceLocation = ExtParkingSpaceLocation.None;
						driverExtInstance.parkingSpaceLocationId = 0;
					}

					if (driverExtInstance.pathMode == ExtPathMode.CalculatingCarPathToAltParkPos) {
						driverExtInstance.pathMode = ExtPathMode.DrivingToAltParkPos;
						driverExtInstance.parkingPathStartPosition = null;
#if DEBUG
						if (debug)
							Log._Debug($"AdvancedParkingManager.UpdateCarPathState({vehicleId}, ..., {mainPathState}): Path to an alternative parking position is READY for vehicle {vehicleId}! CurrentPathMode={driverExtInstance.pathMode}");
#endif
					} else if (driverExtInstance.pathMode == ExtPathMode.CalculatingCarPathToTarget) {
						driverExtInstance.pathMode = ExtPathMode.DrivingToTarget;
#if DEBUG
						if (debug)
							Log._Debug($"AdvancedParkingManager.UpdateCarPathState({vehicleId}, ..., {mainPathState}): Car path is READY for vehicle {vehicleId}! CurrentPathMode={driverExtInstance.pathMode}");
#endif
					} else if (driverExtInstance.pathMode == ExtPathMode.CalculatingCarPathToKnownParkPos) {
						driverExtInstance.pathMode = ExtPathMode.DrivingToKnownParkPos;
#if DEBUG
						if (debug)
							Log._Debug($"AdvancedParkingManager.UpdateCarPathState({vehicleId}, ..., {mainPathState}): Car path to known parking position is READY for vehicle {vehicleId}! CurrentPathMode={driverExtInstance.pathMode}");
#endif
					}
					return ExtSoftPathState.Ready;
			}
		}

		public ParkedCarApproachState CitizenApproachingParkedCarSimulationStep(ushort instanceId, ref CitizenInstance instanceData, ref ExtCitizenInstance extInstance, Vector3 physicsLodRefPos, ref VehicleParked parkedCar) {
#if DEBUG
			bool citDebug = GlobalConfig.Instance.Debug.CitizenId == 0 || GlobalConfig.Instance.Debug.CitizenId == instanceData.m_citizen;
			bool debug = GlobalConfig.Instance.Debug.Switches[2] && citDebug;
			bool fineDebug = GlobalConfig.Instance.Debug.Switches[4] && citDebug;
#endif

			if ((instanceData.m_flags & CitizenInstance.Flags.WaitingPath) != CitizenInstance.Flags.None) {
#if DEBUG
				if (fineDebug)
					Log._Debug($"AdvancedParkingManager.CheckCitizenReachedParkedCar({instanceId}): citizen instance {instanceId} is waiting for path-finding to complete.");
#endif
				return ParkedCarApproachState.None;
			}

			//ExtCitizenInstance extInstance = ExtCitizenInstanceManager.Instance.GetExtInstance(instanceId);

			if (extInstance.pathMode != ExtPathMode.ApproachingParkedCar && extInstance.pathMode != ExtPathMode.WalkingToParkedCar) {
#if DEBUG
				if (fineDebug)
					Log._Debug($"AdvancedParkingManager.CitizenApproachingParkedCarSimulationStep({instanceId}): citizen instance {instanceId} is not reaching a parked car ({extInstance.pathMode})");
#endif
				return ParkedCarApproachState.None;
			}

			if ((instanceData.m_flags & CitizenInstance.Flags.Character) == CitizenInstance.Flags.None) {
#if DEBUG
				/*if (fineDebug)
					Log._Debug($"AdvancedParkingManager.CitizenApproachingParkedCarSimulationStep({instanceId}): citizen instance {instanceId} is not spawned!");*/
#endif
				return ParkedCarApproachState.None;
			}

			Vector3 lastFramePos = instanceData.GetLastFramePosition();
			Vector3 doorPosition = parkedCar.GetClosestDoorPosition(parkedCar.m_position, VehicleInfo.DoorType.Enter);

			if (extInstance.pathMode == ExtPathMode.WalkingToParkedCar) {
				// check if path is complete
				PathUnit.Position pos;
				if (instanceData.m_pathPositionIndex != 255 && (instanceData.m_path == 0 || !CustomPathManager._instance.m_pathUnits.m_buffer[instanceData.m_path].GetPosition(instanceData.m_pathPositionIndex >> 1, out pos))) {
					extInstance.pathMode = ExtPathMode.ApproachingParkedCar;
					extInstance.lastDistanceToParkedCar = (instanceData.GetLastFramePosition() - doorPosition).sqrMagnitude;
#if DEBUG
					if (debug)
						Log._Debug($"AdvancedParkingManager.CitizenApproachingParkedCarSimulationStep({instanceId}): citizen instance {instanceId} was walking to parked car and reached final path position. Switched PathMode to {extInstance.pathMode}.");
#endif
				}
			}

			if (extInstance.pathMode == ExtPathMode.ApproachingParkedCar) {
				Vector3 doorTargetDir = doorPosition - lastFramePos;
				Vector3 doorWalkVector = doorPosition;
				float doorTargetDirMagnitude = doorTargetDir.magnitude;
				if (doorTargetDirMagnitude > 1f) {
					float speed = Mathf.Max(doorTargetDirMagnitude - 5f, doorTargetDirMagnitude * 0.5f);
					doorWalkVector = lastFramePos + (doorTargetDir * (speed / doorTargetDirMagnitude));
				}
				instanceData.m_targetPos = new Vector4(doorWalkVector.x, doorWalkVector.y, doorWalkVector.z, 0.5f);
				instanceData.m_targetDir = VectorUtils.XZ(doorTargetDir);

				CitizenApproachingParkedCarSimulationStep(instanceId, ref instanceData, physicsLodRefPos);

				float doorSqrDist = (instanceData.GetLastFramePosition() - doorPosition).sqrMagnitude;
				if (doorSqrDist > GlobalConfig.Instance.ParkingAI.MaxParkedCarInstanceSwitchSqrDistance) {
					// citizen is still too far away from the parked car
					ExtPathMode oldPathMode = extInstance.pathMode;
					if (doorSqrDist > extInstance.lastDistanceToParkedCar + 1024f) {
						// distance has increased dramatically since the last time

#if DEBUG
						if (debug)
							Log.Warning($"AdvancedParkingManager.CitizenApproachingParkedCarSimulationStep({instanceId}): Citizen instance {instanceId} is currently reaching their parked car but distance increased! dist={doorSqrDist}, LastDistanceToParkedCar={extInstance.lastDistanceToParkedCar}.");

						if (GlobalConfig.Instance.Debug.Switches[6]) {
							Log._Debug($"AdvancedParkingManager.CitizenApproachingParkedCarSimulationStep({instanceId}): FORCED PAUSE. Distance increased! Citizen instance {instanceId}. dist={doorSqrDist}");
							Singleton<SimulationManager>.instance.SimulationPaused = true;
						}
#endif

						CitizenInstance.Frame frameData = instanceData.GetLastFrameData();
						frameData.m_position = doorPosition;
						instanceData.SetLastFrameData(frameData);

						extInstance.pathMode = ExtPathMode.RequiresCarPath;

						return ParkedCarApproachState.Approached;
					} else if (doorSqrDist < extInstance.lastDistanceToParkedCar) {
						extInstance.lastDistanceToParkedCar = doorSqrDist;
					}
#if DEBUG
					if (fineDebug)
						Log._Debug($"AdvancedParkingManager.CitizenApproachingParkedCarSimulationStep({instanceId}): Citizen instance {instanceId} is currently reaching their parked car (dist={doorSqrDist}, LastDistanceToParkedCar={extInstance.lastDistanceToParkedCar}). CurrentDepartureMode={extInstance.pathMode}");
#endif

					return ParkedCarApproachState.Approaching;
				} else {
					extInstance.pathMode = ExtPathMode.RequiresCarPath;
#if DEBUG
					if (debug)
						Log._Debug($"AdvancedParkingManager.CitizenApproachingParkedCarSimulationStep({instanceId}): Citizen instance {instanceId} reached parking position (dist={doorSqrDist}). Calculating remaining path now. CurrentDepartureMode={extInstance.pathMode}");
#endif
					return ParkedCarApproachState.Approached;
				}
			}

			return ParkedCarApproachState.None;
		}

		protected void CitizenApproachingParkedCarSimulationStep(ushort instanceID, ref CitizenInstance instanceData, Vector3 physicsLodRefPos) {
			if ((instanceData.m_flags & CitizenInstance.Flags.Character) != CitizenInstance.Flags.None) {
				CitizenInstance.Frame lastFrameData = instanceData.GetLastFrameData();
				int oldGridX = Mathf.Clamp((int)(lastFrameData.m_position.x / (float)CitizenManager.CITIZENGRID_CELL_SIZE + (float)CitizenManager.CITIZENGRID_RESOLUTION / 2f), 0, CitizenManager.CITIZENGRID_RESOLUTION - 1);
				int oldGridY = Mathf.Clamp((int)(lastFrameData.m_position.z / (float)CitizenManager.CITIZENGRID_CELL_SIZE + (float)CitizenManager.CITIZENGRID_RESOLUTION / 2f), 0, CitizenManager.CITIZENGRID_RESOLUTION - 1);
				bool lodPhysics = Vector3.SqrMagnitude(physicsLodRefPos - lastFrameData.m_position) >= 62500f;
				CitizenApproachingParkedCarSimulationStep(instanceID, ref instanceData, ref lastFrameData, lodPhysics);
				int newGridX = Mathf.Clamp((int)(lastFrameData.m_position.x / (float)CitizenManager.CITIZENGRID_CELL_SIZE + (float)CitizenManager.CITIZENGRID_RESOLUTION / 2f), 0, CitizenManager.CITIZENGRID_RESOLUTION - 1);
				int newGridY = Mathf.Clamp((int)(lastFrameData.m_position.z / (float)CitizenManager.CITIZENGRID_CELL_SIZE + (float)CitizenManager.CITIZENGRID_RESOLUTION / 2f), 0, CitizenManager.CITIZENGRID_RESOLUTION - 1);
				if ((newGridX != oldGridX || newGridY != oldGridY) && (instanceData.m_flags & CitizenInstance.Flags.Character) != CitizenInstance.Flags.None) {
					Singleton<CitizenManager>.instance.RemoveFromGrid(instanceID, ref instanceData, oldGridX, oldGridY);
					Singleton<CitizenManager>.instance.AddToGrid(instanceID, ref instanceData, newGridX, newGridY);
				}
				if (instanceData.m_flags != CitizenInstance.Flags.None) {
					instanceData.SetFrameData(Singleton<SimulationManager>.instance.m_currentFrameIndex, lastFrameData);
				}
			}
		}

		protected void CitizenApproachingParkedCarSimulationStep(ushort instanceID, ref CitizenInstance instanceData, ref CitizenInstance.Frame frameData, bool lodPhysics) {
			frameData.m_position = frameData.m_position + (frameData.m_velocity * 0.5f);

			Vector3 targetDiff = (Vector3)instanceData.m_targetPos - frameData.m_position;
			Vector3 targetVelDiff = targetDiff - frameData.m_velocity;
			float targetVelDiffMag = targetVelDiff.magnitude;

			targetVelDiff = targetVelDiff * (2f / Mathf.Max(targetVelDiffMag, 2f));
			frameData.m_velocity = frameData.m_velocity + targetVelDiff;
			frameData.m_velocity = frameData.m_velocity - (Mathf.Max(0f, Vector3.Dot((frameData.m_position + frameData.m_velocity) - (Vector3)instanceData.m_targetPos, frameData.m_velocity)) / Mathf.Max(0.01f, frameData.m_velocity.sqrMagnitude) * frameData.m_velocity);
			if (frameData.m_velocity.sqrMagnitude > 0.01f) {
				frameData.m_rotation = Quaternion.LookRotation(frameData.m_velocity);
			}
		}

		public bool CitizenApproachingTargetSimulationStep(ushort instanceId, ref CitizenInstance instanceData, ref ExtCitizenInstance extInstance) {
			IExtCitizenInstanceManager extCitInstMan = Constants.ManagerFactory.ExtCitizenInstanceManager;
#if DEBUG
			bool citDebug = GlobalConfig.Instance.Debug.CitizenId == 0 || GlobalConfig.Instance.Debug.CitizenId == instanceData.m_citizen;
			bool debug = GlobalConfig.Instance.Debug.Switches[2] && citDebug;
			bool fineDebug = GlobalConfig.Instance.Debug.Switches[4] && citDebug;
#endif

			if ((instanceData.m_flags & CitizenInstance.Flags.WaitingPath) != CitizenInstance.Flags.None) {
#if DEBUG
				if (fineDebug)
					Log._Debug($"AdvancedParkingManager.CitizenApproachingTargetSimulationStep({instanceId}): citizen instance {instanceId} is waiting for path-finding to complete.");
#endif
				return false;
			}

			//ExtCitizenInstance extInstance = ExtCitizenInstanceManager.Instance.GetExtInstance(instanceId);

			if (extInstance.pathMode != ExtPathMode.WalkingToTarget &&
				extInstance.pathMode != ExtPathMode.TaxiToTarget) {
#if DEBUG
				if (fineDebug)
					Log._Debug($"AdvancedParkingManager.CitizenApproachingTargetSimulationStep({instanceId}): citizen instance {instanceId} is not reaching target ({extInstance.pathMode})");
#endif
				return false;
			}

			if ((instanceData.m_flags & CitizenInstance.Flags.Character) == CitizenInstance.Flags.None) {
#if DEBUG
				/*if (fineDebug)
					Log._Debug($"AdvancedParkingManager.CitizenApproachingTargetSimulationStep({instanceId}): citizen instance {instanceId} is not spawned!");*/
#endif
				return false;
			}


			
			// check if path is complete
			PathUnit.Position pos;
			if (instanceData.m_pathPositionIndex != 255 && (instanceData.m_path == 0 || !CustomPathManager._instance.m_pathUnits.m_buffer[instanceData.m_path].GetPosition(instanceData.m_pathPositionIndex >> 1, out pos))) {
				extCitInstMan.Reset(ref extInstance);
#if DEBUG
				if (debug)
					Log._Debug($"AdvancedParkingManager.CitizenApproachingTargetSimulationStep({instanceId}): Citizen instance {instanceId} reached target. CurrentDepartureMode={extInstance.pathMode}");
#endif
				return true;
			}

			return false;
		}

		/// <summary>
		/// Handles a path-finding success for activated Parking AI.
		/// </summary>
		/// <param name="instanceId">Citizen instance id</param>
		/// <param name="instanceData">Citizen instance data</param>
		/// <param name="extInstance">Extended citizen instance data</param>
		/// <param name="extCitizen">Extended citizen data</param>
		/// <param name="citizenData">Citizen data</param>
		/// <returns>soft path state</returns>
		protected ExtSoftPathState OnCitizenPathFindSuccess(ushort instanceId, ref CitizenInstance instanceData, ref ExtCitizenInstance extInstance, ref ExtCitizen extCitizen, ref Citizen citizenData) {
			IExtCitizenInstanceManager extCitInstMan = Constants.ManagerFactory.ExtCitizenInstanceManager;
			IExtBuildingManager extBuildingMan = Constants.ManagerFactory.ExtBuildingManager;
#if DEBUG
			bool citDebug = GlobalConfig.Instance.Debug.CitizenId == 0 || GlobalConfig.Instance.Debug.CitizenId == instanceData.m_citizen;
			bool debug = GlobalConfig.Instance.Debug.Switches[2] && citDebug;
			bool fineDebug = GlobalConfig.Instance.Debug.Switches[4] && citDebug;

			if (debug)
				Log._Debug($"AdvancedParkingManager.OnCitizenPathFindSuccess({instanceId}): Path-finding succeeded for citizen instance {instanceId}. Path: {instanceData.m_path} vehicle={citizenData.m_vehicle}");
#endif

//			if (!extInstance.IsValid()) {
//#if DEBUG
//				if (fineDebug)
//					Log.Warning($"AdvancedParkingManager.OnCitizenPathFindSuccess({instanceId}): Ext. citizen instance not found.");
//#endif
//				return ExtSoftPathState.FailedHard;
//			}

			if (citizenData.m_vehicle == 0) {
				// citizen does not already have a vehicle assigned

				if (extInstance.pathMode == ExtPathMode.TaxiToTarget) {
#if DEBUG
					if (fineDebug)
						Log._Debug($"AdvancedParkingManager.OnCitizenPathFindSuccess({instanceId}): Citizen uses a taxi. Decreasing public transport demand and returning READY.");
#endif

					// cim uses taxi
					if (instanceData.m_sourceBuilding != 0) {
						extBuildingMan.RemovePublicTransportDemand(ref extBuildingMan.ExtBuildings[instanceData.m_sourceBuilding], (uint)GlobalConfig.Instance.ParkingAI.PublicTransportDemandUsageDecrement, true);
					}

					if (instanceData.m_targetBuilding != 0) {
						extBuildingMan.RemovePublicTransportDemand(ref extBuildingMan.ExtBuildings[instanceData.m_targetBuilding], (uint)GlobalConfig.Instance.ParkingAI.PublicTransportDemandUsageDecrement, false);
					}

					extCitizen.transportMode |= ExtTransportMode.PublicTransport;
					return ExtSoftPathState.Ready;
				}

				ushort parkedVehicleId = citizenData.m_parkedVehicle;
				float sqrDistToParkedVehicle = 0f;
				if (parkedVehicleId != 0) {
					// calculate distance to parked vehicle
					VehicleManager vehicleManager = Singleton<VehicleManager>.instance;
					Vector3 doorPosition = vehicleManager.m_parkedVehicles.m_buffer[parkedVehicleId].GetClosestDoorPosition(vehicleManager.m_parkedVehicles.m_buffer[parkedVehicleId].m_position, VehicleInfo.DoorType.Enter);
					sqrDistToParkedVehicle = (instanceData.GetLastFramePosition() - doorPosition).sqrMagnitude;
				}

				byte laneTypes = CustomPathManager._instance.m_pathUnits.m_buffer[instanceData.m_path].m_laneTypes;
				ushort vehicleTypes = CustomPathManager._instance.m_pathUnits.m_buffer[instanceData.m_path].m_vehicleTypes;
				bool usesPublicTransport = (laneTypes & (byte)(NetInfo.LaneType.PublicTransport)) != 0;
				bool usesCar = (laneTypes & (byte)(NetInfo.LaneType.Vehicle | NetInfo.LaneType.TransportVehicle)) != 0 && (vehicleTypes & (ushort)(VehicleInfo.VehicleType.Car)) != 0;

				if (usesPublicTransport && usesCar && (extInstance.pathMode == ExtPathMode.CalculatingCarPathToKnownParkPos || extInstance.pathMode == ExtPathMode.CalculatingCarPathToAltParkPos)) {
					/*
					 * when using public transport together with a car (assuming a "source -> walk -> drive -> walk -> use public transport -> walk -> target" path)
					 * discard parking space information since the cim has to park near the public transport stop
					 * (instead of parking in the vicinity of the target building).
					 * 
					 * TODO we could check if the path looks like "source -> walk -> use public transport -> walk -> drive -> [walk ->] target" (in this case parking space information would still be valid)
					*/
#if DEBUG
					if (fineDebug)
						Log._Debug($"AdvancedParkingManager.OnCitizenPathFindSuccess({instanceId}): Citizen uses their car together with public transport. Discarding parking space information and setting path mode to CalculatingCarPathToTarget.");
#endif
					extInstance.pathMode = ExtPathMode.CalculatingCarPathToTarget;
					extInstance.parkingSpaceLocation = ExtParkingSpaceLocation.None;
					extInstance.parkingSpaceLocationId = 0;
				}

				switch (extInstance.pathMode) {
					case ExtPathMode.None: // citizen starts at source building
					default:
						if (extInstance.pathMode != ExtPathMode.None) {
#if DEBUG
							if (debug)
								Log.Warning($"AdvancedParkingManager.OnCitizenPathFindSuccess({instanceId}): Unexpected path mode {extInstance.pathMode}! {extInstance}");
#endif
						}

						if (usesCar) {
#if DEBUG
							if (debug)
								Log._Debug($"AdvancedParkingManager.OnCitizenPathFindSuccess({instanceId}): Path for citizen instance {instanceId} contains passenger car section. Ensuring that citizen is allowed to use their car.");
#endif

							ushort sourceBuildingId = instanceData.m_sourceBuilding;
							ushort homeId = Singleton<CitizenManager>.instance.m_citizens.m_buffer[instanceData.m_citizen].m_homeBuilding;

							if (parkedVehicleId == 0) {
#if DEBUG
								if (debug)
									Log._Debug($"AdvancedParkingManager.OnCitizenPathFindSuccess({instanceId}): Citizen {instanceData.m_citizen} (citizen instance {instanceId}), source building {sourceBuildingId} does not have a parked vehicle! CurrentPathMode={extInstance.pathMode}");
#endif

								// try to spawn parked vehicle in the vicinity of the starting point.
								VehicleInfo vehicleInfo = null;
								if (instanceData.Info.m_agePhase > Citizen.AgePhase.Child) {
									// get a random car info (due to the fact we are using a different randomizer, car assignment differs from the selection in ResidentAI.GetVehicleInfo/TouristAI.GetVehicleInfo method, but this should not matter since we are reusing parked vehicle infos there)
									vehicleInfo = Singleton<VehicleManager>.instance.GetRandomVehicleInfo(ref Singleton<SimulationManager>.instance.m_randomizer, ItemClass.Service.Residential, ItemClass.SubService.ResidentialLow, ItemClass.Level.Level1);
								}

								if (vehicleInfo != null) {
#if DEBUG
									if (debug)
										Log._Debug($"AdvancedParkingManager.OnCitizenPathFindSuccess({instanceId}): Citizen {instanceData.m_citizen} (citizen instance {instanceId}), source building {sourceBuildingId} is using their own passenger car. CurrentPathMode={extInstance.pathMode}");
#endif

									// determine current position vector
									Vector3 currentPos;
									ushort currentBuildingId = Singleton<CitizenManager>.instance.m_citizens.m_buffer[instanceData.m_citizen].GetBuildingByLocation();
									if (currentBuildingId != 0) {
										currentPos = Singleton<BuildingManager>.instance.m_buildings.m_buffer[currentBuildingId].m_position;
#if DEBUG
										if (debug)
											Log._Debug($"AdvancedParkingManager.OnCitizenPathFindSuccess({instanceId}): Taking current position from current building {currentBuildingId} for citizen {instanceData.m_citizen} (citizen instance {instanceId}): {currentPos} CurrentPathMode={extInstance.pathMode}");
#endif
									} else {
										currentBuildingId = sourceBuildingId;
										currentPos = instanceData.GetLastFramePosition();
#if DEBUG
										if (debug)
											Log._Debug($"AdvancedParkingManager.OnCitizenPathFindSuccess({instanceId}): Taking current position from last frame position for citizen {instanceData.m_citizen} (citizen instance {instanceId}): {currentPos}. Home {homeId} pos: {Singleton<BuildingManager>.instance.m_buildings.m_buffer[homeId].m_position} CurrentPathMode={extInstance.pathMode}");
#endif
									}

									// spawn a passenger car near the current position
									Vector3 parkPos;
									ParkingUnableReason parkReason;
									if (AdvancedParkingManager.Instance.TrySpawnParkedPassengerCar(instanceData.m_citizen, homeId, currentPos, vehicleInfo, out parkPos, out parkReason)) {
										parkedVehicleId = Singleton<CitizenManager>.instance.m_citizens.m_buffer[instanceData.m_citizen].m_parkedVehicle;
#if DEBUG
										if (debug)
											Log._Debug($"AdvancedParkingManager.OnCitizenPathFindSuccess({instanceId}): Parked vehicle for citizen {instanceData.m_citizen} (instance {instanceId}) is {parkedVehicleId} now (parkPos={parkPos}).");
#endif

										if (currentBuildingId != 0) {
											extBuildingMan.ModifyParkingSpaceDemand(ref extBuildingMan.ExtBuildings[currentBuildingId], parkPos, GlobalConfig.Instance.ParkingAI.MinSpawnedCarParkingSpaceDemandDelta, GlobalConfig.Instance.ParkingAI.MaxSpawnedCarParkingSpaceDemandDelta);
										}
									} else {
#if DEBUG
										if (debug) {
											Log._Debug($"AdvancedParkingManager.OnCitizenPathFindSuccess({instanceId}): >> Failed to spawn parked vehicle for citizen {instanceData.m_citizen} (citizen instance {instanceId}). reason={parkReason}. homePos: {Singleton<BuildingManager>.instance.m_buildings.m_buffer[homeId].m_position}");
										}
#endif

										if (parkReason == ParkingUnableReason.NoSpaceFound && currentBuildingId != 0) {
											extBuildingMan.AddParkingSpaceDemand(ref extBuildingMan.ExtBuildings[currentBuildingId], GlobalConfig.Instance.ParkingAI.FailedSpawnParkingSpaceDemandIncrement);
										}
									}
								} else {
#if DEBUG
									if (debug) {
										Log._Debug($"AdvancedParkingManager.OnCitizenPathFindSuccess({instanceId}): Citizen {instanceData.m_citizen} (citizen instance {instanceId}), source building {sourceBuildingId}, home {homeId} does not own a vehicle.");
									}
#endif
								}
							}

							if (parkedVehicleId != 0) {
								// citizen has to reach their parked vehicle first
#if DEBUG
								if (debug)
									Log._Debug($"AdvancedParkingManager.OnCitizenPathFindSuccess({instanceId}): Calculating path to reach parked vehicle {parkedVehicleId} for citizen instance {instanceId}. targetPos={instanceData.m_targetPos} lastFramePos={instanceData.GetLastFramePosition()}");
#endif

								extInstance.pathMode = ExtPathMode.RequiresWalkingPathToParkedCar;
								return ExtSoftPathState.FailedSoft;
							} else {
								// error! could not find/spawn parked car
#if DEBUG
								if (debug)
									Log._Debug($"AdvancedParkingManager.OnCitizenPathFindSuccess({instanceId}): Citizen instance {instanceId} still does not have a parked vehicle! Retrying: Cim should walk to target");
#endif

								extInstance.pathMode = ExtPathMode.RequiresWalkingPathToTarget;
								return ExtSoftPathState.FailedSoft;
							}
						} else {
							// path does not contain a car section: path can be reused for walking
#if DEBUG
							if (debug)
								Log._Debug($"AdvancedParkingManager.OnCitizenPathFindSuccess({instanceId}): A direct car path OR initial path was queried that does not contain a car section. Switching path mode to walking.");
#endif

							if (usesPublicTransport) {
								// decrease public tranport demand
								if (instanceData.m_sourceBuilding != 0) {
									extBuildingMan.RemovePublicTransportDemand(ref extBuildingMan.ExtBuildings[instanceData.m_sourceBuilding], (uint)GlobalConfig.Instance.ParkingAI.PublicTransportDemandUsageDecrement, true);
								}
								if (instanceData.m_targetBuilding != 0) {
									extBuildingMan.RemovePublicTransportDemand(ref extBuildingMan.ExtBuildings[instanceData.m_targetBuilding], (uint)GlobalConfig.Instance.ParkingAI.PublicTransportDemandUsageDecrement, false);
								}
								extCitizen.transportMode |= ExtTransportMode.PublicTransport;
							}

							extInstance.pathMode = ExtPathMode.WalkingToTarget;
							return ExtSoftPathState.Ready;
						}
					case ExtPathMode.CalculatingCarPathToTarget: // citizen has not yet entered their car (but is close to do so) and tries to reach the target directly
					case ExtPathMode.CalculatingCarPathToKnownParkPos: // citizen has not yet entered their (but is close to do so) car and tries to reach a parking space in the vicinity of the target
					case ExtPathMode.CalculatingCarPathToAltParkPos: // citizen has not yet entered their car (but is close to do so) and tries to reach an alternative parking space in the vicinity of the target
						if (usesCar) {
							// parked car should be reached now
#if DEBUG
							if (debug)
								Log._Debug($"AdvancedParkingManager.OnCitizenPathFindSuccess({instanceId}): Path for citizen instance {instanceId} contains passenger car section and citizen should stand in front of their car.");
#endif
							if (
								Constants.ManagerFactory.ExtCitizenInstanceManager.IsAtOutsideConnection(instanceId, ref instanceData, ref citizenData) &&
								Singleton<BuildingManager>.instance.m_buildings.m_buffer[instanceData.m_sourceBuilding].Info.m_class.m_service == ItemClass.Service.Road
							) {
								// car path calculated starting at road outside connection: success
								if (extInstance.pathMode == ExtPathMode.CalculatingCarPathToAltParkPos) {
									extInstance.pathMode = ExtPathMode.DrivingToAltParkPos;
									extInstance.parkingPathStartPosition = null;
#if DEBUG
									if (debug)
										Log._Debug($"AdvancedParkingManager.OnCitizenPathFindSuccess({instanceId}): Path to an alternative parking position is READY! CurrentPathMode={extInstance.pathMode}");
#endif
								} else if (extInstance.pathMode == ExtPathMode.CalculatingCarPathToTarget) {
									extInstance.pathMode = ExtPathMode.DrivingToTarget;
#if DEBUG
									if (debug)
										Log._Debug($"AdvancedParkingManager.OnCitizenPathFindSuccess({instanceId}): Car path is READY! CurrentPathMode={extInstance.pathMode}");
#endif
								} else if (extInstance.pathMode == ExtPathMode.CalculatingCarPathToKnownParkPos) {
									extInstance.pathMode = ExtPathMode.DrivingToKnownParkPos;
#if DEBUG
									if (debug)
										Log._Debug($"AdvancedParkingManager.OnCitizenPathFindSuccess({instanceId}): Car path to known parking position is READY! CurrentPathMode={extInstance.pathMode}");
#endif
								}
								return ExtSoftPathState.Ready;
							} else if (parkedVehicleId == 0) {
								// error! could not find/spawn parked car
#if DEBUG
								if (debug)
									Log._Debug($"AdvancedParkingManager.OnCitizenPathFindSuccess({instanceId}): Citizen instance {instanceId} still does not have a parked vehicle! Retrying: Cim should walk to target");
#endif

								extCitInstMan.Reset(ref extInstance);
								extInstance.pathMode = ExtPathMode.RequiresWalkingPathToTarget;
								return ExtSoftPathState.FailedSoft;
							} else if (sqrDistToParkedVehicle > 4f * GlobalConfig.Instance.ParkingAI.MaxParkedCarInstanceSwitchSqrDistance) {
								// error! parked car is too far away
#if DEBUG
								if (debug)
									Log._Debug($"AdvancedParkingManager.OnCitizenPathFindSuccess({instanceId}): Citizen instance {instanceId} cannot enter parked vehicle because it is too far away (sqrDistToParkedVehicle={sqrDistToParkedVehicle})! Retrying: Cim should walk to parked car");
#endif
								extInstance.pathMode = ExtPathMode.RequiresWalkingPathToParkedCar;
								return ExtSoftPathState.FailedSoft;
							} else {
								// path using passenger car has been calculated
								ushort vehicleId;
								if (EnterParkedCar(instanceId, ref instanceData, parkedVehicleId, out vehicleId)) {
									extInstance.pathMode = extInstance.pathMode == ExtPathMode.CalculatingCarPathToTarget ? ExtPathMode.DrivingToTarget : ExtPathMode.DrivingToKnownParkPos;
									extCitizen.transportMode |= ExtTransportMode.Car;

#if DEBUG
									if (fineDebug)
										Log._Debug($"AdvancedParkingManager.OnCitizenPathFindSuccess({instanceId}): Citizen instance {instanceId} has entered their car and is now travelling by car (vehicleId={vehicleId}). CurrentDepartureMode={extInstance.pathMode}, targetPos={instanceData.m_targetPos} lastFramePos={instanceData.GetLastFramePosition()}");
#endif
									return ExtSoftPathState.Ignore;
								} else {
									// error! parked car could not be entered (reached vehicle limit?): try to walk to target
#if DEBUG
									if (debug)
										Log._Debug($"AdvancedParkingManager.OnCitizenPathFindSuccess({instanceId}): Entering parked vehicle {parkedVehicleId} failed for citizen instance {instanceId}. Trying to walk to target. CurrentDepartureMode={extInstance.pathMode}");
#endif

									extCitInstMan.Reset(ref extInstance);
									extInstance.pathMode = ExtPathMode.RequiresWalkingPathToTarget;
									return ExtSoftPathState.FailedSoft;
								}
							}
						} else {
							// citizen does not need a car for the calculated path...
							switch (extInstance.pathMode) {
								case ExtPathMode.CalculatingCarPathToTarget:
									// ... and the path can be reused for walking
#if DEBUG
									if (debug)
										Log._Debug($"AdvancedParkingManager.OnCitizenPathFindSuccess({instanceId}): A direct car path was queried that does not contain a car section. Switching path mode to walking.");
#endif
									extCitInstMan.Reset(ref extInstance);

									if (usesPublicTransport) {
										// decrease public tranport demand
										if (instanceData.m_sourceBuilding != 0) {
											extBuildingMan.RemovePublicTransportDemand(ref extBuildingMan.ExtBuildings[instanceData.m_sourceBuilding], (uint)GlobalConfig.Instance.ParkingAI.PublicTransportDemandUsageDecrement, true);
										}
										if (instanceData.m_targetBuilding != 0) {
											extBuildingMan.RemovePublicTransportDemand(ref extBuildingMan.ExtBuildings[instanceData.m_targetBuilding], (uint)GlobalConfig.Instance.ParkingAI.PublicTransportDemandUsageDecrement, false);
										}
										extCitizen.transportMode |= ExtTransportMode.PublicTransport;
									}

									extInstance.pathMode = ExtPathMode.WalkingToTarget;
									return ExtSoftPathState.Ready;
								case ExtPathMode.CalculatingCarPathToKnownParkPos:
								case ExtPathMode.CalculatingCarPathToAltParkPos:
								default:
									// ... and a path to a parking spot was calculated: dismiss path and restart path-finding for walking
#if DEBUG
									if (debug)
										Log._Debug($"AdvancedParkingManager.OnCitizenPathFindSuccess({instanceId}): A parking space car path was queried but it turned out that no car is needed. Retrying path-finding for walking.");
#endif
									extCitInstMan.Reset(ref extInstance);
									extInstance.pathMode = ExtPathMode.RequiresWalkingPathToTarget;
									return ExtSoftPathState.FailedSoft;
							}
						}
					case ExtPathMode.CalculatingWalkingPathToParkedCar:
						// path to parked vehicle has been calculated...
						if (parkedVehicleId == 0) {
							// ... but the parked vehicle has vanished
#if DEBUG
							if (debug)
								Log._Debug($"AdvancedParkingManager.OnCitizenPathFindSuccess({instanceId}): Citizen instance {instanceId} shall walk to their parked vehicle but it disappeared. Retrying path-find for walking.");
#endif
							extCitInstMan.Reset(ref extInstance);
							extInstance.pathMode = ExtPathMode.RequiresWalkingPathToTarget;
							return ExtSoftPathState.FailedSoft;
						} else {
							extInstance.pathMode = ExtPathMode.WalkingToParkedCar;
#if DEBUG
							if (debug)
								Log._Debug($"AdvancedParkingManager.OnCitizenPathFindSuccess({instanceId}): Citizen instance {instanceId} is now on their way to its parked vehicle. CurrentDepartureMode={extInstance.pathMode}, targetPos={instanceData.m_targetPos} lastFramePos={instanceData.GetLastFramePosition()}");
#endif
							return ExtSoftPathState.Ready;
						}
					case ExtPathMode.CalculatingWalkingPathToTarget:
						// final walking path to target has been calculated
						extInstance.pathMode = ExtPathMode.WalkingToTarget;
#if DEBUG
						if (debug)
							Log._Debug($"AdvancedParkingManager.OnCitizenPathFindSuccess({instanceId}): Citizen instance {instanceId} is now travelling by foot to their final target. CurrentDepartureMode={extInstance.pathMode}, targetPos={instanceData.m_targetPos} lastFramePos={instanceData.GetLastFramePosition()}");
#endif
						return ExtSoftPathState.Ready;
				}
			} else {
				// citizen has a vehicle assigned

#if DEBUG
				if (debug)
					Log.Warning($"AdvancedParkingManager.OnCitizenPathFindSuccess({instanceId}): Citizen has a vehicle assigned but this method does not handle this situation. Forcing path-find to fail.");
#endif
				extCitInstMan.Reset(ref extInstance);
				return ExtSoftPathState.FailedHard;
			}
		}

		/// <summary>
		/// Handles a path-finding failure for citizen instances and activated Parking AI.
		/// </summary>
		/// <param name="instanceId">Citizen instance id</param>
		/// <param name="instanceData">Citizen instance data</param>
		/// <param name="extInstance">extended citizen instance information</param>
		/// <param name="extCitizen">extended citizen information</param>
		/// <returns>if true path-finding may be repeated (path mode has been updated), false otherwise</returns>
		protected ExtSoftPathState OnCitizenPathFindFailure(ushort instanceId, ref CitizenInstance instanceData, ref ExtCitizenInstance extInstance, ref ExtCitizen extCitizen) {
			IExtCitizenInstanceManager extCitInstMan = Constants.ManagerFactory.ExtCitizenInstanceManager;
			IExtBuildingManager extBuildingMan = Constants.ManagerFactory.ExtBuildingManager;

#if DEBUG
			bool citDebug = GlobalConfig.Instance.Debug.CitizenId == 0 || GlobalConfig.Instance.Debug.CitizenId == instanceData.m_citizen;
			bool debug = GlobalConfig.Instance.Debug.Switches[2] && citDebug;
			bool fineDebug = GlobalConfig.Instance.Debug.Switches[4] && citDebug;

			if (debug)
				Log._Debug($"AdvancedParkingManager.OnCitizenPathFindFailure({instanceId}): Path-finding failed for citizen instance {extInstance.instanceId}. CurrentPathMode={extInstance.pathMode}");
#endif

			// update public transport demands
			switch (extInstance.pathMode) {
				case ExtPathMode.None:
				case ExtPathMode.CalculatingWalkingPathToTarget:
				case ExtPathMode.CalculatingWalkingPathToParkedCar:
				case ExtPathMode.TaxiToTarget:
					// could not reach target building by walking/driving/public transport: increase public transport demand
					if ((instanceData.m_flags & CitizenInstance.Flags.CannotUseTransport) == CitizenInstance.Flags.None) {
#if DEBUG
						if (fineDebug)
							Log._Debug($"AdvancedParkingManager.OnCitizenPathFindFailure({instanceId}): Increasing public transport demand of target building {instanceData.m_targetBuilding} and source building {instanceData.m_sourceBuilding}");
#endif

						if (instanceData.m_targetBuilding != 0) {
							extBuildingMan.AddPublicTransportDemand(ref extBuildingMan.ExtBuildings[instanceData.m_targetBuilding], (uint)GlobalConfig.Instance.ParkingAI.PublicTransportDemandIncrement, false);
						}
						if (instanceData.m_sourceBuilding != 0) {
							extBuildingMan.AddPublicTransportDemand(ref extBuildingMan.ExtBuildings[instanceData.m_sourceBuilding], (uint)GlobalConfig.Instance.ParkingAI.PublicTransportDemandIncrement, true);
						}
					}
					break;
			}

			/*
			 * relocate parked car if abandoned
			 */
			if (extInstance.pathMode == ExtPathMode.CalculatingWalkingPathToParkedCar) {
				/*
				 * parked car is unreachable
				 */
				ushort parkedVehicleId = Singleton<CitizenManager>.instance.m_citizens.m_buffer[instanceData.m_citizen].m_parkedVehicle;
				if (parkedVehicleId != 0) {
					/*
					 * parked car is present
					 */

					ushort homeId = 0;
					Services.CitizenService.ProcessCitizen(extCitizen.citizenId, delegate (uint citId, ref Citizen cit) {
						homeId = cit.m_homeBuilding;
						return true;
					});

					// calculate distance between citizen and parked car
					bool movedCar = false;
					Vector3 citizenPos = instanceData.GetLastFramePosition();
					float parkedToCitizen = 0f;
					Vector3 oldParkedVehiclePos = default(Vector3);
					Services.VehicleService.ProcessParkedVehicle(parkedVehicleId, delegate (ushort parkedVehId, ref VehicleParked parkedVehicle) {
						oldParkedVehiclePos = parkedVehicle.m_position;
						parkedToCitizen = (parkedVehicle.m_position - citizenPos).magnitude;
						if (parkedToCitizen > GlobalConfig.Instance.ParkingAI.MaxParkedCarDistanceToHome) {
							/*
							 * parked car is far away from current location
							 * -> relocate parked car and try again
							 */
							movedCar = TryMoveParkedVehicle(parkedVehicleId, ref parkedVehicle, citizenPos, GlobalConfig.Instance.ParkingAI.MaxParkedCarDistanceToHome, homeId);
						}
						return true;
					});

					if (movedCar) {
						/*
						 * successfully moved the parked car to a closer location
						 * -> retry path-finding
						 */

						extInstance.pathMode = ExtPathMode.RequiresWalkingPathToParkedCar;
#if DEBUG
						if (fineDebug)
							Log._Debug($"AdvancedParkingManager.OnCitizenPathFindFailure({instanceId}): Relocated parked car {parkedVehicleId} to a closer location (old pos/distance: {oldParkedVehiclePos}/{parkedToCitizen}, new pos/distance: {Singleton<VehicleManager>.instance.m_parkedVehicles.m_buffer[parkedVehicleId].m_position}/{(Singleton<VehicleManager>.instance.m_parkedVehicles.m_buffer[parkedVehicleId].m_position - citizenPos).magnitude}) for citizen @ {citizenPos}. Retrying path-finding. CurrentPathMode={extInstance.pathMode}");
#endif

						return ExtSoftPathState.FailedSoft;
					} else {
						/*
						 * could not move car
						 * -> despawn parked car, walk to target or use public transport
						 */
#if DEBUG
						if (fineDebug)
							Log._Debug($"AdvancedParkingManager.OnCitizenPathFindFailure({instanceId}): Releasing unreachable parked vehicle {parkedVehicleId} for citizen instance {extInstance.instanceId}. CurrentPathMode={extInstance.pathMode}");
#endif
						Singleton<VehicleManager>.instance.ReleaseParkedVehicle(parkedVehicleId);
					}
				}
			}

			// check if path-finding may be repeated
			ExtSoftPathState ret = ExtSoftPathState.FailedHard;
			switch (extInstance.pathMode) {
				case ExtPathMode.CalculatingCarPathToTarget:
				case ExtPathMode.CalculatingCarPathToKnownParkPos:
				case ExtPathMode.CalculatingWalkingPathToParkedCar:
					// try to walk to target
#if DEBUG
					if (debug)
						Log._Debug($"AdvancedParkingManager.OnCitizenPathFindFailure({instanceId}): Path failed but it may be retried to walk to the target.");
#endif
					extInstance.pathMode = ExtPathMode.RequiresWalkingPathToTarget;
					ret = ExtSoftPathState.FailedSoft;
					break;
				default:
#if DEBUG
					if (debug)
						Log._Debug($"AdvancedParkingManager.OnCitizenPathFindFailure({instanceId}): Path failed and walking to target is not an option. Resetting ext. instance.");
#endif
					extCitInstMan.Reset(ref extInstance);
					break;
			}

#if DEBUG
			if (debug)
				Log._Debug($"AdvancedParkingManager.OnCitizenPathFindFailure({instanceId}): Setting CurrentPathMode for citizen instance {extInstance.instanceId} to {extInstance.pathMode}, ret={ret}");
#endif

			// reset current transport mode for hard failures
			if (ret == ExtSoftPathState.FailedHard) {
				extCitizen.transportMode = ExtTransportMode.None;
			}

			return ret;
		}

		/// <summary>
		/// Handles a path-finding failure for citizen instances and activated Parking AI.
		/// </summary>
		/// <param name="vehicleId">Vehicle id</param>
		/// <param name="vehicleData">Vehicle data</param>
		/// <param name="driverInstanceData">Driver citizen instance data</param>
		/// <param name="driverExtInstance">extended citizen instance information of driver</param>
		/// <returns>if true path-finding may be repeated (path mode has been updated), false otherwise</returns>
		protected ExtSoftPathState OnCarPathFindFailure(ushort vehicleId, ref Vehicle vehicleData, ref CitizenInstance driverInstanceData, ref ExtCitizenInstance driverExtInstance) {
#if DEBUG
			bool citDebug = (GlobalConfig.Instance.Debug.VehicleId == 0 || GlobalConfig.Instance.Debug.VehicleId == vehicleId) &&
				(GlobalConfig.Instance.Debug.CitizenInstanceId == 0 || GlobalConfig.Instance.Debug.CitizenInstanceId == driverExtInstance.instanceId) &&
				(GlobalConfig.Instance.Debug.CitizenId == 0 || GlobalConfig.Instance.Debug.CitizenId == driverExtInstance.GetCitizenId());
			bool debug = GlobalConfig.Instance.Debug.Switches[2] && citDebug;
			bool fineDebug = GlobalConfig.Instance.Debug.Switches[4] && citDebug;

			if (debug)
				Log._Debug($"AdvancedParkingManager.OnCarPathFindFailure({vehicleId}): Path-finding failed for driver citizen instance {driverExtInstance.instanceId}. CurrentPathMode={driverExtInstance.pathMode}");
#endif

			// update parking demands
			switch (driverExtInstance.pathMode) {
				case ExtPathMode.None:
				case ExtPathMode.CalculatingCarPathToAltParkPos:
				case ExtPathMode.CalculatingCarPathToKnownParkPos:
					// could not reach target building by driving: increase parking space demand
#if DEBUG
					if (fineDebug)
						Log._Debug($"AdvancedParkingManager.OnCarPathFindFailure({vehicleId}): Increasing parking space demand of target building {driverInstanceData.m_targetBuilding}");
#endif
					if (driverInstanceData.m_targetBuilding != 0) {
						ExtBuildingManager.Instance.ExtBuildings[driverInstanceData.m_targetBuilding].AddParkingSpaceDemand((uint)GlobalConfig.Instance.ParkingAI.FailedParkingSpaceDemandIncrement);
					}
					break;
			}

			// check if path-finding may be repeated
			ExtSoftPathState ret = ExtSoftPathState.FailedHard;
			switch (driverExtInstance.pathMode) {
				case ExtPathMode.CalculatingCarPathToAltParkPos:
				case ExtPathMode.CalculatingCarPathToKnownParkPos:
					// try to drive directly to the target if public transport is allowed
					if ((driverInstanceData.m_flags & CitizenInstance.Flags.CannotUseTransport) == CitizenInstance.Flags.None) {
#if DEBUG
						if (debug)
							Log._Debug($"AdvancedParkingManager.OnCarPathFindFailure({vehicleId}): Path failed but it may be retried to drive directly to the target / using public transport.");
#endif
						driverExtInstance.pathMode = ExtPathMode.RequiresMixedCarPathToTarget;
						ret = ExtSoftPathState.FailedSoft;
					}
					break;
				default:
#if DEBUG
					if (debug)
						Log._Debug($"AdvancedParkingManager.OnCarPathFindFailure({vehicleId}): Path failed and a direct target is not an option. Resetting driver ext. instance.");
#endif
					driverExtInstance.Reset();
					break;
			}

#if DEBUG
			if (debug)
				Log._Debug($"AdvancedParkingManager.OnCarPathFindFailure({vehicleId}): Setting CurrentPathMode for driver citizen instance {driverExtInstance.instanceId} to {driverExtInstance.pathMode}, ret={ret}");
#endif

			return ret;
		}

		public bool TryMoveParkedVehicle(ushort parkedVehicleId, ref VehicleParked parkedVehicle, Vector3 refPos, float maxDistance, ushort homeId) {
			ExtParkingSpaceLocation parkingSpaceLocation;
			ushort parkingSpaceLocationId;
			Vector3 parkPos;
			Quaternion parkRot;
			float parkOffset;

			bool found = false;
#if BENCHMARK
			using (var bm = new Benchmark(null, "FindParkingSpaceInVicinity")) {
#endif
			found = AdvancedParkingManager.Instance.FindParkingSpaceInVicinity(refPos, Vector3.zero, parkedVehicle.Info, homeId, 0, maxDistance, out parkingSpaceLocation, out parkingSpaceLocationId, out parkPos, out parkRot, out parkOffset);
#if BENCHMARK
			}
#endif
			if (found) {
				Singleton<VehicleManager>.instance.RemoveFromGrid(parkedVehicleId, ref parkedVehicle);
				parkedVehicle.m_position = parkPos;
				parkedVehicle.m_rotation = parkRot;
				Singleton<VehicleManager>.instance.AddToGrid(parkedVehicleId, ref parkedVehicle);
			}

			return found;
		}

		public bool FindParkingSpaceForCitizen(Vector3 endPos, VehicleInfo vehicleInfo, ref ExtCitizenInstance extDriverInstance, ushort homeId, bool goingHome, ushort vehicleId, bool allowTourists, out Vector3 parkPos, ref PathUnit.Position endPathPos, out bool calculateEndPos) {
			IExtCitizenInstanceManager extCitInstMan = Constants.ManagerFactory.ExtCitizenInstanceManager;

#if DEBUG
			bool citDebug = GlobalConfig.Instance.Debug.CitizenId == 0 || GlobalConfig.Instance.Debug.CitizenId == extCitInstMan.GetCitizenId(extDriverInstance.instanceId);
			bool debug = GlobalConfig.Instance.Debug.Switches[2] && citDebug;
			bool fineDebug = GlobalConfig.Instance.Debug.Switches[4] && citDebug;
#endif

			calculateEndPos = true;
			parkPos = default(Vector3);

			if (!allowTourists) {
				// TODO remove this from this method
				uint citizenId = extCitInstMan.GetCitizenId(extDriverInstance.instanceId);
				if (citizenId == 0 ||
					(Singleton<CitizenManager>.instance.m_citizens.m_buffer[citizenId].m_flags & Citizen.Flags.Tourist) != Citizen.Flags.None)
					return false;
			}

#if DEBUG
			if (fineDebug)
				Log._Debug($"Citizen instance {extDriverInstance.instanceId} (CurrentPathMode={extDriverInstance.pathMode}) can still use their passenger car and is either not a tourist or wants to find an alternative parking spot. Finding a parking space before starting path-finding.");
#endif

			ExtParkingSpaceLocation knownParkingSpaceLocation;
			ushort knownParkingSpaceLocationId;
			Quaternion parkRot;
			float parkOffset;

			// find a free parking space
			bool success = FindParkingSpaceInVicinity(endPos, Vector3.zero, vehicleInfo, homeId, vehicleId, goingHome ? GlobalConfig.Instance.ParkingAI.MaxParkedCarDistanceToHome : GlobalConfig.Instance.ParkingAI.MaxParkedCarDistanceToBuilding, out knownParkingSpaceLocation, out knownParkingSpaceLocationId, out parkPos, out parkRot, out parkOffset);

			extDriverInstance.parkingSpaceLocation = knownParkingSpaceLocation;
			extDriverInstance.parkingSpaceLocationId = knownParkingSpaceLocationId;

			if (success) {
#if DEBUG
				if (fineDebug)
					Log._Debug($"Found a parking spot for citizen instance {extDriverInstance.instanceId} (CurrentPathMode={extDriverInstance.pathMode}) before starting car path: {knownParkingSpaceLocation} @ {knownParkingSpaceLocationId}");
#endif

				if (knownParkingSpaceLocation == ExtParkingSpaceLocation.RoadSide) {
					// found segment with parking space
					Vector3 pedPos;
					uint laneId;
					int laneIndex;
					float laneOffset;

#if DEBUG
					if (debug)
						Log._Debug($"Found segment {knownParkingSpaceLocationId} for road-side parking position for citizen instance {extDriverInstance.instanceId}!");
#endif

					// determine nearest sidewalk position for parking position at segment
					if (Singleton<NetManager>.instance.m_segments.m_buffer[knownParkingSpaceLocationId].GetClosestLanePosition(parkPos, NetInfo.LaneType.Pedestrian, VehicleInfo.VehicleType.None, out pedPos, out laneId, out laneIndex, out laneOffset)) {
						endPathPos.m_segment = knownParkingSpaceLocationId;
						endPathPos.m_lane = (byte)laneIndex;
						endPathPos.m_offset = (byte)(parkOffset * 255f);
						calculateEndPos = false;

						//extDriverInstance.CurrentPathMode = successMode;// ExtCitizenInstance.PathMode.CalculatingKnownCarPath;
#if DEBUG
						if (debug)
							Log._Debug($"Found an parking spot sidewalk position for citizen instance {extDriverInstance.instanceId} @ segment {knownParkingSpaceLocationId}, laneId {laneId}, laneIndex {laneIndex}, offset={endPathPos.m_offset}! CurrentPathMode={extDriverInstance.pathMode}");
#endif
						return true;
					} else {
#if DEBUG
						if (debug)
							Log._Debug($"Could not find an alternative parking spot sidewalk position for citizen instance {extDriverInstance.instanceId}! CurrentPathMode={extDriverInstance.pathMode}");
#endif
						return false;
					}
				} else if (knownParkingSpaceLocation == ExtParkingSpaceLocation.Building) {
					// found a building with parking space
					if (Constants.ManagerFactory.ExtPathManager.FindPathPositionWithSpiralLoop(parkPos, endPos, ItemClass.Service.Road, NetInfo.LaneType.Pedestrian, VehicleInfo.VehicleType.None, NetInfo.LaneType.None, VehicleInfo.VehicleType.None, false, false, GlobalConfig.Instance.ParkingAI.MaxBuildingToPedestrianLaneDistance, out endPathPos)) {
						calculateEndPos = false;
					}

					//endPos = parkPos;

					//extDriverInstance.CurrentPathMode = successMode;// ExtCitizenInstance.PathMode.CalculatingKnownCarPath;
#if DEBUG
					if (debug)
						Log._Debug($"Navigating citizen instance {extDriverInstance.instanceId} to parking building {knownParkingSpaceLocationId}! segment={endPathPos.m_segment}, laneIndex={endPathPos.m_lane}, offset={endPathPos.m_offset}. CurrentPathMode={extDriverInstance.pathMode} calculateEndPos={calculateEndPos}");
#endif
					return true;
				}
			}
			return false;
		}

		public bool TrySpawnParkedPassengerCar(uint citizenId, ushort homeId, Vector3 refPos, VehicleInfo vehicleInfo, out Vector3 parkPos, out ParkingUnableReason reason) {
#if DEBUG
			bool citDebug = GlobalConfig.Instance.Debug.CitizenId == 0 || GlobalConfig.Instance.Debug.CitizenId == citizenId;
			bool debug = GlobalConfig.Instance.Debug.Switches[2] && citDebug;
			bool fineDebug = GlobalConfig.Instance.Debug.Switches[4] && citDebug;

			if (fineDebug && homeId != 0)
				Log._Debug($"Trying to spawn parked passenger car for citizen {citizenId}, home {homeId} @ {refPos}");
#endif

			Vector3 roadParkPos;
			ParkingUnableReason roadParkReason;
			bool roadParkSuccess = TrySpawnParkedPassengerCarRoadSide(citizenId, refPos, vehicleInfo, out roadParkPos, out roadParkReason);

			Vector3 buildingParkPos;
			ParkingUnableReason buildingParkReason;
			bool buildingParkSuccess = TrySpawnParkedPassengerCarBuilding(citizenId, homeId, refPos, vehicleInfo, out buildingParkPos, out buildingParkReason);

			if ((!roadParkSuccess && !buildingParkSuccess) || (roadParkSuccess && !buildingParkSuccess)) {
				parkPos = roadParkPos;
				reason = roadParkReason;
				return roadParkSuccess;
			} else if (buildingParkSuccess && !roadParkSuccess) {
				parkPos = buildingParkPos;
				reason = buildingParkReason;
				return buildingParkSuccess;
			} else if ((roadParkPos - refPos).sqrMagnitude < (buildingParkPos - refPos).sqrMagnitude) {
				parkPos = roadParkPos;
				reason = roadParkReason;
				return roadParkSuccess;
			} else {
				parkPos = buildingParkPos;
				reason = buildingParkReason;
				return buildingParkSuccess;
			}
		}

		public bool TrySpawnParkedPassengerCarRoadSide(uint citizenId, Vector3 refPos, VehicleInfo vehicleInfo, out Vector3 parkPos, out ParkingUnableReason reason) {
#if DEBUG
			bool citDebug = GlobalConfig.Instance.Debug.CitizenId == 0 || GlobalConfig.Instance.Debug.CitizenId == citizenId;
			bool debug = GlobalConfig.Instance.Debug.Switches[2] && citDebug;
			bool fineDebug = GlobalConfig.Instance.Debug.Switches[4] && citDebug;

			if (debug)
				Log._Debug($"Trying to spawn parked passenger car at road side for citizen {citizenId} @ {refPos}");
#endif
			parkPos = Vector3.zero;
			Quaternion parkRot = Quaternion.identity;
			float parkOffset = 0f;

			if (FindParkingSpaceRoadSide(0, refPos, vehicleInfo.m_generatedInfo.m_size.x, vehicleInfo.m_generatedInfo.m_size.z, GlobalConfig.Instance.ParkingAI.MaxParkedCarDistanceToBuilding, out parkPos, out parkRot, out parkOffset)) {
				// position found, spawn a parked vehicle
				ushort parkedVehicleId;
				if (Singleton<VehicleManager>.instance.CreateParkedVehicle(out parkedVehicleId, ref Singleton<SimulationManager>.instance.m_randomizer, vehicleInfo, parkPos, parkRot, citizenId)) {
					Singleton<CitizenManager>.instance.m_citizens.m_buffer[citizenId].SetParkedVehicle(citizenId, parkedVehicleId);
					Singleton<VehicleManager>.instance.m_parkedVehicles.m_buffer[parkedVehicleId].m_flags &= (ushort)(VehicleParked.Flags.All & ~VehicleParked.Flags.Parking);
#if DEBUG
					if (debug)
						Log._Debug($"[SUCCESS] Spawned parked passenger car at road side for citizen {citizenId}: {parkedVehicleId} @ {parkPos}");
#endif
					reason = ParkingUnableReason.None;
					return true;
				} else {
					reason = ParkingUnableReason.LimitHit;
				}
			} else {
				reason = ParkingUnableReason.NoSpaceFound;
			}
#if DEBUG
			if (debug)
				Log._Debug($"[FAIL] Failed to spawn parked passenger car at road side for citizen {citizenId}");
#endif
			return false;
		}

		public bool TrySpawnParkedPassengerCarBuilding(uint citizenId, ushort homeId, Vector3 refPos, VehicleInfo vehicleInfo, out Vector3 parkPos, out ParkingUnableReason reason) {
#if DEBUG
			bool citDebug = GlobalConfig.Instance.Debug.CitizenId == 0 || GlobalConfig.Instance.Debug.CitizenId == citizenId;
			bool debug = GlobalConfig.Instance.Debug.Switches[2] && citDebug;
			bool fineDebug = GlobalConfig.Instance.Debug.Switches[4] && citDebug;

			if (fineDebug && homeId != 0)
				Log._Debug($"Trying to spawn parked passenger car next to building for citizen {citizenId} @ {refPos}");
#endif
			parkPos = Vector3.zero;
			Quaternion parkRot = Quaternion.identity;
			float parkOffset;

			if (FindParkingSpaceBuilding(vehicleInfo, homeId, 0, 0, refPos, GlobalConfig.Instance.ParkingAI.MaxParkedCarDistanceToBuilding, GlobalConfig.Instance.ParkingAI.MaxParkedCarDistanceToBuilding, out parkPos, out parkRot, out parkOffset)) {
				// position found, spawn a parked vehicle
				ushort parkedVehicleId;
				if (Singleton<VehicleManager>.instance.CreateParkedVehicle(out parkedVehicleId, ref Singleton<SimulationManager>.instance.m_randomizer, vehicleInfo, parkPos, parkRot, citizenId)) {
					Singleton<CitizenManager>.instance.m_citizens.m_buffer[citizenId].SetParkedVehicle(citizenId, parkedVehicleId);
					Singleton<VehicleManager>.instance.m_parkedVehicles.m_buffer[parkedVehicleId].m_flags &= (ushort)(VehicleParked.Flags.All & ~VehicleParked.Flags.Parking);
#if DEBUG
					if (fineDebug && homeId != 0)
						Log._Debug($"[SUCCESS] Spawned parked passenger car next to building for citizen {citizenId}: {parkedVehicleId} @ {parkPos}");
#endif
					reason = ParkingUnableReason.None;
					return true;
				} else {
					reason = ParkingUnableReason.LimitHit;
				}
			} else {
				reason = ParkingUnableReason.NoSpaceFound;
			}
#if DEBUG
			if (debug && homeId != 0)
				Log._Debug($"[FAIL] Failed to spawn parked passenger car next to building for citizen {citizenId}");
#endif
			return false;
		}

		public bool FindParkingSpaceInVicinity(Vector3 targetPos, Vector3 searchDir, VehicleInfo vehicleInfo, ushort homeId, ushort vehicleId, float maxDist, out ExtParkingSpaceLocation parkingSpaceLocation, out ushort parkingSpaceLocationId, out Vector3 parkPos, out Quaternion parkRot, out float parkOffset) {
#if DEBUG
			bool vehDebug = GlobalConfig.Instance.Debug.VehicleId == 0 || GlobalConfig.Instance.Debug.VehicleId == vehicleId;
			bool debug = GlobalConfig.Instance.Debug.Switches[22] && vehDebug;
#endif

			// TODO check isElectric
			Vector3 roadParkPos;
			Quaternion roadParkRot;
			float roadParkOffset;
			Vector3 buildingParkPos;
			Quaternion buildingParkRot;
			float buildingParkOffset;

			Vector3 refPos = targetPos + searchDir * 16f;

			// TODO depending on simulation accuracy, disable searching for both road-side and building parking spaces
			ushort parkingSpaceSegmentId = FindParkingSpaceAtRoadSide(0, refPos, vehicleInfo.m_generatedInfo.m_size.x, vehicleInfo.m_generatedInfo.m_size.z, maxDist, true, out roadParkPos, out roadParkRot, out roadParkOffset);
			ushort parkingBuildingId = FindParkingSpaceBuilding(vehicleInfo, homeId, 0, 0, refPos, maxDist, maxDist, true, out buildingParkPos, out buildingParkRot, out buildingParkOffset);

			if (parkingSpaceSegmentId != 0) {
				if (parkingBuildingId != 0) {
					Randomizer rng = Services.SimulationService.Randomizer;

					// choose nearest parking position, after a bit of randomization
					if ((roadParkPos - targetPos).magnitude < (buildingParkPos - targetPos).magnitude
						&& rng.Int32(GlobalConfig.Instance.ParkingAI.VicinityParkingSpaceSelectionRand) != 0) {
						// road parking space is closer
#if DEBUG
						if (debug)
							Log._Debug($"Found an (alternative) road-side parking position for vehicle {vehicleId} @ segment {parkingSpaceSegmentId} after comparing distance with a bulding parking position @ {parkingBuildingId}!");
#endif
						parkPos = roadParkPos;
						parkRot = roadParkRot;
						parkOffset = roadParkOffset;
						parkingSpaceLocation = ExtParkingSpaceLocation.RoadSide;
						parkingSpaceLocationId = parkingSpaceSegmentId;
						return true;
					} else {
						// choose building parking space
#if DEBUG
						if (debug)
							Log._Debug($"Found an alternative building parking position for vehicle {vehicleId} at building {parkingBuildingId} after comparing distance with a road-side parking position @ {parkingSpaceSegmentId}!");
#endif
						parkPos = buildingParkPos;
						parkRot = buildingParkRot;
						parkOffset = buildingParkOffset;
						parkingSpaceLocation = ExtParkingSpaceLocation.Building;
						parkingSpaceLocationId = parkingBuildingId;
						return true;
					}
				} else {
					// road-side but no building parking space found
#if DEBUG
					if (debug)
						Log._Debug($"Found an alternative road-side parking position for vehicle {vehicleId} @ segment {parkingSpaceSegmentId}!");
#endif
					parkPos = roadParkPos;
					parkRot = roadParkRot;
					parkOffset = roadParkOffset;
					parkingSpaceLocation = ExtParkingSpaceLocation.RoadSide;
					parkingSpaceLocationId = parkingSpaceSegmentId;
					return true;
				}
			} else if (parkingBuildingId != 0) {
				// building but no road-side parking space found
#if DEBUG
				if (debug)
					Log._Debug($"Found an alternative building parking position for vehicle {vehicleId} at building {parkingBuildingId}!");
#endif
				parkPos = buildingParkPos;
				parkRot = buildingParkRot;
				parkOffset = buildingParkOffset;
				parkingSpaceLocation = ExtParkingSpaceLocation.Building;
				parkingSpaceLocationId = parkingBuildingId;
				return true;
			} else {
				//driverExtInstance.CurrentPathMode = ExtCitizenInstance.PathMode.AltParkFailed;
				parkingSpaceLocation = ExtParkingSpaceLocation.None;
				parkingSpaceLocationId = 0;
				parkPos = default(Vector3);
				parkRot = default(Quaternion);
				parkOffset = -1f;
#if DEBUG
				if (debug)
					Log._Debug($"Could not find a road-side or building parking position for vehicle {vehicleId}!");
#endif
				return false;
			}
		}

		protected ushort FindParkingSpaceAtRoadSide(ushort ignoreParked, Vector3 refPos, float width, float length, float maxDistance, bool randomize, out Vector3 parkPos, out Quaternion parkRot, out float parkOffset) {
#if DEBUG
			bool debug = GlobalConfig.Instance.Debug.Switches[22];
#endif

			parkPos = Vector3.zero;
			parkRot = Quaternion.identity;
			parkOffset = 0f;

			int centerI = (int)(refPos.z / (float)BuildingManager.BUILDINGGRID_CELL_SIZE + (float)BuildingManager.BUILDINGGRID_RESOLUTION / 2f);
			int centerJ = (int)(refPos.x / (float)BuildingManager.BUILDINGGRID_CELL_SIZE + (float)BuildingManager.BUILDINGGRID_RESOLUTION / 2f);
			int radius = Math.Max(1, (int)(maxDistance / ((float)BuildingManager.BUILDINGGRID_CELL_SIZE / 2f)) + 1);

			NetManager netManager = Singleton<NetManager>.instance;
			Randomizer rng = Singleton<SimulationManager>.instance.m_randomizer;

			ushort foundSegmentId = 0;
			Vector3 myParkPos = parkPos;
			Quaternion myParkRot = parkRot;
			float myParkOffset = parkOffset;

			LoopUtil.SpiralLoop(centerI, centerJ, radius, radius, delegate (int i, int j) {
				if (i < 0 || i >= BuildingManager.BUILDINGGRID_RESOLUTION || j < 0 || j >= BuildingManager.BUILDINGGRID_RESOLUTION)
					return true;

				ushort segmentId = netManager.m_segmentGrid[i * BuildingManager.BUILDINGGRID_RESOLUTION + j];
				int iterations = 0;
				while (segmentId != 0) {
					uint laneId;
					int laneIndex;
					float laneOffset;
					Vector3 innerParkPos;
					Quaternion innerParkRot;
					float innerParkOffset;

					NetInfo segmentInfo = netManager.m_segments.m_buffer[segmentId].Info;
					Vector3 segCenter = netManager.m_segments.m_buffer[segmentId].m_bounds.center;

					// randomize target position to allow for opposite road-side parking
					segCenter.x += Singleton<SimulationManager>.instance.m_randomizer.Int32(GlobalConfig.Instance.ParkingAI.ParkingSpacePositionRand) - GlobalConfig.Instance.ParkingAI.ParkingSpacePositionRand / 2u;
					segCenter.z += Singleton<SimulationManager>.instance.m_randomizer.Int32(GlobalConfig.Instance.ParkingAI.ParkingSpacePositionRand) - GlobalConfig.Instance.ParkingAI.ParkingSpacePositionRand / 2u;

					if (netManager.m_segments.m_buffer[segmentId].GetClosestLanePosition(segCenter, NetInfo.LaneType.Parking, VehicleInfo.VehicleType.Car, out innerParkPos, out laneId, out laneIndex, out laneOffset)) {
						NetInfo.Lane laneInfo = segmentInfo.m_lanes[laneIndex];
						if (!Options.parkingRestrictionsEnabled || ParkingRestrictionsManager.Instance.IsParkingAllowed(segmentId, laneInfo.m_finalDirection)) {
							if (!Options.vehicleRestrictionsEnabled || (VehicleRestrictionsManager.Instance.GetAllowedVehicleTypes(segmentId, segmentInfo, (uint)laneIndex, laneInfo, VehicleRestrictionsMode.Configured) & ExtVehicleType.PassengerCar) != ExtVehicleType.None) {

								if (CustomPassengerCarAI.FindParkingSpaceRoadSide(ignoreParked, segmentId, innerParkPos, width, length, out innerParkPos, out innerParkRot, out innerParkOffset)) {
	#if DEBUG
									if (debug)
										Log._Debug($"FindParkingSpaceRoadSide: Found a parking space for refPos {refPos}, segment center {segCenter} @ {innerParkPos}, laneId {laneId}, laneIndex {laneIndex}!");
	#endif
									foundSegmentId = segmentId;
									myParkPos = innerParkPos;
									myParkRot = innerParkRot;
									myParkOffset = innerParkOffset;
									if (!randomize || rng.Int32(GlobalConfig.Instance.ParkingAI.VicinityParkingSpaceSelectionRand) != 0)
										return false;
								}
							}
						}
					} else {
						/*if (debug)
							Log._Debug($"FindParkingSpaceRoadSide: Could not find closest lane position for parking @ {segmentId}!");*/
					}

					segmentId = netManager.m_segments.m_buffer[segmentId].m_nextGridSegment;
					if (++iterations >= NetManager.MAX_SEGMENT_COUNT) {
						CODebugBase<LogChannel>.Error(LogChannel.Core, "Invalid list detected!\n" + Environment.StackTrace);
						break;
					}
				}

				return true;
			});

			if (foundSegmentId == 0) {
#if DEBUG
				if (debug)
					Log._Debug($"FindParkingSpaceRoadSide: Could not find a parking space for refPos {refPos}!");
#endif
				return 0;
			}

			parkPos = myParkPos;
			parkRot = myParkRot;
			parkOffset = myParkOffset;

			return foundSegmentId;
		}

		protected ushort FindParkingSpaceBuilding(VehicleInfo vehicleInfo, ushort homeID, ushort ignoreParked, ushort segmentId, Vector3 refPos, float maxBuildingDistance, float maxParkingSpaceDistance, bool randomize, out Vector3 parkPos, out Quaternion parkRot, out float parkOffset) {
#if DEBUG
			bool debug = GlobalConfig.Instance.Debug.Switches[22];
#endif

			parkPos = Vector3.zero;
			parkRot = Quaternion.identity;
			parkOffset = -1f;

			int centerI = (int)(refPos.z / (float)BuildingManager.BUILDINGGRID_CELL_SIZE + (float)BuildingManager.BUILDINGGRID_RESOLUTION / 2f);
			int centerJ = (int)(refPos.x / (float)BuildingManager.BUILDINGGRID_CELL_SIZE + (float)BuildingManager.BUILDINGGRID_RESOLUTION / 2f);
			int radius = Math.Max(1, (int)(maxBuildingDistance / ((float)BuildingManager.BUILDINGGRID_CELL_SIZE / 2f)) + 1);

			BuildingManager buildingMan = Singleton<BuildingManager>.instance;
			Randomizer rng = Singleton<SimulationManager>.instance.m_randomizer;

			ushort foundBuildingId = 0;
			Vector3 myParkPos = parkPos;
			Quaternion myParkRot = parkRot;
			float myParkOffset = parkOffset;

			LoopUtil.SpiralLoop(centerI, centerJ, radius, radius, delegate (int i, int j) {
				if (i < 0 || i >= BuildingManager.BUILDINGGRID_RESOLUTION || j < 0 || j >= BuildingManager.BUILDINGGRID_RESOLUTION)
					return true;

#if DEBUG
				if (debug) {
					//Log._Debug($"FindParkingSpaceBuilding: Checking building grid @ i={i}, j={j}, index={i * BuildingManager.BUILDINGGRID_RESOLUTION + j} for {refPos}, homeID {homeID}, segment {segmentId}, maxDistance {maxDistance}");
				}
#endif

				ushort buildingId = buildingMan.m_buildingGrid[i * BuildingManager.BUILDINGGRID_RESOLUTION + j];
				int numIterations = 0;
				while (buildingId != 0) {
					Vector3 innerParkPos; Quaternion innerParkRot; float innerParkOffset;
#if DEBUG
					if (debug) {
						//Log._Debug($"FindParkingSpaceBuilding: Checking building {buildingId} @ i={i}, j={j}, index={i * BuildingManager.BUILDINGGRID_RESOLUTION + j}, for {refPos}, homeID {homeID}, segment {segmentId}, maxDistance {maxDistance}.");
					}
#endif

					if (FindParkingSpacePropAtBuilding(vehicleInfo, homeID, ignoreParked, buildingId, ref buildingMan.m_buildings.m_buffer[(int)buildingId], segmentId, refPos, ref maxParkingSpaceDistance, randomize, out innerParkPos, out innerParkRot, out innerParkOffset)) {
#if DEBUG
						/*/if (fineDebug && homeID != 0)
							Log._Debug($"FindParkingSpaceBuilding: Found a parking space for {refPos}, homeID {homeID} @ building {buildingId}, {myParkPos}, offset {myParkOffset}!");
						*/
#endif
						foundBuildingId = buildingId;
						myParkPos = innerParkPos;
						myParkRot = innerParkRot;
						myParkOffset = innerParkOffset;

						if (!randomize || rng.Int32(GlobalConfig.Instance.ParkingAI.VicinityParkingSpaceSelectionRand) != 0)
							return false;
					}
					buildingId = buildingMan.m_buildings.m_buffer[(int)buildingId].m_nextGridBuilding;
					if (++numIterations >= 49152) {
						CODebugBase<LogChannel>.Error(LogChannel.Core, "Invalid list detected!\n" + Environment.StackTrace);
						break;
					}
				}

				return true;
			});

			if (foundBuildingId == 0) {
#if DEBUG
				if (debug && homeID != 0)
					Log._Debug($"FindParkingSpaceBuilding: Could not find a parking space for homeID {homeID}!");
#endif

				return 0;
			}

			parkPos = myParkPos;
			parkRot = myParkRot;
			parkOffset = myParkOffset;

			return foundBuildingId;
		}

		public bool FindParkingSpacePropAtBuilding(VehicleInfo vehicleInfo, ushort homeID, ushort ignoreParked, ushort buildingID, ref Building building, ushort segmentId, Vector3 refPos, ref float maxDistance, bool randomize, out Vector3 parkPos, out Quaternion parkRot, out float parkOffset) {
#if DEBUG
			bool debug = GlobalConfig.Instance.Debug.Switches[22];
#endif

			int buildingWidth = building.Width;
			int buildingLength = building.Length;

			// NON-STOCK CODE START
			parkOffset = -1f; // only set if segmentId != 0
			parkPos = default(Vector3);
			parkRot = default(Quaternion);

			if ((building.m_flags & Building.Flags.Created) == Building.Flags.None) {
#if DEBUG
				if (debug)
					Log._Debug($"Refusing to find parking space at building {buildingID}! Building is not created.");
#endif
				return false;
			}

			if ((building.m_problems & Notification.Problem.TurnedOff) != Notification.Problem.None) {
#if DEBUG
				if (debug)
					Log._Debug($"Refusing to find parking space at building {buildingID}! Building is not active.");
#endif
				return false;
			}

			if ((building.m_flags & Building.Flags.Collapsed) != Building.Flags.None) {
#if DEBUG
				if (debug)
					Log._Debug($"Refusing to find parking space at building {buildingID}! Building is collapsed.");
#endif
				return false;
			}

			Randomizer rng = Singleton<SimulationManager>.instance.m_randomizer; // NON-STOCK CODE

			bool isElectric = vehicleInfo.m_class.m_subService != ItemClass.SubService.ResidentialLow;
			BuildingInfo buildingInfo = building.Info;
			Matrix4x4 transformMatrix = default(Matrix4x4);
			bool transformMatrixCalculated = false;
			bool result = false;
			if (buildingInfo.m_class.m_service == ItemClass.Service.Residential && buildingID != homeID && rng.Int32((uint)Options.getRecklessDriverModulo()) != 0) { // NON-STOCK CODE
#if DEBUG
				/*if (fineDebug)
					Log._Debug($"Refusing to find parking space at building {buildingID}! Building is a residential building which does not match home id {homeID}.");*/
#endif
				return false;
			}

			float propMinDistance = 9999f; // NON-STOCK CODE
			if (buildingInfo.m_props != null && (buildingInfo.m_hasParkingSpaces & VehicleInfo.VehicleType.Car) != VehicleInfo.VehicleType.None) {
				for (int i = 0; i < buildingInfo.m_props.Length; i++) {
					BuildingInfo.Prop prop = buildingInfo.m_props[i];
					Randomizer randomizer = new Randomizer((int)buildingID << 6 | prop.m_index);
					if (randomizer.Int32(100u) < prop.m_probability && buildingLength >= prop.m_requiredLength) {
						PropInfo propInfo = prop.m_finalProp;
						if (propInfo != null) {
							propInfo = propInfo.GetVariation(ref randomizer);
							if (propInfo.m_parkingSpaces != null && propInfo.m_parkingSpaces.Length != 0) {
								if (!transformMatrixCalculated) {
									transformMatrixCalculated = true;
									Vector3 pos = Building.CalculateMeshPosition(buildingInfo, building.m_position, building.m_angle, building.Length);
									Quaternion q = Quaternion.AngleAxis(building.m_angle * 57.29578f, Vector3.down);
									transformMatrix.SetTRS(pos, q, Vector3.one);
								}
								Vector3 position = transformMatrix.MultiplyPoint(prop.m_position);
								if (CustomPassengerCarAI.FindParkingSpaceProp(isElectric, ignoreParked, propInfo, position, building.m_angle + prop.m_radAngle, prop.m_fixedHeight, refPos, vehicleInfo.m_generatedInfo.m_size.x, vehicleInfo.m_generatedInfo.m_size.z, ref propMinDistance, ref parkPos, ref parkRot)) { // NON-STOCK CODE
									result = true;
									if (randomize && propMinDistance <= maxDistance && rng.Int32(GlobalConfig.Instance.ParkingAI.VicinityParkingSpaceSelectionRand) == 0)
										break;
								}
							}
						}
					}
				}
			}

			if (result && propMinDistance <= maxDistance) {
				maxDistance = propMinDistance; // NON-STOCK CODE
#if DEBUG
				if (debug)
					Log._Debug($"Found parking space prop in range ({maxDistance}) at building {buildingID}.");
#endif
				if (segmentId != 0) {
					// check if building is accessible from the given segment
#if DEBUG
					if (debug)
						Log._Debug($"Calculating unspawn position of building {buildingID} for segment {segmentId}.");
#endif

					Vector3 unspawnPos;
					Vector3 unspawnTargetPos;
					building.Info.m_buildingAI.CalculateUnspawnPosition(buildingID, ref building, ref Singleton<SimulationManager>.instance.m_randomizer, vehicleInfo, out unspawnPos, out unspawnTargetPos);

					Vector3 lanePos;
					uint laneId;
					int laneIndex;
					float laneOffset;
					// calculate segment offset
					if (Singleton<NetManager>.instance.m_segments.m_buffer[segmentId].GetClosestLanePosition(unspawnPos, NetInfo.LaneType.Pedestrian, VehicleInfo.VehicleType.None, out lanePos, out laneId, out laneIndex, out laneOffset)) {
#if DEBUG
						if (debug)
							Log._Debug($"Succeeded in finding unspawn position lane offset for building {buildingID}, segment {segmentId}, unspawnPos={unspawnPos}! lanePos={lanePos}, dist={(lanePos - unspawnPos).magnitude}, laneId={laneId}, laneIndex={laneIndex}, laneOffset={laneOffset}");
#endif

						/*if (dist > 16f) {
							if (debug)
								Log._Debug($"Distance between unspawn position and lane position is too big! {dist} unspawnPos={unspawnPos} lanePos={lanePos}");
							return false;
						}*/

						parkOffset = laneOffset;
					} else {
#if DEBUG
						if (debug)
							Log.Warning($"Could not find unspawn position lane offset for building {buildingID}, segment {segmentId}, unspawnPos={unspawnPos}!");
#endif
					}
				}

				return true;
			} else {
#if DEBUG
				if (result && debug)
					Log._Debug($"Could not find parking space prop in range ({maxDistance}) at building {buildingID}.");
#endif
				return false;
			}
		}

		public bool FindParkingSpaceRoadSideForVehiclePos(VehicleInfo vehicleInfo, ushort ignoreParked, ushort segmentId, Vector3 refPos, out Vector3 parkPos, out Quaternion parkRot, out float parkOffset, out uint laneId, out int laneIndex) {
#if DEBUG
			bool debug = GlobalConfig.Instance.Debug.Switches[22];
#endif

			float width = vehicleInfo.m_generatedInfo.m_size.x;
			float length = vehicleInfo.m_generatedInfo.m_size.z;

			NetManager netManager = Singleton<NetManager>.instance;
			if ((netManager.m_segments.m_buffer[segmentId].m_flags & NetSegment.Flags.Created) != NetSegment.Flags.None) {
				if (netManager.m_segments.m_buffer[segmentId].GetClosestLanePosition(refPos, NetInfo.LaneType.Parking, VehicleInfo.VehicleType.Car, out parkPos, out laneId, out laneIndex, out parkOffset)) {
					if (!Options.parkingRestrictionsEnabled || ParkingRestrictionsManager.Instance.IsParkingAllowed(segmentId, netManager.m_segments.m_buffer[segmentId].Info.m_lanes[laneIndex].m_finalDirection)) {
						if (CustomPassengerCarAI.FindParkingSpaceRoadSide(ignoreParked, segmentId, parkPos, width, length, out parkPos, out parkRot, out parkOffset)) {
#if DEBUG
							if (debug)
								Log._Debug($"FindParkingSpaceRoadSideForVehiclePos: Found a parking space for refPos {refPos} @ {parkPos}, laneId {laneId}, laneIndex {laneIndex}!");
#endif
							return true;
						}
					}
				}
			}

			//

			parkPos = default(Vector3);
			parkRot = default(Quaternion);
			laneId = 0;
			laneIndex = -1;
			parkOffset = -1f;
			return false;
		}

		public bool FindParkingSpaceRoadSide(ushort ignoreParked, Vector3 refPos, float width, float length, float maxDistance, out Vector3 parkPos, out Quaternion parkRot, out float parkOffset) {
			return FindParkingSpaceAtRoadSide(ignoreParked, refPos, width, length, maxDistance, false, out parkPos, out parkRot, out parkOffset) != 0;
		}

		public bool FindParkingSpaceBuilding(VehicleInfo vehicleInfo, ushort homeID, ushort ignoreParked, ushort segmentId, Vector3 refPos, float maxBuildingDistance, float maxParkingSpaceDistance, out Vector3 parkPos, out Quaternion parkRot, out float parkOffset) {
			return FindParkingSpaceBuilding(vehicleInfo, homeID, ignoreParked, segmentId, refPos, maxBuildingDistance, maxParkingSpaceDistance, false, out parkPos, out parkRot, out parkOffset) != 0;
		}

		public bool GetBuildingInfoViewColor(ushort buildingId, ref Building buildingData, ref ExtBuilding extBuilding, InfoManager.InfoMode infoMode, out Color? color) {
			color = null;

			if (infoMode == InfoManager.InfoMode.Traffic) {
				// parking space demand info view
				color = Color.Lerp(Singleton<InfoManager>.instance.m_properties.m_modeProperties[(int)infoMode].m_targetColor, Singleton<InfoManager>.instance.m_properties.m_modeProperties[(int)infoMode].m_negativeColor, Mathf.Clamp01((float)extBuilding.parkingSpaceDemand * 0.01f));
				return true;
			} else if (infoMode == InfoManager.InfoMode.Transport && !(buildingData.Info.m_buildingAI is DepotAI)) {
				// public transport demand info view
				// TODO should not depend on UI class "TrafficManagerTool"
				color = Color.Lerp(Singleton<InfoManager>.instance.m_properties.m_modeProperties[(int)InfoManager.InfoMode.Traffic].m_targetColor, Singleton<InfoManager>.instance.m_properties.m_modeProperties[(int)InfoManager.InfoMode.Traffic].m_negativeColor, Mathf.Clamp01((float)(TrafficManagerTool.CurrentTransportDemandViewMode == TransportDemandViewMode.Outgoing ? extBuilding.outgoingPublicTransportDemand : extBuilding.incomingPublicTransportDemand) * 0.01f));
				return true;
			}

			return false;
		}

		public string EnrichLocalizedCitizenStatus(string ret, ref ExtCitizenInstance extInstance, ref ExtCitizen extCitizen) {
			//IExtCitizenInstanceManager extCitInstMan = Constants.ManagerFactory.ExtCitizenInstanceManager;
			//if (extCitInstMan.IsValid(extInstance.instanceId)) {
				switch (extInstance.pathMode) {
					case ExtPathMode.ApproachingParkedCar:
					case ExtPathMode.RequiresCarPath:
					case ExtPathMode.RequiresMixedCarPathToTarget:
						ret = Translation.GetString("Entering_vehicle") + ", " + ret;
						break;
					case ExtPathMode.RequiresWalkingPathToParkedCar:
					case ExtPathMode.CalculatingWalkingPathToParkedCar:
					case ExtPathMode.WalkingToParkedCar:
						ret = Translation.GetString("Walking_to_car") + ", " + ret;
						break;
					case ExtPathMode.CalculatingWalkingPathToTarget:
					case ExtPathMode.TaxiToTarget:
					case ExtPathMode.WalkingToTarget:
						if ((extCitizen.transportMode & ExtTransportMode.PublicTransport) != ExtTransportMode.None) {
							ret = Translation.GetString("Using_public_transport") + ", " + ret;
						} else {
							ret = Translation.GetString("Walking") + ", " + ret;
						}
						break;
					case ExtPathMode.CalculatingCarPathToTarget:
					case ExtPathMode.CalculatingCarPathToKnownParkPos:
						ret = Translation.GetString("Thinking_of_a_good_parking_spot") + ", " + ret;
						break;
				}
			//}
			return ret;
		}

		public string EnrichLocalizedCarStatus(string ret, ref ExtCitizenInstance driverExtInstance) {
			//IExtCitizenInstanceManager extCitInstMan = Constants.ManagerFactory.ExtCitizenInstanceManager;
			//if (extCitInstMan.IsValid(driverExtInstance.instanceId)) {
				switch (driverExtInstance.pathMode) {
					case ExtPathMode.DrivingToAltParkPos:
						if (driverExtInstance.failedParkingAttempts <= 1) {
							ret = Translation.GetString("Driving_to_a_parking_spot") + ", " + ret;
						} else {
							ret = Translation.GetString("Driving_to_another_parking_spot") + " (#" + driverExtInstance.failedParkingAttempts + "), " + ret;
						}
						break;
					case ExtPathMode.CalculatingCarPathToKnownParkPos:
					case ExtPathMode.DrivingToKnownParkPos:
						ret = Translation.GetString("Driving_to_a_parking_spot") + ", " + ret;
						break;
					case ExtPathMode.ParkingFailed:
					case ExtPathMode.CalculatingCarPathToAltParkPos:
						ret = Translation.GetString("Looking_for_a_parking_spot") + ", " + ret;
						break;
					case ExtPathMode.RequiresWalkingPathToTarget:
						ret = Locale.Get("VEHICLE_STATUS_PARKING") + ", " + ret;
						break;
				}
			//}
			return ret;
		}
	}
}<|MERGE_RESOLUTION|>--- conflicted
+++ resolved
@@ -211,14 +211,9 @@
 						Log._Debug($"AdvancedParkingManager.UpdateCitizenPathState({citizenInstanceId}, ..., {mainPathState}): Resetting instance and returning FAILED.");
 #endif
 
-<<<<<<< HEAD
-				extCitInstMan.Reset(ref extInstance);
-				return ExtSoftPathState.FailedHard;
-=======
-					extInstance.Reset();
+					extCitInstMan.Reset(ref extInstance);
 					return ExtSoftPathState.FailedHard;
 				}
->>>>>>> b65a1aa0
 			}
 
 			// main path state is READY
@@ -271,19 +266,7 @@
 			}
 		}
 
-<<<<<<< HEAD
-		/// <summary>
-		/// Updates the vehicle's main path state by checking against the return path state
-		/// </summary>
-		/// <param name="vehicleId">vehicle id</param>
-		/// <param name="vehicleData">vehicle data</param>
-		/// <param name="mainPathState">current state of the vehicle's main path</param>
-		/// <returns></returns>
-		public ExtPathState UpdateCarPathState(ushort vehicleId, ref Vehicle vehicleData, ref ExtCitizenInstance driverExtInstance, ExtPathState mainPathState) {
-			IExtCitizenInstanceManager extCitInstMan = Constants.ManagerFactory.ExtCitizenInstanceManager;
-=======
 		public ExtSoftPathState UpdateCarPathState(ushort vehicleId, ref Vehicle vehicleData, ref CitizenInstance driverInstance, ref ExtCitizenInstance driverExtInstance, ExtPathState mainPathState) {
->>>>>>> b65a1aa0
 #if DEBUG
 			bool citDebug = GlobalConfig.Instance.Debug.CitizenId == 0 || GlobalConfig.Instance.Debug.CitizenId == extCitInstMan.GetCitizenId(driverExtInstance.instanceId);
 			bool debug = GlobalConfig.Instance.Debug.Switches[2] && citDebug;
@@ -309,9 +292,8 @@
 //				return mainPathState;
 //			}
 
-<<<<<<< HEAD
-			if (ExtVehicleManager.Instance.ExtVehicles[vehicleId].vehicleType != ExtVehicleType.PassengerCar) {
-=======
+			//ExtCitizenInstance driverExtInstance = ExtCitizenInstanceManager.Instance.GetExtInstance(CustomPassengerCarAI.GetDriverInstance(vehicleId, ref vehicleData));
+
 			if (!driverExtInstance.IsValid()) {
 				// no driver
 #if DEBUG
@@ -322,19 +304,13 @@
 			}
 
 			if (VehicleStateManager.Instance.VehicleStates[vehicleId].vehicleType != ExtVehicleType.PassengerCar) {
->>>>>>> b65a1aa0
 				// non-passenger cars are not handled
 #if DEBUG
 				if (debug)
 					Log._Debug($"AdvancedParkingManager.UpdateCarPathState({vehicleId}, ..., {mainPathState}): not a passenger car!");
 #endif
-<<<<<<< HEAD
-				extCitInstMan.Reset(ref driverExtInstance);
-				return mainPathState;
-=======
 				driverExtInstance.Reset();
 				return ExtCitizenInstance.ConvertPathStateToSoftPathState(mainPathState);
->>>>>>> b65a1aa0
 			}
 
 			if (mainPathState == ExtPathState.None || mainPathState == ExtPathState.Failed) {
@@ -343,10 +319,6 @@
 				if (debug)
 					Log._Debug($"AdvancedParkingManager.UpdateCarPathState({vehicleId}, ..., {mainPathState}): mainPathSate is {mainPathState}.");
 #endif
-<<<<<<< HEAD
-				extCitInstMan.Reset(ref driverExtInstance);
-				return ExtPathState.Failed;
-=======
 
 				if (mainPathState == ExtPathState.Failed) {
 #if DEBUG
@@ -361,10 +333,9 @@
 						Log._Debug($"AdvancedParkingManager.UpdateCarPathState({vehicleId}, ..., {mainPathState}): Resetting instance and returning FAILED.");
 #endif
 
-					driverExtInstance.Reset();
+					extCitInstMan.Reset(ref driverExtInstance);
 					return ExtSoftPathState.FailedHard;
 				}
->>>>>>> b65a1aa0
 			}
 
 			// main path state is READY
@@ -395,13 +366,8 @@
 					if (debug)
 						Log._Debug($"AdvancedParkingManager.UpdateCarPathState({vehicleId}, ..., {mainPathState}): Return path {driverExtInstance.returnPathId} FAILED. Forcing path-finding to fail.");
 #endif
-<<<<<<< HEAD
 					extCitInstMan.Reset(ref driverExtInstance);
-					return ExtPathState.Failed;
-=======
-					driverExtInstance.Reset();
 					return ExtSoftPathState.FailedHard;
->>>>>>> b65a1aa0
 				case ExtPathState.Ready:
 					// handle valid return path
 					extCitInstMan.ReleaseReturnPath(ref driverExtInstance);
