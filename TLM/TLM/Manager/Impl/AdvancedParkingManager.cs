﻿using ColossalFramework;
using ColossalFramework.Globalization;
using ColossalFramework.Math;
using CSUtil.Commons;
using System;
using System.Collections.Generic;
using System.Linq;
using System.Text;
using TrafficManager.Custom.AI;
using TrafficManager.Custom.PathFinding;
using TrafficManager.State;
using TrafficManager.Traffic;
using TrafficManager.Traffic.Data;
using TrafficManager.Traffic.Enums;
using TrafficManager.UI;
using TrafficManager.Util;
using UnityEngine;
using static TrafficManager.Traffic.Data.ExtCitizenInstance;

namespace TrafficManager.Manager.Impl {
	public class AdvancedParkingManager : AbstractFeatureManager, IAdvancedParkingManager {
		public static AdvancedParkingManager Instance { get; private set; } = null;

		static AdvancedParkingManager() {
			Instance = new AdvancedParkingManager();
		}

		protected override void OnDisableFeatureInternal() {
			for (int citizenInstanceId = 0; citizenInstanceId < ExtCitizenInstanceManager.Instance.ExtInstances.Length; ++citizenInstanceId) {
				ExtPathMode pathMode = ExtCitizenInstanceManager.Instance.ExtInstances[citizenInstanceId].pathMode;
				switch (pathMode) {
					case ExtPathMode.RequiresWalkingPathToParkedCar:
					case ExtPathMode.CalculatingWalkingPathToParkedCar:
					case ExtPathMode.WalkingToParkedCar:
					case ExtPathMode.ApproachingParkedCar:
						// citizen requires a path to their parked car: release instance to prevent it from floating
						Services.CitizenService.ReleaseCitizenInstance((ushort)citizenInstanceId);
						break;
					case ExtPathMode.RequiresCarPath:
					case ExtPathMode.CalculatingCarPathToKnownParkPos:
					case ExtPathMode.CalculatingCarPathToTarget:
					case ExtPathMode.DrivingToKnownParkPos:
					case ExtPathMode.DrivingToTarget:
						if (Services.CitizenService.CheckCitizenInstanceFlags((ushort)citizenInstanceId, CitizenInstance.Flags.Character)) {
							// citizen instance requires a car but is walking: release instance to prevent it from floating
							Services.CitizenService.ReleaseCitizenInstance((ushort)citizenInstanceId);
						}
						break;
				}
			}
			ExtCitizenManager.Instance.Reset();
			ExtCitizenInstanceManager.Instance.Reset();
		}

		protected override void OnEnableFeatureInternal() {
			
		}

		public bool EnterParkedCar(ushort instanceID, ref CitizenInstance instanceData, ushort parkedVehicleId, out ushort vehicleId) {
#if DEBUG
			bool citDebug = GlobalConfig.Instance.Debug.CitizenId == 0 || GlobalConfig.Instance.Debug.CitizenId == instanceData.m_citizen;
			bool debug = GlobalConfig.Instance.Debug.Switches[2] && citDebug;
			bool fineDebug = GlobalConfig.Instance.Debug.Switches[4] && citDebug;

			if (debug)
				Log._Debug($"AdvancedParkingManager.EnterParkedCar({instanceID}, ..., {parkedVehicleId}) called.");
#endif
			VehicleManager vehManager = Singleton<VehicleManager>.instance;
			NetManager netManager = Singleton<NetManager>.instance;
			CitizenManager citManager = Singleton<CitizenManager>.instance;

			Vector3 parkedVehPos = vehManager.m_parkedVehicles.m_buffer[parkedVehicleId].m_position;
			Quaternion parkedVehRot = vehManager.m_parkedVehicles.m_buffer[parkedVehicleId].m_rotation;
			VehicleInfo vehicleInfo = vehManager.m_parkedVehicles.m_buffer[parkedVehicleId].Info;

			PathUnit.Position vehLanePathPos;
			if (!CustomPathManager._instance.m_pathUnits.m_buffer[instanceData.m_path].GetPosition(0, out vehLanePathPos)) {
#if DEBUG
				if (debug)
					Log._Debug($"AdvancedParkingManager.EnterParkedCar({instanceID}): Could not get first car path position of citizen instance {instanceID}!");
#endif

				vehicleId = 0;
				return false;
			}
			uint vehLaneId = PathManager.GetLaneID(vehLanePathPos);
#if DEBUG
			if (fineDebug)
				Log._Debug($"AdvancedParkingManager.EnterParkedCar({instanceID}): Determined vehicle position for citizen instance {instanceID}: seg. {vehLanePathPos.m_segment}, lane {vehLanePathPos.m_lane}, off {vehLanePathPos.m_offset} (lane id {vehLaneId})");
#endif

			Vector3 vehLanePos;
			float vehLaneOff;
			netManager.m_lanes.m_buffer[vehLaneId].GetClosestPosition(parkedVehPos, out vehLanePos, out vehLaneOff);
			byte vehLaneOffset = (byte)Mathf.Clamp(Mathf.RoundToInt(vehLaneOff * 255f), 0, 255);

			// movement vector from parked vehicle position to road position
			Vector3 forwardVector = parkedVehPos + Vector3.ClampMagnitude(vehLanePos - parkedVehPos, 5f);
			if (vehManager.CreateVehicle(out vehicleId, ref Singleton<SimulationManager>.instance.m_randomizer, vehicleInfo, parkedVehPos, TransferManager.TransferReason.None, false, false)) {
				// update frame data
				Vehicle.Frame frame = vehManager.m_vehicles.m_buffer[(int)vehicleId].m_frame0;
				frame.m_rotation = parkedVehRot;

				vehManager.m_vehicles.m_buffer[vehicleId].m_frame0 = frame;
				vehManager.m_vehicles.m_buffer[vehicleId].m_frame1 = frame;
				vehManager.m_vehicles.m_buffer[vehicleId].m_frame2 = frame;
				vehManager.m_vehicles.m_buffer[vehicleId].m_frame3 = frame;
				vehicleInfo.m_vehicleAI.FrameDataUpdated(vehicleId, ref vehManager.m_vehicles.m_buffer[vehicleId], ref frame);

				// update vehicle target position
				vehManager.m_vehicles.m_buffer[vehicleId].m_targetPos0 = new Vector4(vehLanePos.x, vehLanePos.y, vehLanePos.z, 2f);

				// update other fields
				vehManager.m_vehicles.m_buffer[vehicleId].m_flags = (vehManager.m_vehicles.m_buffer[vehicleId].m_flags | Vehicle.Flags.Stopped);
				vehManager.m_vehicles.m_buffer[vehicleId].m_path = instanceData.m_path;
				vehManager.m_vehicles.m_buffer[vehicleId].m_pathPositionIndex = 0;
				vehManager.m_vehicles.m_buffer[vehicleId].m_lastPathOffset = vehLaneOffset;
				vehManager.m_vehicles.m_buffer[vehicleId].m_transferSize = (ushort)(instanceData.m_citizen & 65535u);

				if (!vehicleInfo.m_vehicleAI.TrySpawn(vehicleId, ref vehManager.m_vehicles.m_buffer[vehicleId])) {
#if DEBUG
					if (debug)
						Log._Debug($"AdvancedParkingManager.EnterParkedCar({instanceID}): Could not spawn a {vehicleInfo.m_vehicleType} for citizen instance {instanceID}!");
#endif
					return false;
				}

				// change instances
				InstanceID parkedVehInstance = InstanceID.Empty;
				parkedVehInstance.ParkedVehicle = parkedVehicleId;
				InstanceID vehInstance = InstanceID.Empty;
				vehInstance.Vehicle = vehicleId;
				Singleton<InstanceManager>.instance.ChangeInstance(parkedVehInstance, vehInstance);

				// set vehicle id for citizen instance
				instanceData.m_path = 0u;
				citManager.m_citizens.m_buffer[instanceData.m_citizen].SetParkedVehicle(instanceData.m_citizen, 0);
				citManager.m_citizens.m_buffer[instanceData.m_citizen].SetVehicle(instanceData.m_citizen, vehicleId, 0u);

				// update citizen instance flags
				instanceData.m_flags &= ~CitizenInstance.Flags.WaitingPath;
				instanceData.m_flags &= ~CitizenInstance.Flags.EnteringVehicle;
				instanceData.m_flags &= ~CitizenInstance.Flags.TryingSpawnVehicle;
				instanceData.m_flags &= ~CitizenInstance.Flags.BoredOfWaiting;
				instanceData.m_waitCounter = 0;

				// unspawn citizen instance
				instanceData.Unspawn(instanceID);

#if DEBUG
				if (fineDebug)
					Log._Debug($"AdvancedParkingManager.EnterParkedCar({instanceID}): Citizen instance {instanceID} is now entering vehicle {vehicleId}. Set vehicle target position to {vehLanePos} (segment={vehLanePathPos.m_segment}, lane={vehLanePathPos.m_lane}, offset={vehLanePathPos.m_offset})");
#endif

				return true;
			} else {
				// failed to find a road position
#if DEBUG
				if (debug)
					Log._Debug($"AdvancedParkingManager.EnterParkedCar({instanceID}): Could not find a road position for citizen instance {instanceID} near parked vehicle {parkedVehicleId}!");
#endif
				return false;
			}
		}

		public ExtSoftPathState UpdateCitizenPathState(ushort citizenInstanceId, ref CitizenInstance citizenInstance, ref ExtCitizenInstance extInstance, ref ExtCitizen extCitizen, ref Citizen citizen, ExtPathState mainPathState) {
#if DEBUG
			bool citDebug = GlobalConfig.Instance.Debug.CitizenId == 0 || GlobalConfig.Instance.Debug.CitizenId == citizenInstance.m_citizen;
			bool debug = GlobalConfig.Instance.Debug.Switches[2] && citDebug;
			bool fineDebug = GlobalConfig.Instance.Debug.Switches[4] && citDebug;
			if (fineDebug)
				Log._Debug($"AdvancedParkingManager.UpdateCitizenPathState({citizenInstanceId}, ..., {mainPathState}) called.");
#endif
			if (mainPathState == ExtPathState.Calculating) {
				// main path is still calculating, do not check return path
#if DEBUG
				if (fineDebug)
					Log._Debug($"AdvancedParkingManager.UpdateCitizenPathState({citizenInstanceId}, ..., {mainPathState}): still calculating main path. returning CALCULATING.");
#endif
				return ExtCitizenInstance.ConvertPathStateToSoftPathState(mainPathState);
			}

			//ExtCitizenInstance extInstance = ExtCitizenInstanceManager.Instance.GetExtInstance(citizenInstanceId);

			if (!extInstance.IsValid()) {
				// no citizen
#if DEBUG
				if (debug)
					Log._Debug($"AdvancedParkingManager.UpdateCitizenPathState({citizenInstanceId}, ..., {mainPathState}): no citizen found!");
#endif
				return ExtCitizenInstance.ConvertPathStateToSoftPathState(mainPathState);
			}

			if (mainPathState == ExtPathState.None || mainPathState == ExtPathState.Failed) {
				// main path failed or non-existing: reset return path
#if DEBUG
				if (debug)
					Log._Debug($"AdvancedParkingManager.UpdateCitizenPathState({citizenInstanceId}, ..., {mainPathState}): mainPathSate is None or Failed. Resetting instance and returning FAILED.");
#endif

				if (mainPathState == ExtPathState.Failed) {
					return OnCitizenPathFindFailure(citizenInstanceId, ref citizenInstance, ref extInstance, ref extCitizen);
				}

				extInstance.Reset();
				return ExtSoftPathState.FailedHard;
			}

			// main path state is READY

			// main path calculation succeeded: update return path state and check its state if necessary
			extInstance.UpdateReturnPathState();

			bool success = true;
			switch (extInstance.returnPathState) {
				case ExtPathState.None:
				default:
					// no return path calculated: ignore
#if DEBUG
					if (debug)
						Log._Debug($"AdvancedParkingManager.UpdateCitizenPathState({citizenInstanceId}, ..., {mainPathState}): return path state is None. Ignoring and returning main path state.");
#endif
					break;
				case ExtPathState.Calculating: // OK
											   // return path not read yet: wait for it
#if DEBUG
					if (fineDebug)
						Log._Debug($"AdvancedParkingManager.UpdateCitizenPathState({citizenInstanceId}, ..., {mainPathState}): return path state is still calculating.");
#endif
					return ExtSoftPathState.Calculating;
				case ExtPathState.Failed: // OK
										  // no walking path from parking position to target found. flag main path as 'failed'.
#if DEBUG
					if (debug)
						Log._Debug($"AdvancedParkingManager.UpdateCitizenPathState({citizenInstanceId}, ..., {mainPathState}): Return path FAILED.");
#endif
					success = false;
					break;
				case ExtPathState.Ready:
					// handle valid return path
#if DEBUG
					if (fineDebug)
						Log._Debug($"AdvancedParkingManager.UpdateCitizenPathState({citizenInstanceId}, ..., {mainPathState}): Path is READY.");
#endif
					break;
			}

			extInstance.ReleaseReturnPath();

			if (success) {
				// handle path find success
				return OnCitizenPathFindSuccess(citizenInstanceId, ref citizenInstance, ref extInstance, ref extCitizen, ref citizen);
			} else {
				// handle path find failure
				return OnCitizenPathFindFailure(citizenInstanceId, ref citizenInstance, ref extInstance, ref extCitizen);
			}
		}

		/// <summary>
		/// Updates the vehicle's main path state by checking against the return path state
		/// </summary>
		/// <param name="vehicleId">vehicle id</param>
		/// <param name="vehicleData">vehicle data</param>
		/// <param name="mainPathState">current state of the vehicle's main path</param>
		/// <returns></returns>
		public ExtPathState UpdateCarPathState(ushort vehicleId, ref Vehicle vehicleData, ref ExtCitizenInstance driverExtInstance, ExtPathState mainPathState) {
#if DEBUG
			bool citDebug = GlobalConfig.Instance.Debug.CitizenId == 0 || GlobalConfig.Instance.Debug.CitizenId == driverExtInstance.GetCitizenId();
			bool debug = GlobalConfig.Instance.Debug.Switches[2] && citDebug;
			bool fineDebug = GlobalConfig.Instance.Debug.Switches[4] && citDebug;
			if (fineDebug)
				Log._Debug($"AdvancedParkingManager.UpdateCarPathState({vehicleId}, ..., {mainPathState}) called.");
#endif
			if (mainPathState == ExtPathState.Calculating) {
				// main path is still calculating, do not check return path
#if DEBUG
				if (fineDebug)
					Log._Debug($"AdvancedParkingManager.UpdateCarPathState({vehicleId}, ..., {mainPathState}): still calculating main path. returning CALCULATING.");
#endif
				return mainPathState;
			}

			//ExtCitizenInstance driverExtInstance = ExtCitizenInstanceManager.Instance.GetExtInstance(CustomPassengerCarAI.GetDriverInstance(vehicleId, ref vehicleData));

			if (!driverExtInstance.IsValid()) {
				// no driver
#if DEBUG
				if (debug)
					Log._Debug($"AdvancedParkingManager.UpdateCarPathState({vehicleId}, ..., {mainPathState}): no driver found!");
#endif
				return mainPathState;
			}

			if (VehicleStateManager.Instance.VehicleStates[vehicleId].vehicleType != ExtVehicleType.PassengerCar) {
				// non-passenger cars are not handled
#if DEBUG
				if (debug)
					Log._Debug($"AdvancedParkingManager.UpdateCarPathState({vehicleId}, ..., {mainPathState}): not a passenger car!");
#endif
				driverExtInstance.Reset();
				return mainPathState;
			}

			if (mainPathState == ExtPathState.None || mainPathState == ExtPathState.Failed) {
				// main path failed or non-existing: reset return path
#if DEBUG
				if (debug)
					Log._Debug($"AdvancedParkingManager.UpdateCarPathState({vehicleId}, ..., {mainPathState}): mainPathSate is None or Failed. Resetting instance and returning FAILED.");
#endif
				driverExtInstance.Reset();
				return ExtPathState.Failed;
			}

			// main path state is READY

			// main path calculation succeeded: update return path state and check its state
			driverExtInstance.UpdateReturnPathState();

			switch (driverExtInstance.returnPathState) {
				case ExtPathState.None:
				default:
					// no return path calculated: ignore
#if DEBUG
					if (debug)
						Log._Debug($"AdvancedParkingManager.UpdateCarPathState({vehicleId}, ..., {mainPathState}): return path state is None. Setting pathMode=DrivingToTarget and returning main path state.");
#endif
					driverExtInstance.pathMode = ExtPathMode.DrivingToTarget;
					return mainPathState;
				case ExtPathState.Calculating:
					// return path not read yet: wait for it
#if DEBUG
					if (fineDebug)
						Log._Debug($"AdvancedParkingManager.UpdateCarPathState({vehicleId}, ..., {mainPathState}): return path state is still calculating.");
#endif
					return ExtPathState.Calculating;
				case ExtPathState.Failed:
					// no walking path from parking position to target found. flag main path as 'failed'.
#if DEBUG
					if (debug)
						Log._Debug($"AdvancedParkingManager.UpdateCarPathState({vehicleId}, ..., {mainPathState}): Return path {driverExtInstance.returnPathId} FAILED. Forcing path-finding to fail.");
#endif
					driverExtInstance.Reset();
					return ExtPathState.Failed;
				case ExtPathState.Ready:
					// handle valid return path
					driverExtInstance.ReleaseReturnPath();
#if DEBUG
					if (fineDebug)
						Log._Debug($"AdvancedParkingManager.UpdateCarPathState({vehicleId}, ..., {mainPathState}): Path is ready for vehicle {vehicleId}, citizen instance {driverExtInstance.instanceId}! CurrentPathMode={driverExtInstance.pathMode}");
#endif
					byte laneTypes = CustomPathManager._instance.m_pathUnits.m_buffer[vehicleData.m_path].m_laneTypes;
					bool usesPublicTransport = (laneTypes & (byte)(NetInfo.LaneType.PublicTransport)) != 0;

					if (usesPublicTransport && (driverExtInstance.pathMode == ExtPathMode.CalculatingCarPathToKnownParkPos || driverExtInstance.pathMode == ExtPathMode.CalculatingCarPathToAltParkPos)) {
						driverExtInstance.pathMode = ExtPathMode.CalculatingCarPathToTarget;
						driverExtInstance.parkingSpaceLocation = ExtParkingSpaceLocation.None;
						driverExtInstance.parkingSpaceLocationId = 0;
					}

					if (driverExtInstance.pathMode == ExtPathMode.CalculatingCarPathToAltParkPos) {
						driverExtInstance.pathMode = ExtPathMode.DrivingToAltParkPos;
						driverExtInstance.parkingPathStartPosition = null;
#if DEBUG
						if (debug)
							Log._Debug($"AdvancedParkingManager.UpdateCarPathState({vehicleId}, ..., {mainPathState}): Path to an alternative parking position is READY for vehicle {vehicleId}! CurrentPathMode={driverExtInstance.pathMode}");
#endif
					} else if (driverExtInstance.pathMode == ExtPathMode.CalculatingCarPathToTarget) {
						driverExtInstance.pathMode = ExtPathMode.DrivingToTarget;
#if DEBUG
						if (debug)
							Log._Debug($"AdvancedParkingManager.UpdateCarPathState({vehicleId}, ..., {mainPathState}): Car path is READY for vehicle {vehicleId}! CurrentPathMode={driverExtInstance.pathMode}");
#endif
					} else if (driverExtInstance.pathMode == ExtPathMode.CalculatingCarPathToKnownParkPos) {
						driverExtInstance.pathMode = ExtPathMode.DrivingToKnownParkPos;
#if DEBUG
						if (debug)
							Log._Debug($"AdvancedParkingManager.UpdateCarPathState({vehicleId}, ..., {mainPathState}): Car path to known parking position is READY for vehicle {vehicleId}! CurrentPathMode={driverExtInstance.pathMode}");
#endif
					}
					return ExtPathState.Ready;
			}
		}

		public ParkedCarApproachState CitizenApproachingParkedCarSimulationStep(ushort instanceId, ref CitizenInstance instanceData, ref ExtCitizenInstance extInstance, Vector3 physicsLodRefPos, ref VehicleParked parkedCar) {
#if DEBUG
			bool citDebug = GlobalConfig.Instance.Debug.CitizenId == 0 || GlobalConfig.Instance.Debug.CitizenId == instanceData.m_citizen;
			bool debug = GlobalConfig.Instance.Debug.Switches[2] && citDebug;
			bool fineDebug = GlobalConfig.Instance.Debug.Switches[4] && citDebug;
#endif

			if ((instanceData.m_flags & CitizenInstance.Flags.WaitingPath) != CitizenInstance.Flags.None) {
#if DEBUG
				if (fineDebug)
					Log._Debug($"AdvancedParkingManager.CheckCitizenReachedParkedCar({instanceId}): citizen instance {instanceId} is waiting for path-finding to complete.");
#endif
				return ParkedCarApproachState.None;
			}

			//ExtCitizenInstance extInstance = ExtCitizenInstanceManager.Instance.GetExtInstance(instanceId);

			if (extInstance.pathMode != ExtPathMode.ApproachingParkedCar && extInstance.pathMode != ExtPathMode.WalkingToParkedCar) {
#if DEBUG
				if (fineDebug)
					Log._Debug($"AdvancedParkingManager.CitizenApproachingParkedCarSimulationStep({instanceId}): citizen instance {instanceId} is not reaching a parked car ({extInstance.pathMode})");
#endif
				return ParkedCarApproachState.None;
			}

			if ((instanceData.m_flags & CitizenInstance.Flags.Character) == CitizenInstance.Flags.None) {
#if DEBUG
				/*if (fineDebug)
					Log._Debug($"AdvancedParkingManager.CitizenApproachingParkedCarSimulationStep({instanceId}): citizen instance {instanceId} is not spawned!");*/
#endif
				return ParkedCarApproachState.None;
			}

			Vector3 lastFramePos = instanceData.GetLastFramePosition();
			Vector3 doorPosition = parkedCar.GetClosestDoorPosition(parkedCar.m_position, VehicleInfo.DoorType.Enter);

			if (extInstance.pathMode == ExtPathMode.WalkingToParkedCar) {
				// check if path is complete
				PathUnit.Position pos;
				if (instanceData.m_pathPositionIndex != 255 && (instanceData.m_path == 0 || !CustomPathManager._instance.m_pathUnits.m_buffer[instanceData.m_path].GetPosition(instanceData.m_pathPositionIndex >> 1, out pos))) {
					extInstance.pathMode = ExtPathMode.ApproachingParkedCar;
					extInstance.lastDistanceToParkedCar = (instanceData.GetLastFramePosition() - doorPosition).sqrMagnitude;
#if DEBUG
					if (debug)
						Log._Debug($"AdvancedParkingManager.CitizenApproachingParkedCarSimulationStep({instanceId}): citizen instance {instanceId} was walking to parked car and reached final path position. Switched PathMode to {extInstance.pathMode}.");
#endif
				}
			}

			if (extInstance.pathMode == ExtPathMode.ApproachingParkedCar) {
				Vector3 doorTargetDir = doorPosition - lastFramePos;
				Vector3 doorWalkVector = doorPosition;
				float doorTargetDirMagnitude = doorTargetDir.magnitude;
				if (doorTargetDirMagnitude > 1f) {
					float speed = Mathf.Max(doorTargetDirMagnitude - 5f, doorTargetDirMagnitude * 0.5f);
					doorWalkVector = lastFramePos + (doorTargetDir * (speed / doorTargetDirMagnitude));
				}
				instanceData.m_targetPos = new Vector4(doorWalkVector.x, doorWalkVector.y, doorWalkVector.z, 0.5f);
				instanceData.m_targetDir = VectorUtils.XZ(doorTargetDir);

				CitizenApproachingParkedCarSimulationStep(instanceId, ref instanceData, physicsLodRefPos);

				float doorSqrDist = (instanceData.GetLastFramePosition() - doorPosition).sqrMagnitude;
				if (doorSqrDist > GlobalConfig.Instance.ParkingAI.MaxParkedCarInstanceSwitchSqrDistance) {
					// citizen is still too far away from the parked car
					ExtPathMode oldPathMode = extInstance.pathMode;
					if (doorSqrDist > extInstance.lastDistanceToParkedCar + 1024f) {
						// distance has increased dramatically since the last time

#if DEBUG
						if (debug)
							Log.Warning($"AdvancedParkingManager.CitizenApproachingParkedCarSimulationStep({instanceId}): Citizen instance {instanceId} is currently reaching their parked car but distance increased! dist={doorSqrDist}, LastDistanceToParkedCar={extInstance.lastDistanceToParkedCar}.");

						if (GlobalConfig.Instance.Debug.Switches[6]) {
							Log._Debug($"AdvancedParkingManager.CitizenApproachingParkedCarSimulationStep({instanceId}): FORCED PAUSE. Distance increased! Citizen instance {instanceId}. dist={doorSqrDist}");
							Singleton<SimulationManager>.instance.SimulationPaused = true;
						}
#endif

						CitizenInstance.Frame frameData = instanceData.GetLastFrameData();
						frameData.m_position = doorPosition;
						instanceData.SetLastFrameData(frameData);

						extInstance.pathMode = ExtPathMode.RequiresCarPath;

						return ParkedCarApproachState.Approached;
					} else if (doorSqrDist < extInstance.lastDistanceToParkedCar) {
						extInstance.lastDistanceToParkedCar = doorSqrDist;
					}
#if DEBUG
					if (fineDebug)
						Log._Debug($"AdvancedParkingManager.CitizenApproachingParkedCarSimulationStep({instanceId}): Citizen instance {instanceId} is currently reaching their parked car (dist={doorSqrDist}, LastDistanceToParkedCar={extInstance.lastDistanceToParkedCar}). CurrentDepartureMode={extInstance.pathMode}");
#endif

					return ParkedCarApproachState.Approaching;
				} else {
					extInstance.pathMode = ExtPathMode.RequiresCarPath;
#if DEBUG
					if (debug)
						Log._Debug($"AdvancedParkingManager.CitizenApproachingParkedCarSimulationStep({instanceId}): Citizen instance {instanceId} reached parking position (dist={doorSqrDist}). Calculating remaining path now. CurrentDepartureMode={extInstance.pathMode}");
#endif
					return ParkedCarApproachState.Approached;
				}
			}

			return ParkedCarApproachState.None;
		}

		protected void CitizenApproachingParkedCarSimulationStep(ushort instanceID, ref CitizenInstance instanceData, Vector3 physicsLodRefPos) {
			if ((instanceData.m_flags & CitizenInstance.Flags.Character) != CitizenInstance.Flags.None) {
				CitizenInstance.Frame lastFrameData = instanceData.GetLastFrameData();
				int oldGridX = Mathf.Clamp((int)(lastFrameData.m_position.x / (float)CitizenManager.CITIZENGRID_CELL_SIZE + (float)CitizenManager.CITIZENGRID_RESOLUTION / 2f), 0, CitizenManager.CITIZENGRID_RESOLUTION - 1);
				int oldGridY = Mathf.Clamp((int)(lastFrameData.m_position.z / (float)CitizenManager.CITIZENGRID_CELL_SIZE + (float)CitizenManager.CITIZENGRID_RESOLUTION / 2f), 0, CitizenManager.CITIZENGRID_RESOLUTION - 1);
				bool lodPhysics = Vector3.SqrMagnitude(physicsLodRefPos - lastFrameData.m_position) >= 62500f;
				CitizenApproachingParkedCarSimulationStep(instanceID, ref instanceData, ref lastFrameData, lodPhysics);
				int newGridX = Mathf.Clamp((int)(lastFrameData.m_position.x / (float)CitizenManager.CITIZENGRID_CELL_SIZE + (float)CitizenManager.CITIZENGRID_RESOLUTION / 2f), 0, CitizenManager.CITIZENGRID_RESOLUTION - 1);
				int newGridY = Mathf.Clamp((int)(lastFrameData.m_position.z / (float)CitizenManager.CITIZENGRID_CELL_SIZE + (float)CitizenManager.CITIZENGRID_RESOLUTION / 2f), 0, CitizenManager.CITIZENGRID_RESOLUTION - 1);
				if ((newGridX != oldGridX || newGridY != oldGridY) && (instanceData.m_flags & CitizenInstance.Flags.Character) != CitizenInstance.Flags.None) {
					Singleton<CitizenManager>.instance.RemoveFromGrid(instanceID, ref instanceData, oldGridX, oldGridY);
					Singleton<CitizenManager>.instance.AddToGrid(instanceID, ref instanceData, newGridX, newGridY);
				}
				if (instanceData.m_flags != CitizenInstance.Flags.None) {
					instanceData.SetFrameData(Singleton<SimulationManager>.instance.m_currentFrameIndex, lastFrameData);
				}
			}
		}

		protected void CitizenApproachingParkedCarSimulationStep(ushort instanceID, ref CitizenInstance instanceData, ref CitizenInstance.Frame frameData, bool lodPhysics) {
			frameData.m_position = frameData.m_position + (frameData.m_velocity * 0.5f);

			Vector3 targetDiff = (Vector3)instanceData.m_targetPos - frameData.m_position;
			Vector3 targetVelDiff = targetDiff - frameData.m_velocity;
			float targetVelDiffMag = targetVelDiff.magnitude;

			targetVelDiff = targetVelDiff * (2f / Mathf.Max(targetVelDiffMag, 2f));
			frameData.m_velocity = frameData.m_velocity + targetVelDiff;
			frameData.m_velocity = frameData.m_velocity - (Mathf.Max(0f, Vector3.Dot((frameData.m_position + frameData.m_velocity) - (Vector3)instanceData.m_targetPos, frameData.m_velocity)) / Mathf.Max(0.01f, frameData.m_velocity.sqrMagnitude) * frameData.m_velocity);
			if (frameData.m_velocity.sqrMagnitude > 0.01f) {
				frameData.m_rotation = Quaternion.LookRotation(frameData.m_velocity);
			}
		}

		public bool CitizenApproachingTargetSimulationStep(ushort instanceId, ref CitizenInstance instanceData, ref ExtCitizenInstance extInstance) {
#if DEBUG
			bool citDebug = GlobalConfig.Instance.Debug.CitizenId == 0 || GlobalConfig.Instance.Debug.CitizenId == instanceData.m_citizen;
			bool debug = GlobalConfig.Instance.Debug.Switches[2] && citDebug;
			bool fineDebug = GlobalConfig.Instance.Debug.Switches[4] && citDebug;
#endif

			if ((instanceData.m_flags & CitizenInstance.Flags.WaitingPath) != CitizenInstance.Flags.None) {
#if DEBUG
				if (fineDebug)
					Log._Debug($"AdvancedParkingManager.CitizenApproachingTargetSimulationStep({instanceId}): citizen instance {instanceId} is waiting for path-finding to complete.");
#endif
				return false;
			}

			//ExtCitizenInstance extInstance = ExtCitizenInstanceManager.Instance.GetExtInstance(instanceId);

			if (extInstance.pathMode != ExtPathMode.WalkingToTarget &&
				extInstance.pathMode != ExtPathMode.TaxiToTarget) {
#if DEBUG
				if (fineDebug)
					Log._Debug($"AdvancedParkingManager.CitizenApproachingTargetSimulationStep({instanceId}): citizen instance {instanceId} is not reaching target ({extInstance.pathMode})");
#endif
				return false;
			}

			if ((instanceData.m_flags & CitizenInstance.Flags.Character) == CitizenInstance.Flags.None) {
#if DEBUG
				/*if (fineDebug)
					Log._Debug($"AdvancedParkingManager.CitizenApproachingTargetSimulationStep({instanceId}): citizen instance {instanceId} is not spawned!");*/
#endif
				return false;
			}


			
			// check if path is complete
			PathUnit.Position pos;
			if (instanceData.m_pathPositionIndex != 255 && (instanceData.m_path == 0 || !CustomPathManager._instance.m_pathUnits.m_buffer[instanceData.m_path].GetPosition(instanceData.m_pathPositionIndex >> 1, out pos))) {
				extInstance.Reset();
#if DEBUG
				if (debug)
					Log._Debug($"AdvancedParkingManager.CitizenApproachingTargetSimulationStep({instanceId}): Citizen instance {instanceId} reached target. CurrentDepartureMode={extInstance.pathMode}");
#endif
				return true;
			}

			return false;
		}

		/// <summary>
		/// Handles a path-finding success for activated Parking AI.
		/// </summary>
		/// <param name="instanceId">Citizen instance id</param>
		/// <param name="instanceData">Citizen instance data</param>
		/// <param name="extInstance">Extended citizen instance data</param>
		/// <param name="extCitizen">Extended citizen data</param>
		/// <param name="citizenData">Citizen data</param>
		/// <returns>soft path state</returns>
		protected ExtSoftPathState OnCitizenPathFindSuccess(ushort instanceId, ref CitizenInstance instanceData, ref ExtCitizenInstance extInstance, ref ExtCitizen extCitizen, ref Citizen citizenData) {
#if DEBUG
			bool citDebug = GlobalConfig.Instance.Debug.CitizenId == 0 || GlobalConfig.Instance.Debug.CitizenId == instanceData.m_citizen;
			bool debug = GlobalConfig.Instance.Debug.Switches[2] && citDebug;
			bool fineDebug = GlobalConfig.Instance.Debug.Switches[4] && citDebug;

			if (debug)
				Log._Debug($"AdvancedParkingManager.OnCitizenPathFindSuccess({instanceId}): Path-finding succeeded for citizen instance {instanceId}. Path: {instanceData.m_path} vehicle={citizenData.m_vehicle}");
#endif

			//ExtCitizenInstance extInstance = ExtCitizenInstanceManager.Instance.GetExtInstance(instanceId);

			if (!extInstance.IsValid()) {
#if DEBUG
				if (fineDebug)
					Log.Warning($"AdvancedParkingManager.OnCitizenPathFindSuccess({instanceId}): Ext. citizen instance not found.");
#endif
				return ExtSoftPathState.FailedHard;
			}

			if (citizenData.m_vehicle == 0) {
				// citizen does not already have a vehicle assigned

				if (extInstance.pathMode == ExtPathMode.TaxiToTarget) {
#if DEBUG
					if (fineDebug)
						Log._Debug($"AdvancedParkingManager.OnCitizenPathFindSuccess({instanceId}): Citizen uses a taxi. Decreasing public transport demand and returning READY.");
#endif

					// cim uses taxi
					if (instanceData.m_sourceBuilding != 0) {
						ExtBuildingManager.Instance.ExtBuildings[instanceData.m_sourceBuilding].RemovePublicTransportDemand((uint)GlobalConfig.Instance.ParkingAI.PublicTransportDemandUsageDecrement, true);
					}

					if (instanceData.m_targetBuilding != 0) {
						ExtBuildingManager.Instance.ExtBuildings[instanceData.m_targetBuilding].RemovePublicTransportDemand((uint)GlobalConfig.Instance.ParkingAI.PublicTransportDemandUsageDecrement, false);
					}

					extCitizen.transportMode |= ExtTransportMode.PublicTransport;
					return ExtSoftPathState.Ready;
				}

				ushort parkedVehicleId = citizenData.m_parkedVehicle;
				float sqrDistToParkedVehicle = 0f;
				if (parkedVehicleId != 0) {
					// calculate distance to parked vehicle
					VehicleManager vehicleManager = Singleton<VehicleManager>.instance;
					Vector3 doorPosition = vehicleManager.m_parkedVehicles.m_buffer[parkedVehicleId].GetClosestDoorPosition(vehicleManager.m_parkedVehicles.m_buffer[parkedVehicleId].m_position, VehicleInfo.DoorType.Enter);
					sqrDistToParkedVehicle = (instanceData.GetLastFramePosition() - doorPosition).sqrMagnitude;
				}

				byte laneTypes = CustomPathManager._instance.m_pathUnits.m_buffer[instanceData.m_path].m_laneTypes;
				ushort vehicleTypes = CustomPathManager._instance.m_pathUnits.m_buffer[instanceData.m_path].m_vehicleTypes;
				bool usesPublicTransport = (laneTypes & (byte)(NetInfo.LaneType.PublicTransport)) != 0;
				bool usesCar = (laneTypes & (byte)(NetInfo.LaneType.Vehicle | NetInfo.LaneType.TransportVehicle)) != 0 && (vehicleTypes & (ushort)(VehicleInfo.VehicleType.Car)) != 0;

				if (usesPublicTransport && usesCar && (extInstance.pathMode == ExtPathMode.CalculatingCarPathToKnownParkPos || extInstance.pathMode == ExtPathMode.CalculatingCarPathToAltParkPos)) {
					/*
					 * when using public transport together with a car (assuming a "source -> walk -> drive -> walk -> use public transport -> walk -> target" path)
					 * discard parking space information since the cim has to park near the public transport stop
					 * (instead of parking in the vicinity of the target building).
					 * 
					 * TODO we could check if the path looks like "source -> walk -> use public transport -> walk -> drive -> [walk ->] target" (in this case parking space information would still be valid)
					*/
#if DEBUG
					if (fineDebug)
						Log._Debug($"AdvancedParkingManager.OnCitizenPathFindSuccess({instanceId}): Citizen uses their car together with public transport. Discarding parking space information and setting path mode to CalculatingCarPathToTarget.");
#endif
					extInstance.pathMode = ExtPathMode.CalculatingCarPathToTarget;
					extInstance.parkingSpaceLocation = ExtParkingSpaceLocation.None;
					extInstance.parkingSpaceLocationId = 0;
				}

				switch (extInstance.pathMode) {
					case ExtPathMode.None: // citizen starts at source building
					default:
						if (extInstance.pathMode != ExtPathMode.None) {
#if DEBUG
							if (debug)
								Log.Warning($"AdvancedParkingManager.OnCitizenPathFindSuccess({instanceId}): Unexpected path mode {extInstance.pathMode}! {extInstance}");
#endif
						}

						if (usesCar) {
#if DEBUG
							if (debug)
								Log._Debug($"AdvancedParkingManager.OnCitizenPathFindSuccess({instanceId}): Path for citizen instance {instanceId} contains passenger car section. Ensuring that citizen is allowed to use their car.");
#endif

							ushort sourceBuildingId = instanceData.m_sourceBuilding;
							ushort homeId = Singleton<CitizenManager>.instance.m_citizens.m_buffer[instanceData.m_citizen].m_homeBuilding;

							if (parkedVehicleId == 0) {
#if DEBUG
								if (debug)
									Log._Debug($"AdvancedParkingManager.OnCitizenPathFindSuccess({instanceId}): Citizen {instanceData.m_citizen} (citizen instance {instanceId}), source building {sourceBuildingId} does not have a parked vehicle! CurrentPathMode={extInstance.pathMode}");
#endif

								// try to spawn parked vehicle in the vicinity of the starting point.
								VehicleInfo vehicleInfo = null;
								if (instanceData.Info.m_agePhase > Citizen.AgePhase.Child) {
									// get a random car info (due to the fact we are using a different randomizer, car assignment differs from the selection in ResidentAI.GetVehicleInfo/TouristAI.GetVehicleInfo method, but this should not matter since we are reusing parked vehicle infos there)
									vehicleInfo = Singleton<VehicleManager>.instance.GetRandomVehicleInfo(ref Singleton<SimulationManager>.instance.m_randomizer, ItemClass.Service.Residential, ItemClass.SubService.ResidentialLow, ItemClass.Level.Level1);
								}

								if (vehicleInfo != null) {
#if DEBUG
									if (debug)
										Log._Debug($"AdvancedParkingManager.OnCitizenPathFindSuccess({instanceId}): Citizen {instanceData.m_citizen} (citizen instance {instanceId}), source building {sourceBuildingId} is using their own passenger car. CurrentPathMode={extInstance.pathMode}");
#endif

									// determine current position vector
									Vector3 currentPos;
									ushort currentBuildingId = Singleton<CitizenManager>.instance.m_citizens.m_buffer[instanceData.m_citizen].GetBuildingByLocation();
									if (currentBuildingId != 0) {
										currentPos = Singleton<BuildingManager>.instance.m_buildings.m_buffer[currentBuildingId].m_position;
#if DEBUG
										if (debug)
											Log._Debug($"AdvancedParkingManager.OnCitizenPathFindSuccess({instanceId}): Taking current position from current building {currentBuildingId} for citizen {instanceData.m_citizen} (citizen instance {instanceId}): {currentPos} CurrentPathMode={extInstance.pathMode}");
#endif
									} else {
										currentBuildingId = sourceBuildingId;
										currentPos = instanceData.GetLastFramePosition();
#if DEBUG
										if (debug)
											Log._Debug($"AdvancedParkingManager.OnCitizenPathFindSuccess({instanceId}): Taking current position from last frame position for citizen {instanceData.m_citizen} (citizen instance {instanceId}): {currentPos}. Home {homeId} pos: {Singleton<BuildingManager>.instance.m_buildings.m_buffer[homeId].m_position} CurrentPathMode={extInstance.pathMode}");
#endif
									}

									// spawn a passenger car near the current position
									Vector3 parkPos;
									ParkingUnableReason parkReason;
									if (AdvancedParkingManager.Instance.TrySpawnParkedPassengerCar(instanceData.m_citizen, homeId, currentPos, vehicleInfo, out parkPos, out parkReason)) {
										parkedVehicleId = Singleton<CitizenManager>.instance.m_citizens.m_buffer[instanceData.m_citizen].m_parkedVehicle;
#if DEBUG
										if (debug)
											Log._Debug($"AdvancedParkingManager.OnCitizenPathFindSuccess({instanceId}): Parked vehicle for citizen {instanceData.m_citizen} (instance {instanceId}) is {parkedVehicleId} now (parkPos={parkPos}).");
#endif

										if (currentBuildingId != 0) {
											ExtBuildingManager.Instance.ExtBuildings[currentBuildingId].ModifyParkingSpaceDemand(parkPos, GlobalConfig.Instance.ParkingAI.MinSpawnedCarParkingSpaceDemandDelta, GlobalConfig.Instance.ParkingAI.MaxSpawnedCarParkingSpaceDemandDelta);
										}
									} else {
#if DEBUG
										if (debug) {
											Log._Debug($"AdvancedParkingManager.OnCitizenPathFindSuccess({instanceId}): >> Failed to spawn parked vehicle for citizen {instanceData.m_citizen} (citizen instance {instanceId}). reason={parkReason}. homePos: {Singleton<BuildingManager>.instance.m_buildings.m_buffer[homeId].m_position}");
										}
#endif

										if (parkReason == ParkingUnableReason.NoSpaceFound && currentBuildingId != 0) {
											ExtBuildingManager.Instance.ExtBuildings[currentBuildingId].AddParkingSpaceDemand(GlobalConfig.Instance.ParkingAI.FailedSpawnParkingSpaceDemandIncrement);
										}
									}
								} else {
#if DEBUG
									if (debug) {
										Log._Debug($"AdvancedParkingManager.OnCitizenPathFindSuccess({instanceId}): Citizen {instanceData.m_citizen} (citizen instance {instanceId}), source building {sourceBuildingId}, home {homeId} does not own a vehicle.");
									}
#endif
								}
							}

							if (parkedVehicleId != 0) {
								// citizen has to reach their parked vehicle first
#if DEBUG
<<<<<<< HEAD
								if (fineDebug)
									Log._Debug($"AdvancedParkingManager.OnCitizenPathFindSuccess({instanceId}): Citizen {instanceData.m_citizen} (citizen instance {instanceId}) is located at an outside connection: {sourceBuildingId} CurrentPathMode={extInstance.pathMode}");
#endif
								// FIXME Bug: If path contains a public transport segment, they start spawning pocket cars at the destination stop.
								if (!usesPublicTransport) {
									// allow spawning of pocket cars (stock procedure). 
#if DEBUG
									if (fineDebug)
										Log._Debug($"AdvancedParkingManager.OnCitizenPathFindSuccess({instanceId}): Path for citizen {instanceData.m_citizen} (citizen instance {instanceId}) at outside connection {sourceBuildingId} contains car section and does not contain public transport section: Taking path as it is.");
#endif
									extInstance.pathMode = ExtPathMode.DrivingToTarget;
									extCitizen.transportMode |= ExtTransportMode.Car;
									return ExtSoftPathState.Ready;
								} else {
									// prohibit car usage if not at a road connection, limit public transport usage for road connections
									if (Singleton<BuildingManager>.instance.m_buildings.m_buffer[sourceBuildingId].Info.m_class.m_service == ItemClass.Service.Road) {
#if DEBUG
										if (fineDebug)
											Log._Debug($"AdvancedParkingManager.OnCitizenPathFindSuccess({instanceId}): Path for citizen {instanceData.m_citizen} (citizen instance {instanceId}) at ROAD outside connection {sourceBuildingId} contains car section and contains public transport section: Recalculating car path.");
=======
								if (debug)
									Log._Debug($"AdvancedParkingManager.OnCitizenPathFindSuccess({instanceId}): Calculating path to reach parked vehicle {parkedVehicleId} for citizen instance {instanceId}. targetPos={instanceData.m_targetPos} lastFramePos={instanceData.GetLastFramePosition()}");
>>>>>>> a3a7b4ac
#endif

								extInstance.pathMode = ExtPathMode.RequiresWalkingPathToParkedCar;
								return ExtSoftPathState.FailedSoft;
							} else {
								// error! could not find/spawn parked car
#if DEBUG
								if (debug)
									Log._Debug($"AdvancedParkingManager.OnCitizenPathFindSuccess({instanceId}): Citizen instance {instanceId} still does not have a parked vehicle! Retrying: Cim should walk to target");
#endif

								extInstance.pathMode = ExtPathMode.RequiresWalkingPathToTarget;
								return ExtSoftPathState.FailedSoft;
							}
						} else {
							// path does not contain a car section: path can be reused for walking
#if DEBUG
							if (debug)
								Log._Debug($"AdvancedParkingManager.OnCitizenPathFindSuccess({instanceId}): A direct car path OR initial path was queried that does not contain a car section. Switching path mode to walking.");
#endif

							if (usesPublicTransport) {
								// decrease public tranport demand
								if (instanceData.m_sourceBuilding != 0) {
									ExtBuildingManager.Instance.ExtBuildings[instanceData.m_sourceBuilding].RemovePublicTransportDemand((uint)GlobalConfig.Instance.ParkingAI.PublicTransportDemandUsageDecrement, true);
								}
								if (instanceData.m_targetBuilding != 0) {
									ExtBuildingManager.Instance.ExtBuildings[instanceData.m_targetBuilding].RemovePublicTransportDemand((uint)GlobalConfig.Instance.ParkingAI.PublicTransportDemandUsageDecrement, false);
								}
								extCitizen.transportMode |= ExtTransportMode.PublicTransport;
							}

							extInstance.pathMode = ExtPathMode.WalkingToTarget;
							return ExtSoftPathState.Ready;
						}
					case ExtPathMode.CalculatingCarPathToTarget: // citizen has not yet entered their car (but is close to do so) and tries to reach the target directly
					case ExtPathMode.CalculatingCarPathToKnownParkPos: // citizen has not yet entered their (but is close to do so) car and tries to reach a parking space in the vicinity of the target
					case ExtPathMode.CalculatingCarPathToAltParkPos: // citizen has not yet entered their car (but is close to do so) and tries to reach an alternative parking space in the vicinity of the target
						if (usesCar) {
							// parked car should be reached now
#if DEBUG
							if (debug)
								Log._Debug($"AdvancedParkingManager.OnCitizenPathFindSuccess({instanceId}): Path for citizen instance {instanceId} contains passenger car section and citizen should stand in front of their car.");
#endif
							if (
								Constants.ManagerFactory.ExtCitizenInstanceManager.IsAtOutsideConnection(instanceId, ref instanceData, ref citizenData) &&
								Singleton<BuildingManager>.instance.m_buildings.m_buffer[instanceData.m_sourceBuilding].Info.m_class.m_service == ItemClass.Service.Road
							) {
								// car path calculated starting at road outside connection: success
								if (extInstance.pathMode == ExtPathMode.CalculatingCarPathToAltParkPos) {
									extInstance.pathMode = ExtPathMode.DrivingToAltParkPos;
									extInstance.parkingPathStartPosition = null;
#if DEBUG
									if (debug)
										Log._Debug($"AdvancedParkingManager.OnCitizenPathFindSuccess({instanceId}): Path to an alternative parking position is READY! CurrentPathMode={extInstance.pathMode}");
#endif
								} else if (extInstance.pathMode == ExtPathMode.CalculatingCarPathToTarget) {
									extInstance.pathMode = ExtPathMode.DrivingToTarget;
#if DEBUG
									if (debug)
										Log._Debug($"AdvancedParkingManager.OnCitizenPathFindSuccess({instanceId}): Car path is READY! CurrentPathMode={extInstance.pathMode}");
#endif
								} else if (extInstance.pathMode == ExtPathMode.CalculatingCarPathToKnownParkPos) {
									extInstance.pathMode = ExtPathMode.DrivingToKnownParkPos;
#if DEBUG
									if (debug)
										Log._Debug($"AdvancedParkingManager.OnCitizenPathFindSuccess({instanceId}): Car path to known parking position is READY! CurrentPathMode={extInstance.pathMode}");
#endif
								}
								return ExtSoftPathState.Ready;
							} else if (parkedVehicleId == 0) {
								// error! could not find/spawn parked car
#if DEBUG
								if (debug)
									Log._Debug($"AdvancedParkingManager.OnCitizenPathFindSuccess({instanceId}): Citizen instance {instanceId} still does not have a parked vehicle! Retrying: Cim should walk to target");
#endif

								extInstance.Reset();
								extInstance.pathMode = ExtPathMode.RequiresWalkingPathToTarget;
								return ExtSoftPathState.FailedSoft;
							} else if (sqrDistToParkedVehicle > 4f * GlobalConfig.Instance.ParkingAI.MaxParkedCarInstanceSwitchSqrDistance) {
								// error! parked car is too far away
#if DEBUG
								if (debug)
									Log._Debug($"AdvancedParkingManager.OnCitizenPathFindSuccess({instanceId}): Citizen instance {instanceId} cannot enter parked vehicle because it is too far away (sqrDistToParkedVehicle={sqrDistToParkedVehicle})! Retrying: Cim should walk to parked car");
#endif
								extInstance.pathMode = ExtPathMode.RequiresWalkingPathToParkedCar;
								return ExtSoftPathState.FailedSoft;
							} else {
								// path using passenger car has been calculated
								ushort vehicleId;
								if (EnterParkedCar(instanceId, ref instanceData, parkedVehicleId, out vehicleId)) {
									extInstance.pathMode = extInstance.pathMode == ExtPathMode.CalculatingCarPathToTarget ? ExtPathMode.DrivingToTarget : ExtPathMode.DrivingToKnownParkPos;
									extCitizen.transportMode |= ExtTransportMode.Car;

#if DEBUG
									if (fineDebug)
										Log._Debug($"AdvancedParkingManager.OnCitizenPathFindSuccess({instanceId}): Citizen instance {instanceId} has entered their car and is now travelling by car (vehicleId={vehicleId}). CurrentDepartureMode={extInstance.pathMode}, targetPos={instanceData.m_targetPos} lastFramePos={instanceData.GetLastFramePosition()}");
#endif
									return ExtSoftPathState.Ignore;
								} else {
									// error! parked car could not be entered (reached vehicle limit?): try to walk to target
#if DEBUG
									if (debug)
										Log._Debug($"AdvancedParkingManager.OnCitizenPathFindSuccess({instanceId}): Entering parked vehicle {parkedVehicleId} failed for citizen instance {instanceId}. Trying to walk to target. CurrentDepartureMode={extInstance.pathMode}");
#endif

									extInstance.Reset();
									extInstance.pathMode = ExtPathMode.RequiresWalkingPathToTarget;
									return ExtSoftPathState.FailedSoft;
								}
							}
						} else {
							// citizen does not need a car for the calculated path...
							switch (extInstance.pathMode) {
								case ExtPathMode.CalculatingCarPathToTarget:
									// ... and the path can be reused for walking
#if DEBUG
									if (debug)
										Log._Debug($"AdvancedParkingManager.OnCitizenPathFindSuccess({instanceId}): A direct car path was queried that does not contain a car section. Switching path mode to walking.");
#endif
									extInstance.Reset();

									if (usesPublicTransport) {
										// decrease public tranport demand
										if (instanceData.m_sourceBuilding != 0) {
											ExtBuildingManager.Instance.ExtBuildings[instanceData.m_sourceBuilding].RemovePublicTransportDemand((uint)GlobalConfig.Instance.ParkingAI.PublicTransportDemandUsageDecrement, true);
										}
										if (instanceData.m_targetBuilding != 0) {
											ExtBuildingManager.Instance.ExtBuildings[instanceData.m_targetBuilding].RemovePublicTransportDemand((uint)GlobalConfig.Instance.ParkingAI.PublicTransportDemandUsageDecrement, false);
										}
										extCitizen.transportMode |= ExtTransportMode.PublicTransport;
									}

									extInstance.pathMode = ExtPathMode.WalkingToTarget;
									return ExtSoftPathState.Ready;
								case ExtPathMode.CalculatingCarPathToKnownParkPos:
								case ExtPathMode.CalculatingCarPathToAltParkPos:
								default:
									// ... and a path to a parking spot was calculated: dismiss path and restart path-finding for walking
#if DEBUG
									if (debug)
										Log._Debug($"AdvancedParkingManager.OnCitizenPathFindSuccess({instanceId}): A parking space car path was queried but it turned out that no car is needed. Retrying path-finding for walking.");
#endif
									extInstance.Reset();
									extInstance.pathMode = ExtPathMode.RequiresWalkingPathToTarget;
									return ExtSoftPathState.FailedSoft;
							}
						}
					case ExtPathMode.CalculatingWalkingPathToParkedCar:
						// path to parked vehicle has been calculated...
						if (parkedVehicleId == 0) {
							// ... but the parked vehicle has vanished
#if DEBUG
							if (debug)
								Log._Debug($"AdvancedParkingManager.OnCitizenPathFindSuccess({instanceId}): Citizen instance {instanceId} shall walk to their parked vehicle but it disappeared. Retrying path-find for walking.");
#endif
							extInstance.Reset();
							extInstance.pathMode = ExtPathMode.RequiresWalkingPathToTarget;
							return ExtSoftPathState.FailedSoft;
						} else {
							extInstance.pathMode = ExtPathMode.WalkingToParkedCar;
#if DEBUG
							if (debug)
								Log._Debug($"AdvancedParkingManager.OnCitizenPathFindSuccess({instanceId}): Citizen instance {instanceId} is now on their way to its parked vehicle. CurrentDepartureMode={extInstance.pathMode}, targetPos={instanceData.m_targetPos} lastFramePos={instanceData.GetLastFramePosition()}");
#endif
							return ExtSoftPathState.Ready;
						}
					case ExtPathMode.CalculatingWalkingPathToTarget:
						// final walking path to target has been calculated
						extInstance.pathMode = ExtPathMode.WalkingToTarget;
#if DEBUG
						if (debug)
							Log._Debug($"AdvancedParkingManager.OnCitizenPathFindSuccess({instanceId}): Citizen instance {instanceId} is now travelling by foot to their final target. CurrentDepartureMode={extInstance.pathMode}, targetPos={instanceData.m_targetPos} lastFramePos={instanceData.GetLastFramePosition()}");
#endif
						return ExtSoftPathState.Ready;
				}
			} else {
				// citizen has a vehicle assigned

#if DEBUG
				if (debug)
					Log.Warning($"AdvancedParkingManager.OnCitizenPathFindSuccess({instanceId}): Citizen has a vehicle assigned but this method does not handle this situation. Forcing path-find to fail.");
#endif
				extInstance.Reset();
				return ExtSoftPathState.FailedHard;
			}
		}

		/// <summary>
		/// Handles a path-finding failure for citizen instances and activated Parking AI.
		/// </summary>
		/// <param name="instanceId">Citizen instance id</param>
		/// <param name="instanceData">Citizen instance data</param>
		/// <param name="extInstance">extended citizen instance information</param>
		/// <param name="extCitizen">extended citizen information</param>
		/// <returns>if true path-finding may be repeated (path mode has been updated), false otherwise</returns>
		protected ExtSoftPathState OnCitizenPathFindFailure(ushort instanceId, ref CitizenInstance instanceData, ref ExtCitizenInstance extInstance, ref ExtCitizen extCitizen) {
#if DEBUG
			bool citDebug = GlobalConfig.Instance.Debug.CitizenId == 0 || GlobalConfig.Instance.Debug.CitizenId == instanceData.m_citizen;
			bool debug = GlobalConfig.Instance.Debug.Switches[2] && citDebug;
			bool fineDebug = GlobalConfig.Instance.Debug.Switches[4] && citDebug;

			if (debug)
				Log._Debug($"AdvancedParkingManager.OnCitizenPathFindFailure({instanceId}): Path-finding failed for citizen instance {extInstance.instanceId}. CurrentPathMode={extInstance.pathMode}");
#endif

			// update public transport demands
			switch (extInstance.pathMode) {
				case ExtPathMode.None:
				case ExtPathMode.CalculatingWalkingPathToTarget:
				case ExtPathMode.CalculatingWalkingPathToParkedCar:
				case ExtPathMode.TaxiToTarget:
					// could not reach target building by walking/driving/public transport: increase public transport demand
					if ((instanceData.m_flags & CitizenInstance.Flags.CannotUseTransport) == CitizenInstance.Flags.None) {
#if DEBUG
						if (fineDebug)
							Log._Debug($"AdvancedParkingManager.OnCitizenPathFindFailure({instanceId}): Increasing public transport demand of target building {instanceData.m_targetBuilding} and source building {instanceData.m_sourceBuilding}");
#endif

						if (instanceData.m_targetBuilding != 0) {
							ExtBuildingManager.Instance.ExtBuildings[instanceData.m_targetBuilding].AddPublicTransportDemand((uint)GlobalConfig.Instance.ParkingAI.PublicTransportDemandIncrement, false);
						}
						if (instanceData.m_sourceBuilding != 0) {
							ExtBuildingManager.Instance.ExtBuildings[instanceData.m_sourceBuilding].AddPublicTransportDemand((uint)GlobalConfig.Instance.ParkingAI.PublicTransportDemandIncrement, true);
						}
					}
					break;
			}

			/*
			 * relocate parked car if abandoned
			 */
			if (extInstance.pathMode == ExtPathMode.CalculatingWalkingPathToParkedCar) {
				/*
				 * parked car is unreachable
				 */
				ushort parkedVehicleId = Singleton<CitizenManager>.instance.m_citizens.m_buffer[instanceData.m_citizen].m_parkedVehicle;
				if (parkedVehicleId != 0) {
					/*
					 * parked car is present
					 */

					ushort homeId = 0;
					Services.CitizenService.ProcessCitizen(extCitizen.citizenId, delegate (uint citId, ref Citizen cit) {
						homeId = cit.m_homeBuilding;
						return true;
					});

					// calculate distance between citizen and parked car
					bool movedCar = false;
					Vector3 citizenPos = instanceData.GetLastFramePosition();
					float parkedToCitizen = 0f;
					Vector3 oldParkedVehiclePos = default(Vector3);
					Services.VehicleService.ProcessParkedVehicle(parkedVehicleId, delegate (ushort parkedVehId, ref VehicleParked parkedVehicle) {
						oldParkedVehiclePos = parkedVehicle.m_position;
						parkedToCitizen = (parkedVehicle.m_position - citizenPos).magnitude;
						if (parkedToCitizen > GlobalConfig.Instance.ParkingAI.MaxParkedCarDistanceToHome) {
							/*
							 * parked car is far away from current location
							 * -> relocate parked car and try again
							 */
							movedCar = TryMoveParkedVehicle(parkedVehicleId, ref parkedVehicle, citizenPos, GlobalConfig.Instance.ParkingAI.MaxParkedCarDistanceToHome, homeId);
						}
						return true;
					});

					if (movedCar) {
						/*
						 * successfully moved the parked car to a closer location
						 * -> retry path-finding
						 */

						extInstance.pathMode = ExtPathMode.RequiresWalkingPathToParkedCar;
#if DEBUG
						if (fineDebug)
							Log._Debug($"AdvancedParkingManager.OnCitizenPathFindFailure({instanceId}): Relocated parked car {parkedVehicleId} to a closer location (old pos/distance: {oldParkedVehiclePos}/{parkedToCitizen}, new pos/distance: {Singleton<VehicleManager>.instance.m_parkedVehicles.m_buffer[parkedVehicleId].m_position}/{(Singleton<VehicleManager>.instance.m_parkedVehicles.m_buffer[parkedVehicleId].m_position - citizenPos).magnitude}) for citizen @ {citizenPos}. Retrying path-finding. CurrentPathMode={extInstance.pathMode}");
#endif

						return ExtSoftPathState.FailedSoft;
					} else {
						/*
						 * could not move car
						 * -> despawn parked car, walk to target or use public transport
						 */
#if DEBUG
						if (fineDebug)
							Log._Debug($"AdvancedParkingManager.OnCitizenPathFindFailure({instanceId}): Releasing unreachable parked vehicle {parkedVehicleId} for citizen instance {extInstance.instanceId}. CurrentPathMode={extInstance.pathMode}");
#endif
						Singleton<VehicleManager>.instance.ReleaseParkedVehicle(parkedVehicleId);
					}
				}
			}

			// check if path-finding may be repeated
			ExtSoftPathState ret = ExtSoftPathState.FailedHard;
			switch (extInstance.pathMode) {
				case ExtPathMode.CalculatingCarPathToTarget:
				case ExtPathMode.CalculatingCarPathToKnownParkPos:
				case ExtPathMode.CalculatingWalkingPathToParkedCar:
					// try to walk to target
#if DEBUG
					if (debug)
						Log._Debug($"AdvancedParkingManager.OnCitizenPathFindFailure({instanceId}): Path failed but it may be retried to walk to the target.");
#endif
					extInstance.pathMode = ExtPathMode.RequiresWalkingPathToTarget;
					ret = ExtSoftPathState.FailedSoft;
					break;
				default:
#if DEBUG
					if (debug)
						Log._Debug($"AdvancedParkingManager.OnCitizenPathFindFailure({instanceId}): Path failed and walking to target is not an option. Resetting ext. instance.");
#endif
					extInstance.Reset();
					break;
			}

#if DEBUG
			if (debug)
				Log._Debug($"AdvancedParkingManager.OnCitizenPathFindFailure({instanceId}): Setting CurrentPathMode for citizen instance {extInstance.instanceId} to {extInstance.pathMode}, ret={ret}");
#endif

			// reset current transport mode for hard failures
			if (ret == ExtSoftPathState.FailedHard) {
				extCitizen.transportMode = ExtTransportMode.None;
			}

			return ret;
		}

		public bool TryMoveParkedVehicle(ushort parkedVehicleId, ref VehicleParked parkedVehicle, Vector3 refPos, float maxDistance, ushort homeId) {
			ExtParkingSpaceLocation parkingSpaceLocation;
			ushort parkingSpaceLocationId;
			Vector3 parkPos;
			Quaternion parkRot;
			float parkOffset;

			bool found = false;
#if BENCHMARK
			using (var bm = new Benchmark(null, "FindParkingSpaceInVicinity")) {
#endif
			found = AdvancedParkingManager.Instance.FindParkingSpaceInVicinity(refPos, Vector3.zero, parkedVehicle.Info, homeId, 0, maxDistance, out parkingSpaceLocation, out parkingSpaceLocationId, out parkPos, out parkRot, out parkOffset);
#if BENCHMARK
			}
#endif
			if (found) {
				Singleton<VehicleManager>.instance.RemoveFromGrid(parkedVehicleId, ref parkedVehicle);
				parkedVehicle.m_position = parkPos;
				parkedVehicle.m_rotation = parkRot;
				Singleton<VehicleManager>.instance.AddToGrid(parkedVehicleId, ref parkedVehicle);
			}

			return found;
		}

		public bool FindParkingSpaceForCitizen(Vector3 endPos, VehicleInfo vehicleInfo, ref ExtCitizenInstance extDriverInstance, ushort homeId, bool goingHome, ushort vehicleId, bool allowTourists, out Vector3 parkPos, ref PathUnit.Position endPathPos, out bool calculateEndPos) {
#if DEBUG
			bool citDebug = GlobalConfig.Instance.Debug.CitizenId == 0 || GlobalConfig.Instance.Debug.CitizenId == extDriverInstance.GetCitizenId();
			bool debug = GlobalConfig.Instance.Debug.Switches[2] && citDebug;
			bool fineDebug = GlobalConfig.Instance.Debug.Switches[4] && citDebug;
#endif

			calculateEndPos = true;
			parkPos = default(Vector3);

			if (!allowTourists) {
				// TODO remove this from this method
				uint citizenId = extDriverInstance.GetCitizenId();
				if (citizenId == 0 ||
					(Singleton<CitizenManager>.instance.m_citizens.m_buffer[citizenId].m_flags & Citizen.Flags.Tourist) != Citizen.Flags.None)
					return false;
			}

#if DEBUG
			if (fineDebug)
				Log._Debug($"Citizen instance {extDriverInstance.instanceId} (CurrentPathMode={extDriverInstance.pathMode}) can still use their passenger car and is either not a tourist or wants to find an alternative parking spot. Finding a parking space before starting path-finding.");
#endif

			ExtParkingSpaceLocation knownParkingSpaceLocation;
			ushort knownParkingSpaceLocationId;
			Quaternion parkRot;
			float parkOffset;

			// find a free parking space
			bool success = FindParkingSpaceInVicinity(endPos, Vector3.zero, vehicleInfo, homeId, vehicleId, goingHome ? GlobalConfig.Instance.ParkingAI.MaxParkedCarDistanceToHome : GlobalConfig.Instance.ParkingAI.MaxParkedCarDistanceToBuilding, out knownParkingSpaceLocation, out knownParkingSpaceLocationId, out parkPos, out parkRot, out parkOffset);

			extDriverInstance.parkingSpaceLocation = knownParkingSpaceLocation;
			extDriverInstance.parkingSpaceLocationId = knownParkingSpaceLocationId;

			if (success) {
#if DEBUG
				if (fineDebug)
					Log._Debug($"Found a parking spot for citizen instance {extDriverInstance.instanceId} (CurrentPathMode={extDriverInstance.pathMode}) before starting car path: {knownParkingSpaceLocation} @ {knownParkingSpaceLocationId}");
#endif

				if (knownParkingSpaceLocation == ExtParkingSpaceLocation.RoadSide) {
					// found segment with parking space
					Vector3 pedPos;
					uint laneId;
					int laneIndex;
					float laneOffset;

#if DEBUG
					if (debug)
						Log._Debug($"Found segment {knownParkingSpaceLocationId} for road-side parking position for citizen instance {extDriverInstance.instanceId}!");
#endif

					// determine nearest sidewalk position for parking position at segment
					if (Singleton<NetManager>.instance.m_segments.m_buffer[knownParkingSpaceLocationId].GetClosestLanePosition(parkPos, NetInfo.LaneType.Pedestrian, VehicleInfo.VehicleType.None, out pedPos, out laneId, out laneIndex, out laneOffset)) {
						endPathPos.m_segment = knownParkingSpaceLocationId;
						endPathPos.m_lane = (byte)laneIndex;
						endPathPos.m_offset = (byte)(parkOffset * 255f);
						calculateEndPos = false;

						//extDriverInstance.CurrentPathMode = successMode;// ExtCitizenInstance.PathMode.CalculatingKnownCarPath;
#if DEBUG
						if (debug)
							Log._Debug($"Found an parking spot sidewalk position for citizen instance {extDriverInstance.instanceId} @ segment {knownParkingSpaceLocationId}, laneId {laneId}, laneIndex {laneIndex}, offset={endPathPos.m_offset}! CurrentPathMode={extDriverInstance.pathMode}");
#endif
						return true;
					} else {
#if DEBUG
						if (debug)
							Log._Debug($"Could not find an alternative parking spot sidewalk position for citizen instance {extDriverInstance.instanceId}! CurrentPathMode={extDriverInstance.pathMode}");
#endif
						return false;
					}
				} else if (knownParkingSpaceLocation == ExtParkingSpaceLocation.Building) {
					// found a building with parking space
					if (Constants.ManagerFactory.ExtPathManager.FindPathPositionWithSpiralLoop(parkPos, endPos, ItemClass.Service.Road, NetInfo.LaneType.Pedestrian, VehicleInfo.VehicleType.None, NetInfo.LaneType.None, VehicleInfo.VehicleType.None, false, false, GlobalConfig.Instance.ParkingAI.MaxBuildingToPedestrianLaneDistance, out endPathPos)) {
						calculateEndPos = false;
					}

					//endPos = parkPos;

					//extDriverInstance.CurrentPathMode = successMode;// ExtCitizenInstance.PathMode.CalculatingKnownCarPath;
#if DEBUG
					if (debug)
						Log._Debug($"Navigating citizen instance {extDriverInstance.instanceId} to parking building {knownParkingSpaceLocationId}! segment={endPathPos.m_segment}, laneIndex={endPathPos.m_lane}, offset={endPathPos.m_offset}. CurrentPathMode={extDriverInstance.pathMode} calculateEndPos={calculateEndPos}");
#endif
					return true;
				}
			}
			return false;
		}

		public bool TrySpawnParkedPassengerCar(uint citizenId, ushort homeId, Vector3 refPos, VehicleInfo vehicleInfo, out Vector3 parkPos, out ParkingUnableReason reason) {
#if DEBUG
			bool citDebug = GlobalConfig.Instance.Debug.CitizenId == 0 || GlobalConfig.Instance.Debug.CitizenId == citizenId;
			bool debug = GlobalConfig.Instance.Debug.Switches[2] && citDebug;
			bool fineDebug = GlobalConfig.Instance.Debug.Switches[4] && citDebug;

			if (fineDebug && homeId != 0)
				Log._Debug($"Trying to spawn parked passenger car for citizen {citizenId}, home {homeId} @ {refPos}");
#endif

			Vector3 roadParkPos;
			ParkingUnableReason roadParkReason;
			bool roadParkSuccess = TrySpawnParkedPassengerCarRoadSide(citizenId, refPos, vehicleInfo, out roadParkPos, out roadParkReason);

			Vector3 buildingParkPos;
			ParkingUnableReason buildingParkReason;
			bool buildingParkSuccess = TrySpawnParkedPassengerCarBuilding(citizenId, homeId, refPos, vehicleInfo, out buildingParkPos, out buildingParkReason);

			if ((!roadParkSuccess && !buildingParkSuccess) || (roadParkSuccess && !buildingParkSuccess)) {
				parkPos = roadParkPos;
				reason = roadParkReason;
				return roadParkSuccess;
			} else if (buildingParkSuccess && !roadParkSuccess) {
				parkPos = buildingParkPos;
				reason = buildingParkReason;
				return buildingParkSuccess;
			} else if ((roadParkPos - refPos).sqrMagnitude < (buildingParkPos - refPos).sqrMagnitude) {
				parkPos = roadParkPos;
				reason = roadParkReason;
				return roadParkSuccess;
			} else {
				parkPos = buildingParkPos;
				reason = buildingParkReason;
				return buildingParkSuccess;
			}
		}

		public bool TrySpawnParkedPassengerCarRoadSide(uint citizenId, Vector3 refPos, VehicleInfo vehicleInfo, out Vector3 parkPos, out ParkingUnableReason reason) {
#if DEBUG
			bool citDebug = GlobalConfig.Instance.Debug.CitizenId == 0 || GlobalConfig.Instance.Debug.CitizenId == citizenId;
			bool debug = GlobalConfig.Instance.Debug.Switches[2] && citDebug;
			bool fineDebug = GlobalConfig.Instance.Debug.Switches[4] && citDebug;

			if (debug)
				Log._Debug($"Trying to spawn parked passenger car at road side for citizen {citizenId} @ {refPos}");
#endif
			parkPos = Vector3.zero;
			Quaternion parkRot = Quaternion.identity;
			float parkOffset = 0f;

			if (FindParkingSpaceRoadSide(0, refPos, vehicleInfo.m_generatedInfo.m_size.x, vehicleInfo.m_generatedInfo.m_size.z, GlobalConfig.Instance.ParkingAI.MaxParkedCarDistanceToBuilding, out parkPos, out parkRot, out parkOffset)) {
				// position found, spawn a parked vehicle
				ushort parkedVehicleId;
				if (Singleton<VehicleManager>.instance.CreateParkedVehicle(out parkedVehicleId, ref Singleton<SimulationManager>.instance.m_randomizer, vehicleInfo, parkPos, parkRot, citizenId)) {
					Singleton<CitizenManager>.instance.m_citizens.m_buffer[citizenId].SetParkedVehicle(citizenId, parkedVehicleId);
					Singleton<VehicleManager>.instance.m_parkedVehicles.m_buffer[parkedVehicleId].m_flags &= (ushort)(VehicleParked.Flags.All & ~VehicleParked.Flags.Parking);
#if DEBUG
					if (debug)
						Log._Debug($"[SUCCESS] Spawned parked passenger car at road side for citizen {citizenId}: {parkedVehicleId} @ {parkPos}");
#endif
					reason = ParkingUnableReason.None;
					return true;
				} else {
					reason = ParkingUnableReason.LimitHit;
				}
			} else {
				reason = ParkingUnableReason.NoSpaceFound;
			}
#if DEBUG
			if (debug)
				Log._Debug($"[FAIL] Failed to spawn parked passenger car at road side for citizen {citizenId}");
#endif
			return false;
		}

		public bool TrySpawnParkedPassengerCarBuilding(uint citizenId, ushort homeId, Vector3 refPos, VehicleInfo vehicleInfo, out Vector3 parkPos, out ParkingUnableReason reason) {
#if DEBUG
			bool citDebug = GlobalConfig.Instance.Debug.CitizenId == 0 || GlobalConfig.Instance.Debug.CitizenId == citizenId;
			bool debug = GlobalConfig.Instance.Debug.Switches[2] && citDebug;
			bool fineDebug = GlobalConfig.Instance.Debug.Switches[4] && citDebug;

			if (fineDebug && homeId != 0)
				Log._Debug($"Trying to spawn parked passenger car next to building for citizen {citizenId} @ {refPos}");
#endif
			parkPos = Vector3.zero;
			Quaternion parkRot = Quaternion.identity;
			float parkOffset;

			if (FindParkingSpaceBuilding(vehicleInfo, homeId, 0, 0, refPos, GlobalConfig.Instance.ParkingAI.MaxParkedCarDistanceToBuilding, GlobalConfig.Instance.ParkingAI.MaxParkedCarDistanceToBuilding, out parkPos, out parkRot, out parkOffset)) {
				// position found, spawn a parked vehicle
				ushort parkedVehicleId;
				if (Singleton<VehicleManager>.instance.CreateParkedVehicle(out parkedVehicleId, ref Singleton<SimulationManager>.instance.m_randomizer, vehicleInfo, parkPos, parkRot, citizenId)) {
					Singleton<CitizenManager>.instance.m_citizens.m_buffer[citizenId].SetParkedVehicle(citizenId, parkedVehicleId);
					Singleton<VehicleManager>.instance.m_parkedVehicles.m_buffer[parkedVehicleId].m_flags &= (ushort)(VehicleParked.Flags.All & ~VehicleParked.Flags.Parking);
#if DEBUG
					if (fineDebug && homeId != 0)
						Log._Debug($"[SUCCESS] Spawned parked passenger car next to building for citizen {citizenId}: {parkedVehicleId} @ {parkPos}");
#endif
					reason = ParkingUnableReason.None;
					return true;
				} else {
					reason = ParkingUnableReason.LimitHit;
				}
			} else {
				reason = ParkingUnableReason.NoSpaceFound;
			}
#if DEBUG
			if (debug && homeId != 0)
				Log._Debug($"[FAIL] Failed to spawn parked passenger car next to building for citizen {citizenId}");
#endif
			return false;
		}

		public bool FindParkingSpaceInVicinity(Vector3 targetPos, Vector3 searchDir, VehicleInfo vehicleInfo, ushort homeId, ushort vehicleId, float maxDist, out ExtParkingSpaceLocation parkingSpaceLocation, out ushort parkingSpaceLocationId, out Vector3 parkPos, out Quaternion parkRot, out float parkOffset) {
#if DEBUG
			bool vehDebug = GlobalConfig.Instance.Debug.VehicleId == 0 || GlobalConfig.Instance.Debug.VehicleId == vehicleId;
			bool debug = GlobalConfig.Instance.Debug.Switches[22] && vehDebug;
#endif

			// TODO check isElectric
			Vector3 roadParkPos;
			Quaternion roadParkRot;
			float roadParkOffset;
			Vector3 buildingParkPos;
			Quaternion buildingParkRot;
			float buildingParkOffset;

			Vector3 refPos = targetPos + searchDir * 16f;

			// TODO depending on simulation accuracy, disable searching for both road-side and building parking spaces
			ushort parkingSpaceSegmentId = FindParkingSpaceAtRoadSide(0, refPos, vehicleInfo.m_generatedInfo.m_size.x, vehicleInfo.m_generatedInfo.m_size.z, maxDist, true, out roadParkPos, out roadParkRot, out roadParkOffset);
			ushort parkingBuildingId = FindParkingSpaceBuilding(vehicleInfo, homeId, 0, 0, refPos, maxDist, maxDist, true, out buildingParkPos, out buildingParkRot, out buildingParkOffset);

			Randomizer rng = Services.SimulationService.Randomizer;

			if (parkingSpaceSegmentId != 0) {
				if (parkingBuildingId != 0) {
					// choose random parking spot
					if (rng.Int32(2) == 0) {
						// choose road parking space
#if DEBUG
						if (debug)
							Log._Debug($"Found an (alternative) road-side parking position for vehicle {vehicleId} @ segment {parkingSpaceSegmentId} after comparing distance with a bulding parking position @ {parkingBuildingId}!");
#endif
						parkPos = roadParkPos;
						parkRot = roadParkRot;
						parkOffset = roadParkOffset;
						parkingSpaceLocation = ExtParkingSpaceLocation.RoadSide;
						parkingSpaceLocationId = parkingSpaceSegmentId;
						return true;
					} else {
						// choose building parking space
#if DEBUG
						if (debug)
							Log._Debug($"Found an alternative building parking position for vehicle {vehicleId} at building {parkingBuildingId} after comparing distance with a road-side parking position @ {parkingSpaceSegmentId}!");
#endif
						parkPos = buildingParkPos;
						parkRot = buildingParkRot;
						parkOffset = buildingParkOffset;
						parkingSpaceLocation = ExtParkingSpaceLocation.Building;
						parkingSpaceLocationId = parkingBuildingId;
						return true;
					}
				} else {
					// road-side but no building parking space found
#if DEBUG
					if (debug)
						Log._Debug($"Found an alternative road-side parking position for vehicle {vehicleId} @ segment {parkingSpaceSegmentId}!");
#endif
					parkPos = roadParkPos;
					parkRot = roadParkRot;
					parkOffset = roadParkOffset;
					parkingSpaceLocation = ExtParkingSpaceLocation.RoadSide;
					parkingSpaceLocationId = parkingSpaceSegmentId;
					return true;
				}
			} else if (parkingBuildingId != 0) {
				// building but no road-side parking space found
#if DEBUG
				if (debug)
					Log._Debug($"Found an alternative building parking position for vehicle {vehicleId} at building {parkingBuildingId}!");
#endif
				parkPos = buildingParkPos;
				parkRot = buildingParkRot;
				parkOffset = buildingParkOffset;
				parkingSpaceLocation = ExtParkingSpaceLocation.Building;
				parkingSpaceLocationId = parkingBuildingId;
				return true;
			} else {
				//driverExtInstance.CurrentPathMode = ExtCitizenInstance.PathMode.AltParkFailed;
				parkingSpaceLocation = ExtParkingSpaceLocation.None;
				parkingSpaceLocationId = 0;
				parkPos = default(Vector3);
				parkRot = default(Quaternion);
				parkOffset = -1f;
#if DEBUG
				if (debug)
					Log._Debug($"Could not find a road-side or building parking position for vehicle {vehicleId}!");
#endif
				return false;
			}
		}

		protected ushort FindParkingSpaceAtRoadSide(ushort ignoreParked, Vector3 refPos, float width, float length, float maxDistance, bool randomize, out Vector3 parkPos, out Quaternion parkRot, out float parkOffset) {
#if DEBUG
			bool debug = GlobalConfig.Instance.Debug.Switches[22];
#endif

			parkPos = Vector3.zero;
			parkRot = Quaternion.identity;
			parkOffset = 0f;

			int centerI = (int)(refPos.z / (float)BuildingManager.BUILDINGGRID_CELL_SIZE + (float)BuildingManager.BUILDINGGRID_RESOLUTION / 2f);
			int centerJ = (int)(refPos.x / (float)BuildingManager.BUILDINGGRID_CELL_SIZE + (float)BuildingManager.BUILDINGGRID_RESOLUTION / 2f);
			int radius = Math.Max(1, (int)(maxDistance / ((float)BuildingManager.BUILDINGGRID_CELL_SIZE / 2f)) + 1);

			NetManager netManager = Singleton<NetManager>.instance;
			Randomizer rng = Singleton<SimulationManager>.instance.m_randomizer;

			ushort foundSegmentId = 0;
			Vector3 myParkPos = parkPos;
			Quaternion myParkRot = parkRot;
			float myParkOffset = parkOffset;

			LoopUtil.SpiralLoop(centerI, centerJ, radius, radius, delegate (int i, int j) {
				if (i < 0 || i >= BuildingManager.BUILDINGGRID_RESOLUTION || j < 0 || j >= BuildingManager.BUILDINGGRID_RESOLUTION)
					return true;

				ushort segmentId = netManager.m_segmentGrid[i * BuildingManager.BUILDINGGRID_RESOLUTION + j];
				int iterations = 0;
				while (segmentId != 0) {
					uint laneId;
					int laneIndex;
					float laneOffset;
					Vector3 innerParkPos;
					Quaternion innerParkRot;
					float innerParkOffset;

					NetInfo segmentInfo = netManager.m_segments.m_buffer[segmentId].Info;
					Vector3 segCenter = netManager.m_segments.m_buffer[segmentId].m_bounds.center;

					// randomize target position to allow for opposite road-side parking
					segCenter.x += Singleton<SimulationManager>.instance.m_randomizer.Int32(GlobalConfig.Instance.ParkingAI.ParkingSpacePositionRand) - GlobalConfig.Instance.ParkingAI.ParkingSpacePositionRand / 2u;
					segCenter.z += Singleton<SimulationManager>.instance.m_randomizer.Int32(GlobalConfig.Instance.ParkingAI.ParkingSpacePositionRand) - GlobalConfig.Instance.ParkingAI.ParkingSpacePositionRand / 2u;

					if (netManager.m_segments.m_buffer[segmentId].GetClosestLanePosition(segCenter, NetInfo.LaneType.Parking, VehicleInfo.VehicleType.Car, out innerParkPos, out laneId, out laneIndex, out laneOffset)) {
						NetInfo.Lane laneInfo = segmentInfo.m_lanes[laneIndex];
						if (!Options.parkingRestrictionsEnabled || ParkingRestrictionsManager.Instance.IsParkingAllowed(segmentId, laneInfo.m_finalDirection)) {
							if (!Options.vehicleRestrictionsEnabled || (VehicleRestrictionsManager.Instance.GetAllowedVehicleTypes(segmentId, segmentInfo, (uint)laneIndex, laneInfo, VehicleRestrictionsMode.Configured) & ExtVehicleType.PassengerCar) != ExtVehicleType.None) {

								if (CustomPassengerCarAI.FindParkingSpaceRoadSide(ignoreParked, segmentId, innerParkPos, width, length, out innerParkPos, out innerParkRot, out innerParkOffset)) {
	#if DEBUG
									if (debug)
										Log._Debug($"FindParkingSpaceRoadSide: Found a parking space for refPos {refPos}, segment center {segCenter} @ {innerParkPos}, laneId {laneId}, laneIndex {laneIndex}!");
	#endif
									foundSegmentId = segmentId;
									myParkPos = innerParkPos;
									myParkRot = innerParkRot;
									myParkOffset = innerParkOffset;
									if (!randomize || rng.Int32(GlobalConfig.Instance.ParkingAI.VicinityParkingSpaceSelectionRand) != 0)
										return false;
								}
							}
						}
					} else {
						/*if (debug)
							Log._Debug($"FindParkingSpaceRoadSide: Could not find closest lane position for parking @ {segmentId}!");*/
					}

					segmentId = netManager.m_segments.m_buffer[segmentId].m_nextGridSegment;
					if (++iterations >= NetManager.MAX_SEGMENT_COUNT) {
						CODebugBase<LogChannel>.Error(LogChannel.Core, "Invalid list detected!\n" + Environment.StackTrace);
						break;
					}
				}

				return true;
			});

			if (foundSegmentId == 0) {
#if DEBUG
				if (debug)
					Log._Debug($"FindParkingSpaceRoadSide: Could not find a parking space for refPos {refPos}!");
#endif
				return 0;
			}

			parkPos = myParkPos;
			parkRot = myParkRot;
			parkOffset = myParkOffset;

			return foundSegmentId;
		}

		protected ushort FindParkingSpaceBuilding(VehicleInfo vehicleInfo, ushort homeID, ushort ignoreParked, ushort segmentId, Vector3 refPos, float maxBuildingDistance, float maxParkingSpaceDistance, bool randomize, out Vector3 parkPos, out Quaternion parkRot, out float parkOffset) {
#if DEBUG
			bool debug = GlobalConfig.Instance.Debug.Switches[22];
#endif

			parkPos = Vector3.zero;
			parkRot = Quaternion.identity;
			parkOffset = -1f;

			int centerI = (int)(refPos.z / (float)BuildingManager.BUILDINGGRID_CELL_SIZE + (float)BuildingManager.BUILDINGGRID_RESOLUTION / 2f);
			int centerJ = (int)(refPos.x / (float)BuildingManager.BUILDINGGRID_CELL_SIZE + (float)BuildingManager.BUILDINGGRID_RESOLUTION / 2f);
			int radius = Math.Max(1, (int)(maxBuildingDistance / ((float)BuildingManager.BUILDINGGRID_CELL_SIZE / 2f)) + 1);

			BuildingManager buildingMan = Singleton<BuildingManager>.instance;
			Randomizer rng = Singleton<SimulationManager>.instance.m_randomizer;

			ushort foundBuildingId = 0;
			Vector3 myParkPos = parkPos;
			Quaternion myParkRot = parkRot;
			float myParkOffset = parkOffset;

			LoopUtil.SpiralLoop(centerI, centerJ, radius, radius, delegate (int i, int j) {
				if (i < 0 || i >= BuildingManager.BUILDINGGRID_RESOLUTION || j < 0 || j >= BuildingManager.BUILDINGGRID_RESOLUTION)
					return true;

#if DEBUG
				if (debug) {
					//Log._Debug($"FindParkingSpaceBuilding: Checking building grid @ i={i}, j={j}, index={i * BuildingManager.BUILDINGGRID_RESOLUTION + j} for {refPos}, homeID {homeID}, segment {segmentId}, maxDistance {maxDistance}");
				}
#endif

				ushort buildingId = buildingMan.m_buildingGrid[i * BuildingManager.BUILDINGGRID_RESOLUTION + j];
				int numIterations = 0;
				while (buildingId != 0) {
					Vector3 innerParkPos; Quaternion innerParkRot; float innerParkOffset;
#if DEBUG
					if (debug) {
						//Log._Debug($"FindParkingSpaceBuilding: Checking building {buildingId} @ i={i}, j={j}, index={i * BuildingManager.BUILDINGGRID_RESOLUTION + j}, for {refPos}, homeID {homeID}, segment {segmentId}, maxDistance {maxDistance}.");
					}
#endif

					if (FindParkingSpacePropAtBuilding(vehicleInfo, homeID, ignoreParked, buildingId, ref buildingMan.m_buildings.m_buffer[(int)buildingId], segmentId, refPos, ref maxParkingSpaceDistance, randomize, out innerParkPos, out innerParkRot, out innerParkOffset)) {
#if DEBUG
						/*/if (fineDebug && homeID != 0)
							Log._Debug($"FindParkingSpaceBuilding: Found a parking space for {refPos}, homeID {homeID} @ building {buildingId}, {myParkPos}, offset {myParkOffset}!");
						*/
#endif
						foundBuildingId = buildingId;
						myParkPos = innerParkPos;
						myParkRot = innerParkRot;
						myParkOffset = innerParkOffset;

						if (!randomize || rng.Int32(GlobalConfig.Instance.ParkingAI.VicinityParkingSpaceSelectionRand) != 0)
							return false;
					}
					buildingId = buildingMan.m_buildings.m_buffer[(int)buildingId].m_nextGridBuilding;
					if (++numIterations >= 49152) {
						CODebugBase<LogChannel>.Error(LogChannel.Core, "Invalid list detected!\n" + Environment.StackTrace);
						break;
					}
				}

				return true;
			});

			if (foundBuildingId == 0) {
#if DEBUG
				if (debug && homeID != 0)
					Log._Debug($"FindParkingSpaceBuilding: Could not find a parking space for homeID {homeID}!");
#endif

				return 0;
			}

			parkPos = myParkPos;
			parkRot = myParkRot;
			parkOffset = myParkOffset;

			return foundBuildingId;
		}

		public bool FindParkingSpacePropAtBuilding(VehicleInfo vehicleInfo, ushort homeID, ushort ignoreParked, ushort buildingID, ref Building building, ushort segmentId, Vector3 refPos, ref float maxDistance, bool randomize, out Vector3 parkPos, out Quaternion parkRot, out float parkOffset) {
#if DEBUG
			bool debug = GlobalConfig.Instance.Debug.Switches[22];
#endif

			int buildingWidth = building.Width;
			int buildingLength = building.Length;

			// NON-STOCK CODE START
			parkOffset = -1f; // only set if segmentId != 0
			parkPos = default(Vector3);
			parkRot = default(Quaternion);

			if ((building.m_flags & Building.Flags.Created) == Building.Flags.None) {
#if DEBUG
				if (debug)
					Log._Debug($"Refusing to find parking space at building {buildingID}! Building is not created.");
#endif
				return false;
			}

			if ((building.m_problems & Notification.Problem.TurnedOff) != Notification.Problem.None) {
#if DEBUG
				if (debug)
					Log._Debug($"Refusing to find parking space at building {buildingID}! Building is not active.");
#endif
				return false;
			}

			if ((building.m_flags & Building.Flags.Collapsed) != Building.Flags.None) {
#if DEBUG
				if (debug)
					Log._Debug($"Refusing to find parking space at building {buildingID}! Building is collapsed.");
#endif
				return false;
			}

			Randomizer rng = Singleton<SimulationManager>.instance.m_randomizer; // NON-STOCK CODE

			bool isElectric = vehicleInfo.m_class.m_subService != ItemClass.SubService.ResidentialLow;
			BuildingInfo buildingInfo = building.Info;
			Matrix4x4 transformMatrix = default(Matrix4x4);
			bool transformMatrixCalculated = false;
			bool result = false;
			if (buildingInfo.m_class.m_service == ItemClass.Service.Residential && buildingID != homeID && rng.Int32((uint)Options.getRecklessDriverModulo()) != 0) { // NON-STOCK CODE
#if DEBUG
				/*if (fineDebug)
					Log._Debug($"Refusing to find parking space at building {buildingID}! Building is a residential building which does not match home id {homeID}.");*/
#endif
				return false;
			}

			float propMinDistance = 9999f; // NON-STOCK CODE
			if (buildingInfo.m_props != null && (buildingInfo.m_hasParkingSpaces & VehicleInfo.VehicleType.Car) != VehicleInfo.VehicleType.None) {
				for (int i = 0; i < buildingInfo.m_props.Length; i++) {
					BuildingInfo.Prop prop = buildingInfo.m_props[i];
					Randomizer randomizer = new Randomizer((int)buildingID << 6 | prop.m_index);
					if (randomizer.Int32(100u) < prop.m_probability && buildingLength >= prop.m_requiredLength) {
						PropInfo propInfo = prop.m_finalProp;
						if (propInfo != null) {
							propInfo = propInfo.GetVariation(ref randomizer);
							if (propInfo.m_parkingSpaces != null && propInfo.m_parkingSpaces.Length != 0) {
								if (!transformMatrixCalculated) {
									transformMatrixCalculated = true;
									Vector3 pos = Building.CalculateMeshPosition(buildingInfo, building.m_position, building.m_angle, building.Length);
									Quaternion q = Quaternion.AngleAxis(building.m_angle * 57.29578f, Vector3.down);
									transformMatrix.SetTRS(pos, q, Vector3.one);
								}
								Vector3 position = transformMatrix.MultiplyPoint(prop.m_position);
								if (CustomPassengerCarAI.FindParkingSpaceProp(isElectric, ignoreParked, propInfo, position, building.m_angle + prop.m_radAngle, prop.m_fixedHeight, refPos, vehicleInfo.m_generatedInfo.m_size.x, vehicleInfo.m_generatedInfo.m_size.z, ref propMinDistance, ref parkPos, ref parkRot)) { // NON-STOCK CODE
									result = true;
									if (randomize && propMinDistance <= maxDistance && rng.Int32(GlobalConfig.Instance.ParkingAI.VicinityParkingSpaceSelectionRand) == 0)
										break;
								}
							}
						}
					}
				}
			}

			if (result && propMinDistance <= maxDistance) {
				maxDistance = propMinDistance; // NON-STOCK CODE
#if DEBUG
				if (debug)
					Log._Debug($"Found parking space prop in range ({maxDistance}) at building {buildingID}.");
#endif
				if (segmentId != 0) {
					// check if building is accessible from the given segment
#if DEBUG
					if (debug)
						Log._Debug($"Calculating unspawn position of building {buildingID} for segment {segmentId}.");
#endif

					Vector3 unspawnPos;
					Vector3 unspawnTargetPos;
					building.Info.m_buildingAI.CalculateUnspawnPosition(buildingID, ref building, ref Singleton<SimulationManager>.instance.m_randomizer, vehicleInfo, out unspawnPos, out unspawnTargetPos);

					Vector3 lanePos;
					uint laneId;
					int laneIndex;
					float laneOffset;
					// calculate segment offset
					if (Singleton<NetManager>.instance.m_segments.m_buffer[segmentId].GetClosestLanePosition(unspawnPos, NetInfo.LaneType.Pedestrian, VehicleInfo.VehicleType.None, out lanePos, out laneId, out laneIndex, out laneOffset)) {
#if DEBUG
						if (debug)
							Log._Debug($"Succeeded in finding unspawn position lane offset for building {buildingID}, segment {segmentId}, unspawnPos={unspawnPos}! lanePos={lanePos}, dist={(lanePos - unspawnPos).magnitude}, laneId={laneId}, laneIndex={laneIndex}, laneOffset={laneOffset}");
#endif

						/*if (dist > 16f) {
							if (debug)
								Log._Debug($"Distance between unspawn position and lane position is too big! {dist} unspawnPos={unspawnPos} lanePos={lanePos}");
							return false;
						}*/

						parkOffset = laneOffset;
					} else {
#if DEBUG
						if (debug)
							Log.Warning($"Could not find unspawn position lane offset for building {buildingID}, segment {segmentId}, unspawnPos={unspawnPos}!");
#endif
					}
				}

				return true;
			} else {
#if DEBUG
				if (result && debug)
					Log._Debug($"Could not find parking space prop in range ({maxDistance}) at building {buildingID}.");
#endif
				return false;
			}
		}

		public bool FindParkingSpaceRoadSideForVehiclePos(VehicleInfo vehicleInfo, ushort ignoreParked, ushort segmentId, Vector3 refPos, out Vector3 parkPos, out Quaternion parkRot, out float parkOffset, out uint laneId, out int laneIndex) {
#if DEBUG
			bool debug = GlobalConfig.Instance.Debug.Switches[22];
#endif

			float width = vehicleInfo.m_generatedInfo.m_size.x;
			float length = vehicleInfo.m_generatedInfo.m_size.z;

			NetManager netManager = Singleton<NetManager>.instance;
			if ((netManager.m_segments.m_buffer[segmentId].m_flags & NetSegment.Flags.Created) != NetSegment.Flags.None) {
				if (netManager.m_segments.m_buffer[segmentId].GetClosestLanePosition(refPos, NetInfo.LaneType.Parking, VehicleInfo.VehicleType.Car, out parkPos, out laneId, out laneIndex, out parkOffset)) {
					if (!Options.parkingRestrictionsEnabled || ParkingRestrictionsManager.Instance.IsParkingAllowed(segmentId, netManager.m_segments.m_buffer[segmentId].Info.m_lanes[laneIndex].m_finalDirection)) {
						if (CustomPassengerCarAI.FindParkingSpaceRoadSide(ignoreParked, segmentId, parkPos, width, length, out parkPos, out parkRot, out parkOffset)) {
#if DEBUG
							if (debug)
								Log._Debug($"FindParkingSpaceRoadSideForVehiclePos: Found a parking space for refPos {refPos} @ {parkPos}, laneId {laneId}, laneIndex {laneIndex}!");
#endif
							return true;
						}
					}
				}
			}

			//

			parkPos = default(Vector3);
			parkRot = default(Quaternion);
			laneId = 0;
			laneIndex = -1;
			parkOffset = -1f;
			return false;
		}

		public bool FindParkingSpaceRoadSide(ushort ignoreParked, Vector3 refPos, float width, float length, float maxDistance, out Vector3 parkPos, out Quaternion parkRot, out float parkOffset) {
			return FindParkingSpaceAtRoadSide(ignoreParked, refPos, width, length, maxDistance, false, out parkPos, out parkRot, out parkOffset) != 0;
		}

		public bool FindParkingSpaceBuilding(VehicleInfo vehicleInfo, ushort homeID, ushort ignoreParked, ushort segmentId, Vector3 refPos, float maxBuildingDistance, float maxParkingSpaceDistance, out Vector3 parkPos, out Quaternion parkRot, out float parkOffset) {
			return FindParkingSpaceBuilding(vehicleInfo, homeID, ignoreParked, segmentId, refPos, maxBuildingDistance, maxParkingSpaceDistance, false, out parkPos, out parkRot, out parkOffset) != 0;
		}

		public bool GetBuildingInfoViewColor(ushort buildingId, ref Building buildingData, ref ExtBuilding extBuilding, InfoManager.InfoMode infoMode, out Color? color) {
			color = null;

			if (infoMode == InfoManager.InfoMode.Traffic) {
				// parking space demand info view
				color = Color.Lerp(Singleton<InfoManager>.instance.m_properties.m_modeProperties[(int)infoMode].m_targetColor, Singleton<InfoManager>.instance.m_properties.m_modeProperties[(int)infoMode].m_negativeColor, Mathf.Clamp01((float)extBuilding.parkingSpaceDemand * 0.01f));
				return true;
			} else if (infoMode == InfoManager.InfoMode.Transport && !(buildingData.Info.m_buildingAI is DepotAI)) {
				// public transport demand info view
				// TODO should not depend on UI class "TrafficManagerTool"
				color = Color.Lerp(Singleton<InfoManager>.instance.m_properties.m_modeProperties[(int)InfoManager.InfoMode.Traffic].m_targetColor, Singleton<InfoManager>.instance.m_properties.m_modeProperties[(int)InfoManager.InfoMode.Traffic].m_negativeColor, Mathf.Clamp01((float)(TrafficManagerTool.CurrentTransportDemandViewMode == TransportDemandViewMode.Outgoing ? extBuilding.outgoingPublicTransportDemand : extBuilding.incomingPublicTransportDemand) * 0.01f));
				return true;
			}

			return false;
		}

		public string EnrichLocalizedCitizenStatus(string ret, ref ExtCitizenInstance extInstance, ref ExtCitizen extCitizen) {
			if (extInstance.IsValid()) {
				switch (extInstance.pathMode) {
					case ExtPathMode.ApproachingParkedCar:
					case ExtPathMode.RequiresCarPath:
						ret = Translation.GetString("Entering_vehicle") + ", " + ret;
						break;
					case ExtPathMode.RequiresWalkingPathToParkedCar:
					case ExtPathMode.CalculatingWalkingPathToParkedCar:
					case ExtPathMode.WalkingToParkedCar:
						ret = Translation.GetString("Walking_to_car") + ", " + ret;
						break;
					case ExtPathMode.CalculatingWalkingPathToTarget:
					case ExtPathMode.TaxiToTarget:
					case ExtPathMode.WalkingToTarget:
						if ((extCitizen.transportMode & ExtTransportMode.PublicTransport) != ExtTransportMode.None) {
							ret = Translation.GetString("Using_public_transport") + ", " + ret;
						} else {
							ret = Translation.GetString("Walking") + ", " + ret;
						}
						break;
					case ExtPathMode.CalculatingCarPathToTarget:
					case ExtPathMode.CalculatingCarPathToKnownParkPos:
						ret = Translation.GetString("Thinking_of_a_good_parking_spot") + ", " + ret;
						break;
				}
			}
			return ret;
		}

		public string EnrichLocalizedCarStatus(string ret, ref ExtCitizenInstance driverExtInstance) {
			if (driverExtInstance.IsValid()) {
				switch (driverExtInstance.pathMode) {
					case ExtPathMode.DrivingToAltParkPos:
						if (driverExtInstance.failedParkingAttempts <= 1) {
							ret = Translation.GetString("Looking_for_a_parking_spot") + ", " + ret;
						} else {
							ret = Translation.GetString("Driving_to_another_parking_spot") + " (#" + driverExtInstance.failedParkingAttempts + "), " + ret;
						}
						break;
					case ExtPathMode.CalculatingCarPathToKnownParkPos:
					case ExtPathMode.DrivingToKnownParkPos:
						ret = Translation.GetString("Driving_to_a_parking_spot") + ", " + ret;
						break;
					case ExtPathMode.ParkingFailed:
					case ExtPathMode.CalculatingCarPathToAltParkPos:
						ret = Translation.GetString("Looking_for_a_parking_spot") + ", " + ret;
						break;
					case ExtPathMode.RequiresWalkingPathToTarget:
						ret = Locale.Get("VEHICLE_STATUS_PARKING") + ", " + ret;
						break;
				}
			}
			return ret;
		}
	}
}<|MERGE_RESOLUTION|>--- conflicted
+++ resolved
@@ -747,30 +747,8 @@
 							if (parkedVehicleId != 0) {
 								// citizen has to reach their parked vehicle first
 #if DEBUG
-<<<<<<< HEAD
-								if (fineDebug)
-									Log._Debug($"AdvancedParkingManager.OnCitizenPathFindSuccess({instanceId}): Citizen {instanceData.m_citizen} (citizen instance {instanceId}) is located at an outside connection: {sourceBuildingId} CurrentPathMode={extInstance.pathMode}");
-#endif
-								// FIXME Bug: If path contains a public transport segment, they start spawning pocket cars at the destination stop.
-								if (!usesPublicTransport) {
-									// allow spawning of pocket cars (stock procedure). 
-#if DEBUG
-									if (fineDebug)
-										Log._Debug($"AdvancedParkingManager.OnCitizenPathFindSuccess({instanceId}): Path for citizen {instanceData.m_citizen} (citizen instance {instanceId}) at outside connection {sourceBuildingId} contains car section and does not contain public transport section: Taking path as it is.");
-#endif
-									extInstance.pathMode = ExtPathMode.DrivingToTarget;
-									extCitizen.transportMode |= ExtTransportMode.Car;
-									return ExtSoftPathState.Ready;
-								} else {
-									// prohibit car usage if not at a road connection, limit public transport usage for road connections
-									if (Singleton<BuildingManager>.instance.m_buildings.m_buffer[sourceBuildingId].Info.m_class.m_service == ItemClass.Service.Road) {
-#if DEBUG
-										if (fineDebug)
-											Log._Debug($"AdvancedParkingManager.OnCitizenPathFindSuccess({instanceId}): Path for citizen {instanceData.m_citizen} (citizen instance {instanceId}) at ROAD outside connection {sourceBuildingId} contains car section and contains public transport section: Recalculating car path.");
-=======
 								if (debug)
 									Log._Debug($"AdvancedParkingManager.OnCitizenPathFindSuccess({instanceId}): Calculating path to reach parked vehicle {parkedVehicleId} for citizen instance {instanceId}. targetPos={instanceData.m_targetPos} lastFramePos={instanceData.GetLastFramePosition()}");
->>>>>>> a3a7b4ac
 #endif
 
 								extInstance.pathMode = ExtPathMode.RequiresWalkingPathToParkedCar;
