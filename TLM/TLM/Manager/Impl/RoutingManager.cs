namespace TrafficManager.Manager.Impl {
    using TrafficManager.Manager.Impl.LaneConnection;
    using ColossalFramework;
    using CSUtil.Commons;
    using JetBrains.Annotations;
    using System.Collections.Generic;
    using System.Linq;
    using System.Threading;
    using System;
    using TrafficManager.API.Manager;
    using TrafficManager.API.Traffic.Data;
    using TrafficManager.API.Traffic.Enums;
    using TrafficManager.State.ConfigData;
    using TrafficManager.State;
    using TrafficManager.Util;
    using UnityEngine;
    using TrafficManager.Util.Extensions;

    public class RoutingManager
        : AbstractGeometryObservingManager,
          IRoutingManager
    {
        public static readonly RoutingManager Instance = new ();

        private RoutingManager() { }

        public const NetInfo.LaneType ROUTED_LANE_TYPES =
            NetInfo.LaneType.Vehicle | NetInfo.LaneType.TransportVehicle;

        public const VehicleInfo.VehicleType ROUTED_VEHICLE_TYPES =
            VehicleInfo.VehicleType.Car | VehicleInfo.VehicleType.Metro |
            VehicleInfo.VehicleType.Train | VehicleInfo.VehicleType.Tram |
            VehicleInfo.VehicleType.Monorail | VehicleInfo.VehicleType.Trolleybus;

        public static bool IsSupported(NetInfo.Lane laneInfo) =>
            laneInfo.Matches(ROUTED_LANE_TYPES, ROUTED_VEHICLE_TYPES);

        private const byte MAX_NUM_TRANSITIONS = 64;

        private readonly ulong[] updatedSegmentBuckets = new ulong[576];

        private readonly object updateLock = new ();

        private bool segmentsUpdated;

        /// <summary>
        /// Structs for path-finding that contain required segment-related routing data
        /// </summary>
        public SegmentRoutingData[] SegmentRoutings { get; } =
            new SegmentRoutingData[NetManager.MAX_SEGMENT_COUNT];

        /// <summary>
        /// Structs for path-finding that contain required lane-end-related backward routing data.
        /// Index:
        ///    [0 .. NetManager.MAX_LANE_COUNT-1]: lane ends at start node
        ///    [NetManager.MAX_LANE_COUNT .. 2*NetManger.MAX_LANE_COUNT-1]: lane ends at end node
        /// </summary>
        public LaneEndRoutingData[] LaneEndBackwardRoutings { get; } =
            new LaneEndRoutingData[(uint)NetManager.MAX_LANE_COUNT * 2u];

        /// <summary>
        /// Structs for path-finding that contain required lane-end-related forward routing data.
        /// Index:
        ///    [0 .. NetManager.MAX_LANE_COUNT-1]: lane ends at start node
        ///    [NetManager.MAX_LANE_COUNT .. 2*NetManger.MAX_LANE_COUNT-1]: lane ends at end node
        /// </summary>
        public LaneEndRoutingData[] LaneEndForwardRoutings { get; } =
            new LaneEndRoutingData[(uint)NetManager.MAX_LANE_COUNT * 2u];

        protected override void InternalPrintDebugInfo() {
            base.InternalPrintDebugInfo();
            string buf = $"Segment routings:\n";

            for (var i = 0; i < SegmentRoutings.Length; ++i) {
                ref NetSegment netSegment = ref ((ushort)i).ToSegment();

                if (!netSegment.IsValid()) {
                    continue;
                }

                buf += $"Segment {i}: {SegmentRoutings[i]}\n";
            }

            buf += $"\nLane end backward routings:\n";

            for (uint laneId = 0; laneId < NetManager.MAX_LANE_COUNT; ++laneId) {
                ref NetLane netLane = ref laneId.ToLane();
                if (!netLane.IsValidWithSegment()) {
                    continue;
                }

                buf += $"Lane {laneId} @ start: {LaneEndBackwardRoutings[GetLaneEndRoutingIndex(laneId, true)]}\n";
                buf += $"Lane {laneId} @ end: {LaneEndBackwardRoutings[GetLaneEndRoutingIndex(laneId, false)]}\n";
            }

            buf += $"\nLane end forward routings:\n";

            for (uint laneId = 0; laneId < NetManager.MAX_LANE_COUNT; ++laneId) {
                ref NetLane netLane = ref laneId.ToLane();
                if (!netLane.IsValidWithSegment()) {
                    continue;
                }

                buf += $"Lane {laneId} @ start: {LaneEndForwardRoutings[GetLaneEndRoutingIndex(laneId, true)]}\n";
                buf += $"Lane {laneId} @ end: {LaneEndForwardRoutings[GetLaneEndRoutingIndex(laneId, false)]}\n";
            }

            Log._Debug(buf);
        }

        public void SimulationStep() {
            if (!segmentsUpdated || Singleton<NetManager>.instance.m_segmentsUpdated
                                 || Singleton<NetManager>.instance.m_nodesUpdated) {
                // TODO maybe refactor NetManager use (however this could influence performance)
                return;
            }

            lock(updateLock) {
                segmentsUpdated = false;

                int len = updatedSegmentBuckets.Length;
                for (int i = 0; i < len; i++) {
                    ulong segMask = updatedSegmentBuckets[i];

                    if (segMask != 0uL) {
                        for (var m = 0; m < 64; m++) {

                            if ((segMask & 1uL << m) != 0uL) {
                                var segmentId = (ushort)(i << 6 | m);
                                RecalculateSegment(segmentId);
                            }
                        }

                        updatedSegmentBuckets[i] = 0;
                    }
                }
            }
        }

        public void RequestFullRecalculation() {
            lock(updateLock) {

                for (uint segmentId = 0; segmentId < NetManager.MAX_SEGMENT_COUNT; ++segmentId) {
                    updatedSegmentBuckets[segmentId >> 6] |= 1uL << (int)(segmentId & 63);
                }

                Flags.ClearHighwayLaneArrows();
                segmentsUpdated = true;

                if (Singleton<SimulationManager>.instance.SimulationPaused ||
                    Singleton<SimulationManager>.instance.ForcedSimulationPaused) {
                    SimulationStep();
                }
            }
        }

        public void RequestRecalculation(ushort segmentId, bool propagate = true) {
#if DEBUG
            bool logRouting = DebugSwitch.RoutingBasicLog.Get()
                         && (DebugSettings.SegmentId <= 0
                             || DebugSettings.SegmentId == segmentId);
#else
            const bool logRouting = false;
#endif
            if (logRouting) {
                Log._Debug($"RoutingManager.RequestRecalculation({segmentId}, {propagate}) called.");
            }

            lock(updateLock) {

                updatedSegmentBuckets[segmentId >> 6] |= 1uL << (segmentId & 63);
                ResetIncomingHighwayLaneArrows(segmentId);
                segmentsUpdated = true;
            }

            if (propagate) {
                ref NetSegment netSegment = ref segmentId.ToSegment();

                ref NetNode startNode = ref netSegment.m_startNode.ToNode();
                RequestNodeRecalculation(ref startNode);

                ref NetNode endNode = ref netSegment.m_endNode.ToNode();
                RequestNodeRecalculation(ref endNode);
            }
        }

        public void RequestNodeRecalculation(ref NetNode node) {
            for (int i = 0; i < Constants.MAX_SEGMENTS_OF_NODE; ++i) {
                ushort segmentId = node.GetSegment(i);
                if (segmentId != 0) {
                    RequestRecalculation(segmentId, false);
                }
            }
        }

        protected void RecalculateAll() {
#if DEBUG
            bool logRouting = DebugSwitch.RoutingBasicLog.Get();
            Log._Debug($"RoutingManager.RecalculateAll: called");
#endif
            Flags.ClearHighwayLaneArrows();
            for (uint segmentId = 0; segmentId < NetManager.MAX_SEGMENT_COUNT; ++segmentId) {
                try {
                    RecalculateSegment((ushort)segmentId);
                }
                catch (Exception e) {
                    Log.Error($"An error occurred while calculating routes for segment {segmentId}: {e}");
                }
            }
        }

        protected void RecalculateSegment(ushort segmentId) {
            ref NetSegment netSegment = ref segmentId.ToSegment();

            if (netSegment.Info == null) {
                return;
            }

#if DEBUG
            bool logRouting = DebugSwitch.RoutingBasicLog.Get() &&
                         (DebugSettings.SegmentId <= 0 || DebugSettings.SegmentId == segmentId);
#else
            const bool logRouting = false;
#endif
            if (logRouting) {
                Log._Debug($"RoutingManager.RecalculateSegment({segmentId}) called.");
            }

            if (!netSegment.IsValid()) {
                if (logRouting) {
                    Log._Debug($"RoutingManager.RecalculateSegment({segmentId}): " +
                               "Segment is invalid. Skipping recalculation");
                }
                return;
            }

            RecalculateSegmentRoutingData(segmentId);

            foreach (LaneIdAndIndex laneIdAndIndex in netSegment.GetSegmentLaneIdsAndLaneIndexes()) {
                RecalculateLaneEndRoutingData(segmentId, laneIdAndIndex.laneIndex, laneIdAndIndex.laneId, true);
                RecalculateLaneEndRoutingData(segmentId, laneIdAndIndex.laneIndex, laneIdAndIndex.laneId, false);
            }

            Notifier.Instance.OnSegmentNodesModified(segmentId, this);
        }

        protected void ResetIncomingHighwayLaneArrows(ushort centerSegmentId) {
            ref NetSegment centerSegment = ref centerSegmentId.ToSegment();

            if (centerSegment.m_startNode != 0) {
                ResetIncomingHighwayLaneArrowsOfNode(centerSegmentId, centerSegment.m_startNode);
            }

            if (centerSegment.m_endNode != 0) {
                ResetIncomingHighwayLaneArrowsOfNode(centerSegmentId, centerSegment.m_endNode);
            }

#if DEBUG
            if (DebugSwitch.RoutingBasicLog.Get()
                && (DebugSettings.SegmentId <= 0
                    || DebugSettings.SegmentId == centerSegmentId)) {
                Log._Debug($"RoutingManager.ResetRoutingData: Identify nodes connected to {centerSegmentId}: nodeIds={centerSegment.m_startNode}, {centerSegment.m_endNode}");
            }
#endif
        }

        /// <summary>
        /// Reset highway lane arrows on all incoming lanes into a segment.
        /// </summary>
        /// <param name="centerSegmentId">The segment in the center.</param>
        /// <param name="centerSegmentNodeId">The node of the segment in the center.</param>
        private void ResetIncomingHighwayLaneArrowsOfNode(ushort centerSegmentId, ushort centerSegmentNodeId) {
            ref NetNode node = ref centerSegmentNodeId.ToNode();

            for (int i = 0; i < Constants.MAX_SEGMENTS_OF_NODE; ++i) {
                ushort neighbourSegmentId = node.GetSegment(i);
                if (neighbourSegmentId == 0 || neighbourSegmentId == centerSegmentId) {
                    continue;
                }

                ref NetSegment neighbourSegment = ref neighbourSegmentId.ToSegment();
                foreach (LaneIdAndIndex laneIdAndIndex in neighbourSegment.GetSegmentLaneIdsAndLaneIndexes()) {
                    if (!IsIncomingLane(
                        neighbourSegmentId,
                        neighbourSegment.m_startNode == centerSegmentNodeId,
                        laneIdAndIndex.laneIndex)) {
                        continue;
                    }

                    Flags.RemoveHighwayLaneArrowFlags(laneIdAndIndex.laneId);
                }
            }
        }

        protected void ResetRoutingData(ushort segmentId) {
#if DEBUG
            bool logRouting = DebugSwitch.RoutingBasicLog.Get()
                              && (DebugSettings.SegmentId <= 0
                                  || DebugSettings.SegmentId == segmentId);
            bool extendedLogRouting = DebugSwitch.Routing.Get()
                                      && (DebugSettings.SegmentId <= 0
                                          || DebugSettings.SegmentId == segmentId);
#else
            const bool logRouting = false;
            const bool extendedLogRouting = false;
#endif

            if (logRouting) {
                Log._Debug($"RoutingManager.ResetRoutingData: called for segment {segmentId}");
            }

            SegmentRoutings[segmentId].Reset();
            ResetIncomingHighwayLaneArrows(segmentId);

            ExtSegmentManager extSegmentManager = ExtSegmentManager.Instance;
            ref NetSegment netSegment = ref segmentId.ToSegment();
            foreach (LaneIdAndIndex laneIdAndIndex in netSegment.GetSegmentLaneIdsAndLaneIndexes()) {
                if (extendedLogRouting) {
                    Log._Debug($"RoutingManager.ResetRoutingData: Resetting lane {laneIdAndIndex.laneId}, " +
                               $"idx {laneIdAndIndex.laneIndex} @ seg. {segmentId}");
                }

                ResetLaneRoutings(laneIdAndIndex.laneId, true);
                ResetLaneRoutings(laneIdAndIndex.laneId, false);
            }
        }

        protected void RecalculateSegmentRoutingData(ushort segmentId) {
#if DEBUG
            bool logRouting = DebugSwitch.RoutingBasicLog.Get()
                              && (DebugSettings.SegmentId <= 0
                                  || DebugSettings.SegmentId == segmentId);
            bool extendedLogRouting = DebugSwitch.Routing.Get()
                                      && (DebugSettings.SegmentId <= 0
                                          || DebugSettings.SegmentId == segmentId);
#else
            const bool logRouting = false;
            const bool extendedLogRouting = false;
#endif
            if (logRouting) {
                Log._Debug($"RoutingManager.RecalculateSegmentRoutingData: called for seg. {segmentId}");
            }

            SegmentRoutings[segmentId].Reset();

            IExtSegmentEndManager segEndMan = Constants.ManagerFactory.ExtSegmentEndManager;
            ExtSegment seg = Constants.ManagerFactory.ExtSegmentManager.ExtSegments[segmentId];
            ExtSegmentEnd startSegEnd = segEndMan.ExtSegmentEnds[segEndMan.GetIndex(segmentId, true)];
            ExtSegmentEnd endSegEnd = segEndMan.ExtSegmentEnds[segEndMan.GetIndex(segmentId, false)];

            SegmentRoutings[segmentId].highway = seg.highway;
            SegmentRoutings[segmentId].startNodeOutgoingOneWay = seg.oneWay && startSegEnd.outgoing;
            SegmentRoutings[segmentId].endNodeOutgoingOneWay = seg.oneWay && endSegEnd.outgoing;

            if (logRouting) {
                Log._Debug("RoutingManager.RecalculateSegmentRoutingData: Calculated routing " +
                           $"data for segment {segmentId}: {SegmentRoutings[segmentId]}");
            }
        }

        /// <summary>
        /// Calculates and populates forward/backward lane routings to the given lane end.
        /// </summary>
        /// <param name="prevSegmentId">target segment</param>
        /// <param name="prevLaneIndex">target lane index</param>
        /// <param name="prevLaneId">target lane id</param>
        /// <param name="isNodeStartNodeOfPrevSegment">start node for the target segment end</param>
        [System.Diagnostics.CodeAnalysis.SuppressMessage("StyleCop.CSharp.ReadabilityRules", "SA1117:Parameters should be on same line or separate lines", Justification = "beauty")]
        private void RecalculateLaneEndRoutingData(
            ushort prevSegmentId,
            int prevLaneIndex,
            uint prevLaneId,
            bool isNodeStartNodeOfPrevSegment) {
            /* first we calculate backward routings then calculates forward routings based on that.
             * prev = target of lane transition
             * next = source of lane transition
             */
#if DEBUG
            bool logRouting = DebugSwitch.RoutingBasicLog.Get()
                              && (DebugSettings.SegmentId <= 0
                                  || DebugSettings.SegmentId == prevSegmentId);
            bool extendedLogRouting = DebugSwitch.Routing.Get()
                                      && (DebugSettings.SegmentId <= 0
                                          || DebugSettings.SegmentId == prevSegmentId);
#else
            const bool logRouting = false;
            const bool extendedLogRouting = false;
#endif
            if (logRouting) {
                Log._Debug($"RoutingManager.RecalculateLaneEndRoutingData({prevSegmentId}, " +
                           $"{prevLaneIndex}, {prevLaneId}, {isNodeStartNodeOfPrevSegment}) called");
            }

            ResetLaneRoutings(prevLaneId, isNodeStartNodeOfPrevSegment);

            if (!IsOutgoingLane(prevSegmentId, isNodeStartNodeOfPrevSegment, prevLaneIndex)) {
                if (extendedLogRouting) {
                    Log._Debug($"RoutingManager.RecalculateLaneEndRoutingData({prevSegmentId}, " +
                               $"{prevLaneIndex}, {prevLaneId}, {isNodeStartNodeOfPrevSegment}): Lane is not an outgoing lane");
                }

                return;
            }

            ref NetSegment prevSegment = ref prevSegmentId.ToSegment();
            NetInfo prevSegmentInfo = prevSegment.Info;
            bool prevSegIsInverted = (prevSegment.m_flags & NetSegment.Flags.Invert) != NetSegment.Flags.None;

            IExtSegmentEndManager segEndMan = Constants.ManagerFactory.ExtSegmentEndManager;
            ExtSegment prevExtSegment = Constants.ManagerFactory.ExtSegmentManager.ExtSegments[prevSegmentId];
            ExtSegmentEnd prevEnd = segEndMan.ExtSegmentEnds[segEndMan.GetIndex(prevSegmentId, isNodeStartNodeOfPrevSegment)];

            ushort nodeId = prevEnd.nodeId; // common node

            NetInfo.Lane prevLaneInfo = prevSegmentInfo.m_lanes[prevLaneIndex];
            if (!IsSupported(prevLaneInfo)) {
                return;
            }

            LaneEndRoutingData backwardRouting = new () {
                routed = true,
            };

            int prevSimilarLaneCount = prevLaneInfo.m_similarLaneCount;
            int prevInnerSimilarLaneIndex = CalcInnerSimilarLaneIndex(prevSegmentId, prevLaneIndex);
            int prevOuterSimilarLaneIndex = CalcOuterSimilarLaneIndex(prevSegmentId, prevLaneIndex);
            bool prevHasBusLane = prevExtSegment.buslane;

            bool nodeIsJunction = false;
            bool nodeIsTransition = false;
            bool nodeIsEndOrOneWayOut = false;
            bool nodeHasTrafficLights = false;
            bool nodeHasPrioritySigns =
                Constants.ManagerFactory.TrafficPriorityManager.HasNodePrioritySign(nodeId);
            bool nodeIsRealJunction = false;
            ushort buildingId = 0;

            ref NetNode netNode = ref nodeId.ToNode();
            nodeIsJunction = (netNode.m_flags & NetNode.Flags.Junction) != NetNode.Flags.None;
            nodeIsTransition = (netNode.m_flags & NetNode.Flags.Transition) != NetNode.Flags.None;
            nodeHasTrafficLights = (netNode.m_flags & NetNode.Flags.TrafficLights) != NetNode.Flags.None;
            nodeIsEndOrOneWayOut = (netNode.m_flags & (NetNode.Flags.End | NetNode.Flags.OneWayOut)) != NetNode.Flags.None;
            nodeIsRealJunction = netNode.CountSegments() >= 3;
            buildingId = NetNode.FindOwnerBuilding(nodeId, 32f);

            bool isTollBooth = buildingId != 0
                && buildingId.ToBuilding().Info.m_buildingAI is TollBoothAI;

            bool nodeIsSimpleJunction = false;
            bool nodeIsSplitJunction = false;

            if (Options.highwayRules && !nodeHasTrafficLights && !nodeHasPrioritySigns) {
                // determine if junction is a simple junction (highway rules only apply to simple junctions)
                int numOutgoing = 0;
                int numIncoming = 0;

                for (int segIndex = 0; segIndex < 8; ++segIndex) {
                    ushort segId = netNode.GetSegment(segIndex);
                    if (segId == 0) {
                        continue;
                    }

                    bool? start = segId.ToSegment().GetRelationToNode(nodeId);
                    if (!start.HasValue) {
                        Log.Error($"Segment with id: {segId} is not connected to the node {nodeId}");
                        Debug.LogError($"TM:PE RecalculateLaneRoutings - Segment with id {segId} is not connected to the node {nodeId}");
                        continue;
                    }
                    ExtSegmentEnd segEnd = segEndMan.ExtSegmentEnds[segEndMan.GetIndex(segId, start.Value)];

                    if (segEnd.incoming) {
                        ++numIncoming;
                    }

                    if (segEnd.outgoing) {
                        ++numOutgoing;
                    }
                }

                nodeIsSimpleJunction = numOutgoing == 1 || numIncoming == 1;
                nodeIsSplitJunction = numOutgoing > 1;
            }

            bool applyHighwayMergingRules = false;
            bool nodeHasConnections = LaneConnectionManager.Instance.HasNodeConnections(nodeId);

            bool nextAreOnlyOneWayHighways =
                ExtSegmentEndManager.Instance.CalculateOnlyHighways(
                    prevEnd.segmentId,
                    prevEnd.startNode);

            bool onOnewayHighway = nextAreOnlyOneWayHighways && prevEnd.outgoing && prevExtSegment.oneWay && prevExtSegment.highway;

            if (extendedLogRouting) {
                Log._Debug($"Options.highwayMergingRules={Options.highwayMergingRules}, nodeHasTrafficLights={nodeHasTrafficLights} nodeHasPrioritySigns={nodeHasPrioritySigns}, nodeHasConnections={nodeHasConnections}, onOnewayHighway={onOnewayHighway}");
            }
            if (Options.highwayMergingRules && onOnewayHighway && !nodeHasTrafficLights && !nodeHasPrioritySigns && !nodeHasConnections) {
                // determine if junction is a simple junction (highway rules only apply to simple junctions)
                int numIncomingSegents = 0;
                int numOutgoingSegments = 0;
                bool laneSwitching = false;

                for (int segIndex = 0; segIndex < 8; ++segIndex) {
                    ushort segmentId = netNode.GetSegment(segIndex);
                    if (segmentId == 0) {
                        continue;
                    }

                    ref NetSegment netSegment = ref segmentId.ToSegment();
                    bool startNode = netSegment.IsStartNode(nodeId);

                    ExtSegmentEnd segEnd = segEndMan.ExtSegmentEnds[segEndMan.GetIndex(segmentId, startNode)];
                    if (segEnd.incoming) {
                        ++numIncomingSegents;
                        laneSwitching |= JunctionRestrictionsManager.Instance.IsLaneChangingAllowedWhenGoingStraight(segmentId, startNode);
                    }

                    if (segEnd.outgoing) {
                        ++numOutgoingSegments;
                    }
                }

                if (numOutgoingSegments == 1 && numIncomingSegents == 2 && !laneSwitching) {
                    // merging
                    int numIncomingLanes = 0; // toward the node
                    int numOutgoingLanes = 0; // from the node
                    nodeId.ToNode().CountLanes(
                        nodeID: nodeId,
                        ignoreSegment: 0,
                        laneTypes: LaneArrowManager.LANE_TYPES,
                        vehicleTypes: LaneArrowManager.VEHICLE_TYPES,
                        onePerSegment: false,
                        forward: ref numIncomingLanes,
                        backward: ref numOutgoingLanes);
                    if (numIncomingLanes == numOutgoingLanes) {
                        // lane arithmetic checks out.
                        applyHighwayMergingRules = true;
                    }
                    if (extendedLogRouting) {
                        Log._Debug($"applyHighwayMergingRules data: numIncomingLanes={numIncomingLanes} numOutgoingLanes={numOutgoingLanes} ");
                    }
                }

                if (extendedLogRouting) {
                    Log._Debug(
                        $"applyHighwayMergingRules data: numIncomingSegents={numIncomingSegents} numOutgoingSegments={numOutgoingSegments} " +
                        $"laneSwitching={laneSwitching} applyHighwayMergingRules={applyHighwayMergingRules}");
                }
            }

            bool prevIsRoadLane = prevLaneInfo.CheckType(ROUTED_LANE_TYPES, ROAD_VEHICLE_TYPES);


            // determine if highway rules should be applied
            bool onHighway = Options.highwayRules && onOnewayHighway;
            bool applyHighwayRules = onHighway && nodeIsSimpleJunction;
            bool applyHighwayRulesAtJunction = applyHighwayRules && nodeIsRealJunction;
<<<<<<< HEAD
            bool iterateViaGeometry = (applyHighwayRulesAtJunction || applyHighwayMergingRules) && prevIsRoadLane;
=======
            bool iterateViaGeometry = applyHighwayRulesAtJunction && prevLaneInfo.MatchesRoad();
>>>>>>> 9cbc46f2
            // start with u-turns at highway junctions
            ushort nextSegmentId = iterateViaGeometry ? prevSegmentId : (ushort)0;

            if (extendedLogRouting) {
                Log._DebugFormat(
                    "RoutingManager.RecalculateLaneEndRoutingData({0}, {1}, {2}, {3}): " +
                    "prevSegment={4}. Starting exploration with nextSegment={5} @ nextNodeId={6} " +
                    "-- onHighway={7} applyHighwayRules={8} applyHighwayRulesAtJunction={9} " +
                    "Options.highwayRules={10} nextIsSimpleJunction={11} nextAreOnlyOneWayHighways={12} " +
                    "prevEndGeo.OutgoingOneWay={13} prevSegGeo.IsHighway()={14} iterateViaGeometry={15}",
                    prevSegmentId,
                    prevLaneIndex,
                    prevLaneId,
                    isNodeStartNodeOfPrevSegment,
                    prevSegmentId,
                    nextSegmentId,
                    nodeId,
                    onHighway,
                    applyHighwayRules,
                    applyHighwayRulesAtJunction,
                    Options.highwayRules,
                    nodeIsSimpleJunction,
                    nextAreOnlyOneWayHighways,
                    prevEnd.outgoing && prevExtSegment.oneWay,
                    prevExtSegment.highway,
                    iterateViaGeometry);
                Log._Debug($"Options.highwayMergingRules={Options.highwayMergingRules}, applyHighwayMergingRules={applyHighwayMergingRules}");
                Log._DebugFormat(
                    "RoutingManager.RecalculateLaneEndRoutingData({0}, {1}, {2}, {3}): " +
                    "prevSegIsInverted={4} leftHandDrive={5}",
                    prevSegmentId,
                    prevLaneIndex,
                    prevLaneId,
                    isNodeStartNodeOfPrevSegment,
                    prevSegIsInverted,
                    Shortcuts.LHT);
                Log._DebugFormat(
                    "RoutingManager.RecalculateLaneEndRoutingData({0}, {1}, {2}, {3}): " +
                    "prevSimilarLaneCount={4} prevInnerSimilarLaneIndex={5} prevOuterSimilarLaneIndex={6} " +
                    "prevHasBusLane={7}",
                    prevSegmentId,
                    prevLaneIndex,
                    prevLaneId,
                    isNodeStartNodeOfPrevSegment,
                    prevSimilarLaneCount,
                    prevInnerSimilarLaneIndex,
                    prevOuterSimilarLaneIndex,
                    prevHasBusLane);
                Log._DebugFormat(
                    "RoutingManager.RecalculateLaneEndRoutingData({0}, {1}, {2}, {3}): nextIsJunction={4} " +
                    "nextIsEndOrOneWayOut={5} nextHasTrafficLights={6} nextIsSimpleJunction={7} " +
                    "nextIsSplitJunction={8} isNextRealJunction={9}",
                    prevSegmentId,
                    prevLaneIndex,
                    prevLaneId,
                    isNodeStartNodeOfPrevSegment,
                    nodeIsJunction,
                    nodeIsEndOrOneWayOut,
                    nodeHasTrafficLights,
                    nodeIsSimpleJunction,
                    nodeIsSplitJunction,
                    nodeIsRealJunction);
                Log._DebugFormat(
                    "RoutingManager.RecalculateLaneEndRoutingData({0}, {1}, {2}, {3}): nextNodeId={4} " +
                    "buildingId={5} isTollBooth={6}",
                    prevSegmentId,
                    prevLaneIndex,
                    prevLaneId,
                    isNodeStartNodeOfPrevSegment,
                    nodeId,
                    buildingId,
                    isTollBooth);
            }

            // running number of next incoming lanes (number is updated at each segment iteration)
            int totalIncomingLanes = 0;

            // running number of next outgoing lanes (number is updated at each segment iteration)
            int totalOutgoingLanes = 0;

            for (int segmentIndex = 0; segmentIndex < 8; ++segmentIndex) {
                if (!iterateViaGeometry) {
                    nextSegmentId = netNode.GetSegment(segmentIndex);

                    if (nextSegmentId == 0) {
                        continue;
                    }
                }

                int outgoingCarLanes = 0;
                int incomingCarLanes = 0;

                ref NetSegment nextSegment = ref nextSegmentId.ToSegment();
                bool isNodeStartNodeOfNextSegment = nextSegment.m_startNode == nodeId;

                NetInfo nextSegmentInfo = nextSegment.Info;
                bool nextSegIsInverted =
                    (nextSegment.m_flags & NetSegment.Flags.Invert) !=
                    NetSegment.Flags.None;
                uint nextFirstLaneId = nextSegment.m_lanes;

                bool nextIsHighway =
                    Constants.ManagerFactory.ExtSegmentManager.CalculateIsHighway(nextSegmentId);
                bool nextHasBusLane =
                    Constants.ManagerFactory.ExtSegmentManager.CalculateHasBusLane(nextSegmentId);

                if (extendedLogRouting) {
                    Log._DebugFormat(
                        "RoutingManager.RecalculateLaneEndRoutingData({0}, {1}, {2}, {3}): Exploring " +
                        "nextSegmentId={4}",
                        prevSegmentId,
                        prevLaneIndex,
                        prevLaneId,
                        isNodeStartNodeOfPrevSegment,
                        nextSegmentId);
                    Log._DebugFormat(
                        "RoutingManager.RecalculateLaneEndRoutingData({0}, {1}, {2}, {3}): " +
                        "isNodeStartNodeOfNextSegment={4} nextSegIsInverted={5} nextFirstLaneId={6} " +
                        "nextIsHighway={7} nextHasBusLane={8} totalOutgoingLanes={9} totalIncomingLanes={10}",
                        prevSegmentId,
                        prevLaneIndex,
                        prevLaneId,
                        isNodeStartNodeOfPrevSegment,
                        isNodeStartNodeOfNextSegment,
                        nextSegIsInverted,
                        nextFirstLaneId,
                        nextIsHighway,
                        nextHasBusLane,
                        totalOutgoingLanes,
                        totalIncomingLanes);
                }

                // determine next segment direction by evaluating the geometry information
                ArrowDirection nextIncomingDir = segEndMan.GetDirection(ref prevEnd, nextSegmentId);
                bool isNextSegmentValid = nextIncomingDir != ArrowDirection.None;

                if (isNextSegmentValid) {
                    if (extendedLogRouting) {
                        Log._DebugFormat(
                            "RoutingManager.RecalculateLaneEndRoutingData({0}, {1}, {2}, {3}): " +
                            "prevSegment={4}. Exploring nextSegment={5} -- nextFirstLaneId={6} " +
                            "-- nextIncomingDir={7} valid={8}",
                            prevSegmentId,
                            prevLaneIndex,
                            prevLaneId,
                            isNodeStartNodeOfPrevSegment,
                            prevSegmentId,
                            nextSegmentId,
                            nextFirstLaneId,
                            nextIncomingDir,
                            isNextSegmentValid);
                    }

                    bool nextSegmentIsReversed = isNodeStartNodeOfNextSegment ^ nextSegIsInverted;

                    // expected direction of the next lane
                    NetInfo.Direction nextExpectedDirection = nextSegmentIsReversed ? NetInfo.Direction.Backward : NetInfo.Direction.Forward;

                    LaneTransitionData[] nextRelaxedTransitionDatas = new LaneTransitionData[MAX_NUM_TRANSITIONS];
                    byte numNextRelaxedTransitionDatas = 0;
                    LaneTransitionData[] nextCompatibleTransitionDatas = new LaneTransitionData[MAX_NUM_TRANSITIONS];
                    int[] nextCompatibleOuterSimilarIndices = new int[MAX_NUM_TRANSITIONS];
                    byte numNextCompatibleTransitionDatas = 0;
                    LaneTransitionData[] nextLaneConnectionTransitionDatas = new LaneTransitionData[MAX_NUM_TRANSITIONS];
                    byte numNextLaneConnectionTransitionDatas = 0;
                    LaneTransitionData[] nextForcedTransitionDatas = new LaneTransitionData[MAX_NUM_TRANSITIONS];
                    byte numNextForcedTransitionDatas = 0;
                    int[] nextCompatibleTransitionDataIndices = new int[MAX_NUM_TRANSITIONS];
                    byte numNextCompatibleTransitionDataIndices = 0;
                    int[] compatibleLaneIndexToLaneConnectionIndex = new int[MAX_NUM_TRANSITIONS];

                    uint nextLaneId = nextFirstLaneId;
                    byte nextLaneIndex = 0;

                    // ushort compatibleLaneIndicesMask = 0;
                    while (nextLaneIndex < nextSegmentInfo.m_lanes.Length && nextLaneId != 0u) {
                        // determine valid lanes based on lane arrows
                        NetInfo.Lane nextLaneInfo = nextSegmentInfo.m_lanes[nextLaneIndex];

                        if (extendedLogRouting) {
                            Log._DebugFormat(
                                "RoutingManager.RecalculateLaneEndRoutingData({0}, {1}, {2}, {3}): " +
                                "prevSegment={4}. Exploring nextSegment={5}, lane {6}, idx {7}",
                                prevSegmentId,
                                prevLaneIndex,
                                prevLaneId,
                                isNodeStartNodeOfPrevSegment,
                                prevSegmentId,
                                nextSegmentId,
                                nextLaneId,
                                nextLaneIndex);
                        }

                        // next is compatible lane
                        if (IsSupported(nextLaneInfo) && (prevLaneInfo.m_vehicleType & nextLaneInfo.m_vehicleType) != 0) {
                            if (extendedLogRouting) {
                                Log._Debug(
                                    $"RoutingManager.RecalculateLaneEndRoutingData({prevSegmentId}, " +
                                    $"{prevLaneIndex}, {prevLaneId}, {isNodeStartNodeOfPrevSegment}): vehicle type check passed for " +
                                    $"nextLaneId={nextLaneId}, idx={nextLaneIndex}");
                            }

                            // next is incoming lane
                            if ((nextLaneInfo.m_finalDirection & nextExpectedDirection) != NetInfo.Direction.None) {
                                if (extendedLogRouting) {
                                    Log._Debug(
                                        $"RoutingManager.RecalculateLaneEndRoutingData({prevSegmentId}, " +
                                        $"{prevLaneIndex}, {prevLaneId}, {isNodeStartNodeOfPrevSegment}): lane direction check passed " +
                                        $"for nextLaneId={nextLaneId}, idx={nextLaneIndex}");
                                }

                                if (extendedLogRouting) {
                                    Log._DebugFormat(
                                        "RoutingManager.RecalculateLaneEndRoutingData({0}, {1}, {2}, {3}): " +
                                        "increasing number of incoming lanes at nextLaneId={4}, idx={5}: " +
                                        "isNextValid={6}, nextLaneInfo.m_finalDirection={7}, nextExpectedDirection={8}: " +
                                        "incomingCarLanes={9}, outgoingCarLanes={10} ",
                                        prevSegmentId,
                                        prevLaneIndex,
                                        prevLaneId,
                                        isNodeStartNodeOfPrevSegment,
                                        nextLaneId,
                                        nextLaneIndex,
                                        isNextSegmentValid,
                                        nextLaneInfo.m_finalDirection,
                                        nextExpectedDirection,
                                        incomingCarLanes,
                                        outgoingCarLanes);
                                }

                                int nextSimilarLaneCount = nextLaneInfo.m_similarLaneCount;
                                int nextOuterSimilarLaneIndex = CalcOuterSimilarLaneIndex(nextSegmentId, nextLaneIndex);
                                bool reverseSimilarLaneIndex = ShouldReverseSimilarLaneIndex(
                                    segmentInvert1: prevSegIsInverted, laneInfo1: prevLaneInfo, startNode1: isNodeStartNodeOfPrevSegment,
                                    segmentInvert2: nextSegIsInverted, laneInfo2: nextLaneInfo, startNode2: isNodeStartNodeOfNextSegment);
                                int nextMatchingOuterSimilarLaneIndex =
                                    reverseSimilarLaneIndex ?
                                    nextSimilarLaneCount - 1 - nextOuterSimilarLaneIndex :
                                    nextOuterSimilarLaneIndex;
                                bool outerSimilarLaneIndexMatches = prevOuterSimilarLaneIndex == nextMatchingOuterSimilarLaneIndex;

                                bool isCompatibleLane = false;
                                var transitionType = LaneEndTransitionType.Invalid;

                                int currentLaneConnectionTransIndex = -1;

                                if (nextLaneInfo.MatchesTrack() && prevLaneInfo.MatchesTrack()) {
                                    // routing tracked vehicles (trains, trams, metros, monorails)
                                    // lane may be mixed car+tram
                                    bool nextHasConnections =
                                        LaneConnectionManager.Instance.Sub.HasConnections(
                                            nextLaneId,
                                            isNodeStartNodeOfNextSegment);
                                    if (nextHasConnections) {
                                        bool connected = LaneConnectionManager.Instance.Sub.AreLanesConnected(
                                                nextLaneId,
                                                prevLaneId,
                                                isNodeStartNodeOfNextSegment);
                                        if (connected) {
                                            if (numNextLaneConnectionTransitionDatas < MAX_NUM_TRANSITIONS) {
                                                nextForcedTransitionDatas[numNextForcedTransitionDatas++].Set(
                                                    nextLaneId,
                                                    nextLaneIndex,
                                                    LaneEndTransitionType.LaneConnection,
                                                    nextSegmentId,
                                                    isNodeStartNodeOfNextSegment,
                                                    distance: 0,
                                                    group: LaneEndTransitionGroup.Track);
                                            } else {
                                                Log.Warning(
                                                    $"nextTransitionDatas overflow @ source lane {prevLaneId}, " +
                                                    $"idx {prevLaneIndex} @ seg. {prevSegmentId}");
                                            }

                                            if (extendedLogRouting) {
                                                Log._DebugFormat(
                                                    "RoutingManager.RecalculateLaneEndRoutingData({0}, {1}, " +
                                                    "{2}, {3}): nextLaneId={4}, idx={5} has outgoing connections " +
                                                    "and is connected with previous lane. adding as lane connection lane.",
                                                    prevSegmentId,
                                                    prevLaneIndex,
                                                    prevLaneId,
                                                    isNodeStartNodeOfPrevSegment,
                                                    nextLaneId,
                                                    nextLaneIndex);
                                            }
                                        } else if (extendedLogRouting) {
                                                Log._DebugFormat(
                                                    "RoutingManager.RecalculateLaneEndRoutingData({0}, {1}, " +
                                                    "{2}, {3}): nextLaneId={4}, idx={5} has outgoing connections " +
                                                    "but is NOT connected with previous lane",
                                                    prevSegmentId,
                                                    prevLaneIndex,
                                                    prevLaneId,
                                                    isNodeStartNodeOfPrevSegment,
                                                    nextLaneId,
                                                    nextLaneIndex);
                                        }
                                    } else if(nextSegmentId != prevSegmentId) {
                                        bool goodTurnAngle = TrackUtils.CheckSegmentsTurnAngle(
                                            sourceSegment: ref nextSegment,
                                            targetSegment: ref prevSegment,
                                            nodeId: nodeId);
                                        bool nextIsTrackOnly = nextLaneInfo.IsTrackOnly();
                                        bool similarLaneCountMatches = prevSimilarLaneCount == nextSimilarLaneCount;
                                        bool stayInlane = nextIsTrackOnly & similarLaneCountMatches & goodTurnAngle;

                                        bool connected;
                                        if (stayInlane) {
                                            if (extendedLogRouting) {
                                                Log._Debug($"similar track networks: Preventing lane changes.");
                                            }
                                            connected = outerSimilarLaneIndexMatches;
                                        } else {
                                            connected = goodTurnAngle;
                                        }

                                        if (extendedLogRouting) {
                                            Log._Debug(
                                            "prefer stay in lane information:\n" +
                                            $"prevSegmentId={prevSegmentId} prevLane:[id={prevLaneId} index={prevLaneIndex} outerSimilarLaneIndex:{prevOuterSimilarLaneIndex} similarLaneCount={prevSimilarLaneCount}]\n" +
                                            $"nextSegmentId={nextSegmentId} nextLane:[id={nextLaneId} index={nextLaneIndex} outerSimilarLaneIndex:{nextOuterSimilarLaneIndex} similarLaneCount={nextSimilarLaneCount}]\n" +
                                            $"reverseSimilarLaneIndex={reverseSimilarLaneIndex} nextMatchingOuterSimilarLaneIndex={nextMatchingOuterSimilarLaneIndex}\n" +
                                            $"goodTurnAngle={goodTurnAngle} nextIsTrackOnly={nextIsTrackOnly}\n" +
                                            $"similarLaneCountMatches={similarLaneCountMatches} outerSimilarLaneIndexMatches={outerSimilarLaneIndexMatches} stayInlane={stayInlane}");
                                        }
                                        if (connected) {
                                            int distance = nodeIsRealJunction ?
                                                0 :
                                                Math.Abs(prevOuterSimilarLaneIndex - nextMatchingOuterSimilarLaneIndex);

                                            if (extendedLogRouting) {
                                                Log._DebugFormat(
                                                    "RoutingManager.RecalculateLaneEndRoutingData({0}, {1}, {2}, {3}): " +
                                                    "nextLaneId={4}, idx={5} is used by tracked vehicles. adding as default.",
                                                    prevSegmentId,
                                                    prevLaneIndex,
                                                    prevLaneId,
                                                    isNodeStartNodeOfPrevSegment,
                                                    nextLaneId,
                                                    nextLaneIndex);
                                            }
                                            if (numNextForcedTransitionDatas < MAX_NUM_TRANSITIONS) {
                                                nextForcedTransitionDatas[numNextForcedTransitionDatas++].Set(
                                                    nextLaneId,
                                                    nextLaneIndex,
                                                    LaneEndTransitionType.Default,
                                                    nextSegmentId,
                                                    isNodeStartNodeOfNextSegment,
                                                    (byte)distance,
                                                    LaneEndTransitionGroup.Track);
                                            } else {
                                                Log.Warning("nextForcedTransitionDatas overflow @ source lane " +
                                                            $"{prevLaneId}, idx {prevLaneIndex} @ seg. {prevSegmentId}");
                                            }
                                        }
                                    }
                                }

                                if (nextLaneInfo.MatchesRoad() && prevLaneInfo.MatchesRoad()) {
                                    // routing road vehicles (car, SOS, bus, trolleybus, ...)
                                    // lane may be mixed car+tram
                                    ++incomingCarLanes;

                                    bool connected = true;
                                    bool nextHasConnections =
                                        LaneConnectionManager.Instance.Sub.HasConnections(
                                            nextLaneId,
                                            isNodeStartNodeOfNextSegment);
                                    if (nextHasConnections) {
                                        connected = LaneConnectionManager.Instance.Sub.AreLanesConnected(
                                                nextLaneId,
                                                prevLaneId,
                                                isNodeStartNodeOfNextSegment);

                                        if (connected) {
                                            if (numNextLaneConnectionTransitionDatas < MAX_NUM_TRANSITIONS) {
                                                currentLaneConnectionTransIndex =
                                                    numNextLaneConnectionTransitionDatas;

                                                nextLaneConnectionTransitionDatas[numNextLaneConnectionTransitionDatas++].Set(
                                                    nextLaneId,
                                                    nextLaneIndex,
                                                    LaneEndTransitionType.LaneConnection,
                                                    nextSegmentId,
                                                    isNodeStartNodeOfNextSegment,
                                                    distance: 0,
                                                    group: LaneEndTransitionGroup.Road);
                                            } else {
                                                Log.Warning(
                                                    $"nextTransitionDatas overflow @ source lane {prevLaneId}, " +
                                                    $"idx {prevLaneIndex} @ seg. {prevSegmentId}");
                                            }

                                            if (extendedLogRouting) {
                                                Log._DebugFormat(
                                                    "RoutingManager.RecalculateLaneEndRoutingData({0}, {1}, " +
                                                    "{2}, {3}): nextLaneId={4}, idx={5} has outgoing connections " +
                                                    "and is connected with previous lane. adding as lane connection lane.",
                                                    prevSegmentId,
                                                    prevLaneIndex,
                                                    prevLaneId,
                                                    isNodeStartNodeOfPrevSegment,
                                                    nextLaneId,
                                                    nextLaneIndex);
                                            }
                                        } else {
                                            if (extendedLogRouting) {
                                                Log._DebugFormat(
                                                    "RoutingManager.RecalculateLaneEndRoutingData({0}, {1}, " +
                                                    "{2}, {3}): nextLaneId={4}, idx={5} has outgoing connections " +
                                                    "but is NOT connected with previous lane",
                                                    prevSegmentId,
                                                    prevLaneIndex,
                                                    prevLaneId,
                                                    isNodeStartNodeOfPrevSegment,
                                                    nextLaneId,
                                                    nextLaneIndex);
                                            }
                                        }
                                    }

                                    if (isTollBooth) {
                                        if (extendedLogRouting) {
                                            Log._DebugFormat(
                                                "RoutingManager.RecalculateLaneEndRoutingData({0}, {1}, {2}, {3}): " +
                                                "nodeId={4}, buildingId={5} is a toll booth . Preventing lane changes.",
                                                prevSegmentId,
                                                prevLaneIndex,
                                                prevLaneId,
                                                isNodeStartNodeOfPrevSegment,
                                                nodeId,
                                                buildingId,
                                                isTollBooth);
                                        }

                                        if (outerSimilarLaneIndexMatches) {
                                            if (extendedLogRouting) {
                                                Log._DebugFormat(
                                                    "RoutingManager.RecalculateLaneEndRoutingData({0}, {1}, {2}, {3}): " +
                                                    "nextLaneId={4}, idx={5} is associated with a toll booth " +
                                                    "(buildingId={6}). adding as Default.",
                                                    prevSegmentId,
                                                    prevLaneIndex,
                                                    prevLaneId,
                                                    isNodeStartNodeOfPrevSegment,
                                                    nextLaneId,
                                                    nextLaneIndex,
                                                    buildingId);
                                            }

                                            isCompatibleLane = true;
                                            transitionType = LaneEndTransitionType.Default;
                                        }
                                    } else if (!nodeIsJunction) {
                                        if (extendedLogRouting) {
                                            Log._Debug(
                                                $"RoutingManager.RecalculateLaneEndRoutingData({prevSegmentId}, " +
                                                $"{prevLaneIndex}, {prevLaneId}, {isNodeStartNodeOfPrevSegment}): nextLaneId={nextLaneId}, " +
                                                $"idx={nextLaneIndex} is not a junction. adding as Default.");
                                        }

                                        isCompatibleLane = true;
                                        transitionType = LaneEndTransitionType.Default;
                                    } else {
                                        // check for lane arrows
                                        LaneArrows nextLaneArrows =
                                            LaneArrowManager.Instance.GetFinalLaneArrows(nextLaneId);
                                        bool hasLeftArrow = (nextLaneArrows & LaneArrows.Left) != LaneArrows.None;
                                        bool hasRightArrow = (nextLaneArrows & LaneArrows.Right) != LaneArrows.None;
                                        bool hasForwardArrow =
                                            (nextLaneArrows & LaneArrows.Forward) != LaneArrows.None ||
                                            (nextLaneArrows & LaneArrows.LeftForwardRight) ==
                                            LaneArrows.None;

                                        if (extendedLogRouting) {
                                            Log._DebugFormat(
                                                "RoutingManager.RecalculateLaneEndRoutingData({0}, {1}, {2}, {3}): " +
                                                "start lane arrow check for nextLaneId={4}, idx={5}: hasLeftArrow={6}, " +
                                                "hasForwardArrow={7}, hasRightArrow={8}",
                                                prevSegmentId,
                                                prevLaneIndex,
                                                prevLaneId,
                                                isNodeStartNodeOfPrevSegment,
                                                nextLaneId,
                                                nextLaneIndex,
                                                hasLeftArrow,
                                                hasForwardArrow,
                                                hasRightArrow);
                                        }

                                        bool hasUTurnRule = JunctionRestrictionsManager.Instance.IsUturnAllowed(
                                            nextSegmentId,
                                            isNodeStartNodeOfNextSegment);
                                        bool hasFarTurnArrow = (Shortcuts.LHT && hasRightArrow) || (Shortcuts.RHT && hasLeftArrow);
                                        bool canTurn = !nodeIsRealJunction || nodeIsEndOrOneWayOut || hasFarTurnArrow || hasUTurnRule;

                                        if (applyHighwayRules || // highway rules enabled
                                            (nextIncomingDir == ArrowDirection.Right && hasLeftArrow) || // valid incoming right
                                            (nextIncomingDir == ArrowDirection.Left && hasRightArrow) || // valid incoming left
                                            (nextIncomingDir == ArrowDirection.Forward && hasForwardArrow) || // valid incoming straight
                                            (nextIncomingDir == ArrowDirection.Turn && canTurn) /*valid turning lane*/) {
                                            if (extendedLogRouting) {
                                                Log._DebugFormat(
                                                    "RoutingManager.RecalculateLaneEndRoutingData({0}, {1}, " +
                                                    "{2}, {3}): lane arrow check passed for nextLaneId={4}, " +
                                                    "idx={5}. adding as default lane.",
                                                    prevSegmentId,
                                                    prevLaneIndex,
                                                    prevLaneId,
                                                    isNodeStartNodeOfPrevSegment,
                                                    nextLaneId,
                                                    nextLaneIndex);
                                            }

                                            isCompatibleLane = true;
                                            transitionType = LaneEndTransitionType.Default;
                                        } else if (connected) {
                                            if (extendedLogRouting) {
                                                Log._DebugFormat(
                                                    "RoutingManager.RecalculateLaneEndRoutingData({0}, {1}, " +
                                                    "{2}, {3}): lane arrow check FAILED for nextLaneId={4}, " +
                                                    "idx={5}. adding as relaxed lane.",
                                                    prevSegmentId,
                                                    prevLaneIndex,
                                                    prevLaneId,
                                                    isNodeStartNodeOfPrevSegment,
                                                    nextLaneId,
                                                    nextLaneIndex);
                                            }

                                            transitionType = LaneEndTransitionType.Relaxed;

                                            if (numNextRelaxedTransitionDatas < MAX_NUM_TRANSITIONS) {
                                                nextRelaxedTransitionDatas[
                                                    numNextRelaxedTransitionDatas++].Set(
                                                    nextLaneId,
                                                    nextLaneIndex,
                                                    transitionType,
                                                    nextSegmentId,
                                                    isNodeStartNodeOfNextSegment,
                                                    distance: GlobalConfig.Instance.PathFinding.IncompatibleLaneDistance,
                                                    group: LaneEndTransitionGroup.Road);
                                            } else {
                                                Log.Warning(
                                                    $"nextTransitionDatas overflow @ source lane {prevLaneId}, " +
                                                    $"idx {prevLaneIndex} @ seg. {prevSegmentId}");
                                            }
                                        }
                                    }

                                    if (isCompatibleLane) {
                                        if (extendedLogRouting) {
                                            Log._Debug(
                                                $"RoutingManager.RecalculateLaneEndRoutingData({prevSegmentId}, " +
                                                $"{prevLaneIndex}, {prevLaneId}, {isNodeStartNodeOfPrevSegment}): adding nextLaneId=" +
                                                $"{nextLaneId}, idx={nextLaneIndex} as compatible lane now.");
                                        }

                                        if (numNextCompatibleTransitionDatas < MAX_NUM_TRANSITIONS) {
                                            nextCompatibleOuterSimilarIndices[numNextCompatibleTransitionDatas] =
                                                nextMatchingOuterSimilarLaneIndex;

                                            compatibleLaneIndexToLaneConnectionIndex[numNextCompatibleTransitionDatas] =
                                                currentLaneConnectionTransIndex;

                                            //compatibleLaneIndicesMask |= POW2MASKS[numNextCompatibleTransitionDatas];
                                            nextCompatibleTransitionDatas[numNextCompatibleTransitionDatas++].Set(
                                                nextLaneId,
                                                nextLaneIndex,
                                                transitionType,
                                                nextSegmentId,
                                                isNodeStartNodeOfNextSegment,
                                                distance: 0,
                                                group: LaneEndTransitionGroup.Road);
                                        } else {
                                            Log.Warning(
                                                "nextCompatibleTransitionDatas overflow @ source lane " +
                                                $"{prevLaneId}, idx {prevLaneIndex} @ seg. {prevSegmentId}");
                                        }
                                    } else {
                                        if (extendedLogRouting) {
                                            Log._Debug(
                                                $"RoutingManager.RecalculateLaneEndRoutingData({prevSegmentId}, " +
                                                $"{prevLaneIndex}, {prevLaneId}, {isNodeStartNodeOfPrevSegment}): nextLaneId={nextLaneId}, " +
                                                $"idx={nextLaneIndex} is NOT compatible.");
                                        }
                                    }
                                }
                            } else {
                                if (extendedLogRouting) {
                                    Log._DebugFormat(
                                        "RoutingManager.RecalculateLaneEndRoutingData({0}, {1}, {2}, {3}): " +
                                        "lane direction check NOT passed for nextLaneId={4}, idx={5}: " +
                                        "isNextValid={6}, nextLaneInfo.m_finalDirection={7}, nextExpectedDirection={8}",
                                        prevSegmentId,
                                        prevLaneIndex,
                                        prevLaneId,
                                        isNodeStartNodeOfPrevSegment,
                                        nextLaneId,
                                        nextLaneIndex,
                                        isNextSegmentValid,
                                        nextLaneInfo.m_finalDirection,
                                        nextExpectedDirection);
                                }

                                bool outgoing = (nextLaneInfo.m_finalDirection & NetInfo.InvertDirection(nextExpectedDirection)) != NetInfo.Direction.None;
                                if (outgoing && nextLaneInfo.MatchesRoad()) {
                                    ++outgoingCarLanes;
                                    if (extendedLogRouting) {
                                        Log._DebugFormat(
                                            "RoutingManager.RecalculateLaneEndRoutingData({0}, {1}, {2}, {3}): " +
                                            "increasing number of outgoing lanes at nextLaneId={4}, idx={5}: " +
                                            "isNextValid={6}, nextLaneInfo.m_finalDirection={7}, nextExpectedDirection={8}: " +
                                            "incomingCarLanes={9}, outgoingCarLanes={10}",
                                            prevSegmentId,
                                            prevLaneIndex,
                                            prevLaneId,
                                            isNodeStartNodeOfPrevSegment,
                                            nextLaneId,
                                            nextLaneIndex,
                                            isNextSegmentValid,
                                            nextLaneInfo.m_finalDirection,
                                            nextExpectedDirection,
                                            incomingCarLanes,
                                            outgoingCarLanes);
                                    }
                                }
                            }
                        } else {
                            if (extendedLogRouting) {
                                Log._DebugFormat(
                                    "RoutingManager.RecalculateLaneEndRoutingData({0}, {1}, {2}, {3}): " +
                                    "vehicle type check NOT passed for nextLaneId={4}, idx={5}: " +
                                    "prevLaneInfo.m_vehicleType={6}, nextLaneInfo.m_vehicleType={7}, " +
                                    "prevLaneInfo.m_laneType={8}, nextLaneInfo.m_laneType={9}",
                                    prevSegmentId,
                                    prevLaneIndex,
                                    prevLaneId,
                                    isNodeStartNodeOfPrevSegment,
                                    nextLaneId,
                                    nextLaneIndex,
                                    prevLaneInfo.m_vehicleType,
                                    nextLaneInfo.m_vehicleType,
                                    prevLaneInfo.m_laneType,
                                    nextLaneInfo.m_laneType);
                            }
                        }

                        nextLaneId = nextLaneId.ToLane().m_nextLane;
                        ++nextLaneIndex;
                    } // foreach lane

                    if (extendedLogRouting) {
                        Log._Debug(
                            $"RoutingManager.RecalculateLaneEndRoutingData({prevSegmentId}, {prevLaneIndex}, " +
                            $"{prevLaneId}, {isNodeStartNodeOfPrevSegment}): isNextValid={isNextSegmentValid} Compatible lanes: " +
                            nextCompatibleTransitionDatas?.ArrayToString());
                    }

                    bool laneChangesAllowed
                        = Options.junctionRestrictionsEnabled
                          && JunctionRestrictionsManager.Instance.IsLaneChangingAllowedWhenGoingStraight(
                                 nextSegmentId, isNodeStartNodeOfNextSegment);
                    int nextCompatibleLaneCount = numNextCompatibleTransitionDatas;

                    if (nextCompatibleLaneCount > 0) {
                        // we found compatible lanes
                        int[] tmp = new int[nextCompatibleLaneCount];
                        Array.Copy(nextCompatibleOuterSimilarIndices,
                                   tmp,
                                   nextCompatibleLaneCount);
                        nextCompatibleOuterSimilarIndices = tmp;

                        // TODO: Check performance on this LINQ
                        int[] compatibleLaneIndicesSortedByOuterSimilarIndex =
                            nextCompatibleOuterSimilarIndices
                                .Select((x, i) => new KeyValuePair<int, int>(x, i))
                                .OrderBy(p => p.Key)
                                .Select(p => p.Value)
                                .ToArray();

                        // enable highway rules only at junctions or at simple lane merging/splitting points
                        int laneDiff = nextCompatibleLaneCount - prevSimilarLaneCount;
                        bool applyHighwayRulesAtSegment =
                            applyHighwayRules
                            && (applyHighwayRulesAtJunction || Math.Abs(laneDiff) == 1);

                        if (extendedLogRouting) {
                            Log._DebugFormat(
                                "RoutingManager.RecalculateLaneEndRoutingData({0}, {1}, {2}, {3}): found " +
                                "compatible lanes! compatibleLaneIndicesSortedByOuterSimilarIndex={4}, " +
                                "laneDiff={5}, applyHighwayRulesAtSegment={6}",
                                prevSegmentId,
                                prevLaneIndex,
                                prevLaneId,
                                isNodeStartNodeOfPrevSegment,
                                compatibleLaneIndicesSortedByOuterSimilarIndex.ArrayToString(),
                                laneDiff,
                                applyHighwayRulesAtSegment);
                        }

                        if (applyHighwayRulesAtJunction || applyHighwayMergingRules) {
                            // we reached a highway junction where more than two segments are connected to each other
                            if (extendedLogRouting) {
                                Log._Debug(
                                    $"RoutingManager.RecalculateLaneEndRoutingData({prevSegmentId}, {prevLaneIndex}, " +
                                    $"{prevLaneId}, {isNodeStartNodeOfPrevSegment}): applying highway rules at junction");
                            }

                            // number of lanes that were processed in earlier segment iterations
                            // (either all incoming or all outgoing)
                            int numLanesSeen = Math.Max(totalIncomingLanes, totalOutgoingLanes);

                            int minNextInnerSimilarIndex = -1;
                            int maxNextInnerSimilarIndex = -1;

                            // this lane will be referred as the "stay" lane with zero distance
                            int refNextInnerSimilarIndex = -1;

#if DEBUGHWJUNCTIONROUTING
                            if (extendedLogRouting) {
                                Log._DebugFormat(
                                    "RoutingManager.RecalculateLaneEndRoutingData({0}, {1}, {2}, {3}): " +
                                    "applying highway rules at junction",
                                    prevSegmentId, prevLaneIndex, prevLaneId, isNodeStartNodeOfPrevSegment);
                                Log._DebugFormat(
                                    "RoutingManager.RecalculateLaneEndRoutingData({0}, {1}, {2}, {3}): " +
                                    "totalIncomingLanes={4}, totalOutgoingLanes={5}, numLanesSeen={6} " +
                                    "laneChangesAllowed={7}",
                                    prevSegmentId, prevLaneIndex, prevLaneId, isNodeStartNodeOfPrevSegment, totalIncomingLanes,
                                    totalOutgoingLanes, numLanesSeen, laneChangesAllowed);
                                Log._DebugFormat(
                                    "RoutingManager.RecalculateLaneEndRoutingData({0}, {1}, {2}, {3}): " +
                                    "prevInnerSimilarLaneIndex={4}, prevSimilarLaneCount={5}, " +
                                    "nextCompatibleLaneCount={6}",
                                    prevSegmentId, prevLaneIndex, prevLaneId, isNodeStartNodeOfPrevSegment, prevInnerSimilarLaneIndex,
                                    prevSimilarLaneCount, nextCompatibleLaneCount);
                            }
#endif

                            if (nodeIsSplitJunction) {
                                // lane splitting at junction
                                minNextInnerSimilarIndex = prevInnerSimilarLaneIndex + numLanesSeen;

                                if (minNextInnerSimilarIndex >= nextCompatibleLaneCount) {
                                    // there have already been explored more outgoing lanes than
                                    // incoming lanes on the previous segment. Also allow vehicles
                                    // to go to the current segment.
                                    minNextInnerSimilarIndex =
                                        maxNextInnerSimilarIndex =
                                            refNextInnerSimilarIndex = nextCompatibleLaneCount - 1;
                                } else {
                                    maxNextInnerSimilarIndex =
                                        refNextInnerSimilarIndex =
                                            minNextInnerSimilarIndex;

                                    if (laneChangesAllowed) {
                                        // allow lane changes at highway junctions
                                        if (minNextInnerSimilarIndex > 0
                                            && prevInnerSimilarLaneIndex > 0) {
                                            --minNextInnerSimilarIndex;
                                        }
                                    }
                                }

#if DEBUGHWJUNCTIONROUTING
                                if (extendedLogRouting) {
                                    Log._DebugFormat(
                                        "RoutingManager.RecalculateLaneEndRoutingData({0}, {1}, {2}, {3}): " +
                                        "highway rules at junction: lane splitting junction. " +
                                        "minNextInnerSimilarIndex={4}, maxNextInnerSimilarIndex={5}",
                                        prevSegmentId, nextLaneIndex, prevLaneId, isNodeStartNodeOfPrevSegment, minNextInnerSimilarIndex,
                                        maxNextInnerSimilarIndex);
                                }
#endif
                            } else {
                                // lane merging at junction
                                minNextInnerSimilarIndex = prevInnerSimilarLaneIndex - numLanesSeen;

                                if (minNextInnerSimilarIndex < 0) {
                                    if (prevInnerSimilarLaneIndex == prevSimilarLaneCount - 1) {
                                        // there have already been explored more incoming lanes than
                                        // outgoing lanes on the previous segment. Allow the current
                                        // segment to also join the big merging party. What a fun!
                                        minNextInnerSimilarIndex = 0;
                                        maxNextInnerSimilarIndex = nextCompatibleLaneCount - 1;
                                    } else {
                                        // lanes do not connect (min/max = -1)
                                    }
                                } else {
                                    // allow lane changes at highway junctions
                                    refNextInnerSimilarIndex = minNextInnerSimilarIndex;

                                    if (laneChangesAllowed) {
                                        maxNextInnerSimilarIndex = Math.Min(
                                            nextCompatibleLaneCount - 1,
                                            minNextInnerSimilarIndex + 1);

                                        if (minNextInnerSimilarIndex > 0) {
                                            --minNextInnerSimilarIndex;
                                        }
                                    } else {
                                        maxNextInnerSimilarIndex = minNextInnerSimilarIndex;
                                    }

                                    if (totalIncomingLanes > 0
                                        && prevInnerSimilarLaneIndex == prevSimilarLaneCount - 1
                                        && maxNextInnerSimilarIndex < nextCompatibleLaneCount - 1) {
                                        // we reached the outermost lane on the previous segment but
                                        // there are still lanes to go on the next segment: allow merging
                                        maxNextInnerSimilarIndex = nextCompatibleLaneCount - 1;
                                    }
                                }

#if DEBUGHWJUNCTIONROUTING
                                if (extendedLogRouting) {
                                    Log._DebugFormat(
                                        "RoutingManager.RecalculateLaneEndRoutingData({0}, {1}, {2}, " +
                                        "{3}): highway rules at junction: lane merging/unknown junction. " +
                                        "minNextInnerSimilarIndex={4}, maxNextInnerSimilarIndex={5}",
                                        prevSegmentId, nextLaneIndex, prevLaneId, isNodeStartNodeOfPrevSegment, minNextInnerSimilarIndex,
                                        maxNextInnerSimilarIndex);
                                }
#endif
                            }

                            if (minNextInnerSimilarIndex >= 0) {
#if DEBUGHWJUNCTIONROUTING
                                if (extendedLogRouting) {
                                    Log._DebugFormat(
                                        "RoutingManager.RecalculateLaneEndRoutingData({0}, {1}, {2}, {3}): " +
                                        "minNextInnerSimilarIndex >= 0. nextCompatibleTransitionDatas={4}",
                                        prevSegmentId, nextLaneIndex, prevLaneId, isNodeStartNodeOfPrevSegment,
                                        nextCompatibleTransitionDatas.ArrayToString());
                                }
#endif

                                // explore lanes
                                for (int nextInnerSimilarIndex = minNextInnerSimilarIndex;
                                     nextInnerSimilarIndex <= maxNextInnerSimilarIndex;
                                     ++nextInnerSimilarIndex) {
                                    int nextTransitionIndex = FindLaneByInnerIndex(
                                        nextCompatibleTransitionDatas,
                                        numNextCompatibleTransitionDatas,
                                        nextSegmentId,
                                        nextInnerSimilarIndex);

#if DEBUGHWJUNCTIONROUTING
                                    if (extendedLogRouting) {
                                        Log._DebugFormat(
                                            "RoutingManager.RecalculateLaneEndRoutingData({0}, {1}, " +
                                            "{2}, {3}): highway junction iteration: " +
                                            "nextInnerSimilarIndex={4}, nextTransitionIndex={5}",
                                            prevSegmentId, nextLaneIndex, prevLaneId, isNodeStartNodeOfPrevSegment, nextInnerSimilarIndex,
                                            nextTransitionIndex);
                                    }
#endif

                                    if (nextTransitionIndex < 0) {
                                        continue;
                                    }

                                    // calculate lane distance
                                    byte compatibleLaneDist = 0;
                                    if (refNextInnerSimilarIndex >= 0) {
                                        compatibleLaneDist = (byte)Math.Abs(
                                            refNextInnerSimilarIndex - nextInnerSimilarIndex);
                                    }

                                    // skip lanes having lane connections
                                    // in highway-rules HasConnections() gives the same result as HasOutgoingConnections but faster.
                                    if (LaneConnectionManager.Instance.Sub.HasConnections(
                                        nextCompatibleTransitionDatas[nextTransitionIndex].laneId,
                                        isNodeStartNodeOfNextSegment)) {
                                        int laneConnectionTransIndex =
                                            compatibleLaneIndexToLaneConnectionIndex[nextTransitionIndex];

                                        if (laneConnectionTransIndex >= 0) {
                                            nextLaneConnectionTransitionDatas[
                                                laneConnectionTransIndex].distance = compatibleLaneDist;
                                        }

                                        if (extendedLogRouting) {
                                            Log._DebugFormat(
                                                "RoutingManager.RecalculateLaneEndRoutingData({0}, {1}, " +
                                                "{2}, {3}): Next lane ({4}) has outgoing lane connections. " +
                                                "Skip for now but set compatibleLaneDist={5} if " +
                                                "laneConnectionTransIndex={6} >= 0.",
                                                prevSegmentId,
                                                prevLaneIndex,
                                                prevLaneId,
                                                isNodeStartNodeOfPrevSegment,
                                                nextCompatibleTransitionDatas[nextTransitionIndex].laneId,
                                                compatibleLaneDist,
                                                laneConnectionTransIndex);
                                        }

                                        // disregard lane since it has outgoing connections
                                        continue;
                                    }

                                    nextCompatibleTransitionDatas[nextTransitionIndex].distance = compatibleLaneDist;
#if DEBUGHWJUNCTIONROUTING
                                    if (extendedLogRouting) {
                                        Log._DebugFormat(
                                            "RoutingManager.RecalculateLaneEndRoutingData({0}, {1}, {2}, " +
                                            "{3}): highway junction iteration: compatibleLaneDist={4}",
                                            prevSegmentId, nextLaneIndex, prevLaneId, isNodeStartNodeOfPrevSegment,
                                            compatibleLaneDist);
                                    }
#endif
                                    if (Options.highwayRules) {
                                        UpdateHighwayLaneArrows(
                                            nextCompatibleTransitionDatas[nextTransitionIndex].laneId,
                                            isNodeStartNodeOfNextSegment,
                                            nextIncomingDir);
                                    }

                                    if (numNextCompatibleTransitionDataIndices < MAX_NUM_TRANSITIONS) {
                                        nextCompatibleTransitionDataIndices[numNextCompatibleTransitionDataIndices++] =
                                            nextTransitionIndex;
                                    } else {
                                        Log.Warning(
                                            "nextCompatibleTransitionDataIndices overflow @ source lane " +
                                            $"{prevLaneId}, idx {prevLaneIndex} @ seg. {prevSegmentId}");
                                    }
                                }

#if DEBUGHWJUNCTIONROUTING
                                if (extendedLogRouting) {
                                    Log._DebugFormat(
                                        "RoutingManager.RecalculateLaneEndRoutingData({0}, {1}, {2}, {3}): " +
                                        "highway junction iterations finished: nextCompatibleTransitionDataIndices={4}",
                                        prevSegmentId, nextLaneIndex, prevLaneId, isNodeStartNodeOfPrevSegment,
                                        nextCompatibleTransitionDataIndices.ArrayToString());
                                }
#endif
                            }
                        } else {
                            // This is
                            // 1. a highway lane splitting/merging point,
                            // 2. a city or highway lane continuation point (simple transition with
                            //     equal number of lanes or flagged city transition), or
                            // 3. a city junction
                            // with multiple or a single target lane: Perform lane matching
                            if (extendedLogRouting) {
                                Log._Debug($"RoutingManager.RecalculateLaneEndRoutingData({prevSegmentId}, " +
                                           $"{prevLaneIndex}, {prevLaneId}, {isNodeStartNodeOfPrevSegment}): regular node");
                            }

                            // min/max compatible outer similar lane indices
                            int minNextCompatibleOuterSimilarIndex = -1;
                            int maxNextCompatibleOuterSimilarIndex = -1;
                            if (nextIncomingDir == ArrowDirection.Turn) {
                                minNextCompatibleOuterSimilarIndex = 0;
                                maxNextCompatibleOuterSimilarIndex = nextCompatibleLaneCount - 1;

                                if (extendedLogRouting) {
                                    Log._DebugFormat(
                                        "RoutingManager.RecalculateLaneEndRoutingData({0}, {1}, {2}, {3}): " +
                                        "u-turn: minNextCompatibleOuterSimilarIndex={4}, " +
                                        "maxNextCompatibleOuterSimilarIndex={5}",
                                        prevSegmentId,
                                        prevLaneIndex,
                                        prevLaneId,
                                        isNodeStartNodeOfPrevSegment,
                                        minNextCompatibleOuterSimilarIndex,
                                        maxNextCompatibleOuterSimilarIndex);
                                }
                            } else if (nodeIsRealJunction) {
                                if (extendedLogRouting) {
                                    Log._Debug($"RoutingManager.RecalculateLaneEndRoutingData({prevSegmentId}, " +
                                               $"{prevLaneIndex}, {prevLaneId}, {isNodeStartNodeOfPrevSegment}): next is real junction");
                                }

                                // at junctions: try to match distinct lanes
                                if (nextCompatibleLaneCount > prevSimilarLaneCount
                                    && prevOuterSimilarLaneIndex == prevSimilarLaneCount - 1) {
                                    // merge inner lanes
                                    minNextCompatibleOuterSimilarIndex = prevOuterSimilarLaneIndex;
                                    maxNextCompatibleOuterSimilarIndex = nextCompatibleLaneCount - 1;

                                    if (extendedLogRouting) {
                                        Log._DebugFormat(
                                            "RoutingManager.RecalculateLaneEndRoutingData({0}, {1}, {2}, {3}): " +
                                            "merge inner lanes: minNextCompatibleOuterSimilarIndex={4}, " +
                                            "maxNextCompatibleOuterSimilarIndex={5}",
                                            prevSegmentId,
                                            prevLaneIndex,
                                            prevLaneId,
                                            isNodeStartNodeOfPrevSegment,
                                            minNextCompatibleOuterSimilarIndex,
                                            maxNextCompatibleOuterSimilarIndex);
                                    }
                                } else if (nextCompatibleLaneCount < prevSimilarLaneCount
                                           && prevSimilarLaneCount % nextCompatibleLaneCount == 0) {
                                    // symmetric split
                                    int splitFactor =
                                        prevSimilarLaneCount / nextCompatibleLaneCount;
                                    minNextCompatibleOuterSimilarIndex =
                                        maxNextCompatibleOuterSimilarIndex =
                                            prevOuterSimilarLaneIndex / splitFactor;

                                    if (extendedLogRouting) {
                                        Log._DebugFormat(
                                            "RoutingManager.RecalculateLaneEndRoutingData({0}, {1}, " +
                                            "{2}, {3}): symmetric split: minNextCompatibleOuterSimilarIndex={4}, " +
                                            "maxNextCompatibleOuterSimilarIndex={5}",
                                            prevSegmentId,
                                            prevLaneIndex,
                                            prevLaneId,
                                            isNodeStartNodeOfPrevSegment,
                                            minNextCompatibleOuterSimilarIndex,
                                            maxNextCompatibleOuterSimilarIndex);
                                    }
                                } else {
                                    // 1-to-n (split inner lane) or 1-to-1 (direct lane matching)
                                    minNextCompatibleOuterSimilarIndex = prevOuterSimilarLaneIndex;
                                    maxNextCompatibleOuterSimilarIndex = prevOuterSimilarLaneIndex;

                                    if (extendedLogRouting) {
                                        Log._DebugFormat(
                                            "RoutingManager.RecalculateLaneEndRoutingData({0}, {1}, " +
                                            "{2}, {3}): 1-to-n (split inner lane) or 1-to-1 (direct " +
                                            "lane matching): minNextCompatibleOuterSimilarIndex={4}, " +
                                            "maxNextCompatibleOuterSimilarIndex={5}",
                                            prevSegmentId,
                                            prevLaneIndex,
                                            prevLaneId,
                                            isNodeStartNodeOfPrevSegment,
                                            minNextCompatibleOuterSimilarIndex,
                                            maxNextCompatibleOuterSimilarIndex);
                                    }
                                }

                                bool straightLaneChangesAllowed =
                                    nextIncomingDir == ArrowDirection.Forward && laneChangesAllowed;

                                if (extendedLogRouting) {
                                    Log._DebugFormat(
                                        "RoutingManager.RecalculateLaneEndRoutingData({0}, {1}, {2}, {3}): " +
                                        "laneChangesAllowed={4} straightLaneChangesAllowed={5}",
                                        prevSegmentId,
                                        prevLaneIndex,
                                        prevLaneId,
                                        isNodeStartNodeOfPrevSegment,
                                        laneChangesAllowed,
                                        straightLaneChangesAllowed);
                                }

                                if (!straightLaneChangesAllowed) {
                                    if (nextHasBusLane && !prevHasBusLane) {
                                        // allow vehicles on the bus lane AND on the next lane to merge on this lane
                                        maxNextCompatibleOuterSimilarIndex = Math.Min(
                                            nextCompatibleLaneCount - 1,
                                            maxNextCompatibleOuterSimilarIndex + 1);

                                        if (extendedLogRouting) {
                                            Log._DebugFormat(
                                                "RoutingManager.RecalculateLaneEndRoutingData({0}, {1}, " +
                                                "{2}, {3}): allow vehicles on the bus lane AND on the " +
                                                "next lane to merge on this lane: " +
                                                "minNextCompatibleOuterSimilarIndex={4}, " +
                                                "maxNextCompatibleOuterSimilarIndex={5}",
                                                prevSegmentId,
                                                prevLaneIndex,
                                                prevLaneId,
                                                isNodeStartNodeOfPrevSegment,
                                                minNextCompatibleOuterSimilarIndex,
                                                maxNextCompatibleOuterSimilarIndex);
                                        }
                                    } else if (!nextHasBusLane && prevHasBusLane) {
                                        // allow vehicles to enter the bus lane
                                        minNextCompatibleOuterSimilarIndex = Math.Max(
                                            0, minNextCompatibleOuterSimilarIndex - 1);

                                        if (extendedLogRouting) {
                                            Log._DebugFormat(
                                                "RoutingManager.RecalculateLaneEndRoutingData({0}, {1}, " +
                                                "{2}, {3}): allow vehicles to enter the bus lane: " +
                                                "minNextCompatibleOuterSimilarIndex={4}, " +
                                                "maxNextCompatibleOuterSimilarIndex={5}",
                                                prevSegmentId,
                                                prevLaneIndex,
                                                prevLaneId,
                                                isNodeStartNodeOfPrevSegment,
                                                minNextCompatibleOuterSimilarIndex,
                                                maxNextCompatibleOuterSimilarIndex);
                                        }
                                    }
                                } else {
                                    // vehicles may change lanes when going straight
                                    minNextCompatibleOuterSimilarIndex--;
                                    maxNextCompatibleOuterSimilarIndex++;

                                    if (extendedLogRouting) {
                                        Log._DebugFormat(
                                            "RoutingManager.RecalculateLaneEndRoutingData({0}, {1}, {2}, " +
                                            "{3}): vehicles may change lanes when going straight: " +
                                            "minNextCompatibleOuterSimilarIndex={4}, " +
                                            "maxNextCompatibleOuterSimilarIndex={5}",
                                            prevSegmentId,
                                            prevLaneIndex,
                                            prevLaneId,
                                            isNodeStartNodeOfPrevSegment,
                                            minNextCompatibleOuterSimilarIndex,
                                            maxNextCompatibleOuterSimilarIndex);
                                    }
                                }
                            } else if (prevSimilarLaneCount == nextCompatibleLaneCount) {
                                // equal lane count: consider all available lanes
                                minNextCompatibleOuterSimilarIndex = 0;
                                maxNextCompatibleOuterSimilarIndex = nextCompatibleLaneCount - 1;

                                if (extendedLogRouting) {
                                    Log._DebugFormat(
                                        "RoutingManager.RecalculateLaneEndRoutingData({0}, {1}, {2}, {3}): " +
                                        "equal lane count: minNextCompatibleOuterSimilarIndex={4}, " +
                                        "maxNextCompatibleOuterSimilarIndex={5}",
                                        prevSegmentId,
                                        prevLaneIndex,
                                        prevLaneId,
                                        isNodeStartNodeOfPrevSegment,
                                        minNextCompatibleOuterSimilarIndex,
                                        maxNextCompatibleOuterSimilarIndex);
                                }
                            } else {
                                // lane continuation point: lane merging/splitting
                                if (extendedLogRouting) {
                                    Log._Debug(
                                        $"RoutingManager.RecalculateLaneEndRoutingData({prevSegmentId}, " +
                                        $"{prevLaneIndex}, {prevLaneId}, {isNodeStartNodeOfPrevSegment}): lane continuation point: " +
                                        "lane merging/splitting");
                                }

                                bool sym1 = (prevSimilarLaneCount & 1) == 0; // mod 2 == 0
                                bool sym2 = (nextCompatibleLaneCount & 1) == 0; // mod 2 == 0
                                if (extendedLogRouting) {
                                    Log._Debug($"RoutingManager.RecalculateLaneEndRoutingData({prevSegmentId}, " +
                                               $"{prevLaneIndex}, {prevLaneId}, {isNodeStartNodeOfPrevSegment}): sym1={sym1}, sym2={sym2}");
                                }

                                if (prevSimilarLaneCount < nextCompatibleLaneCount) {
                                    if (extendedLogRouting) {
                                        Log._DebugFormat(
                                            "RoutingManager.RecalculateLaneEndRoutingData({0}, {1}, {2}, " +
                                            "{3}): lane merging (prevSimilarLaneCount={4} < " +
                                            "nextCompatibleLaneCount={5})",
                                            prevSegmentId,
                                            prevLaneIndex,
                                            prevLaneId,
                                            isNodeStartNodeOfPrevSegment,
                                            prevSimilarLaneCount,
                                            nextCompatibleLaneCount);
                                    }

                                    // lane merging
                                    if (sym1 == sym2) {
                                        // merge outer lanes
                                        // nextCompatibleLaneCount - prevSimilarLaneCount is always > 0
                                        int a = (nextCompatibleLaneCount - prevSimilarLaneCount) >> 1;

                                        if (extendedLogRouting) {
                                            Log._Debug(
                                                $"RoutingManager.RecalculateLaneEndRoutingData({prevSegmentId}, " +
                                                $"{prevLaneIndex}, {prevLaneId}, {isNodeStartNodeOfPrevSegment}): merge outer lanes. a={a}");
                                        }

                                        if (prevSimilarLaneCount == 1) {
                                            minNextCompatibleOuterSimilarIndex = 0;

                                            // always >=0
                                            maxNextCompatibleOuterSimilarIndex = nextCompatibleLaneCount - 1;

                                            if (extendedLogRouting) {
                                                Log._DebugFormat(
                                                    "RoutingManager.RecalculateLaneEndRoutingData({0}, {1}, " +
                                                    "{2}, {3}): prevSimilarLaneCount == 1: " +
                                                    "minNextCompatibleOuterSimilarIndex={4}, " +
                                                    "maxNextCompatibleOuterSimilarIndex={5}",
                                                    prevSegmentId,
                                                    prevLaneIndex,
                                                    prevLaneId,
                                                    isNodeStartNodeOfPrevSegment,
                                                    minNextCompatibleOuterSimilarIndex,
                                                    maxNextCompatibleOuterSimilarIndex);
                                            }
                                        } else if (prevOuterSimilarLaneIndex == 0) {
                                            minNextCompatibleOuterSimilarIndex = 0;
                                            maxNextCompatibleOuterSimilarIndex = a;

                                            if (extendedLogRouting) {
                                                Log._DebugFormat(
                                                    "RoutingManager.RecalculateLaneEndRoutingData({0}, {1}, " +
                                                    "{2}, {3}): prevOuterSimilarLaneIndex == 0: " +
                                                    "minNextCompatibleOuterSimilarIndex={4}, " +
                                                    "maxNextCompatibleOuterSimilarIndex={5}",
                                                    prevSegmentId,
                                                    prevLaneIndex,
                                                    prevLaneId,
                                                    isNodeStartNodeOfPrevSegment,
                                                    minNextCompatibleOuterSimilarIndex,
                                                    maxNextCompatibleOuterSimilarIndex);
                                            }
                                        } else if (prevOuterSimilarLaneIndex == prevSimilarLaneCount - 1) {
                                            minNextCompatibleOuterSimilarIndex = prevOuterSimilarLaneIndex + a;

                                            // always >=0
                                            maxNextCompatibleOuterSimilarIndex = nextCompatibleLaneCount - 1;

                                            if (extendedLogRouting) {
                                                Log._DebugFormat(
                                                    "RoutingManager.RecalculateLaneEndRoutingData({0}, {1}, " +
                                                    "{2}, {3}): prevOuterSimilarLaneIndex == prevSimilarLaneCount - 1: " +
                                                    "minNextCompatibleOuterSimilarIndex={4}, " +
                                                    "maxNextCompatibleOuterSimilarIndex={5}",
                                                    prevSegmentId,
                                                    prevLaneIndex,
                                                    prevLaneId,
                                                    isNodeStartNodeOfPrevSegment,
                                                    minNextCompatibleOuterSimilarIndex,
                                                    maxNextCompatibleOuterSimilarIndex);
                                            }
                                        } else {
                                            minNextCompatibleOuterSimilarIndex =
                                                maxNextCompatibleOuterSimilarIndex =
                                                    prevOuterSimilarLaneIndex + a;

                                            if (extendedLogRouting) {
                                                Log._DebugFormat(
                                                    "RoutingManager.RecalculateLaneEndRoutingData({0}, {1}, " +
                                                    "{2}, {3}): default case: minNextCompatibleOuterSimilarIndex" +
                                                    "={4}, maxNextCompatibleOuterSimilarIndex={5}",
                                                    prevSegmentId,
                                                    prevLaneIndex,
                                                    prevLaneId,
                                                    isNodeStartNodeOfPrevSegment,
                                                    minNextCompatibleOuterSimilarIndex,
                                                    maxNextCompatibleOuterSimilarIndex);
                                            }
                                        }
                                    } else {
                                        // criss-cross merge
                                        // nextCompatibleLaneCount - prevSimilarLaneCount - 1 is always >= 0
                                        int a = (nextCompatibleLaneCount - prevSimilarLaneCount - 1) >> 1;

                                        // nextCompatibleLaneCount - prevSimilarLaneCount + 1 is always >= 2
                                        int b = (nextCompatibleLaneCount - prevSimilarLaneCount + 1) >> 1;

                                        if (extendedLogRouting) {
                                            Log._Debug(
                                                $"RoutingManager.RecalculateLaneEndRoutingData({prevSegmentId}, " +
                                                $"{prevLaneIndex}, {prevLaneId}, {isNodeStartNodeOfPrevSegment}): criss-cross merge: " +
                                                $"a={a}, b={b}");
                                        }

                                        if (prevSimilarLaneCount == 1) {
                                            minNextCompatibleOuterSimilarIndex = 0;

                                            // always >=0
                                            maxNextCompatibleOuterSimilarIndex = nextCompatibleLaneCount - 1;
                                            if (extendedLogRouting) {
                                                Log._DebugFormat(
                                                    "RoutingManager.RecalculateLaneEndRoutingData({0}, {1}, " +
                                                    "{2}, {3}): prevSimilarLaneCount == 1: " +
                                                    "minNextCompatibleOuterSimilarIndex={4}, " +
                                                    "maxNextCompatibleOuterSimilarIndex={5}",
                                                    prevSegmentId,
                                                    prevLaneIndex,
                                                    prevLaneId,
                                                    isNodeStartNodeOfPrevSegment,
                                                    minNextCompatibleOuterSimilarIndex,
                                                    maxNextCompatibleOuterSimilarIndex);
                                            }
                                        } else if (prevOuterSimilarLaneIndex == 0) {
                                            minNextCompatibleOuterSimilarIndex = 0;
                                            maxNextCompatibleOuterSimilarIndex = b;

                                            if (extendedLogRouting) {
                                                Log._DebugFormat(
                                                    "RoutingManager.RecalculateLaneEndRoutingData({0}, {1}, " +
                                                    "{2}, {3}): prevOuterSimilarLaneIndex == 0: " +
                                                    "minNextCompatibleOuterSimilarIndex={4}, " +
                                                    "maxNextCompatibleOuterSimilarIndex={5}",
                                                    prevSegmentId,
                                                    prevLaneIndex,
                                                    prevLaneId,
                                                    isNodeStartNodeOfPrevSegment,
                                                    minNextCompatibleOuterSimilarIndex,
                                                    maxNextCompatibleOuterSimilarIndex);
                                            }
                                        } else if (prevOuterSimilarLaneIndex == prevSimilarLaneCount - 1) {
                                            minNextCompatibleOuterSimilarIndex = prevOuterSimilarLaneIndex + a;

                                            // always >=0
                                            maxNextCompatibleOuterSimilarIndex = nextCompatibleLaneCount - 1;

                                            if (extendedLogRouting) {
                                                Log._DebugFormat(
                                                    "RoutingManager.RecalculateLaneEndRoutingData({0}, {1}, " +
                                                    "{2}, {3}): prevOuterSimilarLaneIndex == " +
                                                    "prevSimilarLaneCount - 1: minNextCompatibleOuterSimilarIndex={4}, " +
                                                    "maxNextCompatibleOuterSimilarIndex={5}",
                                                    prevSegmentId,
                                                    prevLaneIndex,
                                                    prevLaneId,
                                                    isNodeStartNodeOfPrevSegment,
                                                    minNextCompatibleOuterSimilarIndex,
                                                    maxNextCompatibleOuterSimilarIndex);
                                            }
                                        } else {
                                            minNextCompatibleOuterSimilarIndex = prevOuterSimilarLaneIndex + a;
                                            maxNextCompatibleOuterSimilarIndex = prevOuterSimilarLaneIndex + b;

                                            if (extendedLogRouting) {
                                                Log._DebugFormat(
                                                    "RoutingManager.RecalculateLaneEndRoutingData({0}, {1}, " +
                                                    "{2}, {3}): default criss-cross case: " +
                                                    "minNextCompatibleOuterSimilarIndex={4}, " +
                                                    "maxNextCompatibleOuterSimilarIndex={5}",
                                                    prevSegmentId,
                                                    prevLaneIndex,
                                                    prevLaneId,
                                                    isNodeStartNodeOfPrevSegment,
                                                    minNextCompatibleOuterSimilarIndex,
                                                    maxNextCompatibleOuterSimilarIndex);
                                            }
                                        }
                                    }
                                } else {
                                    // at lane splits: distribute traffic evenly (1-to-n, n-to-n)
                                    // prevOuterSimilarIndex is always > nextCompatibleLaneCount
                                    if (extendedLogRouting) {
                                        Log._Debug(
                                            $"RoutingManager.RecalculateLaneEndRoutingData({prevSegmentId}, " +
                                            $"{prevLaneIndex}, {prevLaneId}, {isNodeStartNodeOfPrevSegment}): at lane splits: " +
                                            "distribute traffic evenly (1-to-n, n-to-n)");
                                    }

                                    if (sym1 == sym2) {
                                        // split outer lanes
                                        // prevSimilarLaneCount - nextCompatibleLaneCount is always > 0
                                        int a = (prevSimilarLaneCount - nextCompatibleLaneCount) >> 1;

                                        // a is always <= prevSimilarLaneCount
                                        minNextCompatibleOuterSimilarIndex =
                                            maxNextCompatibleOuterSimilarIndex =
                                                prevOuterSimilarLaneIndex - a;

                                        if (extendedLogRouting) {
                                            Log._DebugFormat(
                                                "RoutingManager.RecalculateLaneEndRoutingData({0}, {1}, " +
                                                "{2}, {3}): split outer lanes: " +
                                                "minNextCompatibleOuterSimilarIndex={4}, " +
                                                "maxNextCompatibleOuterSimilarIndex={5}",
                                                prevSegmentId,
                                                prevLaneIndex,
                                                prevLaneId,
                                                isNodeStartNodeOfPrevSegment,
                                                minNextCompatibleOuterSimilarIndex,
                                                maxNextCompatibleOuterSimilarIndex);
                                        }
                                    } else {
                                        // split outer lanes, criss-cross inner lanes
                                        // prevSimilarLaneCount - nextCompatibleLaneCount - 1 is always >= 0
                                        int a = (prevSimilarLaneCount - nextCompatibleLaneCount - 1) >> 1;

                                        minNextCompatibleOuterSimilarIndex =
                                            (a - 1 >= prevOuterSimilarLaneIndex)
                                                ? 0
                                                : prevOuterSimilarLaneIndex - a - 1;
                                        maxNextCompatibleOuterSimilarIndex =
                                            (a >= prevOuterSimilarLaneIndex)
                                                ? 0
                                                : prevOuterSimilarLaneIndex - a;

                                        if (extendedLogRouting) {
                                            Log._DebugFormat(
                                                "RoutingManager.RecalculateLaneEndRoutingData({0}, {1}, " +
                                                "{2}, {3}): split outer lanes, criss-cross inner lanes: " +
                                                "minNextCompatibleOuterSimilarIndex={4}, " +
                                                "maxNextCompatibleOuterSimilarIndex={5}",
                                                prevSegmentId,
                                                prevLaneIndex,
                                                prevLaneId,
                                                isNodeStartNodeOfPrevSegment,
                                                minNextCompatibleOuterSimilarIndex,
                                                maxNextCompatibleOuterSimilarIndex);
                                        }
                                    }
                                }
                            }

                            if (extendedLogRouting) {
                                Log._DebugFormat(
                                    "RoutingManager.RecalculateLaneEndRoutingData({0}, {1}, {2}, {3}): " +
                                    "pre-final bounds: minNextCompatibleOuterSimilarIndex={4}, " +
                                    "maxNextCompatibleOuterSimilarIndex={5}",
                                    prevSegmentId,
                                    prevLaneIndex,
                                    prevLaneId,
                                    isNodeStartNodeOfPrevSegment,
                                    minNextCompatibleOuterSimilarIndex,
                                    maxNextCompatibleOuterSimilarIndex);
                            }

                            minNextCompatibleOuterSimilarIndex = Math.Max(
                                0,
                                Math.Min(
                                    minNextCompatibleOuterSimilarIndex,
                                    nextCompatibleLaneCount - 1));
                            maxNextCompatibleOuterSimilarIndex = Math.Max(
                                0,
                                Math.Min(
                                    maxNextCompatibleOuterSimilarIndex,
                                    nextCompatibleLaneCount - 1));

                            if (minNextCompatibleOuterSimilarIndex > maxNextCompatibleOuterSimilarIndex) {
                                minNextCompatibleOuterSimilarIndex = maxNextCompatibleOuterSimilarIndex;
                            }

                            if (extendedLogRouting) {
                                Log._DebugFormat(
                                    "RoutingManager.RecalculateLaneEndRoutingData({0}, {1}, {2}, {3}): " +
                                    "final bounds: minNextCompatibleOuterSimilarIndex={4}, " +
                                    "maxNextCompatibleOuterSimilarIndex={5}",
                                    prevSegmentId,
                                    prevLaneIndex,
                                    prevLaneId,
                                    isNodeStartNodeOfPrevSegment,
                                    minNextCompatibleOuterSimilarIndex,
                                    maxNextCompatibleOuterSimilarIndex);
                            }

                            // find best matching lane(s)
                            for (int nextCompatibleOuterSimilarIndex = minNextCompatibleOuterSimilarIndex;
                                 nextCompatibleOuterSimilarIndex <= maxNextCompatibleOuterSimilarIndex;
                                 ++nextCompatibleOuterSimilarIndex) {
                                int nextTransitionIndex = FindLaneWithMaxOuterIndex(
                                    compatibleLaneIndicesSortedByOuterSimilarIndex,
                                    nextCompatibleOuterSimilarIndex);

                                if (extendedLogRouting) {
                                    Log._DebugFormat(
                                        "RoutingManager.RecalculateLaneEndRoutingData({0}, {1}, {2}, {3}): " +
                                        "best matching lane iteration -- nextCompatibleOuterSimilarIndex={4} " +
                                        "=> nextTransitionIndex={5}",
                                        prevSegmentId,
                                        prevLaneIndex,
                                        prevLaneId,
                                        isNodeStartNodeOfPrevSegment,
                                        nextCompatibleOuterSimilarIndex,
                                        nextTransitionIndex);
                                }

                                if (nextTransitionIndex < 0) {
                                    continue;
                                }

                                // calculate lane distance
                                byte compatibleLaneDist = 0;

                                if (nextIncomingDir == ArrowDirection.Turn) {
                                    compatibleLaneDist = (byte)GlobalConfig
                                                               .Instance.PathFinding
                                                               .UturnLaneDistance;
                                } else if (!nodeIsRealJunction &&
                                           ((!nodeIsJunction && !nodeIsTransition) ||
                                            nextCompatibleLaneCount == prevSimilarLaneCount)) {
                                    // relative lane distance (positive: change to more outer lane,
                                    // negative: change to more inner lane)
                                    int relLaneDist =
                                        nextCompatibleOuterSimilarIndices[nextTransitionIndex] -
                                        prevOuterSimilarLaneIndex;
                                    compatibleLaneDist = (byte)Math.Abs(relLaneDist);
                                }

                                // skip lanes having lane connections
                                if (LaneConnectionManager.Instance.Sub.HasOutgoingConnections(
                                    nextCompatibleTransitionDatas[nextTransitionIndex].laneId,
                                    isNodeStartNodeOfNextSegment)) {
                                    int laneConnectionTransIndex =
                                        compatibleLaneIndexToLaneConnectionIndex[nextTransitionIndex];

                                    if (laneConnectionTransIndex >= 0) {
                                        nextLaneConnectionTransitionDatas[laneConnectionTransIndex]
                                            .distance = compatibleLaneDist;
                                    }

                                    if (extendedLogRouting) {
                                        Log._DebugFormat(
                                            "RoutingManager.RecalculateLaneEndRoutingData({0}, {1}, {2}, {3}): " +
                                            "Next lane ({4}) has outgoing lane connections. Skip for now but " +
                                            "set compatibleLaneDist={5} if laneConnectionTransIndex={6} >= 0.",
                                            prevSegmentId,
                                            prevLaneIndex,
                                            prevLaneId,
                                            isNodeStartNodeOfPrevSegment,
                                            nextCompatibleTransitionDatas[nextTransitionIndex].laneId,
                                            compatibleLaneDist,
                                            laneConnectionTransIndex);
                                    }

                                    continue; // disregard lane since it has outgoing connections
                                }

                                if (nextIncomingDir == ArrowDirection.Turn && // u-turn
                                    !nodeIsEndOrOneWayOut && // not a dead end
                                                             // incoming lane is not innermost lane
                                    nextCompatibleOuterSimilarIndex != maxNextCompatibleOuterSimilarIndex) {
                                    // force u-turns to happen on the innermost lane
                                    ++compatibleLaneDist;
                                    nextCompatibleTransitionDatas[nextTransitionIndex].type =
                                        LaneEndTransitionType.Relaxed;

                                    if (extendedLogRouting) {
                                        Log._DebugFormat(
                                            "RoutingManager.RecalculateLaneEndRoutingData({0}, {1}, {2}, {3}): " +
                                            "Next lane ({4}) is avoided u-turn. Incrementing compatible " +
                                            "lane distance to {5}",
                                            prevSegmentId,
                                            prevLaneIndex,
                                            prevLaneId,
                                            isNodeStartNodeOfPrevSegment,
                                            nextCompatibleTransitionDatas[nextTransitionIndex].laneId,
                                            compatibleLaneDist);
                                    }
                                }

                                if (extendedLogRouting) {
                                    Log._Debug(
                                        $"RoutingManager.RecalculateLaneEndRoutingData({prevSegmentId}, " +
                                        $"{prevLaneIndex}, {prevLaneId}, {isNodeStartNodeOfPrevSegment}): -> " +
                                        $"compatibleLaneDist={compatibleLaneDist}");
                                }

                                nextCompatibleTransitionDatas[nextTransitionIndex].distance = compatibleLaneDist;

                                if (onHighway && !nodeIsRealJunction && compatibleLaneDist > 1) {
                                    // under normal circumstances vehicles should not change more
                                    // than one lane on highways at one time
                                    nextCompatibleTransitionDatas[nextTransitionIndex].type
                                        = LaneEndTransitionType.Relaxed;

                                    if (extendedLogRouting) {
                                        Log._DebugFormat(
                                            "RoutingManager.RecalculateLaneEndRoutingData({0}, {1}, {2}, {3}): " +
                                            "-> under normal circumstances vehicles should not change " +
                                            "more than one lane on highways at one time: setting type to Relaxed",
                                            prevSegmentId,
                                            prevLaneIndex,
                                            prevLaneId,
                                            isNodeStartNodeOfPrevSegment);
                                    }
                                } else if (applyHighwayRulesAtSegment) {
                                    UpdateHighwayLaneArrows(
                                        nextCompatibleTransitionDatas[nextTransitionIndex].laneId,
                                        isNodeStartNodeOfNextSegment,
                                        nextIncomingDir);
                                }

                                if (numNextCompatibleTransitionDataIndices < MAX_NUM_TRANSITIONS) {
                                    nextCompatibleTransitionDataIndices[numNextCompatibleTransitionDataIndices++] =
                                        nextTransitionIndex;
                                } else {
                                    Log.Warning(
                                        "nextCompatibleTransitionDataIndices overflow @ source lane " +
                                        $"{prevLaneId}, idx {prevLaneIndex} @ seg. {prevSegmentId}");
                                }
                            } // foreach lane
                        } // highway/city rules if/else
                    } // compatible lanes found

                    // build final array
                    var nextTransitionDatas = new LaneTransitionData[
                        numNextRelaxedTransitionDatas +
                        numNextCompatibleTransitionDataIndices +
                        numNextLaneConnectionTransitionDatas +
                        numNextForcedTransitionDatas];
                    int j = 0;

                    for (int i = 0; i < numNextCompatibleTransitionDataIndices; ++i) {
                        nextTransitionDatas[j++] = nextCompatibleTransitionDatas[nextCompatibleTransitionDataIndices[i]];
                    }

                    for (int i = 0; i < numNextLaneConnectionTransitionDatas; ++i) {
                        nextTransitionDatas[j++] = nextLaneConnectionTransitionDatas[i];
                    }

                    for (int i = 0; i < numNextRelaxedTransitionDatas; ++i) {
                        nextTransitionDatas[j++] = nextRelaxedTransitionDatas[i];
                    }

                    for (int i = 0; i < numNextForcedTransitionDatas; ++i) {
                        nextTransitionDatas[j++] = nextForcedTransitionDatas[i];
                    }

                    if (extendedLogRouting) {
                        Log._DebugFormat(
                            "RoutingManager.RecalculateLaneEndRoutingData({0}, {1}, {2}, {3}): build " +
                            "array for nextSegment={4}: nextTransitionDatas={5}",
                            prevSegmentId,
                            prevLaneIndex,
                            prevLaneId,
                            isNodeStartNodeOfPrevSegment,
                            nextSegmentId,
                            nextTransitionDatas.ArrayToString());
                    }

                    backwardRouting.AddTransitions(nextTransitionDatas);

                    if (extendedLogRouting) {
                        Log._DebugFormat(
                            "RoutingManager.RecalculateLaneEndRoutingData({0}, {1}, {2}, {3}): " +
                            "updated incoming/outgoing lanes for next segment iteration: " +
                            "totalIncomingLanes={4}, totalOutgoingLanes={5}",
                            prevSegmentId,
                            prevLaneIndex,
                            prevLaneId,
                            isNodeStartNodeOfPrevSegment,
                            totalIncomingLanes,
                            totalOutgoingLanes);
                    }

                    if (nextSegmentId != prevSegmentId) {
                        totalIncomingLanes += incomingCarLanes;
                        totalOutgoingLanes += outgoingCarLanes;
                    }
                } else {
                    // invalid segment
                    if (extendedLogRouting) {
                        Log._DebugFormat(
                            $"RoutingManager.RecalculateLaneEndRoutingData({prevSegmentId}, {prevLaneIndex}, {prevLaneId}, {isNodeStartNodeOfPrevSegment}): " +
                            $"valid segment check NOT passed for nextSegmentId={nextSegmentId} idx={segmentIndex}");
                    }
                }

                if (iterateViaGeometry) {
                    ref NetSegment nextSegment2 = ref nextSegmentId.ToSegment();
                    nextSegmentId = Shortcuts.LHT
                        ? nextSegment2.GetLeftSegment(nodeId)
                        : nextSegment2.GetRightSegment(nodeId);

                    if (nextSegmentId == prevSegmentId || nextSegmentId == 0) {
                        // we reached the first segment again
                        break;
                    }
                }
            } // foreach segment

            // update backward routing
            LaneEndBackwardRoutings[GetLaneEndRoutingIndex(prevLaneId, isNodeStartNodeOfPrevSegment)] = backwardRouting;

            // update forward routing
            LaneTransitionData[] newTransitions = backwardRouting.transitions;
            if (newTransitions != null) {
                for (int i = 0; i < newTransitions.Length; ++i) {
                    uint sourceIndex = GetLaneEndRoutingIndex(
                        newTransitions[i].laneId,
                        newTransitions[i].startNode);

                    LaneTransitionData forwardTransition = new() {
                        laneId = prevLaneId,
                        laneIndex = (byte)prevLaneIndex,
                        type = newTransitions[i].type,
                        group = newTransitions[i].group,
                        distance = newTransitions[i].distance,
                        segmentId = prevSegmentId,
                        startNode = isNodeStartNodeOfPrevSegment,
                    };

                    LaneEndForwardRoutings[sourceIndex].AddTransition(forwardTransition);

                    if (extendedLogRouting) {
                        Log._DebugFormat(
                            "RoutingManager.RecalculateLaneEndRoutingData({0}, {1}, {2}, {3}): " +
                            "adding transition to forward routing of laneId={4}, idx={5} @ seg. " +
                            "{6} @ node {7} (sourceIndex={8}): {9}\n\nNew forward routing:\n{10}",
                            prevSegmentId,
                            prevLaneIndex,
                            prevLaneId,
                            isNodeStartNodeOfPrevSegment,
                            prevLaneId,
                            prevLaneIndex,
                            newTransitions[i].segmentId,
                            newTransitions[i].startNode,
                            sourceIndex,
                            forwardTransition,
                            LaneEndForwardRoutings[sourceIndex]);
                    }
                }
            }

            if (logRouting) {
                Log._DebugFormat(
                    "RoutingManager.RecalculateLaneEndRoutingData({0}, {1}, {2}, {3}): " +
                    "FINISHED calculating routing data for array index {4}: {5}",
                    prevSegmentId,
                    prevLaneIndex,
                    prevLaneId,
                    isNodeStartNodeOfPrevSegment,
                    GetLaneEndRoutingIndex(prevLaneId, isNodeStartNodeOfPrevSegment),
                    backwardRouting);
            }
        }

        /// <summary>
        /// remove all backward routings from this lane and forward routings pointing to this lane
        /// </summary>
        protected void ResetLaneRoutings(uint laneId, bool startNode) {
            uint index = GetLaneEndRoutingIndex(laneId, startNode);
            LaneTransitionData[] oldBackwardTransitions = LaneEndBackwardRoutings[index].transitions;

            if (oldBackwardTransitions != null) {
                for (int i = 0; i < oldBackwardTransitions.Length; ++i) {
                    uint sourceIndex = GetLaneEndRoutingIndex(
                        oldBackwardTransitions[i].laneId,
                        oldBackwardTransitions[i].startNode);
                    LaneEndForwardRoutings[sourceIndex].RemoveTransition(laneId);
                }
            }

            LaneEndBackwardRoutings[index].Reset();
        }

        private void UpdateHighwayLaneArrows(uint laneId, bool startNode, ArrowDirection dir) {
            LaneArrows? prevHighwayArrows = Flags.GetHighwayLaneArrowFlags(laneId);
            var newHighwayArrows = LaneArrows.None;

            if (prevHighwayArrows != null) {
                newHighwayArrows = (LaneArrows)prevHighwayArrows;
            }

            switch (dir) {
                case ArrowDirection.Right:
                    newHighwayArrows |= LaneArrows.Left;
                    break;
                case ArrowDirection.Left:
                    newHighwayArrows |= LaneArrows.Right;
                    break;
                case ArrowDirection.Forward:
                    newHighwayArrows |= LaneArrows.Forward;
                    break;
            }

            if (newHighwayArrows != prevHighwayArrows && newHighwayArrows != LaneArrows.None) {
                Flags.SetHighwayLaneArrowFlags(laneId, newHighwayArrows, false);
            }
        }

        public uint GetLaneEndRoutingIndex(uint laneId, bool startNode) {
            return laneId + (startNode ? 0u : NetManager.MAX_LANE_COUNT);
        }

        public int CalcInnerSimilarLaneIndex(ushort segmentId, int laneIndex) {
            return CalcInnerSimilarLaneIndex(segmentId.ToSegment().Info.m_lanes[laneIndex]);
        }

        public int CalcInnerSimilarLaneIndex(NetInfo.Lane laneInfo) {
            // note: m_direction is correct here
            return (byte)(laneInfo.m_direction & NetInfo.Direction.Forward) != 0
                       ? laneInfo.m_similarLaneIndex
                       : laneInfo.m_similarLaneCount - laneInfo.m_similarLaneIndex - 1;
        }

        public int CalcOuterSimilarLaneIndex(ushort segmentId, int laneIndex) {
            return CalcOuterSimilarLaneIndex(segmentId.ToSegment().Info.m_lanes[laneIndex]);
        }

        public int CalcOuterSimilarLaneIndex(NetInfo.Lane laneInfo) {
            // note: m_direction is correct here
            return (byte)(laneInfo.m_direction & NetInfo.Direction.Forward) != 0
                       ? laneInfo.m_similarLaneCount - laneInfo.m_similarLaneIndex - 1
                       : laneInfo.m_similarLaneIndex;
        }

        protected int FindLaneWithMaxOuterIndex(int[] indicesSortedByOuterIndex,
                                                int targetOuterLaneIndex) {
            return indicesSortedByOuterIndex[
                Math.Max(0, Math.Min(targetOuterLaneIndex, indicesSortedByOuterIndex.Length - 1))];
        }

        protected int FindLaneByOuterIndex(LaneTransitionData[] laneTransitions,
                                           int num,
                                           ushort segmentId,
                                           int targetOuterLaneIndex) {
            for (int i = 0; i < num; ++i) {
                int outerIndex = CalcOuterSimilarLaneIndex(segmentId, laneTransitions[i].laneIndex);
                if (outerIndex == targetOuterLaneIndex) {
                    return i;
                }
            }

            return -1;
        }

        protected int FindLaneByInnerIndex(LaneTransitionData[] laneTransitions,
                                           int num,
                                           ushort segmentId,
                                           int targetInnerLaneIndex) {
            for (int i = 0; i < num; ++i) {
                int innerIndex = CalcInnerSimilarLaneIndex(segmentId, laneTransitions[i].laneIndex);
                if (innerIndex == targetInnerLaneIndex) {
                    return i;
                }
            }

            return -1;
        }

        protected bool IsOutgoingLane(ushort segmentId, bool startNode, int laneIndex) {
            return IsIncomingOutgoingLane(segmentId, startNode, laneIndex, false);
        }

        protected bool IsIncomingLane(ushort segmentId, bool startNode, int laneIndex) {
            return IsIncomingOutgoingLane(segmentId, startNode, laneIndex, true);
        }

        protected bool IsIncomingOutgoingLane(ushort segmentId,
                                              bool startNode,
                                              int laneIndex,
                                              bool incoming) {
            ref NetSegment segment = ref segmentId.ToSegment();
            bool segIsInverted = (segment.m_flags & NetSegment.Flags.Invert) != NetSegment.Flags.None;

            NetInfo.Direction dir = startNode ? NetInfo.Direction.Forward : NetInfo.Direction.Backward;
            dir = incoming ^ segIsInverted ? NetInfo.InvertDirection(dir) : dir;

            NetInfo.Direction finalDir = segment.Info.m_lanes[laneIndex].m_finalDirection;

            return (finalDir & dir) != NetInfo.Direction.None;
        }

        protected override void HandleInvalidSegment(ref ExtSegment seg) {
#if DEBUG
            bool logRouting = DebugSwitch.RoutingBasicLog.Get()
                              && (DebugSettings.SegmentId <= 0
                                  || DebugSettings.SegmentId == seg.segmentId);
#else
            const bool logRouting = false;
#endif
            if (logRouting) {
                Log._Debug($"RoutingManager.HandleInvalidSegment({seg.segmentId}) called.");
            }

            Flags.RemoveHighwayLaneArrowFlagsAtSegment(seg.segmentId);
            ResetRoutingData(seg.segmentId);
        }

        protected override void HandleValidSegment(ref ExtSegment seg) {
#if DEBUG
            bool logRouting = DebugSwitch.RoutingBasicLog.Get()
                              && (DebugSettings.SegmentId <= 0
                                  || DebugSettings.SegmentId == seg.segmentId);
#else
            const bool logRouting = false;
#endif
            if (logRouting) {
                Log._Debug($"RoutingManager.HandleValidSegment({seg.segmentId}) called.");
            }

            ResetRoutingData(seg.segmentId);
            RequestRecalculation(seg.segmentId);
        }

        public override void OnAfterLoadData() {
            base.OnAfterLoadData();

            RecalculateAll();
        }

        /// <summary>
        /// if the direction of the given lanes do not match then similar lane index must be reversed.
        /// </summary>
        [System.Diagnostics.CodeAnalysis.SuppressMessage("StyleCop.CSharp.ReadabilityRules", "SA1117:Parameters should be on same line or separate lines", Justification = "beauty")]
        private bool ShouldReverseSimilarLaneIndex(
            bool segmentInvert1, NetInfo.Lane laneInfo1, bool startNode1,
            bool segmentInvert2, NetInfo.Lane laneInfo2, bool startNode2) {
#if DEBUG
            bool logRouting = DebugSwitch.Routing.Get(); 
#else
            const bool logRouting = false;
#endif
            bool both1 = laneInfo1.m_finalDirection == NetInfo.Direction.Both;
            bool both2 = laneInfo2.m_finalDirection == NetInfo.Direction.Both;
            bool backward1 = laneInfo1.IsGoingBackward();
            bool backward2 = laneInfo2.IsGoingBackward();

            bool reverse;
            if (!both1 && !both2) {
                // both lanes are one-way or station tracks
                // [https://github.com/CitiesSkylinesMods/TMPE/issues/1486#issuecomment-1075699771] what about station tracks connecting to unidirectional tracks?
                reverse = false;
            } else {
                // at least one lane is non-station bidirectional

                reverse = startNode1 == startNode2; // Reverse if segments are facing each other
                reverse ^= segmentInvert1 != segmentInvert2; // Reverse if segments are different directions
                reverse ^= backward1 != backward2;  // Reverse if lanes are in different directions
                // Reversing two times is like not reversing at all. So every time one of the conditions above are met we toggle reverse using the ^= operator.
            }

            if (logRouting) {
                Log._Debug(
                    $"ShouldReverseSimilarLaneIndex() : reverse={reverse} " +
                    $"segmentInvert1={segmentInvert1} startNode1={startNode1} backward1={backward1} both1={both1}\n" +
                    $"segmentInvert2={segmentInvert2}  startNode2={startNode2} backward2={backward2} both2={both2}\n");
            }

            return reverse;
        }
    }
}<|MERGE_RESOLUTION|>--- conflicted
+++ resolved
@@ -548,18 +548,12 @@
                 }
             }
 
-            bool prevIsRoadLane = prevLaneInfo.CheckType(ROUTED_LANE_TYPES, ROAD_VEHICLE_TYPES);
-
-
             // determine if highway rules should be applied
             bool onHighway = Options.highwayRules && onOnewayHighway;
             bool applyHighwayRules = onHighway && nodeIsSimpleJunction;
             bool applyHighwayRulesAtJunction = applyHighwayRules && nodeIsRealJunction;
-<<<<<<< HEAD
-            bool iterateViaGeometry = (applyHighwayRulesAtJunction || applyHighwayMergingRules) && prevIsRoadLane;
-=======
-            bool iterateViaGeometry = applyHighwayRulesAtJunction && prevLaneInfo.MatchesRoad();
->>>>>>> 9cbc46f2
+            bool iterateViaGeometry = (applyHighwayRulesAtJunction || applyHighwayMergingRules) && prevLaneInfo.MatchesRoad();
+
             // start with u-turns at highway junctions
             ushort nextSegmentId = iterateViaGeometry ? prevSegmentId : (ushort)0;
 
