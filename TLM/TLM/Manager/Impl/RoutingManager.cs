--- conflicted
+++ resolved
@@ -534,10 +534,7 @@
                         ignoreSegment: 0,
                         laneTypes: LaneArrowManager.LANE_TYPES,
                         vehicleTypes: LaneArrowManager.VEHICLE_TYPES,
-<<<<<<< HEAD
-=======
                         vehicleCategories: VehicleInfo.VehicleCategory.All,
->>>>>>> ec8a1d54
                         onePerSegment: false,
                         forward: ref numIncomingLanes,
                         backward: ref numOutgoingLanes);
@@ -562,81 +559,6 @@
             bool applyHighwayRules = onHighway && nodeIsSimpleJunction;
             bool applyHighwayRulesAtJunction = applyHighwayRules && nodeIsRealJunction;
             bool iterateViaGeometry = (applyHighwayRulesAtJunction || applyHighwayMergingRules) && prevLaneInfo.MatchesRoad();
-<<<<<<< HEAD
-            // start with u-turns at highway junctions
-            ushort nextSegmentId = iterateViaGeometry ? prevSegmentId : (ushort)0;
-
-            if (extendedLogRouting) {
-                Log._DebugFormat(
-                    "RoutingManager.RecalculateLaneEndRoutingData({0}, {1}, {2}, {3}): " +
-                    "prevSegment={4}. Starting exploration with nextSegment={5} @ nextNodeId={6} " +
-                    "-- onHighway={7} applyHighwayRules={8} applyHighwayRulesAtJunction={9} " +
-                    "Options.highwayRules={10} nextIsSimpleJunction={11} nextAreOnlyOneWayHighways={12} " +
-                    "prevEndGeo.OutgoingOneWay={13} prevSegGeo.IsHighway()={14} iterateViaGeometry={15}",
-                    prevSegmentId,
-                    prevLaneIndex,
-                    prevLaneId,
-                    isNodeStartNodeOfPrevSegment,
-                    prevSegmentId,
-                    nextSegmentId,
-                    nodeId,
-                    onHighway,
-                    applyHighwayRules,
-                    applyHighwayRulesAtJunction,
-                    Options.highwayRules,
-                    nodeIsSimpleJunction,
-                    nextAreOnlyOneWayHighways,
-                    prevEnd.outgoing && prevExtSegment.oneWay,
-                    prevExtSegment.highway,
-                    iterateViaGeometry);
-                Log._Debug($"Options.highwayMergingRules={Options.highwayMergingRules}, applyHighwayMergingRules={applyHighwayMergingRules}");
-                Log._DebugFormat(
-                    "RoutingManager.RecalculateLaneEndRoutingData({0}, {1}, {2}, {3}): " +
-                    "prevSegIsInverted={4} leftHandDrive={5}",
-                    prevSegmentId,
-                    prevLaneIndex,
-                    prevLaneId,
-                    isNodeStartNodeOfPrevSegment,
-                    prevSegIsInverted,
-                    Shortcuts.LHT);
-                Log._DebugFormat(
-                    "RoutingManager.RecalculateLaneEndRoutingData({0}, {1}, {2}, {3}): " +
-                    "prevSimilarLaneCount={4} prevInnerSimilarLaneIndex={5} prevOuterSimilarLaneIndex={6} " +
-                    "prevHasBusLane={7}",
-                    prevSegmentId,
-                    prevLaneIndex,
-                    prevLaneId,
-                    isNodeStartNodeOfPrevSegment,
-                    prevSimilarLaneCount,
-                    prevInnerSimilarLaneIndex,
-                    prevOuterSimilarLaneIndex,
-                    prevHasBusLane);
-                Log._DebugFormat(
-                    "RoutingManager.RecalculateLaneEndRoutingData({0}, {1}, {2}, {3}): nextIsJunction={4} " +
-                    "nextIsEndOrOneWayOut={5} nextHasTrafficLights={6} nextIsSimpleJunction={7} " +
-                    "nextIsSplitJunction={8} isNextRealJunction={9}",
-                    prevSegmentId,
-                    prevLaneIndex,
-                    prevLaneId,
-                    isNodeStartNodeOfPrevSegment,
-                    nodeIsJunction,
-                    nodeIsEndOrOneWayOut,
-                    nodeHasTrafficLights,
-                    nodeIsSimpleJunction,
-                    nodeIsSplitJunction,
-                    nodeIsRealJunction);
-                Log._DebugFormat(
-                    "RoutingManager.RecalculateLaneEndRoutingData({0}, {1}, {2}, {3}): nextNodeId={4} " +
-                    "buildingId={5} isTollBooth={6}",
-                    prevSegmentId,
-                    prevLaneIndex,
-                    prevLaneId,
-                    isNodeStartNodeOfPrevSegment,
-                    nodeId,
-                    buildingId,
-                    isTollBooth);
-            }
-=======
 
             // start with u-turns at highway junctions
             ushort nextSegmentId = iterateViaGeometry ? prevSegmentId : (ushort)0;
@@ -650,7 +572,6 @@
             extendedLog?.Invoke(new { prevSimilarLaneCount, prevInnerSimilarLaneIndex, prevOuterSimilarLaneIndex, prevHasBusLane });
             extendedLog?.Invoke(new { nodeIsJunction, nodeIsEndOrOneWayOut, nodeHasTrafficLights, nodeIsSimpleJunction, nodeIsSplitJunction, nodeIsRealJunction });
             extendedLog?.Invoke(new { nodeId, buildingId, isTollBooth });
->>>>>>> ec8a1d54
 
             // running number of next incoming lanes (number is updated at each segment iteration)
             int totalIncomingLanes = 0;
@@ -726,20 +647,10 @@
                         extendedLog?.Invoke(new { prevSegmentId, _ = "Exploring", nextSegmentId, nextLaneId, nextLaneIndex });
 
                         // next is compatible lane
-<<<<<<< HEAD
-                        if (IsSupported(nextLaneInfo) && (prevLaneInfo.m_vehicleType & nextLaneInfo.m_vehicleType) != 0) {
-                            if (extendedLogRouting) {
-                                Log._Debug(
-                                    $"RoutingManager.RecalculateLaneEndRoutingData({prevSegmentId}, " +
-                                    $"{prevLaneIndex}, {prevLaneId}, {isNodeStartNodeOfPrevSegment}): vehicle type check passed for " +
-                                    $"nextLaneId={nextLaneId}, idx={nextLaneIndex}");
-                            }
-=======
                         if (nextLaneId != prevLaneId &&
                             IsSupported(nextLaneInfo) &&
                             (prevLaneInfo.m_vehicleType & nextLaneInfo.m_vehicleType) != 0) {
                             extendedLog?.Invoke(new { _ = "vehicle type check passed for", nextLaneId, nextLaneIndex });
->>>>>>> ec8a1d54
 
                             // next is incoming lane
                             if ((nextLaneInfo.m_finalDirection & nextExpectedDirection) != NetInfo.Direction.None) {
