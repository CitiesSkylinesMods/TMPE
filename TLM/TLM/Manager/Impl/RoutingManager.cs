--- conflicted
+++ resolved
@@ -555,11 +555,7 @@
             bool onHighway = Options.highwayRules && onOnewayHighway;
             bool applyHighwayRules = onHighway && nodeIsSimpleJunction;
             bool applyHighwayRulesAtJunction = applyHighwayRules && nodeIsRealJunction;
-<<<<<<< HEAD
             bool iterateViaGeometry = (applyHighwayRulesAtJunction || applyHighwayMergingRules) && prevIsRoadLane;
-=======
-            bool iterateViaGeometry = applyHighwayRulesAtJunction && prevLaneInfo.MatchesRoad();
->>>>>>> d27165c8
             // start with u-turns at highway junctions
             ushort nextSegmentId = iterateViaGeometry ? prevSegmentId : (ushort)0;
 
