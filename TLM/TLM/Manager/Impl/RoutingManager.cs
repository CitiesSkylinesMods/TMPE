namespace TrafficManager.Manager.Impl {
    using ColossalFramework;
    using CSUtil.Commons;
    using JetBrains.Annotations;
    using System.Collections.Generic;
    using System.Linq;
    using System.Threading;
    using System;
    using TrafficManager.API.Manager;
    using TrafficManager.API.Traffic.Data;
    using TrafficManager.API.Traffic.Enums;
    using TrafficManager.State.ConfigData;
    using TrafficManager.State;
    using TrafficManager.Util;
    using UnityEngine;
    using TrafficManager.Util.Extensions;

    public class RoutingManager
        : AbstractGeometryObservingManager,
          IRoutingManager
    {
        public static readonly RoutingManager Instance = new ();

        private RoutingManager() { }

        private const NetInfo.LaneType ROUTED_LANE_TYPES =
            NetInfo.LaneType.Vehicle | NetInfo.LaneType.TransportVehicle;

        private const VehicleInfo.VehicleType ROUTED_VEHICLE_TYPES =
            VehicleInfo.VehicleType.Car | VehicleInfo.VehicleType.Metro |
            VehicleInfo.VehicleType.Train | VehicleInfo.VehicleType.Tram |
            VehicleInfo.VehicleType.Monorail | VehicleInfo.VehicleType.Trolleybus;

        private const VehicleInfo.VehicleType ARROW_VEHICLE_TYPES = VehicleInfo.VehicleType.Car;
        private const VehicleInfo.VehicleType TRACK_VEHICLE_TYPES = TrackUtils.VEHICLE_TYPES;

        private const byte MAX_NUM_TRANSITIONS = 64;

        private readonly ulong[] updatedSegmentBuckets = new ulong[576];

        private readonly object updateLock = new ();

        private bool segmentsUpdated;

        /// <summary>
        /// Structs for path-finding that contain required segment-related routing data
        /// </summary>
        public SegmentRoutingData[] SegmentRoutings { get; } =
            new SegmentRoutingData[NetManager.MAX_SEGMENT_COUNT];

        /// <summary>
        /// Structs for path-finding that contain required lane-end-related backward routing data.
        /// Index:
        ///    [0 .. NetManager.MAX_LANE_COUNT-1]: lane ends at start node
        ///    [NetManager.MAX_LANE_COUNT .. 2*NetManger.MAX_LANE_COUNT-1]: lane ends at end node
        /// </summary>
        public LaneEndRoutingData[] LaneEndBackwardRoutings { get; } =
            new LaneEndRoutingData[(uint)NetManager.MAX_LANE_COUNT * 2u];

        /// <summary>
        /// Structs for path-finding that contain required lane-end-related forward routing data.
        /// Index:
        ///    [0 .. NetManager.MAX_LANE_COUNT-1]: lane ends at start node
        ///    [NetManager.MAX_LANE_COUNT .. 2*NetManger.MAX_LANE_COUNT-1]: lane ends at end node
        /// </summary>
        public LaneEndRoutingData[] LaneEndForwardRoutings { get; } =
            new LaneEndRoutingData[(uint)NetManager.MAX_LANE_COUNT * 2u];

        protected override void InternalPrintDebugInfo() {
            base.InternalPrintDebugInfo();
            string buf = $"Segment routings:\n";

            for (var i = 0; i < SegmentRoutings.Length; ++i) {
                ref NetSegment netSegment = ref ((ushort)i).ToSegment();

                if (!netSegment.IsValid()) {
                    continue;
                }

                buf += $"Segment {i}: {SegmentRoutings[i]}\n";
            }

            buf += $"\nLane end backward routings:\n";

            for (uint laneId = 0; laneId < NetManager.MAX_LANE_COUNT; ++laneId) {
                ref NetLane netLane = ref laneId.ToLane();
                if (!netLane.IsValidWithSegment()) {
                    continue;
                }

                buf += $"Lane {laneId} @ start: {LaneEndBackwardRoutings[GetLaneEndRoutingIndex(laneId, true)]}\n";
                buf += $"Lane {laneId} @ end: {LaneEndBackwardRoutings[GetLaneEndRoutingIndex(laneId, false)]}\n";
            }

            buf += $"\nLane end forward routings:\n";

            for (uint laneId = 0; laneId < NetManager.MAX_LANE_COUNT; ++laneId) {
                ref NetLane netLane = ref laneId.ToLane();
                if (!netLane.IsValidWithSegment()) {
                    continue;
                }

                buf += $"Lane {laneId} @ start: {LaneEndForwardRoutings[GetLaneEndRoutingIndex(laneId, true)]}\n";
                buf += $"Lane {laneId} @ end: {LaneEndForwardRoutings[GetLaneEndRoutingIndex(laneId, false)]}\n";
            }

            Log._Debug(buf);
        }

        public void SimulationStep() {
            if (!segmentsUpdated || Singleton<NetManager>.instance.m_segmentsUpdated
                                 || Singleton<NetManager>.instance.m_nodesUpdated) {
                // TODO maybe refactor NetManager use (however this could influence performance)
                return;
            }

            lock(updateLock) {
                segmentsUpdated = false;

                int len = updatedSegmentBuckets.Length;
                for (int i = 0; i < len; i++) {
                    ulong segMask = updatedSegmentBuckets[i];

                    if (segMask != 0uL) {
                        for (var m = 0; m < 64; m++) {

                            if ((segMask & 1uL << m) != 0uL) {
                                var segmentId = (ushort)(i << 6 | m);
                                RecalculateSegment(segmentId);
                            }
                        }

                        updatedSegmentBuckets[i] = 0;
                    }
                }
            }
        }

        public void RequestFullRecalculation() {
            lock(updateLock) {

                for (uint segmentId = 0; segmentId < NetManager.MAX_SEGMENT_COUNT; ++segmentId) {
                    updatedSegmentBuckets[segmentId >> 6] |= 1uL << (int)(segmentId & 63);
                }

                Flags.ClearHighwayLaneArrows();
                segmentsUpdated = true;

                if (Singleton<SimulationManager>.instance.SimulationPaused ||
                    Singleton<SimulationManager>.instance.ForcedSimulationPaused) {
                    SimulationStep();
                }
            }
        }

        public void RequestRecalculation(ushort segmentId, bool propagate = true) {
#if DEBUG
            bool logRouting = DebugSwitch.RoutingBasicLog.Get()
                         && (DebugSettings.SegmentId <= 0
                             || DebugSettings.SegmentId == segmentId);
#else
            const bool logRouting = false;
#endif
            if (logRouting) {
                Log._Debug($"RoutingManager.RequestRecalculation({segmentId}, {propagate}) called.");
            }

            lock(updateLock) {

                updatedSegmentBuckets[segmentId >> 6] |= 1uL << (segmentId & 63);
                ResetIncomingHighwayLaneArrows(segmentId);
                segmentsUpdated = true;
            }

            if (propagate) {
                ref NetSegment netSegment = ref segmentId.ToSegment();

                ref NetNode startNode = ref netSegment.m_startNode.ToNode();
                RequestNodeRecalculation(ref startNode);

                ref NetNode endNode = ref netSegment.m_endNode.ToNode();
                RequestNodeRecalculation(ref endNode);
            }
        }

        public void RequestNodeRecalculation(ref NetNode node) {
            for (int i = 0; i < Constants.MAX_SEGMENTS_OF_NODE; ++i) {
                ushort segmentId = node.GetSegment(i);
                if (segmentId != 0) {
                    RequestRecalculation(segmentId, false);
                }
            }
        }

        protected void RecalculateAll() {
#if DEBUG
            bool logRouting = DebugSwitch.RoutingBasicLog.Get();
            Log._Debug($"RoutingManager.RecalculateAll: called");
#endif
            Flags.ClearHighwayLaneArrows();
            for (uint segmentId = 0; segmentId < NetManager.MAX_SEGMENT_COUNT; ++segmentId) {
                try {
                    RecalculateSegment((ushort)segmentId);
                }
                catch (Exception e) {
                    Log.Error($"An error occurred while calculating routes for segment {segmentId}: {e}");
                }
            }
        }

        protected void RecalculateSegment(ushort segmentId) {
            ref NetSegment netSegment = ref segmentId.ToSegment();

            if (netSegment.Info == null) {
                return;
            }

#if DEBUG
            bool logRouting = DebugSwitch.RoutingBasicLog.Get() &&
                         (DebugSettings.SegmentId <= 0 || DebugSettings.SegmentId == segmentId);
#else
            const bool logRouting = false;
#endif
            if (logRouting) {
                Log._Debug($"RoutingManager.RecalculateSegment({segmentId}) called.");
            }

            if (!netSegment.IsValid()) {
                if (logRouting) {
                    Log._Debug($"RoutingManager.RecalculateSegment({segmentId}): " +
                               "Segment is invalid. Skipping recalculation");
                }
                return;
            }

            RecalculateSegmentRoutingData(segmentId);

            foreach (LaneIdAndIndex laneIdAndIndex in netSegment.GetSegmentLaneIdsAndLaneIndexes()) {
                RecalculateLaneEndRoutingData(segmentId, laneIdAndIndex.laneIndex, laneIdAndIndex.laneId, true);
                RecalculateLaneEndRoutingData(segmentId, laneIdAndIndex.laneIndex, laneIdAndIndex.laneId, false);
            }

            Notifier.Instance.OnSegmentNodesModified(segmentId, this);
        }

        protected void ResetIncomingHighwayLaneArrows(ushort centerSegmentId) {
            ref NetSegment centerSegment = ref centerSegmentId.ToSegment();

            if (centerSegment.m_startNode != 0) {
                ResetIncomingHighwayLaneArrowsOfNode(centerSegmentId, centerSegment.m_startNode);
            }

            if (centerSegment.m_endNode != 0) {
                ResetIncomingHighwayLaneArrowsOfNode(centerSegmentId, centerSegment.m_endNode);
            }

#if DEBUG
            if (DebugSwitch.RoutingBasicLog.Get()
                && (DebugSettings.SegmentId <= 0
                    || DebugSettings.SegmentId == centerSegmentId)) {
                Log._Debug($"RoutingManager.ResetRoutingData: Identify nodes connected to {centerSegmentId}: nodeIds={centerSegment.m_startNode}, {centerSegment.m_endNode}");
            }
#endif
        }

        /// <summary>
        /// Reset highway lane arrows on all incoming lanes into a segment.
        /// </summary>
        /// <param name="centerSegmentId">The segment in the center.</param>
        /// <param name="centerSegmentNodeId">The node of the segment in the center.</param>
        private void ResetIncomingHighwayLaneArrowsOfNode(ushort centerSegmentId, ushort centerSegmentNodeId) {
            ref NetNode node = ref centerSegmentNodeId.ToNode();

            for (int i = 0; i < Constants.MAX_SEGMENTS_OF_NODE; ++i) {
                ushort neighbourSegmentId = node.GetSegment(i);
                if (neighbourSegmentId == 0 || neighbourSegmentId == centerSegmentId) {
                    continue;
                }

                ref NetSegment neighbourSegment = ref neighbourSegmentId.ToSegment();
                foreach (LaneIdAndIndex laneIdAndIndex in neighbourSegment.GetSegmentLaneIdsAndLaneIndexes()) {
                    if (!IsIncomingLane(
                        neighbourSegmentId,
                        neighbourSegment.m_startNode == centerSegmentNodeId,
                        laneIdAndIndex.laneIndex)) {
                        continue;
                    }

                    Flags.RemoveHighwayLaneArrowFlags(laneIdAndIndex.laneId);
                }
            }
        }

        protected void ResetRoutingData(ushort segmentId) {
#if DEBUG
            bool logRouting = DebugSwitch.RoutingBasicLog.Get()
                              && (DebugSettings.SegmentId <= 0
                                  || DebugSettings.SegmentId == segmentId);
            bool extendedLogRouting = DebugSwitch.Routing.Get()
                                      && (DebugSettings.SegmentId <= 0
                                          || DebugSettings.SegmentId == segmentId);
#else
            const bool logRouting = false;
            const bool extendedLogRouting = false;
#endif

            if (logRouting) {
                Log._Debug($"RoutingManager.ResetRoutingData: called for segment {segmentId}");
            }

            SegmentRoutings[segmentId].Reset();
            ResetIncomingHighwayLaneArrows(segmentId);

            ExtSegmentManager extSegmentManager = ExtSegmentManager.Instance;
            ref NetSegment netSegment = ref segmentId.ToSegment();
            foreach (LaneIdAndIndex laneIdAndIndex in netSegment.GetSegmentLaneIdsAndLaneIndexes()) {
                if (extendedLogRouting) {
                    Log._Debug($"RoutingManager.ResetRoutingData: Resetting lane {laneIdAndIndex.laneId}, " +
                               $"idx {laneIdAndIndex.laneIndex} @ seg. {segmentId}");
                }

                ResetLaneRoutings(laneIdAndIndex.laneId, true);
                ResetLaneRoutings(laneIdAndIndex.laneId, false);
            }
        }

        protected void RecalculateSegmentRoutingData(ushort segmentId) {
#if DEBUG
            bool logRouting = DebugSwitch.RoutingBasicLog.Get()
                              && (DebugSettings.SegmentId <= 0
                                  || DebugSettings.SegmentId == segmentId);
            bool extendedLogRouting = DebugSwitch.Routing.Get()
                                      && (DebugSettings.SegmentId <= 0
                                          || DebugSettings.SegmentId == segmentId);
#else
            const bool logRouting = false;
            const bool extendedLogRouting = false;
#endif
            if (logRouting) {
                Log._Debug($"RoutingManager.RecalculateSegmentRoutingData: called for seg. {segmentId}");
            }

            SegmentRoutings[segmentId].Reset();

            IExtSegmentEndManager segEndMan = Constants.ManagerFactory.ExtSegmentEndManager;
            ExtSegment seg = Constants.ManagerFactory.ExtSegmentManager.ExtSegments[segmentId];
            ExtSegmentEnd startSegEnd = segEndMan.ExtSegmentEnds[segEndMan.GetIndex(segmentId, true)];
            ExtSegmentEnd endSegEnd = segEndMan.ExtSegmentEnds[segEndMan.GetIndex(segmentId, false)];

            SegmentRoutings[segmentId].highway = seg.highway;
            SegmentRoutings[segmentId].startNodeOutgoingOneWay = seg.oneWay && startSegEnd.outgoing;
            SegmentRoutings[segmentId].endNodeOutgoingOneWay = seg.oneWay && endSegEnd.outgoing;

            if (logRouting) {
                Log._Debug("RoutingManager.RecalculateSegmentRoutingData: Calculated routing " +
                           $"data for segment {segmentId}: {SegmentRoutings[segmentId]}");
            }
        }

        /// <summary>
        /// Calculates and populates forward/backward lane routings to the given lane end.
        /// </summary>
        /// <param name="prevSegmentId">target segment</param>
        /// <param name="prevLaneIndex">target lane index</param>
        /// <param name="prevLaneId">target lane id</param>
        /// <param name="isNodeStartNodeOfPrevSegment">start node for the target segment end</param>
        private void RecalculateLaneEndRoutingData(
            ushort prevSegmentId,
            int prevLaneIndex,
            uint prevLaneId,
            bool isNodeStartNodeOfPrevSegment) {
            /* first we calculate backward routings then calculates forward routings based on that.
             * prev = target of lane transition
             * next = source of lane transition
             */
#if DEBUG
            bool logRouting = DebugSwitch.RoutingBasicLog.Get()
                              && (DebugSettings.SegmentId <= 0
                                  || DebugSettings.SegmentId == prevSegmentId);
            bool extendedLogRouting = DebugSwitch.Routing.Get()
                                      && (DebugSettings.SegmentId <= 0
                                          || DebugSettings.SegmentId == prevSegmentId);
#else
            const bool logRouting = false;
            const bool extendedLogRouting = false;
#endif
            if (logRouting) {
                Log._Debug($"RoutingManager.RecalculateLaneEndRoutingData({prevSegmentId}, " +
                           $"{prevLaneIndex}, {prevLaneId}, {isNodeStartNodeOfPrevSegment}) called");
            }

            ResetLaneRoutings(prevLaneId, isNodeStartNodeOfPrevSegment);

            if (!IsOutgoingLane(prevSegmentId, isNodeStartNodeOfPrevSegment, prevLaneIndex)) {
                if (extendedLogRouting) {
                    Log._Debug($"RoutingManager.RecalculateLaneEndRoutingData({prevSegmentId}, " +
                               $"{prevLaneIndex}, {prevLaneId}, {isNodeStartNodeOfPrevSegment}): Lane is not an outgoing lane");
                }

                return;
            }

            ref NetSegment prevSegment = ref prevSegmentId.ToSegment();
            NetInfo prevSegmentInfo = prevSegment.Info;
            bool prevSegIsInverted = (prevSegment.m_flags & NetSegment.Flags.Invert) != NetSegment.Flags.None;

            IExtSegmentEndManager segEndMan = Constants.ManagerFactory.ExtSegmentEndManager;
            ExtSegment prevExtSegment = Constants.ManagerFactory.ExtSegmentManager.ExtSegments[prevSegmentId];
            ExtSegmentEnd prevEnd = segEndMan.ExtSegmentEnds[segEndMan.GetIndex(prevSegmentId, isNodeStartNodeOfPrevSegment)];

            ushort nodeId = prevEnd.nodeId; // common node

            NetInfo.Lane prevLaneInfo = prevSegmentInfo.m_lanes[prevLaneIndex];
            if (!prevLaneInfo.CheckType(ROUTED_LANE_TYPES, ROUTED_VEHICLE_TYPES)) {
                return;
            }

            LaneEndRoutingData backwardRouting = new () {
                routed = true,
            };

            int prevSimilarLaneCount = prevLaneInfo.m_similarLaneCount;
            int prevInnerSimilarLaneIndex = CalcInnerSimilarLaneIndex(prevSegmentId, prevLaneIndex);
            int prevOuterSimilarLaneIndex = CalcOuterSimilarLaneIndex(prevSegmentId, prevLaneIndex);
            bool prevHasBusLane = prevExtSegment.buslane;

            bool nodeIsJunction = false;
            bool nodeIsTransition = false;
            bool nodeIsEndOrOneWayOut = false;
            bool nodeHasTrafficLights = false;
            bool nodeHasPrioritySigns =
                Constants.ManagerFactory.TrafficPriorityManager.HasNodePrioritySign(nodeId);
            bool nodeIsRealJunction = false;
            ushort buildingId = 0;

            ref NetNode netNode = ref nodeId.ToNode();
            nodeIsJunction = (netNode.m_flags & NetNode.Flags.Junction) != NetNode.Flags.None;
            nodeIsTransition = (netNode.m_flags & NetNode.Flags.Transition) != NetNode.Flags.None;
            nodeHasTrafficLights = (netNode.m_flags & NetNode.Flags.TrafficLights) != NetNode.Flags.None;
            nodeIsEndOrOneWayOut = (netNode.m_flags & (NetNode.Flags.End | NetNode.Flags.OneWayOut)) != NetNode.Flags.None;
            nodeIsRealJunction = netNode.CountSegments() >= 3;
            buildingId = NetNode.FindOwnerBuilding(nodeId, 32f);

            bool isTollBooth = buildingId != 0
                && buildingId.ToBuilding().Info.m_buildingAI is TollBoothAI;

            bool nodeIsSimpleJunction = false;
            bool nodeIsSplitJunction = false;

            if (Options.highwayRules && !nodeHasTrafficLights && !nodeHasPrioritySigns) {
                // determine if junction is a simple junction (highway rules only apply to simple junctions)
                int numOutgoing = 0;
                int numIncoming = 0;

                for (int segIndex = 0; segIndex < 8; ++segIndex) {
                    ushort segId = netNode.GetSegment(segIndex);
                    if (segId == 0) {
                        continue;
                    }

                    bool? start = segId.ToSegment().IsStartNode(nodeId);
                    if (!start.HasValue) {
                        Log.Error($"Segment with id: {segId} is not connected to the node {nodeId}");
                        Debug.LogError($"TM:PE RecalculateLaneRoutings - Segment with id {segId} is not connected to the node {nodeId}");
                        continue;
                    }
                    ExtSegmentEnd segEnd = segEndMan.ExtSegmentEnds[segEndMan.GetIndex(segId, start.Value)];

                    if (segEnd.incoming) {
                        ++numIncoming;
                    }

                    if (segEnd.outgoing) {
                        ++numOutgoing;
                    }
                }

                nodeIsSimpleJunction = numOutgoing == 1 || numIncoming == 1;
                nodeIsSplitJunction = numOutgoing > 1;
            }

            // bool isNextRealJunction = prevSegGeo.CountOtherSegments(startNode) > 1;
            bool nextAreOnlyOneWayHighways =
                Constants.ManagerFactory.ExtSegmentEndManager.CalculateOnlyHighways(
                    prevEnd.segmentId,
                    prevEnd.startNode);

            // determine if highway rules should be applied
            bool onHighway = Options.highwayRules && nextAreOnlyOneWayHighways &&
                             prevEnd.outgoing && prevExtSegment.oneWay && prevExtSegment.highway;
            bool applyHighwayRules = onHighway && nodeIsSimpleJunction;
            bool applyHighwayRulesAtJunction = applyHighwayRules && nodeIsRealJunction;
            bool iterateViaGeometry = applyHighwayRulesAtJunction &&
                                      prevLaneInfo.CheckType(
                                          ROUTED_LANE_TYPES,
                                          ARROW_VEHICLE_TYPES);
            // start with u-turns at highway junctions
            ushort nextSegmentId = iterateViaGeometry ? prevSegmentId : (ushort)0;

            if (extendedLogRouting) {
                Log._DebugFormat(
                    "RoutingManager.RecalculateLaneEndRoutingData({0}, {1}, {2}, {3}): " +
                    "prevSegment={4}. Starting exploration with nextSegment={5} @ nextNodeId={6} " +
                    "-- onHighway={7} applyHighwayRules={8} applyHighwayRulesAtJunction={9} " +
                    "Options.highwayRules={10} nextIsSimpleJunction={11} nextAreOnlyOneWayHighways={12} " +
                    "prevEndGeo.OutgoingOneWay={13} prevSegGeo.IsHighway()={14} iterateViaGeometry={15}",
                    prevSegmentId,
                    prevLaneIndex,
                    prevLaneId,
                    isNodeStartNodeOfPrevSegment,
                    prevSegmentId,
                    nextSegmentId,
                    nodeId,
                    onHighway,
                    applyHighwayRules,
                    applyHighwayRulesAtJunction,
                    Options.highwayRules,
                    nodeIsSimpleJunction,
                    nextAreOnlyOneWayHighways,
                    prevEnd.outgoing && prevExtSegment.oneWay,
                    prevExtSegment.highway,
                    iterateViaGeometry);
                Log._DebugFormat(
                    "RoutingManager.RecalculateLaneEndRoutingData({0}, {1}, {2}, {3}): " +
                    "prevSegIsInverted={4} leftHandDrive={5}",
                    prevSegmentId,
                    prevLaneIndex,
                    prevLaneId,
                    isNodeStartNodeOfPrevSegment,
                    prevSegIsInverted,
                    Shortcuts.LHT);
                Log._DebugFormat(
                    "RoutingManager.RecalculateLaneEndRoutingData({0}, {1}, {2}, {3}): " +
                    "prevSimilarLaneCount={4} prevInnerSimilarLaneIndex={5} prevOuterSimilarLaneIndex={6} " +
                    "prevHasBusLane={7}",
                    prevSegmentId,
                    prevLaneIndex,
                    prevLaneId,
                    isNodeStartNodeOfPrevSegment,
                    prevSimilarLaneCount,
                    prevInnerSimilarLaneIndex,
                    prevOuterSimilarLaneIndex,
                    prevHasBusLane);
                Log._DebugFormat(
                    "RoutingManager.RecalculateLaneEndRoutingData({0}, {1}, {2}, {3}): nextIsJunction={4} " +
                    "nextIsEndOrOneWayOut={5} nextHasTrafficLights={6} nextIsSimpleJunction={7} " +
                    "nextIsSplitJunction={8} isNextRealJunction={9}",
                    prevSegmentId,
                    prevLaneIndex,
                    prevLaneId,
                    isNodeStartNodeOfPrevSegment,
                    nodeIsJunction,
                    nodeIsEndOrOneWayOut,
                    nodeHasTrafficLights,
                    nodeIsSimpleJunction,
                    nodeIsSplitJunction,
                    nodeIsRealJunction);
                Log._DebugFormat(
                    "RoutingManager.RecalculateLaneEndRoutingData({0}, {1}, {2}, {3}): nextNodeId={4} " +
                    "buildingId={5} isTollBooth={6}",
                    prevSegmentId,
                    prevLaneIndex,
                    prevLaneId,
                    isNodeStartNodeOfPrevSegment,
                    nodeId,
                    buildingId,
                    isTollBooth);
            }

            // running number of next incoming lanes (number is updated at each segment iteration)
            int totalIncomingLanes = 0;

            // running number of next outgoing lanes (number is updated at each segment iteration)
            int totalOutgoingLanes = 0;

            for (int segmentIndex = 0; segmentIndex < 8; ++segmentIndex) {
                if (!iterateViaGeometry) {
                    nextSegmentId = netNode.GetSegment(segmentIndex);

                    if (nextSegmentId == 0) {
                        continue;
                    }
                }

                int outgoingVehicleLanes = 0;
                int incomingVehicleLanes = 0;

                ref NetSegment nextSegment = ref nextSegmentId.ToSegment();
                bool isNodeStartNodeOfNextSegment = nextSegment.m_startNode == nodeId;

                NetInfo nextSegmentInfo = nextSegment.Info;
                bool nextSegIsInverted =
                    (nextSegment.m_flags & NetSegment.Flags.Invert) !=
                    NetSegment.Flags.None;
                uint nextFirstLaneId = nextSegment.m_lanes;

                bool nextIsHighway =
                    Constants.ManagerFactory.ExtSegmentManager.CalculateIsHighway(nextSegmentId);
                bool nextHasBusLane =
                    Constants.ManagerFactory.ExtSegmentManager.CalculateHasBusLane(nextSegmentId);

                if (extendedLogRouting) {
                    Log._DebugFormat(
                        "RoutingManager.RecalculateLaneEndRoutingData({0}, {1}, {2}, {3}): Exploring " +
                        "nextSegmentId={4}",
                        prevSegmentId,
                        prevLaneIndex,
                        prevLaneId,
                        isNodeStartNodeOfPrevSegment,
                        nextSegmentId);
                    Log._DebugFormat(
                        "RoutingManager.RecalculateLaneEndRoutingData({0}, {1}, {2}, {3}): " +
                        "isNodeStartNodeOfNextSegment={4} nextSegIsInverted={5} nextFirstLaneId={6} " +
                        "nextIsHighway={7} nextHasBusLane={8} totalOutgoingLanes={9} totalIncomingLanes={10}",
                        prevSegmentId,
                        prevLaneIndex,
                        prevLaneId,
                        isNodeStartNodeOfPrevSegment,
                        isNodeStartNodeOfNextSegment,
                        nextSegIsInverted,
                        nextFirstLaneId,
                        nextIsHighway,
                        nextHasBusLane,
                        totalOutgoingLanes,
                        totalIncomingLanes);
                }

                // determine next segment direction by evaluating the geometry information
                ArrowDirection nextIncomingDir = segEndMan.GetDirection(ref prevEnd, nextSegmentId);
                bool isNextSegmentValid = nextIncomingDir != ArrowDirection.None;
                if (isNextSegmentValid) {
                    if (extendedLogRouting) {
                        Log._DebugFormat(
                            "RoutingManager.RecalculateLaneEndRoutingData({0}, {1}, {2}, {3}): " +
                            "prevSegment={4}. Exploring nextSegment={5} -- nextFirstLaneId={6} " +
                            "-- nextIncomingDir={7} valid={8}",
                            prevSegmentId,
                            prevLaneIndex,
                            prevLaneId,
                            isNodeStartNodeOfPrevSegment,
                            prevSegmentId,
                            nextSegmentId,
                            nextFirstLaneId,
                            nextIncomingDir,
                            isNextSegmentValid);
                    }

                    bool nextSegmentIsReversed = isNodeStartNodeOfNextSegment ^ nextSegIsInverted;

                    // expected direction of the next lane
                    NetInfo.Direction nextExpectedDirection = nextSegmentIsReversed ? NetInfo.Direction.Backward : NetInfo.Direction.Forward;

                    LaneTransitionData[] nextRelaxedTransitionDatas = new LaneTransitionData[MAX_NUM_TRANSITIONS];
                    byte numNextRelaxedTransitionDatas = 0;
                    LaneTransitionData[] nextCompatibleTransitionDatas = new LaneTransitionData[MAX_NUM_TRANSITIONS];
                    int[] nextCompatibleOuterSimilarIndices = new int[MAX_NUM_TRANSITIONS];
                    byte numNextCompatibleTransitionDatas = 0;
                    LaneTransitionData[] nextLaneConnectionTransitionDatas = new LaneTransitionData[MAX_NUM_TRANSITIONS];
                    byte numNextLaneConnectionTransitionDatas = 0;
                    LaneTransitionData[] nextForcedTransitionDatas = new LaneTransitionData[MAX_NUM_TRANSITIONS];
                    byte numNextForcedTransitionDatas = 0;
                    int[] nextCompatibleTransitionDataIndices = new int[MAX_NUM_TRANSITIONS];
                    byte numNextCompatibleTransitionDataIndices = 0;
                    int[] compatibleLaneIndexToLaneConnectionIndex = new int[MAX_NUM_TRANSITIONS];

                    uint nextLaneId = nextFirstLaneId;
                    byte nextLaneIndex = 0;

                    // ushort compatibleLaneIndicesMask = 0;
                    while (nextLaneIndex < nextSegmentInfo.m_lanes.Length && nextLaneId != 0u) {
                        // determine valid lanes based on lane arrows
                        NetInfo.Lane nextLaneInfo = nextSegmentInfo.m_lanes[nextLaneIndex];

                        if (extendedLogRouting) {
                            Log._DebugFormat(
                                "RoutingManager.RecalculateLaneEndRoutingData({0}, {1}, {2}, {3}): " +
                                "prevSegment={4}. Exploring nextSegment={5}, lane {6}, idx {7}",
                                prevSegmentId,
                                prevLaneIndex,
                                prevLaneId,
                                isNodeStartNodeOfPrevSegment,
                                prevSegmentId,
                                nextSegmentId,
                                nextLaneId,
                                nextLaneIndex);
                        }

                        // next is compatible lane
                        if (nextLaneInfo.CheckType(ROUTED_LANE_TYPES, ROUTED_VEHICLE_TYPES) &&
                            (prevLaneInfo.m_vehicleType & nextLaneInfo.m_vehicleType) != VehicleInfo.VehicleType.None) {
                            if (extendedLogRouting) {
                                Log._Debug(
                                    $"RoutingManager.RecalculateLaneEndRoutingData({prevSegmentId}, " +
                                    $"{prevLaneIndex}, {prevLaneId}, {isNodeStartNodeOfPrevSegment}): vehicle type check passed for " +
                                    $"nextLaneId={nextLaneId}, idx={nextLaneIndex}");
                            }

                            // next is incoming lane
                            if ((nextLaneInfo.m_finalDirection & nextExpectedDirection) != NetInfo.Direction.None) {
                                if (extendedLogRouting) {
                                    Log._Debug(
                                        $"RoutingManager.RecalculateLaneEndRoutingData({prevSegmentId}, " +
                                        $"{prevLaneIndex}, {prevLaneId}, {isNodeStartNodeOfPrevSegment}): lane direction check passed " +
                                        $"for nextLaneId={nextLaneId}, idx={nextLaneIndex}");
                                }

                                if (extendedLogRouting) {
                                    Log._DebugFormat(
                                        "RoutingManager.RecalculateLaneEndRoutingData({0}, {1}, {2}, {3}): " +
                                        "increasing number of incoming lanes at nextLaneId={4}, idx={5}: " +
                                        "isNextValid={6}, nextLaneInfo.m_finalDirection={7}, nextExpectedDirection={8}: " +
                                        "incomingVehicleLanes={9}, outgoingVehicleLanes={10} ",
                                        prevSegmentId,
                                        prevLaneIndex,
                                        prevLaneId,
                                        isNodeStartNodeOfPrevSegment,
                                        nextLaneId,
                                        nextLaneIndex,
                                        isNextSegmentValid,
                                        nextLaneInfo.m_finalDirection,
                                        nextExpectedDirection,
                                        incomingVehicleLanes,
                                        outgoingVehicleLanes);
                                }

                                int nextSimilarLaneCount = nextLaneInfo.m_similarLaneCount;
                                int nextOuterSimilarLaneIndex = CalcOuterSimilarLaneIndex(nextSegmentId, nextLaneIndex);
                                bool reverseSimilarLaneIndex = ShouldReverseSimilarLaneIndex(
                                    segmentInvert1: prevSegIsInverted, laneInfo1: prevLaneInfo, startNode1: isNodeStartNodeOfPrevSegment,
                                    segmentInvert2: nextSegIsInverted, laneInfo2: nextLaneInfo, startNode2: isNodeStartNodeOfNextSegment);
                                int nextMatchingOuterSimilarLaneIndex =
                                    reverseSimilarLaneIndex ?
                                    nextSimilarLaneCount - 1 - nextOuterSimilarLaneIndex :
                                    nextOuterSimilarLaneIndex;
                                bool outerSimilarLaneIndexMatches = prevOuterSimilarLaneIndex == nextMatchingOuterSimilarLaneIndex;

                                bool isCompatibleLane = false;
                                var transitionType = LaneEndTransitionType.Invalid;

                                int currentLaneConnectionTransIndex = -1;

                                if (nextLaneInfo.CheckType(ROUTED_LANE_TYPES, TRACK_VEHICLE_TYPES)) {
                                    // routing tracked vehicles (trains, trams, metros, monorails)
                                    // lane may be mixed car+tram
                                    bool nextHasConnections =
                                        LaneConnectionManager.Instance.HasConnections(
                                            nextLaneId,
                                            isNodeStartNodeOfNextSegment);
                                    if (nextHasConnections) {
                                        bool connected = LaneConnectionManager.Instance.AreLanesConnected(
                                                nextLaneId,
                                                prevLaneId,
                                                isNodeStartNodeOfNextSegment);
                                        if (connected) {
                                            // check for lane connections
                                            if (numNextLaneConnectionTransitionDatas < MAX_NUM_TRANSITIONS) {
                                                currentLaneConnectionTransIndex = numNextLaneConnectionTransitionDatas;
                                                nextLaneConnectionTransitionDatas[numNextLaneConnectionTransitionDatas++].Set(
                                                    nextLaneId,
                                                    nextLaneIndex,
                                                    LaneEndTransitionType.LaneConnection,
                                                    nextSegmentId,
                                                    isNodeStartNodeOfNextSegment,
                                                    distance: 0,
                                                    group: LaneEndTransitionGroup.Track);
                                            } else {
                                                Log.Warning(
                                                    $"nextTransitionDatas overflow @ source lane {prevLaneId}, " +
                                                    $"idx {prevLaneIndex} @ seg. {prevSegmentId}");
                                            }

                                            if (extendedLogRouting) {
                                                Log._DebugFormat(
                                                    "RoutingManager.RecalculateLaneEndRoutingData({0}, {1}, " +
                                                    "{2}, {3}): nextLaneId={4}, idx={5} has outgoing connections " +
                                                    "and is connected with previous lane. adding as lane connection lane.",
                                                    prevSegmentId,
                                                    prevLaneIndex,
                                                    prevLaneId,
                                                    isNodeStartNodeOfPrevSegment,
                                                    nextLaneId,
                                                    nextLaneIndex);
                                            }
                                        } else {
                                            if (extendedLogRouting) {
                                                Log._DebugFormat(
                                                    "RoutingManager.RecalculateLaneEndRoutingData({0}, {1}, " +
                                                    "{2}, {3}): nextLaneId={4}, idx={5} has outgoing connections " +
                                                    "but is NOT connected with previous lane",
                                                    prevSegmentId,
                                                    prevLaneIndex,
                                                    prevLaneId,
                                                    isNodeStartNodeOfPrevSegment,
                                                    nextLaneId,
                                                    nextLaneIndex);
                                            }
                                        }
                                    } else {
                                        bool goodTurnAngle = TrackUtils.CheckSegmentsTurnAngle(
                                            sourceSegment: ref nextSegment,
                                            targetSegment: ref prevSegment,
                                            nodeId: nodeId);
                                        bool nextIsTrackOnly = nextLaneInfo.IsTrackOnly();
                                        bool similarLaneCountMatches = prevSimilarLaneCount == nextSimilarLaneCount;
                                        bool stayInlane = nextIsTrackOnly & similarLaneCountMatches & goodTurnAngle;

                                        bool connected;
                                        if (stayInlane) {
                                            if (extendedLogRouting) {
                                                Log._Debug($"similar track networks: Preventing lane changes.");
                                            }
                                            connected = outerSimilarLaneIndexMatches;
                                        } else {
                                            connected = goodTurnAngle;
                                        }

                                        if (extendedLogRouting) {
                                            Log._Debug(
                                            "prefer stay in lane information:\n" +
                                            $"prevSegmentId={prevSegmentId} prevLane:[id={prevLaneId} index={prevLaneIndex} outerSimilarLaneIndex:{prevOuterSimilarLaneIndex} similarLaneCount={prevSimilarLaneCount}]\n" +
                                            $"nextSegmentId={nextSegmentId} nextLane:[id={nextLaneId} index={nextLaneIndex} outerSimilarLaneIndex:{nextOuterSimilarLaneIndex} similarLaneCount={nextSimilarLaneCount}]\n" +
                                            $"reverseSimilarLaneIndex={reverseSimilarLaneIndex} nextMatchingOuterSimilarLaneIndex={nextMatchingOuterSimilarLaneIndex}\n" +
                                            $"goodTurnAngle={goodTurnAngle} nextIsTrackOnly={nextIsTrackOnly}\n" +
                                            $"similarLaneCountMatches={similarLaneCountMatches} outerSimilarLaneIndexMatches={outerSimilarLaneIndexMatches} stayInlane={stayInlane}");
                                        }
                                        if (connected) {
                                            int distance = nodeIsRealJunction ?
                                                0 :
                                                Math.Abs(prevOuterSimilarLaneIndex - nextMatchingOuterSimilarLaneIndex);

                                            if (extendedLogRouting) {
                                                Log._DebugFormat(
                                                    "RoutingManager.RecalculateLaneEndRoutingData({0}, {1}, {2}, {3}): " +
                                                    "nextLaneId={4}, idx={5} is used by tracked vehicles. adding as default.",
                                                    prevSegmentId,
                                                    prevLaneIndex,
                                                    prevLaneId,
                                                    isNodeStartNodeOfPrevSegment,
                                                    nextLaneId,
                                                    nextLaneIndex);
                                            }
                                            if (numNextForcedTransitionDatas < MAX_NUM_TRANSITIONS) {
                                                nextForcedTransitionDatas[numNextForcedTransitionDatas++].Set(
                                                    nextLaneId,
                                                    nextLaneIndex,
                                                    LaneEndTransitionType.Default,
                                                    nextSegmentId,
                                                    isNodeStartNodeOfNextSegment,
                                                    (byte)distance,
                                                    LaneEndTransitionGroup.Track);
                                            } else {
                                                Log.Warning("nextForcedTransitionDatas overflow @ source lane " +
                                                            $"{prevLaneId}, idx {prevLaneIndex} @ seg. {prevSegmentId}");
                                            }
                                        }
                                    }
                                }

                                if (nextLaneInfo.CheckType(ROUTED_LANE_TYPES, ARROW_VEHICLE_TYPES)) {
                                    // routing road vehicles (car, SOS, bus, trolleybus, ...)
                                    // lane may be mixed car+tram
                                    ++incomingVehicleLanes;

                                    bool connected = true;
                                    bool nextHasConnections =
                                        LaneConnectionManager.Instance.HasConnections(
                                            nextLaneId,
                                            isNodeStartNodeOfNextSegment);
                                    if (nextHasConnections) {
                                        connected = LaneConnectionManager.Instance.AreLanesConnected(
                                                nextLaneId,
                                                prevLaneId,
                                                isNodeStartNodeOfNextSegment);

                                        // check for lane connections
                                        if (connected) {
                                            // lane is connected with previous lane
                                            if (numNextLaneConnectionTransitionDatas < MAX_NUM_TRANSITIONS) {
                                                currentLaneConnectionTransIndex =
                                                    numNextLaneConnectionTransitionDatas;

                                                nextLaneConnectionTransitionDatas[numNextLaneConnectionTransitionDatas++].Set(
                                                    nextLaneId,
                                                    nextLaneIndex,
                                                    LaneEndTransitionType.LaneConnection,
                                                    nextSegmentId,
                                                    isNodeStartNodeOfNextSegment,
                                                    distance: 0,
                                                    group: LaneEndTransitionGroup.Car);
                                            } else {
                                                Log.Warning(
                                                    $"nextTransitionDatas overflow @ source lane {prevLaneId}, " +
                                                    $"idx {prevLaneIndex} @ seg. {prevSegmentId}");
                                            }

                                            if (extendedLogRouting) {
                                                Log._DebugFormat(
                                                    "RoutingManager.RecalculateLaneEndRoutingData({0}, {1}, " +
                                                    "{2}, {3}): nextLaneId={4}, idx={5} has outgoing connections " +
                                                    "and is connected with previous lane. adding as lane connection lane.",
                                                    prevSegmentId,
                                                    prevLaneIndex,
                                                    prevLaneId,
                                                    isNodeStartNodeOfPrevSegment,
                                                    nextLaneId,
                                                    nextLaneIndex);
                                            }
                                        } else {
                                            if (extendedLogRouting) {
                                                Log._DebugFormat(
                                                    "RoutingManager.RecalculateLaneEndRoutingData({0}, {1}, " +
                                                    "{2}, {3}): nextLaneId={4}, idx={5} has outgoing connections " +
                                                    "but is NOT connected with previous lane",
                                                    prevSegmentId,
                                                    prevLaneIndex,
                                                    prevLaneId,
                                                    isNodeStartNodeOfPrevSegment,
                                                    nextLaneId,
                                                    nextLaneIndex);
                                            }
                                        }
                                    }

                                    if (isTollBooth) {
                                        if (extendedLogRouting) {
                                            Log._DebugFormat(
                                                "RoutingManager.RecalculateLaneEndRoutingData({0}, {1}, {2}, {3}): " +
                                                "nodeId={4}, buildingId={5} is a toll booth . Preventing lane changes.",
                                                prevSegmentId,
                                                prevLaneIndex,
                                                prevLaneId,
                                                isNodeStartNodeOfPrevSegment,
                                                nodeId,
                                                buildingId,
                                                isTollBooth);
                                        }

                                        if (outerSimilarLaneIndexMatches) {
                                            if (extendedLogRouting) {
                                                Log._DebugFormat(
                                                    "RoutingManager.RecalculateLaneEndRoutingData({0}, {1}, {2}, {3}): " +
                                                    "nextLaneId={4}, idx={5} is associated with a toll booth " +
                                                    "(buildingId={6}). adding as Default.",
                                                    prevSegmentId,
                                                    prevLaneIndex,
                                                    prevLaneId,
                                                    isNodeStartNodeOfPrevSegment,
                                                    nextLaneId,
                                                    nextLaneIndex,
                                                    buildingId);
                                            }

                                            isCompatibleLane = true;
                                            transitionType = LaneEndTransitionType.Default;
                                        }
                                    } else if (!nodeIsJunction) {
                                        if (extendedLogRouting) {
                                            Log._Debug(
                                                $"RoutingManager.RecalculateLaneEndRoutingData({prevSegmentId}, " +
                                                $"{prevLaneIndex}, {prevLaneId}, {isNodeStartNodeOfPrevSegment}): nextLaneId={nextLaneId}, " +
                                                $"idx={nextLaneIndex} is not a junction. adding as Default.");
                                        }

                                        isCompatibleLane = true;
                                        transitionType = LaneEndTransitionType.Default;
                                    } else {
                                        // check for lane arrows
                                        LaneArrows nextLaneArrows =
                                            LaneArrowManager.Instance.GetFinalLaneArrows(nextLaneId);
                                        bool hasLeftArrow = (nextLaneArrows & LaneArrows.Left) != LaneArrows.None;
                                        bool hasRightArrow = (nextLaneArrows & LaneArrows.Right) != LaneArrows.None;
                                        bool hasForwardArrow =
                                            (nextLaneArrows & LaneArrows.Forward) != LaneArrows.None ||
                                            (nextLaneArrows & LaneArrows.LeftForwardRight) ==
                                            LaneArrows.None;

                                        if (extendedLogRouting) {
                                            Log._DebugFormat(
                                                "RoutingManager.RecalculateLaneEndRoutingData({0}, {1}, {2}, {3}): " +
                                                "start lane arrow check for nextLaneId={4}, idx={5}: hasLeftArrow={6}, " +
                                                "hasForwardArrow={7}, hasRightArrow={8}",
                                                prevSegmentId,
                                                prevLaneIndex,
                                                prevLaneId,
                                                isNodeStartNodeOfPrevSegment,
                                                nextLaneId,
                                                nextLaneIndex,
                                                hasLeftArrow,
                                                hasForwardArrow,
                                                hasRightArrow);
                                        }

                                        bool hasUTurnRule = JunctionRestrictionsManager.Instance.IsUturnAllowed(
                                            nextSegmentId,
                                            isNodeStartNodeOfNextSegment);
                                        bool hasFarTurnArrow = (Shortcuts.LHT && hasRightArrow) || (Shortcuts.RHT && hasLeftArrow);
                                        bool canTurn = !nodeIsRealJunction || nodeIsEndOrOneWayOut || hasFarTurnArrow || hasUTurnRule;

                                        if (applyHighwayRules || // highway rules enabled
                                            (nextIncomingDir == ArrowDirection.Right && hasLeftArrow) || // valid incoming right
                                            (nextIncomingDir == ArrowDirection.Left && hasRightArrow) || // valid incoming left
                                            (nextIncomingDir == ArrowDirection.Forward && hasForwardArrow) || // valid incoming straight
                                            (nextIncomingDir == ArrowDirection.Turn && canTurn) /*valid turning lane*/) {
                                            if (extendedLogRouting) {
                                                Log._DebugFormat(
                                                    "RoutingManager.RecalculateLaneEndRoutingData({0}, {1}, " +
                                                    "{2}, {3}): lane arrow check passed for nextLaneId={4}, " +
                                                    "idx={5}. adding as default lane.",
                                                    prevSegmentId,
                                                    prevLaneIndex,
                                                    prevLaneId,
                                                    isNodeStartNodeOfPrevSegment,
                                                    nextLaneId,
                                                    nextLaneIndex);
                                            }

                                            isCompatibleLane = true;
                                            transitionType = LaneEndTransitionType.Default;
                                        } else if (connected) {
                                            if (extendedLogRouting) {
                                                Log._DebugFormat(
                                                    "RoutingManager.RecalculateLaneEndRoutingData({0}, {1}, " +
                                                    "{2}, {3}): lane arrow check FAILED for nextLaneId={4}, " +
                                                    "idx={5}. adding as relaxed lane.",
                                                    prevSegmentId,
                                                    prevLaneIndex,
                                                    prevLaneId,
                                                    isNodeStartNodeOfPrevSegment,
                                                    nextLaneId,
                                                    nextLaneIndex);
                                            }

                                            transitionType = LaneEndTransitionType.Relaxed;

                                            if (numNextRelaxedTransitionDatas < MAX_NUM_TRANSITIONS) {
                                                nextRelaxedTransitionDatas[
                                                    numNextRelaxedTransitionDatas++].Set(
                                                    nextLaneId,
                                                    nextLaneIndex,
                                                    transitionType,
                                                    nextSegmentId,
                                                    isNodeStartNodeOfNextSegment,
                                                    distance: GlobalConfig.Instance.PathFinding.IncompatibleLaneDistance,
                                                    group: LaneEndTransitionGroup.Car);
                                            } else {
                                                Log.Warning(
                                                    $"nextTransitionDatas overflow @ source lane {prevLaneId}, " +
                                                    $"idx {prevLaneIndex} @ seg. {prevSegmentId}");
                                            }
                                        }
                                    }

                                    if (isCompatibleLane) {
                                        if (extendedLogRouting) {
                                            Log._Debug(
                                                $"RoutingManager.RecalculateLaneEndRoutingData({prevSegmentId}, " +
                                                $"{prevLaneIndex}, {prevLaneId}, {isNodeStartNodeOfPrevSegment}): adding nextLaneId=" +
                                                $"{nextLaneId}, idx={nextLaneIndex} as compatible lane now.");
                                        }

                                        if (numNextCompatibleTransitionDatas < MAX_NUM_TRANSITIONS) {
                                            nextCompatibleOuterSimilarIndices[numNextCompatibleTransitionDatas] =
                                                nextMatchingOuterSimilarLaneIndex;

                                            compatibleLaneIndexToLaneConnectionIndex[numNextCompatibleTransitionDatas] =
                                                currentLaneConnectionTransIndex;

                                            //compatibleLaneIndicesMask |= POW2MASKS[numNextCompatibleTransitionDatas];
                                            nextCompatibleTransitionDatas[numNextCompatibleTransitionDatas++].Set(
                                                nextLaneId,
                                                nextLaneIndex,
                                                transitionType,
                                                nextSegmentId,
                                                isNodeStartNodeOfNextSegment,
                                                distance: 0,
                                                group: LaneEndTransitionGroup.Car);
                                        } else {
                                            Log.Warning(
                                                "nextCompatibleTransitionDatas overflow @ source lane " +
                                                $"{prevLaneId}, idx {prevLaneIndex} @ seg. {prevSegmentId}");
                                        }
                                    } else {
                                        if (extendedLogRouting) {
                                            Log._Debug(
                                                $"RoutingManager.RecalculateLaneEndRoutingData({prevSegmentId}, " +
                                                $"{prevLaneIndex}, {prevLaneId}, {isNodeStartNodeOfPrevSegment}): nextLaneId={nextLaneId}, " +
                                                $"idx={nextLaneIndex} is NOT compatible.");
                                        }
                                    }
                                }
                            } else {
                                if (extendedLogRouting) {
                                    Log._DebugFormat(
                                        "RoutingManager.RecalculateLaneEndRoutingData({0}, {1}, {2}, {3}): " +
                                        "lane direction check NOT passed for nextLaneId={4}, idx={5}: " +
                                        "isNextValid={6}, nextLaneInfo.m_finalDirection={7}, nextExpectedDirection={8}",
                                        prevSegmentId,
                                        prevLaneIndex,
                                        prevLaneId,
                                        isNodeStartNodeOfPrevSegment,
                                        nextLaneId,
                                        nextLaneIndex,
                                        isNextSegmentValid,
                                        nextLaneInfo.m_finalDirection,
                                        nextExpectedDirection);
                                }

                                if ((nextLaneInfo.m_finalDirection &
                                     NetInfo.InvertDirection(nextExpectedDirection)) != NetInfo.Direction.None) {
                                    ++outgoingVehicleLanes;
                                    if (extendedLogRouting) {
                                        Log._DebugFormat(
                                            "RoutingManager.RecalculateLaneEndRoutingData({0}, {1}, {2}, {3}): " +
                                            "increasing number of outgoing lanes at nextLaneId={4}, idx={5}: " +
                                            "isNextValid={6}, nextLaneInfo.m_finalDirection={7}, nextExpectedDirection={8}: " +
                                            "incomingVehicleLanes={9}, outgoingVehicleLanes={10}",
                                            prevSegmentId,
                                            prevLaneIndex,
                                            prevLaneId,
                                            isNodeStartNodeOfPrevSegment,
                                            nextLaneId,
<<<<<<< HEAD
=======
                                            nextLaneIndex);
                                    }

                                    // routed vehicle that does not follow lane arrows (trains, trams,
                                    // metros, monorails)
                                    // TODO [issue #1053] this causes cars to turn on mixed car/track lanes against lane arrows
                                    transitionType = LaneEndTransitionType.Default;

                                    if (numNextForcedTransitionDatas < MAX_NUM_TRANSITIONS) {
                                        nextForcedTransitionDatas[numNextForcedTransitionDatas].Set(
                                            nextLaneId,
>>>>>>> 1ec6c60a
                                            nextLaneIndex,
                                            isNextSegmentValid,
                                            nextLaneInfo.m_finalDirection,
                                            nextExpectedDirection,
                                            incomingVehicleLanes,
                                            outgoingVehicleLanes);
                                    }
                                }
                            }
                        } else {
                            if (extendedLogRouting) {
                                Log._DebugFormat(
                                    "RoutingManager.RecalculateLaneEndRoutingData({0}, {1}, {2}, {3}): " +
                                    "vehicle type check NOT passed for nextLaneId={4}, idx={5}: " +
                                    "prevLaneInfo.m_vehicleType={6}, nextLaneInfo.m_vehicleType={7}, " +
                                    "prevLaneInfo.m_laneType={8}, nextLaneInfo.m_laneType={9}",
                                    prevSegmentId,
                                    prevLaneIndex,
                                    prevLaneId,
                                    isNodeStartNodeOfPrevSegment,
                                    nextLaneId,
                                    nextLaneIndex,
                                    prevLaneInfo.m_vehicleType,
                                    nextLaneInfo.m_vehicleType,
                                    prevLaneInfo.m_laneType,
                                    nextLaneInfo.m_laneType);
                            }
                        }

                        nextLaneId = nextLaneId.ToLane().m_nextLane;
                        ++nextLaneIndex;
                    } // foreach lane

                    if (extendedLogRouting) {
                        Log._Debug(
                            $"RoutingManager.RecalculateLaneEndRoutingData({prevSegmentId}, {prevLaneIndex}, " +
                            $"{prevLaneId}, {isNodeStartNodeOfPrevSegment}): isNextValid={isNextSegmentValid} Compatible lanes: " +
                            nextCompatibleTransitionDatas?.ArrayToString());
                    }

                    bool laneChangesAllowed
                        = Options.junctionRestrictionsEnabled
                          && JunctionRestrictionsManager.Instance.IsLaneChangingAllowedWhenGoingStraight(
                                 nextSegmentId, isNodeStartNodeOfNextSegment);
                    int nextCompatibleLaneCount = numNextCompatibleTransitionDatas;

                    if (nextCompatibleLaneCount > 0) {
                        // we found compatible lanes
                        int[] tmp = new int[nextCompatibleLaneCount];
                        Array.Copy(nextCompatibleOuterSimilarIndices,
                                   tmp,
                                   nextCompatibleLaneCount);
                        nextCompatibleOuterSimilarIndices = tmp;

                        // TODO: Check performance on this LINQ
                        int[] compatibleLaneIndicesSortedByOuterSimilarIndex =
                            nextCompatibleOuterSimilarIndices
                                .Select((x, i) => new KeyValuePair<int, int>(x, i))
                                .OrderBy(p => p.Key)
                                .Select(p => p.Value)
                                .ToArray();

                        // enable highway rules only at junctions or at simple lane merging/splitting points
                        int laneDiff = nextCompatibleLaneCount - prevSimilarLaneCount;
                        bool applyHighwayRulesAtSegment =
                            applyHighwayRules
                            && (applyHighwayRulesAtJunction || Math.Abs(laneDiff) == 1);

                        if (extendedLogRouting) {
                            Log._DebugFormat(
                                "RoutingManager.RecalculateLaneEndRoutingData({0}, {1}, {2}, {3}): found " +
                                "compatible lanes! compatibleLaneIndicesSortedByOuterSimilarIndex={4}, " +
                                "laneDiff={5}, applyHighwayRulesAtSegment={6}",
                                prevSegmentId,
                                prevLaneIndex,
                                prevLaneId,
                                isNodeStartNodeOfPrevSegment,
                                compatibleLaneIndicesSortedByOuterSimilarIndex.ArrayToString(),
                                laneDiff,
                                applyHighwayRulesAtSegment);
                        }

                        if (applyHighwayRulesAtJunction) {
                            // we reached a highway junction where more than two segments are connected to each other
                            if (extendedLogRouting) {
                                Log._Debug(
                                    $"RoutingManager.RecalculateLaneEndRoutingData({prevSegmentId}, {prevLaneIndex}, " +
                                    $"{prevLaneId}, {isNodeStartNodeOfPrevSegment}): applying highway rules at junction");
                            }

                            // number of lanes that were processed in earlier segment iterations
                            // (either all incoming or all outgoing)
                            int numLanesSeen = Math.Max(totalIncomingLanes, totalOutgoingLanes);

                            int minNextInnerSimilarIndex = -1;
                            int maxNextInnerSimilarIndex = -1;

                            // this lane will be referred as the "stay" lane with zero distance
                            int refNextInnerSimilarIndex = -1;

#if DEBUGHWJUNCTIONROUTING
                            if (extendedLogRouting) {
                                Log._DebugFormat(
                                    "RoutingManager.RecalculateLaneEndRoutingData({0}, {1}, {2}, {3}): " +
                                    "applying highway rules at junction",
                                    prevSegmentId, prevLaneIndex, prevLaneId, isNodeStartNodeOfPrevSegment);
                                Log._DebugFormat(
                                    "RoutingManager.RecalculateLaneEndRoutingData({0}, {1}, {2}, {3}): " +
                                    "totalIncomingLanes={4}, totalOutgoingLanes={5}, numLanesSeen={6} " +
                                    "laneChangesAllowed={7}",
                                    prevSegmentId, prevLaneIndex, prevLaneId, isNodeStartNodeOfPrevSegment, totalIncomingLanes,
                                    totalOutgoingLanes, numLanesSeen, laneChangesAllowed);
                                Log._DebugFormat(
                                    "RoutingManager.RecalculateLaneEndRoutingData({0}, {1}, {2}, {3}): " +
                                    "prevInnerSimilarLaneIndex={4}, prevSimilarLaneCount={5}, " +
                                    "nextCompatibleLaneCount={6}",
                                    prevSegmentId, prevLaneIndex, prevLaneId, isNodeStartNodeOfPrevSegment, prevInnerSimilarLaneIndex,
                                    prevSimilarLaneCount, nextCompatibleLaneCount);
                            }
#endif

                            if (nodeIsSplitJunction) {
                                // lane splitting at junction
                                minNextInnerSimilarIndex = prevInnerSimilarLaneIndex + numLanesSeen;

                                if (minNextInnerSimilarIndex >= nextCompatibleLaneCount) {
                                    // there have already been explored more outgoing lanes than
                                    // incoming lanes on the previous segment. Also allow vehicles
                                    // to go to the current segment.
                                    minNextInnerSimilarIndex =
                                        maxNextInnerSimilarIndex =
                                            refNextInnerSimilarIndex = nextCompatibleLaneCount - 1;
                                } else {
                                    maxNextInnerSimilarIndex =
                                        refNextInnerSimilarIndex =
                                            minNextInnerSimilarIndex;

                                    if (laneChangesAllowed) {
                                        // allow lane changes at highway junctions
                                        if (minNextInnerSimilarIndex > 0
                                            && prevInnerSimilarLaneIndex > 0) {
                                            --minNextInnerSimilarIndex;
                                        }
                                    }
                                }

#if DEBUGHWJUNCTIONROUTING
                                if (extendedLogRouting) {
                                    Log._DebugFormat(
                                        "RoutingManager.RecalculateLaneEndRoutingData({0}, {1}, {2}, {3}): " +
                                        "highway rules at junction: lane splitting junction. " +
                                        "minNextInnerSimilarIndex={4}, maxNextInnerSimilarIndex={5}",
                                        prevSegmentId, nextLaneIndex, prevLaneId, isNodeStartNodeOfPrevSegment, minNextInnerSimilarIndex,
                                        maxNextInnerSimilarIndex);
                                }
#endif
                            } else {
                                // lane merging at junction
                                minNextInnerSimilarIndex = prevInnerSimilarLaneIndex - numLanesSeen;

                                if (minNextInnerSimilarIndex < 0) {
                                    if (prevInnerSimilarLaneIndex == prevSimilarLaneCount - 1) {
                                        // there have already been explored more incoming lanes than
                                        // outgoing lanes on the previous segment. Allow the current
                                        // segment to also join the big merging party. What a fun!
                                        minNextInnerSimilarIndex = 0;
                                        maxNextInnerSimilarIndex = nextCompatibleLaneCount - 1;
                                    } else {
                                        // lanes do not connect (min/max = -1)
                                    }
                                } else {
                                    // allow lane changes at highway junctions
                                    refNextInnerSimilarIndex = minNextInnerSimilarIndex;

                                    if (laneChangesAllowed) {
                                        maxNextInnerSimilarIndex = Math.Min(
                                            nextCompatibleLaneCount - 1,
                                            minNextInnerSimilarIndex + 1);

                                        if (minNextInnerSimilarIndex > 0) {
                                            --minNextInnerSimilarIndex;
                                        }
                                    } else {
                                        maxNextInnerSimilarIndex = minNextInnerSimilarIndex;
                                    }

                                    if (totalIncomingLanes > 0
                                        && prevInnerSimilarLaneIndex == prevSimilarLaneCount - 1
                                        && maxNextInnerSimilarIndex < nextCompatibleLaneCount - 1) {
                                        // we reached the outermost lane on the previous segment but
                                        // there are still lanes to go on the next segment: allow merging
                                        maxNextInnerSimilarIndex = nextCompatibleLaneCount - 1;
                                    }
                                }

#if DEBUGHWJUNCTIONROUTING
                                if (extendedLogRouting) {
                                    Log._DebugFormat(
                                        "RoutingManager.RecalculateLaneEndRoutingData({0}, {1}, {2}, " +
                                        "{3}): highway rules at junction: lane merging/unknown junction. " +
                                        "minNextInnerSimilarIndex={4}, maxNextInnerSimilarIndex={5}",
                                        prevSegmentId, nextLaneIndex, prevLaneId, isNodeStartNodeOfPrevSegment, minNextInnerSimilarIndex,
                                        maxNextInnerSimilarIndex);
                                }
#endif
                            }

                            if (minNextInnerSimilarIndex >= 0) {
#if DEBUGHWJUNCTIONROUTING
                                if (extendedLogRouting) {
                                    Log._DebugFormat(
                                        "RoutingManager.RecalculateLaneEndRoutingData({0}, {1}, {2}, {3}): " +
                                        "minNextInnerSimilarIndex >= 0. nextCompatibleTransitionDatas={4}",
                                        prevSegmentId, nextLaneIndex, prevLaneId, isNodeStartNodeOfPrevSegment,
                                        nextCompatibleTransitionDatas.ArrayToString());
                                }
#endif

                                // explore lanes
                                for (int nextInnerSimilarIndex = minNextInnerSimilarIndex;
                                     nextInnerSimilarIndex <= maxNextInnerSimilarIndex;
                                     ++nextInnerSimilarIndex) {
                                    int nextTransitionIndex = FindLaneByInnerIndex(
                                        nextCompatibleTransitionDatas,
                                        numNextCompatibleTransitionDatas,
                                        nextSegmentId,
                                        nextInnerSimilarIndex);

#if DEBUGHWJUNCTIONROUTING
                                    if (extendedLogRouting) {
                                        Log._DebugFormat(
                                            "RoutingManager.RecalculateLaneEndRoutingData({0}, {1}, " +
                                            "{2}, {3}): highway junction iteration: " +
                                            "nextInnerSimilarIndex={4}, nextTransitionIndex={5}",
                                            prevSegmentId, nextLaneIndex, prevLaneId, isNodeStartNodeOfPrevSegment, nextInnerSimilarIndex,
                                            nextTransitionIndex);
                                    }
#endif

                                    if (nextTransitionIndex < 0) {
                                        continue;
                                    }

                                    // calculate lane distance
                                    byte compatibleLaneDist = 0;
                                    if (refNextInnerSimilarIndex >= 0) {
                                        compatibleLaneDist = (byte)Math.Abs(
                                            refNextInnerSimilarIndex - nextInnerSimilarIndex);
                                    }

                                    // skip lanes having lane connections
                                    // in highway-rules HasConnections() gives the same result as HasOutgoingConnections but faster.
                                    if (LaneConnectionManager.Instance.HasConnections(
                                        nextCompatibleTransitionDatas[nextTransitionIndex].laneId,
                                        isNodeStartNodeOfNextSegment)) {
                                        int laneConnectionTransIndex =
                                            compatibleLaneIndexToLaneConnectionIndex[nextTransitionIndex];

                                        if (laneConnectionTransIndex >= 0) {
                                            nextLaneConnectionTransitionDatas[
                                                laneConnectionTransIndex].distance = compatibleLaneDist;
                                        }

                                        if (extendedLogRouting) {
                                            Log._DebugFormat(
                                                "RoutingManager.RecalculateLaneEndRoutingData({0}, {1}, " +
                                                "{2}, {3}): Next lane ({4}) has outgoing lane connections. " +
                                                "Skip for now but set compatibleLaneDist={5} if " +
                                                "laneConnectionTransIndex={6} >= 0.",
                                                prevSegmentId,
                                                prevLaneIndex,
                                                prevLaneId,
                                                isNodeStartNodeOfPrevSegment,
                                                nextCompatibleTransitionDatas[nextTransitionIndex].laneId,
                                                compatibleLaneDist,
                                                laneConnectionTransIndex);
                                        }

                                        // disregard lane since it has outgoing connections
                                        continue;
                                    }

                                    nextCompatibleTransitionDatas[nextTransitionIndex].distance = compatibleLaneDist;
#if DEBUGHWJUNCTIONROUTING
                                    if (extendedLogRouting) {
                                        Log._DebugFormat(
                                            "RoutingManager.RecalculateLaneEndRoutingData({0}, {1}, {2}, " +
                                            "{3}): highway junction iteration: compatibleLaneDist={4}",
                                            prevSegmentId, nextLaneIndex, prevLaneId, isNodeStartNodeOfPrevSegment,
                                            compatibleLaneDist);
                                    }
#endif

                                    UpdateHighwayLaneArrows(
                                        nextCompatibleTransitionDatas[nextTransitionIndex].laneId,
                                        isNodeStartNodeOfNextSegment,
                                        nextIncomingDir);

                                    if (numNextCompatibleTransitionDataIndices < MAX_NUM_TRANSITIONS) {
                                        nextCompatibleTransitionDataIndices[numNextCompatibleTransitionDataIndices++] =
                                            nextTransitionIndex;
                                    } else {
                                        Log.Warning(
                                            "nextCompatibleTransitionDataIndices overflow @ source lane " +
                                            $"{prevLaneId}, idx {prevLaneIndex} @ seg. {prevSegmentId}");
                                    }
                                }

#if DEBUGHWJUNCTIONROUTING
                                if (extendedLogRouting) {
                                    Log._DebugFormat(
                                        "RoutingManager.RecalculateLaneEndRoutingData({0}, {1}, {2}, {3}): " +
                                        "highway junction iterations finished: nextCompatibleTransitionDataIndices={4}",
                                        prevSegmentId, nextLaneIndex, prevLaneId, isNodeStartNodeOfPrevSegment,
                                        nextCompatibleTransitionDataIndices.ArrayToString());
                                }
#endif
                            }
                        } else {
                            // This is
                            // 1. a highway lane splitting/merging point,
                            // 2. a city or highway lane continuation point (simple transition with
                            //     equal number of lanes or flagged city transition), or
                            // 3. a city junction
                            // with multiple or a single target lane: Perform lane matching
                            if (extendedLogRouting) {
                                Log._Debug($"RoutingManager.RecalculateLaneEndRoutingData({prevSegmentId}, " +
                                           $"{prevLaneIndex}, {prevLaneId}, {isNodeStartNodeOfPrevSegment}): regular node");
                            }

                            // min/max compatible outer similar lane indices
                            int minNextCompatibleOuterSimilarIndex = -1;
                            int maxNextCompatibleOuterSimilarIndex = -1;
                            if (nextIncomingDir == ArrowDirection.Turn) {
                                minNextCompatibleOuterSimilarIndex = 0;
                                maxNextCompatibleOuterSimilarIndex = nextCompatibleLaneCount - 1;

                                if (extendedLogRouting) {
                                    Log._DebugFormat(
                                        "RoutingManager.RecalculateLaneEndRoutingData({0}, {1}, {2}, {3}): " +
                                        "u-turn: minNextCompatibleOuterSimilarIndex={4}, " +
                                        "maxNextCompatibleOuterSimilarIndex={5}",
                                        prevSegmentId,
                                        prevLaneIndex,
                                        prevLaneId,
                                        isNodeStartNodeOfPrevSegment,
                                        minNextCompatibleOuterSimilarIndex,
                                        maxNextCompatibleOuterSimilarIndex);
                                }
                            } else if (nodeIsRealJunction) {
                                if (extendedLogRouting) {
                                    Log._Debug($"RoutingManager.RecalculateLaneEndRoutingData({prevSegmentId}, " +
                                               $"{prevLaneIndex}, {prevLaneId}, {isNodeStartNodeOfPrevSegment}): next is real junction");
                                }

                                // at junctions: try to match distinct lanes
                                if (nextCompatibleLaneCount > prevSimilarLaneCount
                                    && prevOuterSimilarLaneIndex == prevSimilarLaneCount - 1) {
                                    // merge inner lanes
                                    minNextCompatibleOuterSimilarIndex = prevOuterSimilarLaneIndex;
                                    maxNextCompatibleOuterSimilarIndex = nextCompatibleLaneCount - 1;

                                    if (extendedLogRouting) {
                                        Log._DebugFormat(
                                            "RoutingManager.RecalculateLaneEndRoutingData({0}, {1}, {2}, {3}): " +
                                            "merge inner lanes: minNextCompatibleOuterSimilarIndex={4}, " +
                                            "maxNextCompatibleOuterSimilarIndex={5}",
                                            prevSegmentId,
                                            prevLaneIndex,
                                            prevLaneId,
                                            isNodeStartNodeOfPrevSegment,
                                            minNextCompatibleOuterSimilarIndex,
                                            maxNextCompatibleOuterSimilarIndex);
                                    }
                                } else if (nextCompatibleLaneCount < prevSimilarLaneCount
                                           && prevSimilarLaneCount % nextCompatibleLaneCount == 0) {
                                    // symmetric split
                                    int splitFactor =
                                        prevSimilarLaneCount / nextCompatibleLaneCount;
                                    minNextCompatibleOuterSimilarIndex =
                                        maxNextCompatibleOuterSimilarIndex =
                                            prevOuterSimilarLaneIndex / splitFactor;

                                    if (extendedLogRouting) {
                                        Log._DebugFormat(
                                            "RoutingManager.RecalculateLaneEndRoutingData({0}, {1}, " +
                                            "{2}, {3}): symmetric split: minNextCompatibleOuterSimilarIndex={4}, " +
                                            "maxNextCompatibleOuterSimilarIndex={5}",
                                            prevSegmentId,
                                            prevLaneIndex,
                                            prevLaneId,
                                            isNodeStartNodeOfPrevSegment,
                                            minNextCompatibleOuterSimilarIndex,
                                            maxNextCompatibleOuterSimilarIndex);
                                    }
                                } else {
                                    // 1-to-n (split inner lane) or 1-to-1 (direct lane matching)
                                    minNextCompatibleOuterSimilarIndex = prevOuterSimilarLaneIndex;
                                    maxNextCompatibleOuterSimilarIndex = prevOuterSimilarLaneIndex;

                                    if (extendedLogRouting) {
                                        Log._DebugFormat(
                                            "RoutingManager.RecalculateLaneEndRoutingData({0}, {1}, " +
                                            "{2}, {3}): 1-to-n (split inner lane) or 1-to-1 (direct " +
                                            "lane matching): minNextCompatibleOuterSimilarIndex={4}, " +
                                            "maxNextCompatibleOuterSimilarIndex={5}",
                                            prevSegmentId,
                                            prevLaneIndex,
                                            prevLaneId,
                                            isNodeStartNodeOfPrevSegment,
                                            minNextCompatibleOuterSimilarIndex,
                                            maxNextCompatibleOuterSimilarIndex);
                                    }
                                }

                                bool straightLaneChangesAllowed =
                                    nextIncomingDir == ArrowDirection.Forward && laneChangesAllowed;

                                if (extendedLogRouting) {
                                    Log._DebugFormat(
                                        "RoutingManager.RecalculateLaneEndRoutingData({0}, {1}, {2}, {3}): " +
                                        "laneChangesAllowed={4} straightLaneChangesAllowed={5}",
                                        prevSegmentId,
                                        prevLaneIndex,
                                        prevLaneId,
                                        isNodeStartNodeOfPrevSegment,
                                        laneChangesAllowed,
                                        straightLaneChangesAllowed);
                                }

                                if (!straightLaneChangesAllowed) {
                                    if (nextHasBusLane && !prevHasBusLane) {
                                        // allow vehicles on the bus lane AND on the next lane to merge on this lane
                                        maxNextCompatibleOuterSimilarIndex = Math.Min(
                                            nextCompatibleLaneCount - 1,
                                            maxNextCompatibleOuterSimilarIndex + 1);

                                        if (extendedLogRouting) {
                                            Log._DebugFormat(
                                                "RoutingManager.RecalculateLaneEndRoutingData({0}, {1}, " +
                                                "{2}, {3}): allow vehicles on the bus lane AND on the " +
                                                "next lane to merge on this lane: " +
                                                "minNextCompatibleOuterSimilarIndex={4}, " +
                                                "maxNextCompatibleOuterSimilarIndex={5}",
                                                prevSegmentId,
                                                prevLaneIndex,
                                                prevLaneId,
                                                isNodeStartNodeOfPrevSegment,
                                                minNextCompatibleOuterSimilarIndex,
                                                maxNextCompatibleOuterSimilarIndex);
                                        }
                                    } else if (!nextHasBusLane && prevHasBusLane) {
                                        // allow vehicles to enter the bus lane
                                        minNextCompatibleOuterSimilarIndex = Math.Max(
                                            0, minNextCompatibleOuterSimilarIndex - 1);

                                        if (extendedLogRouting) {
                                            Log._DebugFormat(
                                                "RoutingManager.RecalculateLaneEndRoutingData({0}, {1}, " +
                                                "{2}, {3}): allow vehicles to enter the bus lane: " +
                                                "minNextCompatibleOuterSimilarIndex={4}, " +
                                                "maxNextCompatibleOuterSimilarIndex={5}",
                                                prevSegmentId,
                                                prevLaneIndex,
                                                prevLaneId,
                                                isNodeStartNodeOfPrevSegment,
                                                minNextCompatibleOuterSimilarIndex,
                                                maxNextCompatibleOuterSimilarIndex);
                                        }
                                    }
                                } else {
                                    // vehicles may change lanes when going straight
                                    minNextCompatibleOuterSimilarIndex--;
                                    maxNextCompatibleOuterSimilarIndex++;

                                    if (extendedLogRouting) {
                                        Log._DebugFormat(
                                            "RoutingManager.RecalculateLaneEndRoutingData({0}, {1}, {2}, " +
                                            "{3}): vehicles may change lanes when going straight: " +
                                            "minNextCompatibleOuterSimilarIndex={4}, " +
                                            "maxNextCompatibleOuterSimilarIndex={5}",
                                            prevSegmentId,
                                            prevLaneIndex,
                                            prevLaneId,
                                            isNodeStartNodeOfPrevSegment,
                                            minNextCompatibleOuterSimilarIndex,
                                            maxNextCompatibleOuterSimilarIndex);
                                    }
                                }
                            } else if (prevSimilarLaneCount == nextCompatibleLaneCount) {
                                // equal lane count: consider all available lanes
                                minNextCompatibleOuterSimilarIndex = 0;
                                maxNextCompatibleOuterSimilarIndex = nextCompatibleLaneCount - 1;

                                if (extendedLogRouting) {
                                    Log._DebugFormat(
                                        "RoutingManager.RecalculateLaneEndRoutingData({0}, {1}, {2}, {3}): " +
                                        "equal lane count: minNextCompatibleOuterSimilarIndex={4}, " +
                                        "maxNextCompatibleOuterSimilarIndex={5}",
                                        prevSegmentId,
                                        prevLaneIndex,
                                        prevLaneId,
                                        isNodeStartNodeOfPrevSegment,
                                        minNextCompatibleOuterSimilarIndex,
                                        maxNextCompatibleOuterSimilarIndex);
                                }
                            } else {
                                // lane continuation point: lane merging/splitting
                                if (extendedLogRouting) {
                                    Log._Debug(
                                        $"RoutingManager.RecalculateLaneEndRoutingData({prevSegmentId}, " +
                                        $"{prevLaneIndex}, {prevLaneId}, {isNodeStartNodeOfPrevSegment}): lane continuation point: " +
                                        "lane merging/splitting");
                                }

                                bool sym1 = (prevSimilarLaneCount & 1) == 0; // mod 2 == 0
                                bool sym2 = (nextCompatibleLaneCount & 1) == 0; // mod 2 == 0
                                if (extendedLogRouting) {
                                    Log._Debug($"RoutingManager.RecalculateLaneEndRoutingData({prevSegmentId}, " +
                                               $"{prevLaneIndex}, {prevLaneId}, {isNodeStartNodeOfPrevSegment}): sym1={sym1}, sym2={sym2}");
                                }

                                if (prevSimilarLaneCount < nextCompatibleLaneCount) {
                                    if (extendedLogRouting) {
                                        Log._DebugFormat(
                                            "RoutingManager.RecalculateLaneEndRoutingData({0}, {1}, {2}, " +
                                            "{3}): lane merging (prevSimilarLaneCount={4} < " +
                                            "nextCompatibleLaneCount={5})",
                                            prevSegmentId,
                                            prevLaneIndex,
                                            prevLaneId,
                                            isNodeStartNodeOfPrevSegment,
                                            prevSimilarLaneCount,
                                            nextCompatibleLaneCount);
                                    }

                                    // lane merging
                                    if (sym1 == sym2) {
                                        // merge outer lanes
                                        // nextCompatibleLaneCount - prevSimilarLaneCount is always > 0
                                        int a = (nextCompatibleLaneCount - prevSimilarLaneCount) >> 1;

                                        if (extendedLogRouting) {
                                            Log._Debug(
                                                $"RoutingManager.RecalculateLaneEndRoutingData({prevSegmentId}, " +
                                                $"{prevLaneIndex}, {prevLaneId}, {isNodeStartNodeOfPrevSegment}): merge outer lanes. a={a}");
                                        }

                                        if (prevSimilarLaneCount == 1) {
                                            minNextCompatibleOuterSimilarIndex = 0;

                                            // always >=0
                                            maxNextCompatibleOuterSimilarIndex = nextCompatibleLaneCount - 1;

                                            if (extendedLogRouting) {
                                                Log._DebugFormat(
                                                    "RoutingManager.RecalculateLaneEndRoutingData({0}, {1}, " +
                                                    "{2}, {3}): prevSimilarLaneCount == 1: " +
                                                    "minNextCompatibleOuterSimilarIndex={4}, " +
                                                    "maxNextCompatibleOuterSimilarIndex={5}",
                                                    prevSegmentId,
                                                    prevLaneIndex,
                                                    prevLaneId,
                                                    isNodeStartNodeOfPrevSegment,
                                                    minNextCompatibleOuterSimilarIndex,
                                                    maxNextCompatibleOuterSimilarIndex);
                                            }
                                        } else if (prevOuterSimilarLaneIndex == 0) {
                                            minNextCompatibleOuterSimilarIndex = 0;
                                            maxNextCompatibleOuterSimilarIndex = a;

                                            if (extendedLogRouting) {
                                                Log._DebugFormat(
                                                    "RoutingManager.RecalculateLaneEndRoutingData({0}, {1}, " +
                                                    "{2}, {3}): prevOuterSimilarLaneIndex == 0: " +
                                                    "minNextCompatibleOuterSimilarIndex={4}, " +
                                                    "maxNextCompatibleOuterSimilarIndex={5}",
                                                    prevSegmentId,
                                                    prevLaneIndex,
                                                    prevLaneId,
                                                    isNodeStartNodeOfPrevSegment,
                                                    minNextCompatibleOuterSimilarIndex,
                                                    maxNextCompatibleOuterSimilarIndex);
                                            }
                                        } else if (prevOuterSimilarLaneIndex == prevSimilarLaneCount - 1) {
                                            minNextCompatibleOuterSimilarIndex = prevOuterSimilarLaneIndex + a;

                                            // always >=0
                                            maxNextCompatibleOuterSimilarIndex = nextCompatibleLaneCount - 1;

                                            if (extendedLogRouting) {
                                                Log._DebugFormat(
                                                    "RoutingManager.RecalculateLaneEndRoutingData({0}, {1}, " +
                                                    "{2}, {3}): prevOuterSimilarLaneIndex == prevSimilarLaneCount - 1: " +
                                                    "minNextCompatibleOuterSimilarIndex={4}, " +
                                                    "maxNextCompatibleOuterSimilarIndex={5}",
                                                    prevSegmentId,
                                                    prevLaneIndex,
                                                    prevLaneId,
                                                    isNodeStartNodeOfPrevSegment,
                                                    minNextCompatibleOuterSimilarIndex,
                                                    maxNextCompatibleOuterSimilarIndex);
                                            }
                                        } else {
                                            minNextCompatibleOuterSimilarIndex =
                                                maxNextCompatibleOuterSimilarIndex =
                                                    prevOuterSimilarLaneIndex + a;

                                            if (extendedLogRouting) {
                                                Log._DebugFormat(
                                                    "RoutingManager.RecalculateLaneEndRoutingData({0}, {1}, " +
                                                    "{2}, {3}): default case: minNextCompatibleOuterSimilarIndex" +
                                                    "={4}, maxNextCompatibleOuterSimilarIndex={5}",
                                                    prevSegmentId,
                                                    prevLaneIndex,
                                                    prevLaneId,
                                                    isNodeStartNodeOfPrevSegment,
                                                    minNextCompatibleOuterSimilarIndex,
                                                    maxNextCompatibleOuterSimilarIndex);
                                            }
                                        }
                                    } else {
                                        // criss-cross merge
                                        // nextCompatibleLaneCount - prevSimilarLaneCount - 1 is always >= 0
                                        int a = (nextCompatibleLaneCount - prevSimilarLaneCount - 1) >> 1;

                                        // nextCompatibleLaneCount - prevSimilarLaneCount + 1 is always >= 2
                                        int b = (nextCompatibleLaneCount - prevSimilarLaneCount + 1) >> 1;

                                        if (extendedLogRouting) {
                                            Log._Debug(
                                                $"RoutingManager.RecalculateLaneEndRoutingData({prevSegmentId}, " +
                                                $"{prevLaneIndex}, {prevLaneId}, {isNodeStartNodeOfPrevSegment}): criss-cross merge: " +
                                                $"a={a}, b={b}");
                                        }

                                        if (prevSimilarLaneCount == 1) {
                                            minNextCompatibleOuterSimilarIndex = 0;

                                            // always >=0
                                            maxNextCompatibleOuterSimilarIndex = nextCompatibleLaneCount - 1;
                                            if (extendedLogRouting) {
                                                Log._DebugFormat(
                                                    "RoutingManager.RecalculateLaneEndRoutingData({0}, {1}, " +
                                                    "{2}, {3}): prevSimilarLaneCount == 1: " +
                                                    "minNextCompatibleOuterSimilarIndex={4}, " +
                                                    "maxNextCompatibleOuterSimilarIndex={5}",
                                                    prevSegmentId,
                                                    prevLaneIndex,
                                                    prevLaneId,
                                                    isNodeStartNodeOfPrevSegment,
                                                    minNextCompatibleOuterSimilarIndex,
                                                    maxNextCompatibleOuterSimilarIndex);
                                            }
                                        } else if (prevOuterSimilarLaneIndex == 0) {
                                            minNextCompatibleOuterSimilarIndex = 0;
                                            maxNextCompatibleOuterSimilarIndex = b;

                                            if (extendedLogRouting) {
                                                Log._DebugFormat(
                                                    "RoutingManager.RecalculateLaneEndRoutingData({0}, {1}, " +
                                                    "{2}, {3}): prevOuterSimilarLaneIndex == 0: " +
                                                    "minNextCompatibleOuterSimilarIndex={4}, " +
                                                    "maxNextCompatibleOuterSimilarIndex={5}",
                                                    prevSegmentId,
                                                    prevLaneIndex,
                                                    prevLaneId,
                                                    isNodeStartNodeOfPrevSegment,
                                                    minNextCompatibleOuterSimilarIndex,
                                                    maxNextCompatibleOuterSimilarIndex);
                                            }
                                        } else if (prevOuterSimilarLaneIndex == prevSimilarLaneCount - 1) {
                                            minNextCompatibleOuterSimilarIndex = prevOuterSimilarLaneIndex + a;

                                            // always >=0
                                            maxNextCompatibleOuterSimilarIndex = nextCompatibleLaneCount - 1;

                                            if (extendedLogRouting) {
                                                Log._DebugFormat(
                                                    "RoutingManager.RecalculateLaneEndRoutingData({0}, {1}, " +
                                                    "{2}, {3}): prevOuterSimilarLaneIndex == " +
                                                    "prevSimilarLaneCount - 1: minNextCompatibleOuterSimilarIndex={4}, " +
                                                    "maxNextCompatibleOuterSimilarIndex={5}",
                                                    prevSegmentId,
                                                    prevLaneIndex,
                                                    prevLaneId,
                                                    isNodeStartNodeOfPrevSegment,
                                                    minNextCompatibleOuterSimilarIndex,
                                                    maxNextCompatibleOuterSimilarIndex);
                                            }
                                        } else {
                                            minNextCompatibleOuterSimilarIndex = prevOuterSimilarLaneIndex + a;
                                            maxNextCompatibleOuterSimilarIndex = prevOuterSimilarLaneIndex + b;

                                            if (extendedLogRouting) {
                                                Log._DebugFormat(
                                                    "RoutingManager.RecalculateLaneEndRoutingData({0}, {1}, " +
                                                    "{2}, {3}): default criss-cross case: " +
                                                    "minNextCompatibleOuterSimilarIndex={4}, " +
                                                    "maxNextCompatibleOuterSimilarIndex={5}",
                                                    prevSegmentId,
                                                    prevLaneIndex,
                                                    prevLaneId,
                                                    isNodeStartNodeOfPrevSegment,
                                                    minNextCompatibleOuterSimilarIndex,
                                                    maxNextCompatibleOuterSimilarIndex);
                                            }
                                        }
                                    }
                                } else {
                                    // at lane splits: distribute traffic evenly (1-to-n, n-to-n)
                                    // prevOuterSimilarIndex is always > nextCompatibleLaneCount
                                    if (extendedLogRouting) {
                                        Log._Debug(
                                            $"RoutingManager.RecalculateLaneEndRoutingData({prevSegmentId}, " +
                                            $"{prevLaneIndex}, {prevLaneId}, {isNodeStartNodeOfPrevSegment}): at lane splits: " +
                                            "distribute traffic evenly (1-to-n, n-to-n)");
                                    }

                                    if (sym1 == sym2) {
                                        // split outer lanes
                                        // prevSimilarLaneCount - nextCompatibleLaneCount is always > 0
                                        int a = (prevSimilarLaneCount - nextCompatibleLaneCount) >> 1;

                                        // a is always <= prevSimilarLaneCount
                                        minNextCompatibleOuterSimilarIndex =
                                            maxNextCompatibleOuterSimilarIndex =
                                                prevOuterSimilarLaneIndex - a;

                                        if (extendedLogRouting) {
                                            Log._DebugFormat(
                                                "RoutingManager.RecalculateLaneEndRoutingData({0}, {1}, " +
                                                "{2}, {3}): split outer lanes: " +
                                                "minNextCompatibleOuterSimilarIndex={4}, " +
                                                "maxNextCompatibleOuterSimilarIndex={5}",
                                                prevSegmentId,
                                                prevLaneIndex,
                                                prevLaneId,
                                                isNodeStartNodeOfPrevSegment,
                                                minNextCompatibleOuterSimilarIndex,
                                                maxNextCompatibleOuterSimilarIndex);
                                        }
                                    } else {
                                        // split outer lanes, criss-cross inner lanes
                                        // prevSimilarLaneCount - nextCompatibleLaneCount - 1 is always >= 0
                                        int a = (prevSimilarLaneCount - nextCompatibleLaneCount - 1) >> 1;

                                        minNextCompatibleOuterSimilarIndex =
                                            (a - 1 >= prevOuterSimilarLaneIndex)
                                                ? 0
                                                : prevOuterSimilarLaneIndex - a - 1;
                                        maxNextCompatibleOuterSimilarIndex =
                                            (a >= prevOuterSimilarLaneIndex)
                                                ? 0
                                                : prevOuterSimilarLaneIndex - a;

                                        if (extendedLogRouting) {
                                            Log._DebugFormat(
                                                "RoutingManager.RecalculateLaneEndRoutingData({0}, {1}, " +
                                                "{2}, {3}): split outer lanes, criss-cross inner lanes: " +
                                                "minNextCompatibleOuterSimilarIndex={4}, " +
                                                "maxNextCompatibleOuterSimilarIndex={5}",
                                                prevSegmentId,
                                                prevLaneIndex,
                                                prevLaneId,
                                                isNodeStartNodeOfPrevSegment,
                                                minNextCompatibleOuterSimilarIndex,
                                                maxNextCompatibleOuterSimilarIndex);
                                        }
                                    }
                                }
                            }

                            if (extendedLogRouting) {
                                Log._DebugFormat(
                                    "RoutingManager.RecalculateLaneEndRoutingData({0}, {1}, {2}, {3}): " +
                                    "pre-final bounds: minNextCompatibleOuterSimilarIndex={4}, " +
                                    "maxNextCompatibleOuterSimilarIndex={5}",
                                    prevSegmentId,
                                    prevLaneIndex,
                                    prevLaneId,
                                    isNodeStartNodeOfPrevSegment,
                                    minNextCompatibleOuterSimilarIndex,
                                    maxNextCompatibleOuterSimilarIndex);
                            }

                            minNextCompatibleOuterSimilarIndex = Math.Max(
                                0,
                                Math.Min(
                                    minNextCompatibleOuterSimilarIndex,
                                    nextCompatibleLaneCount - 1));
                            maxNextCompatibleOuterSimilarIndex = Math.Max(
                                0,
                                Math.Min(
                                    maxNextCompatibleOuterSimilarIndex,
                                    nextCompatibleLaneCount - 1));

                            if (minNextCompatibleOuterSimilarIndex > maxNextCompatibleOuterSimilarIndex) {
                                minNextCompatibleOuterSimilarIndex = maxNextCompatibleOuterSimilarIndex;
                            }

                            if (extendedLogRouting) {
                                Log._DebugFormat(
                                    "RoutingManager.RecalculateLaneEndRoutingData({0}, {1}, {2}, {3}): " +
                                    "final bounds: minNextCompatibleOuterSimilarIndex={4}, " +
                                    "maxNextCompatibleOuterSimilarIndex={5}",
                                    prevSegmentId,
                                    prevLaneIndex,
                                    prevLaneId,
                                    isNodeStartNodeOfPrevSegment,
                                    minNextCompatibleOuterSimilarIndex,
                                    maxNextCompatibleOuterSimilarIndex);
                            }

                            // find best matching lane(s)
                            for (int nextCompatibleOuterSimilarIndex = minNextCompatibleOuterSimilarIndex;
                                 nextCompatibleOuterSimilarIndex <= maxNextCompatibleOuterSimilarIndex;
                                 ++nextCompatibleOuterSimilarIndex) {
                                int nextTransitionIndex = FindLaneWithMaxOuterIndex(
                                    compatibleLaneIndicesSortedByOuterSimilarIndex,
                                    nextCompatibleOuterSimilarIndex);

                                if (extendedLogRouting) {
                                    Log._DebugFormat(
                                        "RoutingManager.RecalculateLaneEndRoutingData({0}, {1}, {2}, {3}): " +
                                        "best matching lane iteration -- nextCompatibleOuterSimilarIndex={4} " +
                                        "=> nextTransitionIndex={5}",
                                        prevSegmentId,
                                        prevLaneIndex,
                                        prevLaneId,
                                        isNodeStartNodeOfPrevSegment,
                                        nextCompatibleOuterSimilarIndex,
                                        nextTransitionIndex);
                                }

                                if (nextTransitionIndex < 0) {
                                    continue;
                                }

                                // calculate lane distance
                                byte compatibleLaneDist = 0;

                                if (nextIncomingDir == ArrowDirection.Turn) {
                                    compatibleLaneDist = (byte)GlobalConfig
                                                               .Instance.PathFinding
                                                               .UturnLaneDistance;
                                } else if (!nodeIsRealJunction &&
                                           ((!nodeIsJunction && !nodeIsTransition) ||
                                            nextCompatibleLaneCount == prevSimilarLaneCount)) {
                                    // relative lane distance (positive: change to more outer lane,
                                    // negative: change to more inner lane)
                                    int relLaneDist =
                                        nextCompatibleOuterSimilarIndices[nextTransitionIndex] -
                                        prevOuterSimilarLaneIndex;
                                    compatibleLaneDist = (byte)Math.Abs(relLaneDist);
                                }

                                // skip lanes having lane connections
                                if (LaneConnectionManager.Instance.HasOutgoingConnections(
                                    nextCompatibleTransitionDatas[nextTransitionIndex].laneId,
                                    isNodeStartNodeOfNextSegment)) {
                                    int laneConnectionTransIndex =
                                        compatibleLaneIndexToLaneConnectionIndex[nextTransitionIndex];

                                    if (laneConnectionTransIndex >= 0) {
                                        nextLaneConnectionTransitionDatas[laneConnectionTransIndex]
                                            .distance = compatibleLaneDist;
                                    }

                                    if (extendedLogRouting) {
                                        Log._DebugFormat(
                                            "RoutingManager.RecalculateLaneEndRoutingData({0}, {1}, {2}, {3}): " +
                                            "Next lane ({4}) has outgoing lane connections. Skip for now but " +
                                            "set compatibleLaneDist={5} if laneConnectionTransIndex={6} >= 0.",
                                            prevSegmentId,
                                            prevLaneIndex,
                                            prevLaneId,
                                            isNodeStartNodeOfPrevSegment,
                                            nextCompatibleTransitionDatas[nextTransitionIndex].laneId,
                                            compatibleLaneDist,
                                            laneConnectionTransIndex);
                                    }

                                    continue; // disregard lane since it has outgoing connections
                                }

                                if (nextIncomingDir == ArrowDirection.Turn && // u-turn
                                    !nodeIsEndOrOneWayOut && // not a dead end
                                                             // incoming lane is not innermost lane
                                    nextCompatibleOuterSimilarIndex != maxNextCompatibleOuterSimilarIndex) {
                                    // force u-turns to happen on the innermost lane
                                    ++compatibleLaneDist;
                                    nextCompatibleTransitionDatas[nextTransitionIndex].type =
                                        LaneEndTransitionType.Relaxed;

                                    if (extendedLogRouting) {
                                        Log._DebugFormat(
                                            "RoutingManager.RecalculateLaneEndRoutingData({0}, {1}, {2}, {3}): " +
                                            "Next lane ({4}) is avoided u-turn. Incrementing compatible " +
                                            "lane distance to {5}",
                                            prevSegmentId,
                                            prevLaneIndex,
                                            prevLaneId,
                                            isNodeStartNodeOfPrevSegment,
                                            nextCompatibleTransitionDatas[nextTransitionIndex].laneId,
                                            compatibleLaneDist);
                                    }
                                }

                                if (extendedLogRouting) {
                                    Log._Debug(
                                        $"RoutingManager.RecalculateLaneEndRoutingData({prevSegmentId}, " +
                                        $"{prevLaneIndex}, {prevLaneId}, {isNodeStartNodeOfPrevSegment}): -> " +
                                        $"compatibleLaneDist={compatibleLaneDist}");
                                }

                                nextCompatibleTransitionDatas[nextTransitionIndex].distance = compatibleLaneDist;

                                if (onHighway && !nodeIsRealJunction && compatibleLaneDist > 1) {
                                    // under normal circumstances vehicles should not change more
                                    // than one lane on highways at one time
                                    nextCompatibleTransitionDatas[nextTransitionIndex].type
                                        = LaneEndTransitionType.Relaxed;

                                    if (extendedLogRouting) {
                                        Log._DebugFormat(
                                            "RoutingManager.RecalculateLaneEndRoutingData({0}, {1}, {2}, {3}): " +
                                            "-> under normal circumstances vehicles should not change " +
                                            "more than one lane on highways at one time: setting type to Relaxed",
                                            prevSegmentId,
                                            prevLaneIndex,
                                            prevLaneId,
                                            isNodeStartNodeOfPrevSegment);
                                    }
                                } else if (applyHighwayRulesAtSegment) {
                                    UpdateHighwayLaneArrows(
                                        nextCompatibleTransitionDatas[nextTransitionIndex].laneId,
                                        isNodeStartNodeOfNextSegment,
                                        nextIncomingDir);
                                }

                                if (numNextCompatibleTransitionDataIndices < MAX_NUM_TRANSITIONS) {
                                    nextCompatibleTransitionDataIndices[numNextCompatibleTransitionDataIndices++] =
                                        nextTransitionIndex;
                                } else {
                                    Log.Warning(
                                        "nextCompatibleTransitionDataIndices overflow @ source lane " +
                                        $"{prevLaneId}, idx {prevLaneIndex} @ seg. {prevSegmentId}");
                                }
                            } // foreach lane
                        } // highway/city rules if/else
                    } // compatible lanes found

                    // build final array
                    var nextTransitionDatas = new LaneTransitionData[
                        numNextRelaxedTransitionDatas +
                        numNextCompatibleTransitionDataIndices +
                        numNextLaneConnectionTransitionDatas +
                        numNextForcedTransitionDatas];
                    int j = 0;

                    for (int i = 0; i < numNextCompatibleTransitionDataIndices; ++i) {
                        nextTransitionDatas[j++] = nextCompatibleTransitionDatas[nextCompatibleTransitionDataIndices[i]];
                    }

                    for (int i = 0; i < numNextLaneConnectionTransitionDatas; ++i) {
                        nextTransitionDatas[j++] = nextLaneConnectionTransitionDatas[i];
                    }

                    for (int i = 0; i < numNextRelaxedTransitionDatas; ++i) {
                        nextTransitionDatas[j++] = nextRelaxedTransitionDatas[i];
                    }

                    for (int i = 0; i < numNextForcedTransitionDatas; ++i) {
                        nextTransitionDatas[j++] = nextForcedTransitionDatas[i];
                    }

                    if (extendedLogRouting) {
                        Log._DebugFormat(
                            "RoutingManager.RecalculateLaneEndRoutingData({0}, {1}, {2}, {3}): build " +
                            "array for nextSegment={4}: nextTransitionDatas={5}",
                            prevSegmentId,
                            prevLaneIndex,
                            prevLaneId,
                            isNodeStartNodeOfPrevSegment,
                            nextSegmentId,
                            nextTransitionDatas.ArrayToString());
                    }

                    backwardRouting.AddTransitions(nextTransitionDatas);

                    if (extendedLogRouting) {
                        Log._DebugFormat(
                            "RoutingManager.RecalculateLaneEndRoutingData({0}, {1}, {2}, {3}): " +
                            "updated incoming/outgoing lanes for next segment iteration: " +
                            "totalIncomingLanes={4}, totalOutgoingLanes={5}",
                            prevSegmentId,
                            prevLaneIndex,
                            prevLaneId,
                            isNodeStartNodeOfPrevSegment,
                            totalIncomingLanes,
                            totalOutgoingLanes);
                    }

                    if (nextSegmentId != prevSegmentId) {
                        totalIncomingLanes += incomingVehicleLanes;
                        totalOutgoingLanes += outgoingVehicleLanes;
                    }
                } else {
                    // invalid segment
                    if (extendedLogRouting) {
                        Log._DebugFormat(
                            $"RoutingManager.RecalculateLaneEndRoutingData({prevSegmentId}, {prevLaneIndex}, {prevLaneId}, {isNodeStartNodeOfPrevSegment}): " +
                            $"valid segment check NOT passed for nextSegmentId={nextSegmentId} idx={segmentIndex}");
                    }
                }

                if (iterateViaGeometry) {
                    ref NetSegment nextSegment2 = ref nextSegmentId.ToSegment();
                    nextSegmentId = Shortcuts.LHT
                        ? nextSegment2.GetLeftSegment(nodeId)
                        : nextSegment2.GetRightSegment(nodeId);

                    if (nextSegmentId == prevSegmentId || nextSegmentId == 0) {
                        // we reached the first segment again
                        break;
                    }
                }
            } // foreach segment

            // update backward routing
            LaneEndBackwardRoutings[GetLaneEndRoutingIndex(prevLaneId, isNodeStartNodeOfPrevSegment)] = backwardRouting;

            // update forward routing
            LaneTransitionData[] newTransitions = backwardRouting.transitions;
            if (newTransitions != null) {
                for (int i = 0; i < newTransitions.Length; ++i) {
                    uint sourceIndex = GetLaneEndRoutingIndex(
                        newTransitions[i].laneId,
                        newTransitions[i].startNode);

                    LaneTransitionData forwardTransition = new() {
                        laneId = prevLaneId,
                        laneIndex = (byte)prevLaneIndex,
                        type = newTransitions[i].type,
                        distance = newTransitions[i].distance,
                        segmentId = prevSegmentId,
                        startNode = isNodeStartNodeOfPrevSegment,
                    };

                    LaneEndForwardRoutings[sourceIndex].AddTransition(forwardTransition);

                    if (extendedLogRouting) {
                        Log._DebugFormat(
                            "RoutingManager.RecalculateLaneEndRoutingData({0}, {1}, {2}, {3}): " +
                            "adding transition to forward routing of laneId={4}, idx={5} @ seg. " +
                            "{6} @ node {7} (sourceIndex={8}): {9}\n\nNew forward routing:\n{10}",
                            prevSegmentId,
                            prevLaneIndex,
                            prevLaneId,
                            isNodeStartNodeOfPrevSegment,
                            prevLaneId,
                            prevLaneIndex,
                            newTransitions[i].segmentId,
                            newTransitions[i].startNode,
                            sourceIndex,
                            forwardTransition,
                            LaneEndForwardRoutings[sourceIndex]);
                    }
                }
            }

            if (logRouting) {
                Log._DebugFormat(
                    "RoutingManager.RecalculateLaneEndRoutingData({0}, {1}, {2}, {3}): " +
                    "FINISHED calculating routing data for array index {4}: {5}",
                    prevSegmentId,
                    prevLaneIndex,
                    prevLaneId,
                    isNodeStartNodeOfPrevSegment,
                    GetLaneEndRoutingIndex(prevLaneId, isNodeStartNodeOfPrevSegment),
                    backwardRouting);
            }
        }

        /// <summary>
        /// remove all backward routings from this lane and forward routings pointing to this lane
        /// </summary>
        protected void ResetLaneRoutings(uint laneId, bool startNode) {
            uint index = GetLaneEndRoutingIndex(laneId, startNode);
            LaneTransitionData[] oldBackwardTransitions = LaneEndBackwardRoutings[index].transitions;

            if (oldBackwardTransitions != null) {
                for (int i = 0; i < oldBackwardTransitions.Length; ++i) {
                    uint sourceIndex = GetLaneEndRoutingIndex(
                        oldBackwardTransitions[i].laneId,
                        oldBackwardTransitions[i].startNode);
                    LaneEndForwardRoutings[sourceIndex].RemoveTransition(laneId);
                }
            }

            LaneEndBackwardRoutings[index].Reset();
        }

        private void UpdateHighwayLaneArrows(uint laneId, bool startNode, ArrowDirection dir) {
            LaneArrows? prevHighwayArrows = Flags.GetHighwayLaneArrowFlags(laneId);
            var newHighwayArrows = LaneArrows.None;

            if (prevHighwayArrows != null) {
                newHighwayArrows = (LaneArrows)prevHighwayArrows;
            }

            switch (dir) {
                case ArrowDirection.Right:
                    newHighwayArrows |= LaneArrows.Left;
                    break;
                case ArrowDirection.Left:
                    newHighwayArrows |= LaneArrows.Right;
                    break;
                case ArrowDirection.Forward:
                    newHighwayArrows |= LaneArrows.Forward;
                    break;
            }

            if (newHighwayArrows != prevHighwayArrows && newHighwayArrows != LaneArrows.None) {
                Flags.SetHighwayLaneArrowFlags(laneId, newHighwayArrows, false);
            }
        }

        public uint GetLaneEndRoutingIndex(uint laneId, bool startNode) {
            return laneId + (startNode ? 0u : NetManager.MAX_LANE_COUNT);
        }

        public int CalcInnerSimilarLaneIndex(ushort segmentId, int laneIndex) {
            return CalcInnerSimilarLaneIndex(segmentId.ToSegment().Info.m_lanes[laneIndex]);
        }

        public int CalcInnerSimilarLaneIndex(NetInfo.Lane laneInfo) {
            // note: m_direction is correct here
            return (byte)(laneInfo.m_direction & NetInfo.Direction.Forward) != 0
                       ? laneInfo.m_similarLaneIndex
                       : laneInfo.m_similarLaneCount - laneInfo.m_similarLaneIndex - 1;
        }

        public int CalcOuterSimilarLaneIndex(ushort segmentId, int laneIndex) {
            return CalcOuterSimilarLaneIndex(segmentId.ToSegment().Info.m_lanes[laneIndex]);
        }

        public int CalcOuterSimilarLaneIndex(NetInfo.Lane laneInfo) {
            // note: m_direction is correct here
            return (byte)(laneInfo.m_direction & NetInfo.Direction.Forward) != 0
                       ? laneInfo.m_similarLaneCount - laneInfo.m_similarLaneIndex - 1
                       : laneInfo.m_similarLaneIndex;
        }

        protected int FindLaneWithMaxOuterIndex(int[] indicesSortedByOuterIndex,
                                                int targetOuterLaneIndex) {
            return indicesSortedByOuterIndex[
                Math.Max(0, Math.Min(targetOuterLaneIndex, indicesSortedByOuterIndex.Length - 1))];
        }

        protected int FindLaneByOuterIndex(LaneTransitionData[] laneTransitions,
                                           int num,
                                           ushort segmentId,
                                           int targetOuterLaneIndex) {
            for (int i = 0; i < num; ++i) {
                int outerIndex = CalcOuterSimilarLaneIndex(segmentId, laneTransitions[i].laneIndex);
                if (outerIndex == targetOuterLaneIndex) {
                    return i;
                }
            }

            return -1;
        }

        protected int FindLaneByInnerIndex(LaneTransitionData[] laneTransitions,
                                           int num,
                                           ushort segmentId,
                                           int targetInnerLaneIndex) {
            for (int i = 0; i < num; ++i) {
                int innerIndex = CalcInnerSimilarLaneIndex(segmentId, laneTransitions[i].laneIndex);
                if (innerIndex == targetInnerLaneIndex) {
                    return i;
                }
            }

            return -1;
        }

        protected bool IsOutgoingLane(ushort segmentId, bool startNode, int laneIndex) {
            return IsIncomingOutgoingLane(segmentId, startNode, laneIndex, false);
        }

        protected bool IsIncomingLane(ushort segmentId, bool startNode, int laneIndex) {
            return IsIncomingOutgoingLane(segmentId, startNode, laneIndex, true);
        }

        protected bool IsIncomingOutgoingLane(ushort segmentId,
                                              bool startNode,
                                              int laneIndex,
                                              bool incoming) {
            ref NetSegment segment = ref segmentId.ToSegment();
            bool segIsInverted = (segment.m_flags & NetSegment.Flags.Invert) != NetSegment.Flags.None;

            NetInfo.Direction dir = startNode ? NetInfo.Direction.Forward : NetInfo.Direction.Backward;
            dir = incoming ^ segIsInverted ? NetInfo.InvertDirection(dir) : dir;

            NetInfo.Direction finalDir = segment.Info.m_lanes[laneIndex].m_finalDirection;

            return (finalDir & dir) != NetInfo.Direction.None;
        }

        protected override void HandleInvalidSegment(ref ExtSegment seg) {
#if DEBUG
            bool logRouting = DebugSwitch.RoutingBasicLog.Get()
                              && (DebugSettings.SegmentId <= 0
                                  || DebugSettings.SegmentId == seg.segmentId);
#else
            const bool logRouting = false;
#endif
            if (logRouting) {
                Log._Debug($"RoutingManager.HandleInvalidSegment({seg.segmentId}) called.");
            }

            Flags.RemoveHighwayLaneArrowFlagsAtSegment(seg.segmentId);
            ResetRoutingData(seg.segmentId);
        }

        protected override void HandleValidSegment(ref ExtSegment seg) {
#if DEBUG
            bool logRouting = DebugSwitch.RoutingBasicLog.Get()
                              && (DebugSettings.SegmentId <= 0
                                  || DebugSettings.SegmentId == seg.segmentId);
#else
            const bool logRouting = false;
#endif
            if (logRouting) {
                Log._Debug($"RoutingManager.HandleValidSegment({seg.segmentId}) called.");
            }

            ResetRoutingData(seg.segmentId);
            RequestRecalculation(seg.segmentId);
        }

        public override void OnAfterLoadData() {
            base.OnAfterLoadData();

            RecalculateAll();
        }

        /// <summary>
        /// if the direction of the given lanes do not match then similar lane index must be reversed.
        /// </summary>
        private bool ShouldReverseSimilarLaneIndex(
            bool segmentInvert1, NetInfo.Lane laneInfo1, bool startNode1,
            bool segmentInvert2, NetInfo.Lane laneInfo2, bool startNode2) {
#if DEBUG
            bool logRouting = DebugSwitch.Routing.Get(); 
#else
            const bool logRouting = false;
#endif
            bool both1 = laneInfo1.m_finalDirection == NetInfo.Direction.Both;
            bool both2 = laneInfo2.m_finalDirection == NetInfo.Direction.Both;
            bool backward1 = laneInfo1.IsGoingBackward();
            bool backward2 = laneInfo2.IsGoingBackward();

            bool reverse;
            if (!both1 && !both2) {
                // both lanes are one-way or station tracks
                // [https://github.com/CitiesSkylinesMods/TMPE/issues/1486#issuecomment-1075699771] what about station tracks connecting to unidirectional tracks?
                reverse = false;
            } else {
                // at least one lane is non-station bidirectional
                reverse = startNode1 == startNode2; // if the common node is start node for both segments then they are facing each other and are in opposite direction.
                reverse ^= segmentInvert1 != segmentInvert2;
                reverse ^= backward1 != backward2;
            }

            if (logRouting) {
                Log._Debug(
                    $"ShouldReverseSimilarLaneIndex() : reverse={reverse} " +
                    $"segmentInvert1={segmentInvert1} segmentInvert2={segmentInvert2} " +
                    $"startNode1={startNode1} startNode2={startNode2} " +
                    $"backward1={backward1} backward2={backward2} " +
                    $"both1={both1} both2={both2} ");
            }

            return reverse;
        }
    }
}<|MERGE_RESOLUTION|>--- conflicted
+++ resolved
@@ -1119,20 +1119,6 @@
                                             prevLaneId,
                                             isNodeStartNodeOfPrevSegment,
                                             nextLaneId,
-<<<<<<< HEAD
-=======
-                                            nextLaneIndex);
-                                    }
-
-                                    // routed vehicle that does not follow lane arrows (trains, trams,
-                                    // metros, monorails)
-                                    // TODO [issue #1053] this causes cars to turn on mixed car/track lanes against lane arrows
-                                    transitionType = LaneEndTransitionType.Default;
-
-                                    if (numNextForcedTransitionDatas < MAX_NUM_TRANSITIONS) {
-                                        nextForcedTransitionDatas[numNextForcedTransitionDatas].Set(
-                                            nextLaneId,
->>>>>>> 1ec6c60a
                                             nextLaneIndex,
                                             isNextSegmentValid,
                                             nextLaneInfo.m_finalDirection,
