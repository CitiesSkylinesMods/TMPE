﻿using ColossalFramework;
using ColossalFramework.Math;
using ColossalFramework.UI;
using CSUtil.Commons;
using System;
using System.Collections.Generic;
using System.Linq;
using System.Text;
using System.Threading;
using TrafficManager.Geometry;
using TrafficManager.Geometry.Impl;
using TrafficManager.State;
using TrafficManager.Traffic;
using TrafficManager.Traffic.Data;
using TrafficManager.Traffic.Enums;
using TrafficManager.UI;
using TrafficManager.Util;
using static TrafficManager.State.Flags;

namespace TrafficManager.Manager.Impl {
	public class RoutingManager : AbstractGeometryObservingManager, IRoutingManager {
		public static readonly RoutingManager Instance = new RoutingManager();

		public const NetInfo.LaneType ROUTED_LANE_TYPES = NetInfo.LaneType.Vehicle | NetInfo.LaneType.TransportVehicle;
		public const VehicleInfo.VehicleType ROUTED_VEHICLE_TYPES = VehicleInfo.VehicleType.Car | VehicleInfo.VehicleType.Metro | VehicleInfo.VehicleType.Train | VehicleInfo.VehicleType.Tram | VehicleInfo.VehicleType.Monorail;
		public const VehicleInfo.VehicleType ARROW_VEHICLE_TYPES = VehicleInfo.VehicleType.Car;

		private const byte MAX_NUM_TRANSITIONS = 64;

		/// <summary>
		/// Structs for path-finding that contain required segment-related routing data
		/// </summary>
		public SegmentRoutingData[] SegmentRoutings { get; private set; } = new SegmentRoutingData[NetManager.MAX_SEGMENT_COUNT];

		/// <summary>
		/// Structs for path-finding that contain required lane-end-related backward routing data.
		/// Index:
		///		[0 .. NetManager.MAX_LANE_COUNT-1]: lane ends at start node
		///		[NetManager.MAX_LANE_COUNT .. 2*NetManger.MAX_LANE_COUNT-1]: lane ends at end node
		/// </summary>
		public LaneEndRoutingData[] LaneEndBackwardRoutings { get; private set; } = new LaneEndRoutingData[(uint)NetManager.MAX_LANE_COUNT * 2u];

		/// <summary>
		/// Structs for path-finding that contain required lane-end-related forward routing data.
		/// Index:
		///		[0 .. NetManager.MAX_LANE_COUNT-1]: lane ends at start node
		///		[NetManager.MAX_LANE_COUNT .. 2*NetManger.MAX_LANE_COUNT-1]: lane ends at end node
		/// </summary>
		public LaneEndRoutingData[] LaneEndForwardRoutings { get; private set; } = new LaneEndRoutingData[(uint)NetManager.MAX_LANE_COUNT * 2u];

		protected bool segmentsUpdated = false;
		protected ulong[] updatedSegmentBuckets = new ulong[576];
		protected object updateLock = new object();

		protected override void InternalPrintDebugInfo() {
			base.InternalPrintDebugInfo();
			String buf = $"Segment routings:\n";
			for (int i = 0; i < SegmentRoutings.Length; ++i) {
				if (!Services.NetService.IsSegmentValid((ushort)i)) {
					continue;
				}
				buf += $"Segment {i}: {SegmentRoutings[i]}\n";
			}
			buf += $"\nLane end backward routings:\n";
			for (uint laneId = 0; laneId < NetManager.MAX_LANE_COUNT; ++laneId) {
				if (!Services.NetService.IsLaneValid(laneId)) {
					continue;
				}
				buf += $"Lane {laneId} @ start: {LaneEndBackwardRoutings[GetLaneEndRoutingIndex(laneId, true)]}\n";
				buf += $"Lane {laneId} @ end: {LaneEndBackwardRoutings[GetLaneEndRoutingIndex(laneId, false)]}\n";
			}
			buf += $"\nLane end forward routings:\n";
			for (uint laneId = 0; laneId < NetManager.MAX_LANE_COUNT; ++laneId) {
				if (!Services.NetService.IsLaneValid(laneId)) {
					continue;
				}
				buf += $"Lane {laneId} @ start: {LaneEndForwardRoutings[GetLaneEndRoutingIndex(laneId, true)]}\n";
				buf += $"Lane {laneId} @ end: {LaneEndForwardRoutings[GetLaneEndRoutingIndex(laneId, false)]}\n";
			}
			Log._Debug(buf);
		}

		private RoutingManager() {

		}

		public void SimulationStep() {
			if (!segmentsUpdated || Singleton<NetManager>.instance.m_segmentsUpdated || Singleton<NetManager>.instance.m_nodesUpdated) { // TODO maybe refactor NetManager use (however this could influence performance)
				return;
			}

			try {
				Monitor.Enter(updateLock);
				segmentsUpdated = false;

				int len = updatedSegmentBuckets.Length;
				for (int i = 0; i < len; i++) {
					ulong segMask = updatedSegmentBuckets[i];
					if (segMask != 0uL) {
						for (int m = 0; m < 64; m++) {
							if ((segMask & 1uL << m) != 0uL) {
								ushort segmentId = (ushort)(i << 6 | m);
								RecalculateSegment(segmentId);
							}
						}
						updatedSegmentBuckets[i] = 0;
					}
				}
			} finally {
				Monitor.Exit(updateLock);
			}
		}

		public void RequestFullRecalculation() {
			try {
				Monitor.Enter(updateLock);

				for (uint segmentId = 0; segmentId < NetManager.MAX_SEGMENT_COUNT; ++segmentId) {
					updatedSegmentBuckets[segmentId >> 6] |= 1uL << (int)(segmentId & 63);
				}
				Flags.clearHighwayLaneArrows();
				segmentsUpdated = true;

				if (Services.SimulationService.SimulationPaused || Services.SimulationService.ForcedSimulationPaused) {
					SimulationStep();
				}
			} finally {
				Monitor.Exit(updateLock);
			}
		}

		public void RequestRecalculation(ushort segmentId, bool propagate = true) {
#if DEBUG
			bool debug = GlobalConfig.Instance.Debug.Switches[1] && (GlobalConfig.Instance.Debug.SegmentId <= 0 || GlobalConfig.Instance.Debug.SegmentId == segmentId);
			if (debug) {
				Log._Debug($"RoutingManager.RequestRecalculation({segmentId}, {propagate}) called.");
			}
#endif

			try {
				Monitor.Enter(updateLock);

				updatedSegmentBuckets[segmentId >> 6] |= 1uL << (int)(segmentId & 63);
				ResetIncomingHighwayLaneArrows(segmentId);
				segmentsUpdated = true;
			} finally {
				Monitor.Exit(updateLock);
			}

			if (propagate) {
				ushort startNodeId = Services.NetService.GetSegmentNodeId(segmentId, true);
				Services.NetService.IterateNodeSegments(startNodeId, delegate (ushort otherSegmentId, ref NetSegment otherSeg) {
					RequestRecalculation(otherSegmentId, false);
					return true;
				});

				ushort endNodeId = Services.NetService.GetSegmentNodeId(segmentId, false);
				Services.NetService.IterateNodeSegments(endNodeId, delegate (ushort otherSegmentId, ref NetSegment otherSeg) {
					RequestRecalculation(otherSegmentId, false);
					return true;
				});
			}
		}

		protected void RecalculateAll() {
#if DEBUGROUTING
			bool debug = GlobalConfig.Instance.Debug.Switches[1];
			Log._Debug($"RoutingManager.RecalculateAll: called");
#endif
			Flags.clearHighwayLaneArrows();
			for (uint segmentId = 0; segmentId < NetManager.MAX_SEGMENT_COUNT; ++segmentId) {
				try {
					RecalculateSegment((ushort)segmentId);
				} catch (Exception e) {
					Log.Error($"An error occurred while calculating routes for segment {segmentId}: {e}");
				}
			}
		}

		protected void RecalculateSegment(ushort segmentId) {
#if DEBUGROUTING
			bool debug = GlobalConfig.Instance.Debug.Switches[1] && (GlobalConfig.Instance.Debug.SegmentId <= 0 || GlobalConfig.Instance.Debug.SegmentId == segmentId);
			if (debug)
				Log._Debug($"RoutingManager.RecalculateSegment({segmentId}) called.");
#endif
			if (!Services.NetService.IsSegmentValid(segmentId)) {
#if DEBUGROUTING
				if (debug)
					Log._Debug($"RoutingManager.RecalculateSegment({segmentId}): Segment is invalid. Skipping recalculation");
#endif
				return;
			}

			RecalculateSegmentRoutingData(segmentId);

			Services.NetService.IterateSegmentLanes(segmentId, delegate (uint laneId, ref NetLane lane, NetInfo.Lane laneInfo, ushort segId, ref NetSegment segment, byte laneIndex) {
				RecalculateLaneEndRoutingData(segmentId, laneIndex, laneId, true);
				RecalculateLaneEndRoutingData(segmentId, laneIndex, laneId, false);

				return true;
			});
		}

		protected void ResetIncomingHighwayLaneArrows(ushort segmentId) {
			ushort[] nodeIds = new ushort[2];
			Services.NetService.ProcessSegment(segmentId, delegate (ushort segId, ref NetSegment segment) {
				nodeIds[0] = segment.m_startNode;
				nodeIds[1] = segment.m_endNode;
				return true;
			});

#if DEBUGROUTING
			bool debug = GlobalConfig.Instance.Debug.Switches[1] && (GlobalConfig.Instance.Debug.SegmentId <= 0 || GlobalConfig.Instance.Debug.SegmentId == segmentId);
			if (debug)
				Log._Debug($"RoutingManager.ResetRoutingData: Identify nodes connected to {segmentId}: nodeIds={nodeIds.ArrayToString()}");
#endif

			// reset highway lane arrows on all incoming lanes
			foreach (ushort nodeId in nodeIds) {
				if (nodeId == 0) {
					continue;
				}

				Services.NetService.IterateNodeSegments(nodeId, delegate (ushort segId, ref NetSegment segment) {
					if (segId == segmentId) {
						return true;
					}

					Services.NetService.IterateSegmentLanes(segId, delegate (uint laneId, ref NetLane lane, NetInfo.Lane laneInfo, ushort sId, ref NetSegment seg, byte laneIndex) {
						if (IsIncomingLane(segId, seg.m_startNode == nodeId, laneIndex)) {
							Flags.removeHighwayLaneArrowFlags(laneId);
						}
						return true;
					});
					return true;
				});
			}
		}

		protected void ResetRoutingData(ushort segmentId) {
#if DEBUGROUTING
			bool debugBasic = GlobalConfig.Instance.Debug.Switches[1] && (GlobalConfig.Instance.Debug.SegmentId <= 0 || GlobalConfig.Instance.Debug.SegmentId == segmentId);
			bool debugFine = GlobalConfig.Instance.Debug.Switches[8] && (GlobalConfig.Instance.Debug.SegmentId <= 0 || GlobalConfig.Instance.Debug.SegmentId == segmentId);
			if (debugBasic)
				Log._Debug($"RoutingManager.ResetRoutingData: called for segment {segmentId}");
#endif
			SegmentRoutings[segmentId].Reset();

			ResetIncomingHighwayLaneArrows(segmentId);

			Services.NetService.IterateSegmentLanes(segmentId, delegate (uint laneId, ref NetLane lane, NetInfo.Lane laneInfo, ushort segId, ref NetSegment segment, byte laneIndex) {
#if DEBUGROUTING
				if (debugFine)
					Log._Debug($"RoutingManager.ResetRoutingData: Resetting lane {laneId}, idx {laneIndex} @ seg. {segmentId}");
#endif
				ResetLaneRoutings(laneId, true);
				ResetLaneRoutings(laneId, false);

				return true;
			});
		}

		protected void RecalculateSegmentRoutingData(ushort segmentId) {
#if DEBUGROUTING
			bool debugBasic = GlobalConfig.Instance.Debug.Switches[1] && (GlobalConfig.Instance.Debug.SegmentId <= 0 || GlobalConfig.Instance.Debug.SegmentId == segmentId);
			bool debugFine = GlobalConfig.Instance.Debug.Switches[8] && (GlobalConfig.Instance.Debug.SegmentId <= 0 || GlobalConfig.Instance.Debug.SegmentId == segmentId);
			if (debugBasic)
				Log._Debug($"RoutingManager.RecalculateSegmentRoutingData: called for seg. {segmentId}");
#endif

			SegmentRoutings[segmentId].Reset();

			IExtSegmentEndManager segEndMan = Constants.ManagerFactory.ExtSegmentEndManager;
			ExtSegment seg = Constants.ManagerFactory.ExtSegmentManager.ExtSegments[segmentId];
			ExtSegmentEnd startSegEnd = segEndMan.ExtSegmentEnds[segEndMan.GetIndex(segmentId, true)];
			ExtSegmentEnd endSegEnd = segEndMan.ExtSegmentEnds[segEndMan.GetIndex(segmentId, false)];

			SegmentRoutings[segmentId].highway = seg.highway;
			SegmentRoutings[segmentId].startNodeOutgoingOneWay = seg.oneWay && startSegEnd.outgoing;
			SegmentRoutings[segmentId].endNodeOutgoingOneWay = seg.oneWay && endSegEnd.outgoing;

#if DEBUGROUTING
			if (debugBasic)
				Log._Debug($"RoutingManager.RecalculateSegmentRoutingData: Calculated routing data for segment {segmentId}: {SegmentRoutings[segmentId]}");
#endif
		}

		protected void RecalculateLaneEndRoutingData(ushort segmentId, int laneIndex, uint laneId, bool startNode) {
#if DEBUGROUTING
			bool debugBasic = GlobalConfig.Instance.Debug.Switches[1] && (GlobalConfig.Instance.Debug.SegmentId <= 0 || GlobalConfig.Instance.Debug.SegmentId == segmentId);
			bool debugFine = GlobalConfig.Instance.Debug.Switches[8] && (GlobalConfig.Instance.Debug.SegmentId <= 0 || GlobalConfig.Instance.Debug.SegmentId == segmentId);
			if (debugBasic)
				Log._Debug($"RoutingManager.RecalculateLaneEndRoutingData({segmentId}, {laneIndex}, {laneId}, {startNode}) called");
#endif

			ResetLaneRoutings(laneId, startNode);

			if (!IsOutgoingLane(segmentId, startNode, laneIndex)) {
#if DEBUGROUTING
				if (debugFine)
					Log._Debug($"RoutingManager.RecalculateLaneEndRoutingData({segmentId}, {laneIndex}, {laneId}, {startNode}): Lane is not an outgoing lane");
#endif
				return;
			}

			NetInfo prevSegmentInfo = null;
			bool prevSegIsInverted = false;
			Constants.ServiceFactory.NetService.ProcessSegment(segmentId, delegate (ushort prevSegId, ref NetSegment segment) {
				prevSegmentInfo = segment.Info;
				prevSegIsInverted = (segment.m_flags & NetSegment.Flags.Invert) != NetSegment.Flags.None;
				return true;
			});

			bool leftHandDrive = Constants.ServiceFactory.SimulationService.LeftHandDrive;

			IExtSegmentEndManager segEndMan = Constants.ManagerFactory.ExtSegmentEndManager;
			ExtSegment prevSeg = Constants.ManagerFactory.ExtSegmentManager.ExtSegments[segmentId];
			ExtSegmentEnd prevEnd = segEndMan.ExtSegmentEnds[segEndMan.GetIndex(segmentId, startNode)];

			ushort prevSegmentId = segmentId;
			int prevLaneIndex = laneIndex;
			uint prevLaneId = laneId;
			ushort nextNodeId = prevEnd.nodeId;

			NetInfo.Lane prevLaneInfo = prevSegmentInfo.m_lanes[prevLaneIndex];
			if (!prevLaneInfo.CheckType(ROUTED_LANE_TYPES, ROUTED_VEHICLE_TYPES)) {
				return;
			}
			LaneEndRoutingData backwardRouting = new LaneEndRoutingData();
			backwardRouting.routed = true;

			int prevSimilarLaneCount = prevLaneInfo.m_similarLaneCount;
			int prevInnerSimilarLaneIndex = CalcInnerSimilarLaneIndex(prevSegmentId, prevLaneIndex);
			int prevOuterSimilarLaneIndex = CalcOuterSimilarLaneIndex(prevSegmentId, prevLaneIndex);
			bool prevHasBusLane = prevSeg.buslane;

			bool nextIsJunction = false;
			bool nextIsTransition = false;
			bool nextIsEndOrOneWayOut = false;
			bool nextHasTrafficLights = false;
<<<<<<< HEAD
			bool nextHasPrioritySigns = Constants.ManagerFactory.TrafficPriorityManager.HasNodePrioritySign(nextNodeId);
			bool nextIsRealJunction = false;
=======
			ushort buildingId = 0;
>>>>>>> fd5e7d44
			Constants.ServiceFactory.NetService.ProcessNode(nextNodeId, delegate (ushort nodeId, ref NetNode node) {
				nextIsJunction = (node.m_flags & NetNode.Flags.Junction) != NetNode.Flags.None;
				nextIsTransition = (node.m_flags & NetNode.Flags.Transition) != NetNode.Flags.None;
				nextHasTrafficLights = (node.m_flags & NetNode.Flags.TrafficLights) != NetNode.Flags.None;
				nextIsEndOrOneWayOut = (node.m_flags & (NetNode.Flags.End | NetNode.Flags.OneWayOut)) != NetNode.Flags.None;
<<<<<<< HEAD
				nextIsRealJunction = node.CountSegments() >= 3;
=======
				buildingId = NetNode.FindOwnerBuilding(nextNodeId, 32f);
>>>>>>> fd5e7d44
				return true;
			});

			bool isTollBooth = false;
			if (buildingId != 0) {
				Constants.ServiceFactory.BuildingService.ProcessBuilding(buildingId, (ushort bId, ref Building building) => {
					isTollBooth = building.Info.m_buildingAI is TollBoothAI;
					return true;
				});
			}

			bool nextIsSimpleJunction = false;
			bool nextIsSplitJunction = false;
			if (Options.highwayRules && !nextHasTrafficLights && !nextHasPrioritySigns) {
				// determine if junction is a simple junction (highway rules only apply to simple junctions)
				int numOutgoing = 0;
				int numIncoming = 0;

				for (int i = 0; i < 8; ++i) {
					ushort segId = 0;
					Constants.ServiceFactory.NetService.ProcessNode(nextNodeId, delegate (ushort nId, ref NetNode node) {
						segId = node.GetSegment(i);
						return true;
					});

					if (segId == 0) {
						continue;
					}

					bool start = (bool)Constants.ServiceFactory.NetService.IsStartNode(segId, nextNodeId);
					ExtSegmentEnd segEnd = segEndMan.ExtSegmentEnds[segEndMan.GetIndex(segId, start)];

					if (segEnd.incoming) {
						++numIncoming;
					}

					if (segEnd.outgoing) {
						++numOutgoing;
					}
				}

				nextIsSimpleJunction = numOutgoing == 1 || numIncoming == 1;
				nextIsSplitJunction = numOutgoing > 1;
			}
			bool nextAreOnlyOneWayHighways = Constants.ManagerFactory.ExtSegmentEndManager.CalculateOnlyHighways(prevEnd.segmentId, prevEnd.startNode);

			// determine if highway rules should be applied
			bool onHighway = Options.highwayRules && nextAreOnlyOneWayHighways && prevEnd.outgoing && prevSeg.oneWay && prevSeg.highway;
			bool applyHighwayRules = onHighway && nextIsSimpleJunction;
			bool applyHighwayRulesAtJunction = applyHighwayRules && nextIsRealJunction;
			bool iterateViaGeometry = applyHighwayRulesAtJunction && prevLaneInfo.CheckType(ROUTED_LANE_TYPES, ARROW_VEHICLE_TYPES);
			ushort nextSegmentId = iterateViaGeometry ? segmentId : (ushort)0; // start with u-turns at highway junctions

#if DEBUGROUTING
			if (debugFine) {
				Log._Debug($"RoutingManager.RecalculateLaneEndRoutingData({segmentId}, {laneIndex}, {laneId}, {startNode}): prevSegment={segmentId}. Starting exploration with nextSegment={nextSegmentId} @ nextNodeId={nextNodeId} -- onHighway={onHighway} applyHighwayRules={applyHighwayRules} applyHighwayRulesAtJunction={applyHighwayRulesAtJunction} Options.highwayRules={Options.highwayRules} nextIsSimpleJunction={nextIsSimpleJunction} nextAreOnlyOneWayHighways={nextAreOnlyOneWayHighways} prevEndGeo.OutgoingOneWay={prevEnd.outgoing && prevSeg.oneWay} prevSegGeo.IsHighway()={prevSeg.highway} iterateViaGeometry={iterateViaGeometry}");
				Log._Debug($"RoutingManager.RecalculateLaneEndRoutingData({segmentId}, {laneIndex}, {laneId}, {startNode}): prevSegIsInverted={prevSegIsInverted} leftHandDrive={leftHandDrive}");
				Log._Debug($"RoutingManager.RecalculateLaneEndRoutingData({segmentId}, {laneIndex}, {laneId}, {startNode}): prevSimilarLaneCount={prevSimilarLaneCount} prevInnerSimilarLaneIndex={prevInnerSimilarLaneIndex} prevOuterSimilarLaneIndex={prevOuterSimilarLaneIndex} prevHasBusLane={prevHasBusLane}");
<<<<<<< HEAD
				Log._Debug($"RoutingManager.RecalculateLaneEndRoutingData({segmentId}, {laneIndex}, {laneId}, {startNode}): nextIsJunction={nextIsJunction} nextIsEndOrOneWayOut={nextIsEndOrOneWayOut} nextHasTrafficLights={nextHasTrafficLights} nextIsSimpleJunction={nextIsSimpleJunction} nextIsSplitJunction={nextIsSplitJunction} isNextRealJunction={nextIsRealJunction}");
=======
				Log._Debug($"RoutingManager.RecalculateLaneEndRoutingData({segmentId}, {laneIndex}, {laneId}, {startNode}): nextIsJunction={nextIsJunction} nextIsEndOrOneWayOut={nextIsEndOrOneWayOut} nextHasTrafficLights={nextHasTrafficLights} nextIsSimpleJunction={nextIsSimpleJunction} nextIsSplitJunction={nextIsSplitJunction} isNextRealJunction={isNextRealJunction}");
				Log._Debug($"RoutingManager.RecalculateLaneEndRoutingData({segmentId}, {laneIndex}, {laneId}, {startNode}): nextNodeId={nextNodeId} buildingId={buildingId} isTollBooth={isTollBooth}");
>>>>>>> fd5e7d44
			}
#endif

			int totalIncomingLanes = 0; // running number of next incoming lanes (number is updated at each segment iteration)
			int totalOutgoingLanes = 0; // running number of next outgoing lanes (number is updated at each segment iteration)

			for (int k = 0; k < 8; ++k) {
				if (!iterateViaGeometry) {
					Constants.ServiceFactory.NetService.ProcessNode(nextNodeId, delegate (ushort nId, ref NetNode node) {
						nextSegmentId = node.GetSegment(k);
						return true;
					});

					if (nextSegmentId == 0) {
						continue;
					}
				}

				int outgoingVehicleLanes = 0;
				int incomingVehicleLanes = 0;

				bool isNextStartNodeOfNextSegment = false;
				bool nextSegIsInverted = false;
				NetInfo nextSegmentInfo = null;
				uint nextFirstLaneId = 0;
				Constants.ServiceFactory.NetService.ProcessSegment(nextSegmentId, delegate (ushort nextSegId, ref NetSegment segment) {
					isNextStartNodeOfNextSegment = segment.m_startNode == nextNodeId;
					/*segment.UpdateLanes(nextSegmentId, true);
					if (isNextStartNodeOfNextSegment) {
						segment.UpdateStartSegments(nextSegmentId);
					} else {
						segment.UpdateEndSegments(nextSegmentId);
					}*/
					nextSegmentInfo = segment.Info;
					nextSegIsInverted = (segment.m_flags & NetSegment.Flags.Invert) != NetSegment.Flags.None;
					nextFirstLaneId = segment.m_lanes;
					return true;
				});
				bool nextIsHighway = Constants.ManagerFactory.ExtSegmentManager.CalculateIsHighway(nextSegmentId);
				bool nextHasBusLane = Constants.ManagerFactory.ExtSegmentManager.CalculateHasBusLane(nextSegmentId);

#if DEBUGROUTING
				if (debugFine) {
					Log._Debug($"RoutingManager.RecalculateLaneEndRoutingData({segmentId}, {laneIndex}, {laneId}, {startNode}): Exploring nextSegmentId={nextSegmentId}");
					Log._Debug($"RoutingManager.RecalculateLaneEndRoutingData({segmentId}, {laneIndex}, {laneId}, {startNode}): isNextStartNodeOfNextSegment={isNextStartNodeOfNextSegment} nextSegIsInverted={nextSegIsInverted} nextFirstLaneId={nextFirstLaneId} nextIsHighway={nextIsHighway} nextHasBusLane={nextHasBusLane} totalOutgoingLanes={totalOutgoingLanes} totalIncomingLanes={totalIncomingLanes}");
				}
#endif

				// determine next segment direction by evaluating the geometry information
				ArrowDirection nextIncomingDir = segEndMan.GetDirection(ref prevEnd, nextSegmentId);
				bool isNextSegmentValid = nextIncomingDir != ArrowDirection.None;

#if DEBUGROUTING
				if (debugFine)
					Log._Debug($"RoutingManager.RecalculateLaneEndRoutingData({segmentId}, {laneIndex}, {laneId}, {startNode}): prevSegment={segmentId}. Exploring nextSegment={nextSegmentId} -- nextFirstLaneId={nextFirstLaneId} -- nextIncomingDir={nextIncomingDir} valid={isNextSegmentValid}");
#endif


				NetInfo.Direction nextDir = isNextStartNodeOfNextSegment ? NetInfo.Direction.Backward : NetInfo.Direction.Forward;
				NetInfo.Direction nextDir2 = !nextSegIsInverted ? nextDir : NetInfo.InvertDirection(nextDir);

				LaneTransitionData[] nextRelaxedTransitionDatas = null;
				byte numNextRelaxedTransitionDatas = 0;
				LaneTransitionData[] nextCompatibleTransitionDatas = null;
				int[] nextCompatibleOuterSimilarIndices = null;
				byte numNextCompatibleTransitionDatas = 0;
				LaneTransitionData[] nextLaneConnectionTransitionDatas = null;
				byte numNextLaneConnectionTransitionDatas = 0;
				LaneTransitionData[] nextForcedTransitionDatas = null;
				byte numNextForcedTransitionDatas = 0;
				int[] nextCompatibleTransitionDataIndices = null;
				byte numNextCompatibleTransitionDataIndices = 0;
				int[] compatibleLaneIndexToLaneConnectionIndex = null;

				if (isNextSegmentValid) {
					nextRelaxedTransitionDatas = new LaneTransitionData[MAX_NUM_TRANSITIONS];
					nextCompatibleTransitionDatas = new LaneTransitionData[MAX_NUM_TRANSITIONS];
					nextLaneConnectionTransitionDatas = new LaneTransitionData[MAX_NUM_TRANSITIONS];
					nextForcedTransitionDatas = new LaneTransitionData[MAX_NUM_TRANSITIONS];
					nextCompatibleOuterSimilarIndices = new int[MAX_NUM_TRANSITIONS];
					nextCompatibleTransitionDataIndices = new int[MAX_NUM_TRANSITIONS];
					compatibleLaneIndexToLaneConnectionIndex = new int[MAX_NUM_TRANSITIONS];
				}


				uint nextLaneId = nextFirstLaneId;
				byte nextLaneIndex = 0;
				//ushort compatibleLaneIndicesMask = 0;

				while (nextLaneIndex < nextSegmentInfo.m_lanes.Length && nextLaneId != 0u) {
					// determine valid lanes based on lane arrows
					NetInfo.Lane nextLaneInfo = nextSegmentInfo.m_lanes[nextLaneIndex];

#if DEBUGROUTING
					if (debugFine)
						Log._Debug($"RoutingManager.RecalculateLaneEndRoutingData({segmentId}, {laneIndex}, {laneId}, {startNode}): prevSegment={segmentId}. Exploring nextSegment={nextSegmentId}, lane {nextLaneId}, idx {nextLaneIndex}");
#endif

					if (nextLaneInfo.CheckType(ROUTED_LANE_TYPES, ROUTED_VEHICLE_TYPES) &&
						(prevLaneInfo.m_vehicleType & nextLaneInfo.m_vehicleType) != VehicleInfo.VehicleType.None
						/*(nextLaneInfo.m_vehicleType & prevLaneInfo.m_vehicleType) != VehicleInfo.VehicleType.None &&
						(nextLaneInfo.m_laneType & prevLaneInfo.m_laneType) != NetInfo.LaneType.None*/) { // next is compatible lane
#if DEBUGROUTING
						if (debugFine)
							Log._Debug($"RoutingManager.RecalculateLaneEndRoutingData({segmentId}, {laneIndex}, {laneId}, {startNode}): vehicle type check passed for nextLaneId={nextLaneId}, idx={nextLaneIndex}");
#endif
						if ((nextLaneInfo.m_finalDirection & nextDir2) != NetInfo.Direction.None) { // next is incoming lane
#if DEBUGROUTING
							if (debugFine)
								Log._Debug($"RoutingManager.RecalculateLaneEndRoutingData({segmentId}, {laneIndex}, {laneId}, {startNode}): lane direction check passed for nextLaneId={nextLaneId}, idx={nextLaneIndex}");
#endif
							++incomingVehicleLanes;

#if DEBUGROUTING
							if (debugFine)
								Log._Debug($"RoutingManager.RecalculateLaneEndRoutingData({segmentId}, {laneIndex}, {laneId}, {startNode}): increasing number of incoming lanes at nextLaneId={nextLaneId}, idx={nextLaneIndex}: isNextValid={isNextSegmentValid}, nextLaneInfo.m_finalDirection={nextLaneInfo.m_finalDirection}, nextDir2={nextDir2}: incomingVehicleLanes={incomingVehicleLanes}, outgoingVehicleLanes={outgoingVehicleLanes} ");
#endif

							if (isNextSegmentValid) {
								// calculate current similar lane index starting from outer lane
								int nextOuterSimilarLaneIndex = CalcOuterSimilarLaneIndex(nextSegmentId, nextLaneIndex);
								//int nextInnerSimilarLaneIndex = CalcInnerSimilarLaneIndex(nextSegmentId, nextLaneIndex);
								bool isCompatibleLane = false;
								LaneEndTransitionType transitionType = LaneEndTransitionType.Invalid;

								// check for lane connections
								bool nextHasOutgoingConnections = LaneConnectionManager.Instance.HasConnections(nextLaneId, isNextStartNodeOfNextSegment);
								bool nextIsConnectedWithPrev = true;
								if (nextHasOutgoingConnections) {
									nextIsConnectedWithPrev = LaneConnectionManager.Instance.AreLanesConnected(prevLaneId, nextLaneId, startNode);
								}

#if DEBUGROUTING
								if (debugFine)
									Log._Debug($"RoutingManager.RecalculateLaneEndRoutingData({segmentId}, {laneIndex}, {laneId}, {startNode}): checking lane connections of nextLaneId={nextLaneId}, idx={nextLaneIndex}: isNextStartNodeOfNextSegment={isNextStartNodeOfNextSegment}, nextSegmentId={nextSegmentId}, nextHasOutgoingConnections={nextHasOutgoingConnections}, nextIsConnectedWithPrev={nextIsConnectedWithPrev}");
#endif


#if DEBUGROUTING
								if (debugFine)
									Log._Debug($"RoutingManager.RecalculateLaneEndRoutingData({segmentId}, {laneIndex}, {laneId}, {startNode}): connection information for nextLaneId={nextLaneId}, idx={nextLaneIndex}: nextOuterSimilarLaneIndex={nextOuterSimilarLaneIndex}, nextHasOutgoingConnections={nextHasOutgoingConnections}, nextIsConnectedWithPrev={nextIsConnectedWithPrev}");
#endif

								int currentLaneConnectionTransIndex = -1;
								if (nextHasOutgoingConnections) {
									// check for lane connections
									if (nextIsConnectedWithPrev) {
										// lane is connected with previous lane
										if (numNextLaneConnectionTransitionDatas < MAX_NUM_TRANSITIONS) {
											currentLaneConnectionTransIndex = numNextLaneConnectionTransitionDatas;
											nextLaneConnectionTransitionDatas[numNextLaneConnectionTransitionDatas++].Set(nextLaneId, nextLaneIndex, LaneEndTransitionType.LaneConnection, nextSegmentId, isNextStartNodeOfNextSegment);
										} else {
											Log.Warning($"nextTransitionDatas overflow @ source lane {prevLaneId}, idx {prevLaneIndex} @ seg. {prevSegmentId}");
										}
#if DEBUGROUTING
										if (debugFine)
											Log._Debug($"RoutingManager.RecalculateLaneEndRoutingData({segmentId}, {laneIndex}, {laneId}, {startNode}): nextLaneId={nextLaneId}, idx={nextLaneIndex} has outgoing connections and is connected with previous lane. adding as lane connection lane.");
#endif
									} else {
#if DEBUGROUTING
										if (debugFine)
											Log._Debug($"RoutingManager.RecalculateLaneEndRoutingData({segmentId}, {laneIndex}, {laneId}, {startNode}): nextLaneId={nextLaneId}, idx={nextLaneIndex} has outgoing connections but is NOT connected with previous lane");
#endif
									}
								}

								if (isTollBooth) {
#if DEBUGROUTING
									if (debugFine)
										Log._Debug($"RoutingManager.RecalculateLaneEndRoutingData({segmentId}, {laneIndex}, {laneId}, {startNode}): nextNodeId={nextNodeId}, buildingId={buildingId} is a toll booth. Preventing lane changes.");
#endif
									if (nextOuterSimilarLaneIndex == prevOuterSimilarLaneIndex) {
#if DEBUGROUTING
										if (debugFine)
											Log._Debug($"RoutingManager.RecalculateLaneEndRoutingData({segmentId}, {laneIndex}, {laneId}, {startNode}): nextLaneId={nextLaneId}, idx={nextLaneIndex} is associated with a toll booth (buildingId={buildingId}). adding as Default.");
#endif
										isCompatibleLane = true;
										transitionType = LaneEndTransitionType.Default;
									}
								} else if (!nextIsJunction) {
#if DEBUGROUTING
									if (debugFine)
										Log._Debug($"RoutingManager.RecalculateLaneEndRoutingData({segmentId}, {laneIndex}, {laneId}, {startNode}): nextLaneId={nextLaneId}, idx={nextLaneIndex} is not a junction. adding as Default.");
#endif
									isCompatibleLane = true;
									transitionType = LaneEndTransitionType.Default;
								} else if (nextLaneInfo.CheckType(ROUTED_LANE_TYPES, ARROW_VEHICLE_TYPES)) {
									// check for lane arrows
									LaneArrows nextLaneArrows = LaneArrowManager.Instance.GetFinalLaneArrows(nextLaneId);
									bool hasLeftArrow = (nextLaneArrows & LaneArrows.Left) != LaneArrows.None;
									bool hasRightArrow = (nextLaneArrows & LaneArrows.Right) != LaneArrows.None;
									bool hasForwardArrow = (nextLaneArrows & LaneArrows.Forward) != LaneArrows.None || (nextLaneArrows & LaneArrows.LeftForwardRight) == LaneArrows.None;

#if DEBUGROUTING
									if (debugFine)
										Log._Debug($"RoutingManager.RecalculateLaneEndRoutingData({segmentId}, {laneIndex}, {laneId}, {startNode}): start lane arrow check for nextLaneId={nextLaneId}, idx={nextLaneIndex}: hasLeftArrow={hasLeftArrow}, hasForwardArrow={hasForwardArrow}, hasRightArrow={hasRightArrow}");
#endif

									if (applyHighwayRules || // highway rules enabled
											(nextIncomingDir == ArrowDirection.Right && hasLeftArrow) || // valid incoming right
											(nextIncomingDir == ArrowDirection.Left && hasRightArrow) || // valid incoming left
											(nextIncomingDir == ArrowDirection.Forward && hasForwardArrow) || // valid incoming straight
											(nextIncomingDir == ArrowDirection.Turn && (!isNextRealJunction || nextIsEndOrOneWayOut || ((leftHandDrive && hasRightArrow) || (!leftHandDrive && hasLeftArrow))))) { // valid turning lane
#if DEBUGROUTING
										if (debugFine)
											Log._Debug($"RoutingManager.RecalculateLaneEndRoutingData({segmentId}, {laneIndex}, {laneId}, {startNode}): lane arrow check passed for nextLaneId={nextLaneId}, idx={nextLaneIndex}. adding as default lane.");
#endif
										isCompatibleLane = true;
										transitionType = LaneEndTransitionType.Default;
									} else if (nextIsConnectedWithPrev) {
#if DEBUGROUTING
										if (debugFine)
											Log._Debug($"RoutingManager.RecalculateLaneEndRoutingData({segmentId}, {laneIndex}, {laneId}, {startNode}): lane arrow check FAILED for nextLaneId={nextLaneId}, idx={nextLaneIndex}. adding as relaxed lane.");
#endif

										// lane can be used by all vehicles that may disregard lane arrows
										transitionType = LaneEndTransitionType.Relaxed;
										if (numNextRelaxedTransitionDatas < MAX_NUM_TRANSITIONS) {
											nextRelaxedTransitionDatas[numNextRelaxedTransitionDatas++].Set(nextLaneId, nextLaneIndex, transitionType, nextSegmentId, isNextStartNodeOfNextSegment, GlobalConfig.Instance.PathFinding.IncompatibleLaneDistance);
										} else {
											Log.Warning($"nextTransitionDatas overflow @ source lane {prevLaneId}, idx {prevLaneIndex} @ seg. {prevSegmentId}");
										}
									}
								} else if (!nextHasOutgoingConnections) {
#if DEBUGROUTING
									if (debugFine)
										Log._Debug($"RoutingManager.RecalculateLaneEndRoutingData({segmentId}, {laneIndex}, {laneId}, {startNode}): nextLaneId={nextLaneId}, idx={nextLaneIndex} is used by vehicles that do not follow lane arrows. adding as default.");
#endif

									// routed vehicle that does not follow lane arrows (trains, trams, metros, monorails)
									transitionType = LaneEndTransitionType.Default;

									if (numNextForcedTransitionDatas < MAX_NUM_TRANSITIONS) {
										nextForcedTransitionDatas[numNextForcedTransitionDatas].Set(nextLaneId, nextLaneIndex, transitionType, nextSegmentId, isNextStartNodeOfNextSegment);

										if (!nextIsRealJunction) {
											// simple forced lane transition: set lane distance
											nextForcedTransitionDatas[numNextForcedTransitionDatas].distance = (byte)Math.Abs(prevOuterSimilarLaneIndex - nextOuterSimilarLaneIndex);
										}

										++numNextForcedTransitionDatas;
									} else {
										Log.Warning($"nextForcedTransitionDatas overflow @ source lane {prevLaneId}, idx {prevLaneIndex} @ seg. {prevSegmentId}");
									}
								}

								if (isCompatibleLane) {
#if DEBUGROUTING
									if (debugFine)
										Log._Debug($"RoutingManager.RecalculateLaneEndRoutingData({segmentId}, {laneIndex}, {laneId}, {startNode}): adding nextLaneId={nextLaneId}, idx={nextLaneIndex} as compatible lane now.");
#endif

									if (numNextCompatibleTransitionDatas < MAX_NUM_TRANSITIONS) {
										nextCompatibleOuterSimilarIndices[numNextCompatibleTransitionDatas] = nextOuterSimilarLaneIndex;
										compatibleLaneIndexToLaneConnectionIndex[numNextCompatibleTransitionDatas] = currentLaneConnectionTransIndex;
										//compatibleLaneIndicesMask |= POW2MASKS[numNextCompatibleTransitionDatas];
										nextCompatibleTransitionDatas[numNextCompatibleTransitionDatas++].Set(nextLaneId, nextLaneIndex, transitionType, nextSegmentId, isNextStartNodeOfNextSegment);
									} else {
										Log.Warning($"nextCompatibleTransitionDatas overflow @ source lane {prevLaneId}, idx {prevLaneIndex} @ seg. {prevSegmentId}");
									}
								} else {
#if DEBUGROUTING
									if (debugFine)
										Log._Debug($"RoutingManager.RecalculateLaneEndRoutingData({segmentId}, {laneIndex}, {laneId}, {startNode}): nextLaneId={nextLaneId}, idx={nextLaneIndex} is NOT compatible.");
#endif
								}
							}
						} else {
#if DEBUGROUTING
							if (debugFine)
								Log._Debug($"RoutingManager.RecalculateLaneEndRoutingData({segmentId}, {laneIndex}, {laneId}, {startNode}): lane direction check NOT passed for nextLaneId={nextLaneId}, idx={nextLaneIndex}: isNextValid={isNextSegmentValid}, nextLaneInfo.m_finalDirection={nextLaneInfo.m_finalDirection}, nextDir2={nextDir2}");
#endif
							if ((nextLaneInfo.m_finalDirection & NetInfo.InvertDirection(nextDir2)) != NetInfo.Direction.None) {
								++outgoingVehicleLanes;
#if DEBUGROUTING
								if (debugFine)
									Log._Debug($"RoutingManager.RecalculateLaneEndRoutingData({segmentId}, {laneIndex}, {laneId}, {startNode}): increasing number of outgoing lanes at nextLaneId={nextLaneId}, idx={nextLaneIndex}: isNextValid={isNextSegmentValid}, nextLaneInfo.m_finalDirection={nextLaneInfo.m_finalDirection}, nextDir2={nextDir2}: incomingVehicleLanes={incomingVehicleLanes}, outgoingVehicleLanes={outgoingVehicleLanes}");
#endif
							}
						}
					} else {
#if DEBUGROUTING
						if (debugFine)
							Log._Debug($"RoutingManager.RecalculateLaneEndRoutingData({segmentId}, {laneIndex}, {laneId}, {startNode}): vehicle type check NOT passed for nextLaneId={nextLaneId}, idx={nextLaneIndex}: prevLaneInfo.m_vehicleType={prevLaneInfo.m_vehicleType}, nextLaneInfo.m_vehicleType={nextLaneInfo.m_vehicleType}, prevLaneInfo.m_laneType={prevLaneInfo.m_laneType}, nextLaneInfo.m_laneType={nextLaneInfo.m_laneType}");
#endif
					}

					Constants.ServiceFactory.NetService.ProcessLane(nextLaneId, delegate (uint lId, ref NetLane lane) {
						nextLaneId = lane.m_nextLane;
						return true;
					});
					++nextLaneIndex;
				} // foreach lane


#if DEBUGROUTING
				if (debugFine)
					Log._Debug($"RoutingManager.RecalculateLaneEndRoutingData({segmentId}, {laneIndex}, {laneId}, {startNode}): isNextValid={isNextSegmentValid} Compatible lanes: " + nextCompatibleTransitionDatas?.ArrayToString());
#endif
				if (isNextSegmentValid) {
					bool laneChangesAllowed = Options.junctionRestrictionsEnabled && JunctionRestrictionsManager.Instance.IsLaneChangingAllowedWhenGoingStraight(nextSegmentId, isNextStartNodeOfNextSegment);
					int nextCompatibleLaneCount = numNextCompatibleTransitionDatas;
					if (nextCompatibleLaneCount > 0) {
						// we found compatible lanes

						int[] tmp = new int[nextCompatibleLaneCount];
						Array.Copy(nextCompatibleOuterSimilarIndices, tmp, nextCompatibleLaneCount);
						nextCompatibleOuterSimilarIndices = tmp;

						int[] compatibleLaneIndicesSortedByOuterSimilarIndex = nextCompatibleOuterSimilarIndices.Select((x, i) => new KeyValuePair<int, int>(x, i)).OrderBy(p => p.Key).Select(p => p.Value).ToArray();

						// enable highway rules only at junctions or at simple lane merging/splitting points
						int laneDiff = nextCompatibleLaneCount - prevSimilarLaneCount;
						bool applyHighwayRulesAtSegment = applyHighwayRules && (applyHighwayRulesAtJunction || Math.Abs(laneDiff) == 1);

#if DEBUGROUTING
						if (debugFine)
							Log._Debug($"RoutingManager.RecalculateLaneEndRoutingData({segmentId}, {laneIndex}, {laneId}, {startNode}): found compatible lanes! compatibleLaneIndicesSortedByOuterSimilarIndex={compatibleLaneIndicesSortedByOuterSimilarIndex.ArrayToString()}, laneDiff={laneDiff}, applyHighwayRulesAtSegment={applyHighwayRulesAtSegment}");
#endif

						if (applyHighwayRulesAtJunction) {
							// we reached a highway junction where more than two segments are connected to each other
#if DEBUGROUTING
							if (debugFine)
								Log._Debug($"RoutingManager.RecalculateLaneEndRoutingData({segmentId}, {laneIndex}, {laneId}, {startNode}): applying highway rules at junction");
#endif

							// number of lanes that were processed in earlier segment iterations (either all incoming or all outgoing)
							int numLanesSeen = Math.Max(totalIncomingLanes, totalOutgoingLanes);

							int minNextInnerSimilarIndex = -1;
							int maxNextInnerSimilarIndex = -1;
							int refNextInnerSimilarIndex = -1; // this lane will be referred as the "stay" lane with zero distance

#if DEBUGHWJUNCTIONROUTING
							if (debugFine) {
								Log._Debug($"RoutingManager.RecalculateLaneEndRoutingData({segmentId}, {laneIndex}, {laneId}, {startNode}): applying highway rules at junction");
								Log._Debug($"RoutingManager.RecalculateLaneEndRoutingData({segmentId}, {laneIndex}, {laneId}, {startNode}): totalIncomingLanes={totalIncomingLanes}, totalOutgoingLanes={totalOutgoingLanes}, numLanesSeen={numLanesSeen} laneChangesAllowed={laneChangesAllowed}");
								Log._Debug($"RoutingManager.RecalculateLaneEndRoutingData({segmentId}, {laneIndex}, {laneId}, {startNode}): prevInnerSimilarLaneIndex={prevInnerSimilarLaneIndex}, prevSimilarLaneCount={prevSimilarLaneCount}, nextCompatibleLaneCount={nextCompatibleLaneCount}");
							}
#endif

							if (nextIsSplitJunction) {
								// lane splitting at junction
								minNextInnerSimilarIndex = prevInnerSimilarLaneIndex + numLanesSeen;

								if (minNextInnerSimilarIndex >= nextCompatibleLaneCount) {
									// there have already been explored more outgoing lanes than incoming lanes on the previous segment. Also allow vehicles to go to the current segment.
									minNextInnerSimilarIndex = maxNextInnerSimilarIndex = refNextInnerSimilarIndex = nextCompatibleLaneCount - 1;
								} else {
									maxNextInnerSimilarIndex = refNextInnerSimilarIndex = minNextInnerSimilarIndex;
									if (laneChangesAllowed) {
										// allow lane changes at highway junctions
										if (minNextInnerSimilarIndex > 0 && prevInnerSimilarLaneIndex > 0) {
											--minNextInnerSimilarIndex;
										}
									}
								}

#if DEBUGHWJUNCTIONROUTING
								if (debugFine) {
									Log._Debug($"RoutingManager.RecalculateLaneEndRoutingData({segmentId}, {laneIndex}, {laneId}, {startNode}): highway rules at junction: lane splitting junction. minNextInnerSimilarIndex={minNextInnerSimilarIndex}, maxNextInnerSimilarIndex={maxNextInnerSimilarIndex}");
								}
#endif
							} else {
								// lane merging at junction
								minNextInnerSimilarIndex = prevInnerSimilarLaneIndex - numLanesSeen;

								if (minNextInnerSimilarIndex < 0) {
									if (prevInnerSimilarLaneIndex == prevSimilarLaneCount - 1) {
										// there have already been explored more incoming lanes than outgoing lanes on the previous segment. Allow the current segment to also join the big merging party. What a fun!
										minNextInnerSimilarIndex = 0;
										maxNextInnerSimilarIndex = nextCompatibleLaneCount - 1;
									} else {
										// lanes do not connect (min/max = -1)
									}
								} else {
									// allow lane changes at highway junctions
									refNextInnerSimilarIndex = minNextInnerSimilarIndex;
									if (laneChangesAllowed) {
										maxNextInnerSimilarIndex = Math.Min(nextCompatibleLaneCount - 1, minNextInnerSimilarIndex + 1);
										if (minNextInnerSimilarIndex > 0) {
											--minNextInnerSimilarIndex;
										}
									} else {
										maxNextInnerSimilarIndex = minNextInnerSimilarIndex;
									}

									if (totalIncomingLanes > 0 && prevInnerSimilarLaneIndex == prevSimilarLaneCount - 1 && maxNextInnerSimilarIndex < nextCompatibleLaneCount - 1) {
										// we reached the outermost lane on the previous segment but there are still lanes to go on the next segment: allow merging
										maxNextInnerSimilarIndex = nextCompatibleLaneCount - 1;
									}
								}

#if DEBUGHWJUNCTIONROUTING
								if (debugFine) {
									Log._Debug($"RoutingManager.RecalculateLaneEndRoutingData({segmentId}, {laneIndex}, {laneId}, {startNode}): highway rules at junction: lane merging/unknown junction. minNextInnerSimilarIndex={minNextInnerSimilarIndex}, maxNextInnerSimilarIndex={maxNextInnerSimilarIndex}");
								}
#endif
							}

							if (minNextInnerSimilarIndex >= 0) {
#if DEBUGHWJUNCTIONROUTING
								if (debugFine) {
									Log._Debug($"RoutingManager.RecalculateLaneEndRoutingData({segmentId}, {laneIndex}, {laneId}, {startNode}): minNextInnerSimilarIndex >= 0. nextCompatibleTransitionDatas={nextCompatibleTransitionDatas.ArrayToString()}");
								}
#endif

								// explore lanes
								for (int nextInnerSimilarIndex = minNextInnerSimilarIndex; nextInnerSimilarIndex <= maxNextInnerSimilarIndex; ++nextInnerSimilarIndex) {
									int nextTransitionIndex = FindLaneByInnerIndex(nextCompatibleTransitionDatas, numNextCompatibleTransitionDatas, nextSegmentId, nextInnerSimilarIndex);

#if DEBUGHWJUNCTIONROUTING
									if (debugFine) {
										Log._Debug($"RoutingManager.RecalculateLaneEndRoutingData({segmentId}, {laneIndex}, {laneId}, {startNode}): highway junction iteration: nextInnerSimilarIndex={nextInnerSimilarIndex}, nextTransitionIndex={nextTransitionIndex}");
									}
#endif

									if (nextTransitionIndex < 0) {
										continue;
									}

									// calculate lane distance
									byte compatibleLaneDist = 0;
									if (refNextInnerSimilarIndex >= 0) {
										compatibleLaneDist = (byte)Math.Abs(refNextInnerSimilarIndex - nextInnerSimilarIndex);
									}

									// skip lanes having lane connections
									if (LaneConnectionManager.Instance.HasConnections(nextCompatibleTransitionDatas[nextTransitionIndex].laneId, isNextStartNodeOfNextSegment)) {
										int laneConnectionTransIndex = compatibleLaneIndexToLaneConnectionIndex[nextTransitionIndex];
										if (laneConnectionTransIndex >= 0) {
											nextLaneConnectionTransitionDatas[laneConnectionTransIndex].distance = compatibleLaneDist;
										}
#if DEBUGROUTING
										if (debugFine)
											Log._Debug($"RoutingManager.RecalculateLaneEndRoutingData({segmentId}, {laneIndex}, {laneId}, {startNode}): Next lane ({nextCompatibleTransitionDatas[nextTransitionIndex].laneId}) has outgoing lane connections. Skip for now but set compatibleLaneDist={compatibleLaneDist} if laneConnectionTransIndex={laneConnectionTransIndex} >= 0.");
#endif
										continue; // disregard lane since it has outgoing connections
									}

									nextCompatibleTransitionDatas[nextTransitionIndex].distance = compatibleLaneDist;
#if DEBUGHWJUNCTIONROUTING
									if (debugFine) {
										Log._Debug($"RoutingManager.RecalculateLaneEndRoutingData({segmentId}, {laneIndex}, {laneId}, {startNode}): highway junction iteration: compatibleLaneDist={compatibleLaneDist}");
									}
#endif

									UpdateHighwayLaneArrows(nextCompatibleTransitionDatas[nextTransitionIndex].laneId, isNextStartNodeOfNextSegment, nextIncomingDir);

									if (numNextCompatibleTransitionDataIndices < MAX_NUM_TRANSITIONS) {
										nextCompatibleTransitionDataIndices[numNextCompatibleTransitionDataIndices++] = nextTransitionIndex;
									} else {
										Log.Warning($"nextCompatibleTransitionDataIndices overflow @ source lane {prevLaneId}, idx {prevLaneIndex} @ seg. {prevSegmentId}");
									}
								}

#if DEBUGHWJUNCTIONROUTING
								if (debugFine) {
									Log._Debug($"RoutingManager.RecalculateLaneEndRoutingData({segmentId}, {laneIndex}, {laneId}, {startNode}): highway junction iterations finished: nextCompatibleTransitionDataIndices={nextCompatibleTransitionDataIndices.ArrayToString()}");
								}
#endif
							}
						} else {
							/*
							 * This is
							 *    1. a highway lane splitting/merging point,
							 *    2. a city or highway lane continuation point (simple transition with equal number of lanes or flagged city transition), or
							 *    3. a city junction
							 *  with multiple or a single target lane: Perform lane matching
							 */

#if DEBUGROUTING
							if (debugFine)
								Log._Debug($"RoutingManager.RecalculateLaneEndRoutingData({segmentId}, {laneIndex}, {laneId}, {startNode}): regular node");
#endif

							// min/max compatible outer similar lane indices
							int minNextCompatibleOuterSimilarIndex = -1;
							int maxNextCompatibleOuterSimilarIndex = -1;
							if (nextIncomingDir == ArrowDirection.Turn) {
								minNextCompatibleOuterSimilarIndex = 0;
								maxNextCompatibleOuterSimilarIndex = nextCompatibleLaneCount - 1;
#if DEBUGROUTING
								if (debugFine)
									Log._Debug($"RoutingManager.RecalculateLaneEndRoutingData({segmentId}, {laneIndex}, {laneId}, {startNode}): u-turn: minNextCompatibleOuterSimilarIndex={minNextCompatibleOuterSimilarIndex}, maxNextCompatibleOuterSimilarIndex={maxNextCompatibleOuterSimilarIndex}");
#endif
							} else if (nextIsRealJunction) {
#if DEBUGROUTING
								if (debugFine)
									Log._Debug($"RoutingManager.RecalculateLaneEndRoutingData({segmentId}, {laneIndex}, {laneId}, {startNode}): next is real junction");
#endif

								// at junctions: try to match distinct lanes
								if (nextCompatibleLaneCount > prevSimilarLaneCount && prevOuterSimilarLaneIndex == prevSimilarLaneCount - 1) {
									// merge inner lanes
									minNextCompatibleOuterSimilarIndex = prevOuterSimilarLaneIndex;
									maxNextCompatibleOuterSimilarIndex = nextCompatibleLaneCount - 1;
#if DEBUGROUTING
									if (debugFine)
										Log._Debug($"RoutingManager.RecalculateLaneEndRoutingData({segmentId}, {laneIndex}, {laneId}, {startNode}): merge inner lanes: minNextCompatibleOuterSimilarIndex={minNextCompatibleOuterSimilarIndex}, maxNextCompatibleOuterSimilarIndex={maxNextCompatibleOuterSimilarIndex}");
#endif
								} else if (nextCompatibleLaneCount < prevSimilarLaneCount && prevSimilarLaneCount % nextCompatibleLaneCount == 0) {
									// symmetric split
									int splitFactor = prevSimilarLaneCount / nextCompatibleLaneCount;
									minNextCompatibleOuterSimilarIndex = maxNextCompatibleOuterSimilarIndex = prevOuterSimilarLaneIndex / splitFactor;
#if DEBUGROUTING
									if (debugFine)
										Log._Debug($"RoutingManager.RecalculateLaneEndRoutingData({segmentId}, {laneIndex}, {laneId}, {startNode}): symmetric split: minNextCompatibleOuterSimilarIndex={minNextCompatibleOuterSimilarIndex}, maxNextCompatibleOuterSimilarIndex={maxNextCompatibleOuterSimilarIndex}");
#endif
								} else {
									// 1-to-n (split inner lane) or 1-to-1 (direct lane matching)
									minNextCompatibleOuterSimilarIndex = prevOuterSimilarLaneIndex;
									maxNextCompatibleOuterSimilarIndex = prevOuterSimilarLaneIndex;
#if DEBUGROUTING
									if (debugFine)
										Log._Debug($"RoutingManager.RecalculateLaneEndRoutingData({segmentId}, {laneIndex}, {laneId}, {startNode}): 1-to-n (split inner lane) or 1-to-1 (direct lane matching): minNextCompatibleOuterSimilarIndex={minNextCompatibleOuterSimilarIndex}, maxNextCompatibleOuterSimilarIndex={maxNextCompatibleOuterSimilarIndex}");
#endif
								}

								bool straightLaneChangesAllowed = nextIncomingDir == ArrowDirection.Forward && laneChangesAllowed;

#if DEBUGROUTING
								if (debugFine)
									Log._Debug($"RoutingManager.RecalculateLaneEndRoutingData({segmentId}, {laneIndex}, {laneId}, {startNode}): laneChangesAllowed={laneChangesAllowed} straightLaneChangesAllowed={straightLaneChangesAllowed}");
#endif

								if (!straightLaneChangesAllowed) {
									if (nextHasBusLane && !prevHasBusLane) {
										// allow vehicles on the bus lane AND on the next lane to merge on this lane
										maxNextCompatibleOuterSimilarIndex = Math.Min(nextCompatibleLaneCount - 1, maxNextCompatibleOuterSimilarIndex + 1);
#if DEBUGROUTING
										if (debugFine)
											Log._Debug($"RoutingManager.RecalculateLaneEndRoutingData({segmentId}, {laneIndex}, {laneId}, {startNode}): allow vehicles on the bus lane AND on the next lane to merge on this lane: minNextCompatibleOuterSimilarIndex={minNextCompatibleOuterSimilarIndex}, maxNextCompatibleOuterSimilarIndex={maxNextCompatibleOuterSimilarIndex}");
#endif
									} else if (!nextHasBusLane && prevHasBusLane) {
										// allow vehicles to enter the bus lane
										minNextCompatibleOuterSimilarIndex = Math.Max(0, minNextCompatibleOuterSimilarIndex - 1);
#if DEBUGROUTING
										if (debugFine)
											Log._Debug($"RoutingManager.RecalculateLaneEndRoutingData({segmentId}, {laneIndex}, {laneId}, {startNode}): allow vehicles to enter the bus lane: minNextCompatibleOuterSimilarIndex={minNextCompatibleOuterSimilarIndex}, maxNextCompatibleOuterSimilarIndex={maxNextCompatibleOuterSimilarIndex}");
#endif
									}
								} else {
									// vehicles may change lanes when going straight
									minNextCompatibleOuterSimilarIndex = minNextCompatibleOuterSimilarIndex - 1;
									maxNextCompatibleOuterSimilarIndex = maxNextCompatibleOuterSimilarIndex + 1;
#if DEBUGROUTING
									if (debugFine)
										Log._Debug($"RoutingManager.RecalculateLaneEndRoutingData({segmentId}, {laneIndex}, {laneId}, {startNode}): vehicles may change lanes when going straight: minNextCompatibleOuterSimilarIndex={minNextCompatibleOuterSimilarIndex}, maxNextCompatibleOuterSimilarIndex={maxNextCompatibleOuterSimilarIndex}");
#endif
								}
							} else if (prevSimilarLaneCount == nextCompatibleLaneCount) {
								// equal lane count: consider all available lanes
								minNextCompatibleOuterSimilarIndex = 0;
								maxNextCompatibleOuterSimilarIndex = nextCompatibleLaneCount - 1;
#if DEBUGROUTING
								if (debugFine)
									Log._Debug($"RoutingManager.RecalculateLaneEndRoutingData({segmentId}, {laneIndex}, {laneId}, {startNode}): equal lane count: minNextCompatibleOuterSimilarIndex={minNextCompatibleOuterSimilarIndex}, maxNextCompatibleOuterSimilarIndex={maxNextCompatibleOuterSimilarIndex}");
#endif
							} else {
								// lane continuation point: lane merging/splitting

#if DEBUGROUTING
								if (debugFine)
									Log._Debug($"RoutingManager.RecalculateLaneEndRoutingData({segmentId}, {laneIndex}, {laneId}, {startNode}): lane continuation point: lane merging/splitting");
#endif

								bool sym1 = (prevSimilarLaneCount & 1) == 0; // mod 2 == 0
								bool sym2 = (nextCompatibleLaneCount & 1) == 0; // mod 2 == 0
#if DEBUGROUTING
								if (debugFine)
									Log._Debug($"RoutingManager.RecalculateLaneEndRoutingData({segmentId}, {laneIndex}, {laneId}, {startNode}): sym1={sym1}, sym2={sym2}");
#endif
								if (prevSimilarLaneCount < nextCompatibleLaneCount) {
#if DEBUGROUTING
									if (debugFine)
										Log._Debug($"RoutingManager.RecalculateLaneEndRoutingData({segmentId}, {laneIndex}, {laneId}, {startNode}): lane merging (prevSimilarLaneCount={prevSimilarLaneCount} < nextCompatibleLaneCount={nextCompatibleLaneCount})");
#endif

									// lane merging
									if (sym1 == sym2) {
										// merge outer lanes
										int a = (nextCompatibleLaneCount - prevSimilarLaneCount) >> 1; // nextCompatibleLaneCount - prevSimilarLaneCount is always > 0
#if DEBUGROUTING
										if (debugFine)
											Log._Debug($"RoutingManager.RecalculateLaneEndRoutingData({segmentId}, {laneIndex}, {laneId}, {startNode}): merge outer lanes. a={a}");
#endif
										if (prevSimilarLaneCount == 1) {
											minNextCompatibleOuterSimilarIndex = 0;
											maxNextCompatibleOuterSimilarIndex = nextCompatibleLaneCount - 1; // always >=0
#if DEBUGROUTING
											if (debugFine)
												Log._Debug($"RoutingManager.RecalculateLaneEndRoutingData({segmentId}, {laneIndex}, {laneId}, {startNode}): prevSimilarLaneCount == 1: minNextCompatibleOuterSimilarIndex={minNextCompatibleOuterSimilarIndex}, maxNextCompatibleOuterSimilarIndex={maxNextCompatibleOuterSimilarIndex}");
#endif
										} else if (prevOuterSimilarLaneIndex == 0) {
											minNextCompatibleOuterSimilarIndex = 0;
											maxNextCompatibleOuterSimilarIndex = a;
#if DEBUGROUTING
											if (debugFine)
												Log._Debug($"RoutingManager.RecalculateLaneEndRoutingData({segmentId}, {laneIndex}, {laneId}, {startNode}): prevOuterSimilarLaneIndex == 0: minNextCompatibleOuterSimilarIndex={minNextCompatibleOuterSimilarIndex}, maxNextCompatibleOuterSimilarIndex={maxNextCompatibleOuterSimilarIndex}");
#endif
										} else if (prevOuterSimilarLaneIndex == prevSimilarLaneCount - 1) {
											minNextCompatibleOuterSimilarIndex = prevOuterSimilarLaneIndex + a;
											maxNextCompatibleOuterSimilarIndex = nextCompatibleLaneCount - 1; // always >=0
#if DEBUGROUTING
											if (debugFine)
												Log._Debug($"RoutingManager.RecalculateLaneEndRoutingData({segmentId}, {laneIndex}, {laneId}, {startNode}): prevOuterSimilarLaneIndex == prevSimilarLaneCount - 1: minNextCompatibleOuterSimilarIndex={minNextCompatibleOuterSimilarIndex}, maxNextCompatibleOuterSimilarIndex={maxNextCompatibleOuterSimilarIndex}");
#endif
										} else {
											minNextCompatibleOuterSimilarIndex = maxNextCompatibleOuterSimilarIndex = prevOuterSimilarLaneIndex + a;
#if DEBUGROUTING
											if (debugFine)
												Log._Debug($"RoutingManager.RecalculateLaneEndRoutingData({segmentId}, {laneIndex}, {laneId}, {startNode}): default case: minNextCompatibleOuterSimilarIndex={minNextCompatibleOuterSimilarIndex}, maxNextCompatibleOuterSimilarIndex={maxNextCompatibleOuterSimilarIndex}");
#endif
										}
									} else {
										// criss-cross merge
										int a = (nextCompatibleLaneCount - prevSimilarLaneCount - 1) >> 1; // nextCompatibleLaneCount - prevSimilarLaneCount - 1 is always >= 0
										int b = (nextCompatibleLaneCount - prevSimilarLaneCount + 1) >> 1; // nextCompatibleLaneCount - prevSimilarLaneCount + 1 is always >= 2
#if DEBUGROUTING
										if (debugFine)
											Log._Debug($"RoutingManager.RecalculateLaneEndRoutingData({segmentId}, {laneIndex}, {laneId}, {startNode}): criss-cross merge: a={a}, b={b}");
#endif
										if (prevSimilarLaneCount == 1) {
											minNextCompatibleOuterSimilarIndex = 0;
											maxNextCompatibleOuterSimilarIndex = nextCompatibleLaneCount - 1; // always >=0
#if DEBUGROUTING
											if (debugFine)
												Log._Debug($"RoutingManager.RecalculateLaneEndRoutingData({segmentId}, {laneIndex}, {laneId}, {startNode}): prevSimilarLaneCount == 1: minNextCompatibleOuterSimilarIndex={minNextCompatibleOuterSimilarIndex}, maxNextCompatibleOuterSimilarIndex={maxNextCompatibleOuterSimilarIndex}");
#endif
										} else if (prevOuterSimilarLaneIndex == 0) {
											minNextCompatibleOuterSimilarIndex = 0;
											maxNextCompatibleOuterSimilarIndex = b;
#if DEBUGROUTING
											if (debugFine)
												Log._Debug($"RoutingManager.RecalculateLaneEndRoutingData({segmentId}, {laneIndex}, {laneId}, {startNode}): prevOuterSimilarLaneIndex == 0: minNextCompatibleOuterSimilarIndex={minNextCompatibleOuterSimilarIndex}, maxNextCompatibleOuterSimilarIndex={maxNextCompatibleOuterSimilarIndex}");
#endif
										} else if (prevOuterSimilarLaneIndex == prevSimilarLaneCount - 1) {
											minNextCompatibleOuterSimilarIndex = prevOuterSimilarLaneIndex + a;
											maxNextCompatibleOuterSimilarIndex = nextCompatibleLaneCount - 1; // always >=0
#if DEBUGROUTING
											if (debugFine)
												Log._Debug($"RoutingManager.RecalculateLaneEndRoutingData({segmentId}, {laneIndex}, {laneId}, {startNode}): prevOuterSimilarLaneIndex == prevSimilarLaneCount - 1: minNextCompatibleOuterSimilarIndex={minNextCompatibleOuterSimilarIndex}, maxNextCompatibleOuterSimilarIndex={maxNextCompatibleOuterSimilarIndex}");
#endif
										} else {
											minNextCompatibleOuterSimilarIndex = prevOuterSimilarLaneIndex + a;
											maxNextCompatibleOuterSimilarIndex = prevOuterSimilarLaneIndex + b;
#if DEBUGROUTING
											if (debugFine)
												Log._Debug($"RoutingManager.RecalculateLaneEndRoutingData({segmentId}, {laneIndex}, {laneId}, {startNode}): default criss-cross case: minNextCompatibleOuterSimilarIndex={minNextCompatibleOuterSimilarIndex}, maxNextCompatibleOuterSimilarIndex={maxNextCompatibleOuterSimilarIndex}");
#endif
										}
									}
								} else {
									// at lane splits: distribute traffic evenly (1-to-n, n-to-n)										
									// prevOuterSimilarIndex is always > nextCompatibleLaneCount
#if DEBUGROUTING
									if (debugFine)
										Log._Debug($"RoutingManager.RecalculateLaneEndRoutingData({segmentId}, {laneIndex}, {laneId}, {startNode}): at lane splits: distribute traffic evenly (1-to-n, n-to-n)");
#endif
									if (sym1 == sym2) {
										// split outer lanes
										int a = (prevSimilarLaneCount - nextCompatibleLaneCount) >> 1; // prevSimilarLaneCount - nextCompatibleLaneCount is always > 0
										minNextCompatibleOuterSimilarIndex = maxNextCompatibleOuterSimilarIndex = prevOuterSimilarLaneIndex - a; // a is always <= prevSimilarLaneCount
#if DEBUGROUTING
										if (debugFine)
											Log._Debug($"RoutingManager.RecalculateLaneEndRoutingData({segmentId}, {laneIndex}, {laneId}, {startNode}): split outer lanes: minNextCompatibleOuterSimilarIndex={minNextCompatibleOuterSimilarIndex}, maxNextCompatibleOuterSimilarIndex={maxNextCompatibleOuterSimilarIndex}");
#endif
									} else {
										// split outer lanes, criss-cross inner lanes 
										int a = (prevSimilarLaneCount - nextCompatibleLaneCount - 1) >> 1; // prevSimilarLaneCount - nextCompatibleLaneCount - 1 is always >= 0

										minNextCompatibleOuterSimilarIndex = (a - 1 >= prevOuterSimilarLaneIndex) ? 0 : prevOuterSimilarLaneIndex - a - 1;
										maxNextCompatibleOuterSimilarIndex = (a >= prevOuterSimilarLaneIndex) ? 0 : prevOuterSimilarLaneIndex - a;
#if DEBUGROUTING
										if (debugFine)
											Log._Debug($"RoutingManager.RecalculateLaneEndRoutingData({segmentId}, {laneIndex}, {laneId}, {startNode}): split outer lanes, criss-cross inner lanes: minNextCompatibleOuterSimilarIndex={minNextCompatibleOuterSimilarIndex}, maxNextCompatibleOuterSimilarIndex={maxNextCompatibleOuterSimilarIndex}");
#endif
									}
								}
							}

#if DEBUGROUTING
							if (debugFine)
								Log._Debug($"RoutingManager.RecalculateLaneEndRoutingData({segmentId}, {laneIndex}, {laneId}, {startNode}): pre-final bounds: minNextCompatibleOuterSimilarIndex={minNextCompatibleOuterSimilarIndex}, maxNextCompatibleOuterSimilarIndex={maxNextCompatibleOuterSimilarIndex}");
#endif

							minNextCompatibleOuterSimilarIndex = Math.Max(0, Math.Min(minNextCompatibleOuterSimilarIndex, nextCompatibleLaneCount - 1));
							maxNextCompatibleOuterSimilarIndex = Math.Max(0, Math.Min(maxNextCompatibleOuterSimilarIndex, nextCompatibleLaneCount - 1));

							if (minNextCompatibleOuterSimilarIndex > maxNextCompatibleOuterSimilarIndex) {
								minNextCompatibleOuterSimilarIndex = maxNextCompatibleOuterSimilarIndex;
							}

#if DEBUGROUTING
							if (debugFine)
								Log._Debug($"RoutingManager.RecalculateLaneEndRoutingData({segmentId}, {laneIndex}, {laneId}, {startNode}): final bounds: minNextCompatibleOuterSimilarIndex={minNextCompatibleOuterSimilarIndex}, maxNextCompatibleOuterSimilarIndex={maxNextCompatibleOuterSimilarIndex}");
#endif

							// find best matching lane(s)
							for (int nextCompatibleOuterSimilarIndex = minNextCompatibleOuterSimilarIndex; nextCompatibleOuterSimilarIndex <= maxNextCompatibleOuterSimilarIndex; ++nextCompatibleOuterSimilarIndex) {
								int nextTransitionIndex = FindLaneWithMaxOuterIndex(compatibleLaneIndicesSortedByOuterSimilarIndex, nextCompatibleOuterSimilarIndex);

#if DEBUGROUTING
								if (debugFine)
									Log._Debug($"RoutingManager.RecalculateLaneEndRoutingData({segmentId}, {laneIndex}, {laneId}, {startNode}): best matching lane iteration -- nextCompatibleOuterSimilarIndex={nextCompatibleOuterSimilarIndex} => nextTransitionIndex={nextTransitionIndex}");
#endif

								if (nextTransitionIndex < 0) {
									continue;
								}

								// calculate lane distance
								byte compatibleLaneDist = 0;
								if (nextIncomingDir == ArrowDirection.Turn) {
									compatibleLaneDist = (byte)GlobalConfig.Instance.PathFinding.UturnLaneDistance;
								} else if (!nextIsRealJunction && ((!nextIsJunction && !nextIsTransition) || nextCompatibleLaneCount == prevSimilarLaneCount)) {
									int relLaneDist = nextCompatibleOuterSimilarIndices[nextTransitionIndex] - prevOuterSimilarLaneIndex; // relative lane distance (positive: change to more outer lane, negative: change to more inner lane)
									compatibleLaneDist = (byte)Math.Abs(relLaneDist);
								}

								// skip lanes having lane connections
								if (LaneConnectionManager.Instance.HasConnections(nextCompatibleTransitionDatas[nextTransitionIndex].laneId, isNextStartNodeOfNextSegment)) {
									int laneConnectionTransIndex = compatibleLaneIndexToLaneConnectionIndex[nextTransitionIndex];
									if (laneConnectionTransIndex >= 0) {
										nextLaneConnectionTransitionDatas[laneConnectionTransIndex].distance = compatibleLaneDist;
									}
#if DEBUGROUTING
									if (debugFine)
										Log._Debug($"RoutingManager.RecalculateLaneEndRoutingData({segmentId}, {laneIndex}, {laneId}, {startNode}): Next lane ({nextCompatibleTransitionDatas[nextTransitionIndex].laneId}) has outgoing lane connections. Skip for now but set compatibleLaneDist={compatibleLaneDist} if laneConnectionTransIndex={laneConnectionTransIndex} >= 0.");
#endif
									continue; // disregard lane since it has outgoing connections
								}

								if (
									nextIncomingDir == ArrowDirection.Turn && // u-turn
									!nextIsEndOrOneWayOut && // not a dead end
									nextCompatibleOuterSimilarIndex != maxNextCompatibleOuterSimilarIndex // incoming lane is not innermost lane
								) {
									// force u-turns to happen on the innermost lane
									++compatibleLaneDist;
									nextCompatibleTransitionDatas[nextTransitionIndex].type = LaneEndTransitionType.Relaxed;
#if DEBUGROUTING
									if (debugFine)
										Log._Debug($"RoutingManager.RecalculateLaneEndRoutingData({segmentId}, {laneIndex}, {laneId}, {startNode}): Next lane ({nextCompatibleTransitionDatas[nextTransitionIndex].laneId}) is avoided u-turn. Incrementing compatible lane distance to {compatibleLaneDist}");
#endif
								}

#if DEBUGROUTING
								if (debugFine)
									Log._Debug($"RoutingManager.RecalculateLaneEndRoutingData({segmentId}, {laneIndex}, {laneId}, {startNode}): -> compatibleLaneDist={compatibleLaneDist}");
#endif

								nextCompatibleTransitionDatas[nextTransitionIndex].distance = compatibleLaneDist;
								if (onHighway && !nextIsRealJunction && compatibleLaneDist > 1) {
									// under normal circumstances vehicles should not change more than one lane on highways at one time
									nextCompatibleTransitionDatas[nextTransitionIndex].type = LaneEndTransitionType.Relaxed;
#if DEBUGROUTING
									if (debugFine)
										Log._Debug($"RoutingManager.RecalculateLaneEndRoutingData({segmentId}, {laneIndex}, {laneId}, {startNode}): -> under normal circumstances vehicles should not change more than one lane on highways at one time: setting type to Relaxed");
#endif
								} else if (applyHighwayRulesAtSegment) {
									UpdateHighwayLaneArrows(nextCompatibleTransitionDatas[nextTransitionIndex].laneId, isNextStartNodeOfNextSegment, nextIncomingDir);
								}

								if (numNextCompatibleTransitionDataIndices < MAX_NUM_TRANSITIONS) {
									nextCompatibleTransitionDataIndices[numNextCompatibleTransitionDataIndices++] = nextTransitionIndex;
								} else {
									Log.Warning($"nextCompatibleTransitionDataIndices overflow @ source lane {prevLaneId}, idx {prevLaneIndex} @ seg. {prevSegmentId}");
								}
							} // foreach lane
						} // highway/city rules if/else
					} // compatible lanes found

					// build final array
					LaneTransitionData[] nextTransitionDatas = new LaneTransitionData[numNextRelaxedTransitionDatas + numNextCompatibleTransitionDataIndices + numNextLaneConnectionTransitionDatas + numNextForcedTransitionDatas];
					int j = 0;
					for (int i = 0; i < numNextCompatibleTransitionDataIndices; ++i) {
						nextTransitionDatas[j++] = nextCompatibleTransitionDatas[nextCompatibleTransitionDataIndices[i]];
					}

					for (int i = 0; i < numNextLaneConnectionTransitionDatas; ++i) {
						nextTransitionDatas[j++] = nextLaneConnectionTransitionDatas[i];
					}

					for (int i = 0; i < numNextRelaxedTransitionDatas; ++i) {
						nextTransitionDatas[j++] = nextRelaxedTransitionDatas[i];
					}

					for (int i = 0; i < numNextForcedTransitionDatas; ++i) {
						nextTransitionDatas[j++] = nextForcedTransitionDatas[i];
					}

#if DEBUGROUTING
					if (debugFine)
						Log._Debug($"RoutingManager.RecalculateLaneEndRoutingData({segmentId}, {laneIndex}, {laneId}, {startNode}): build array for nextSegment={nextSegmentId}: nextTransitionDatas={nextTransitionDatas.ArrayToString()}");
#endif

					backwardRouting.AddTransitions(nextTransitionDatas);

#if DEBUGROUTING
					if (debugFine)
						Log._Debug($"RoutingManager.RecalculateLaneEndRoutingData({segmentId}, {laneIndex}, {laneId}, {startNode}): updated incoming/outgoing lanes for next segment iteration: totalIncomingLanes={totalIncomingLanes}, totalOutgoingLanes={totalOutgoingLanes}");
#endif
				} // valid segment

				if (nextSegmentId != prevSegmentId) {
					totalIncomingLanes += incomingVehicleLanes;
					totalOutgoingLanes += outgoingVehicleLanes;
				}

				if (iterateViaGeometry) {
					Constants.ServiceFactory.NetService.ProcessSegment(nextSegmentId, delegate (ushort nextSegId, ref NetSegment segment) {
						if (Constants.ServiceFactory.SimulationService.LeftHandDrive) {
							nextSegmentId = segment.GetLeftSegment(nextNodeId);
						} else {
							nextSegmentId = segment.GetRightSegment(nextNodeId);
						}
						return true;
					});

					if (nextSegmentId == prevSegmentId || nextSegmentId == 0) {
						// we reached the first segment again
						break;
					}
				}
			} // foreach segment

			// update backward routing
			LaneEndBackwardRoutings[GetLaneEndRoutingIndex(laneId, startNode)] = backwardRouting;

			// update forward routing
			LaneTransitionData[] newTransitions = backwardRouting.transitions;
			if (newTransitions != null) {
				for (int i = 0; i < newTransitions.Length; ++i) {
					uint sourceIndex = GetLaneEndRoutingIndex(newTransitions[i].laneId, newTransitions[i].startNode);

					LaneTransitionData forwardTransition = new LaneTransitionData();
					forwardTransition.laneId = laneId;
					forwardTransition.laneIndex = (byte)laneIndex;
					forwardTransition.type = newTransitions[i].type;
					forwardTransition.distance = newTransitions[i].distance;
					forwardTransition.segmentId = segmentId;
					forwardTransition.startNode = startNode;

					LaneEndForwardRoutings[sourceIndex].AddTransition(forwardTransition);

#if DEBUGROUTING
					if (debugFine)
						Log._Debug($"RoutingManager.RecalculateLaneEndRoutingData({segmentId}, {laneIndex}, {laneId}, {startNode}): adding transition to forward routing of laneId={laneId}, idx={laneIndex} @ seg. {newTransitions[i].segmentId} @ node {newTransitions[i].startNode} (sourceIndex={sourceIndex}): {forwardTransition.ToString()}\n\nNew forward routing:\n{LaneEndForwardRoutings[sourceIndex].ToString()}");
#endif
				}
			}

#if DEBUGROUTING
			if (debugBasic)
				Log._Debug($"RoutingManager.RecalculateLaneEndRoutingData({segmentId}, {laneIndex}, {laneId}, {startNode}): FINISHED calculating routing data for array index {GetLaneEndRoutingIndex(laneId, startNode)}: {backwardRouting}");
#endif
		}

		/// <summary>
		/// remove all backward routings from this lane and forward routings pointing to this lane
		/// </summary>
		/// <param name="laneId"></param>
		/// <param name="startNode"></param>
		protected void ResetLaneRoutings(uint laneId, bool startNode) {
			uint index = GetLaneEndRoutingIndex(laneId, startNode);

			LaneTransitionData[] oldBackwardTransitions = LaneEndBackwardRoutings[index].transitions;
			if (oldBackwardTransitions != null) {
				for (int i = 0; i < oldBackwardTransitions.Length; ++i) {
					uint sourceIndex = GetLaneEndRoutingIndex(oldBackwardTransitions[i].laneId, oldBackwardTransitions[i].startNode);
					LaneEndForwardRoutings[sourceIndex].RemoveTransition(laneId);
				}
			}

			LaneEndBackwardRoutings[index].Reset();
		}

		private void UpdateHighwayLaneArrows(uint laneId, bool startNode, ArrowDirection dir) {

			LaneArrows? prevHighwayArrows = Flags.getHighwayLaneArrowFlags(laneId);
			LaneArrows newHighwayArrows = LaneArrows.None;
			if (prevHighwayArrows != null)
				newHighwayArrows = (LaneArrows)prevHighwayArrows;
			if (dir == ArrowDirection.Right)
				newHighwayArrows |= LaneArrows.Left;
			else if (dir == ArrowDirection.Left)
				newHighwayArrows |= LaneArrows.Right;
			else if (dir == ArrowDirection.Forward)
				newHighwayArrows |= LaneArrows.Forward;

#if DEBUGROUTING
			//Log._Debug($"RoutingManager.RecalculateLaneEndRoutingData: highway rules -- next lane {laneId} obeys highway rules. Setting highway lane arrows to {newHighwayArrows}. prevHighwayArrows={prevHighwayArrows}");
#endif

			if (newHighwayArrows != prevHighwayArrows && newHighwayArrows != LaneArrows.None) {
				Flags.setHighwayLaneArrowFlags(laneId, newHighwayArrows, false);
			}
		}

		/*private int GetSegmentNodeIndex(ushort nodeId, ushort segmentId) {
			int i = -1;
			Services.NetService.IterateNodeSegments(nodeId, delegate (ushort segId, ref NetSegment segment) {
				++i;
				if (segId == segmentId) {
					return false;
				}
				return true;
			});
			return i;
		}*/

		public uint GetLaneEndRoutingIndex(uint laneId, bool startNode) {
			return (uint)(laneId + (startNode ? 0u : (uint)NetManager.MAX_LANE_COUNT));
		}

		public int CalcInnerSimilarLaneIndex(ushort segmentId, int laneIndex) {
			int ret = -1;
			Constants.ServiceFactory.NetService.ProcessSegment(segmentId, delegate (ushort segId, ref NetSegment segment) {
				ret = CalcInnerSimilarLaneIndex(segment.Info.m_lanes[laneIndex]);
				return true;
			});

			return ret;
		}

		public int CalcInnerSimilarLaneIndex(NetInfo.Lane laneInfo) {
			// note: m_direction is correct here
			return (byte)(laneInfo.m_direction & NetInfo.Direction.Forward) != 0 ? laneInfo.m_similarLaneIndex : laneInfo.m_similarLaneCount - laneInfo.m_similarLaneIndex - 1;
		}

		public int CalcOuterSimilarLaneIndex(ushort segmentId, int laneIndex) {
			int ret = -1;
			Constants.ServiceFactory.NetService.ProcessSegment(segmentId, delegate (ushort segId, ref NetSegment segment) {
				ret = CalcOuterSimilarLaneIndex(segment.Info.m_lanes[laneIndex]);
				return true;
			});

			return ret;
		}

		public int CalcOuterSimilarLaneIndex(NetInfo.Lane laneInfo) {
			// note: m_direction is correct here
			return (byte)(laneInfo.m_direction & NetInfo.Direction.Forward) != 0 ? laneInfo.m_similarLaneCount - laneInfo.m_similarLaneIndex - 1 : laneInfo.m_similarLaneIndex;
		}

		protected int FindLaneWithMaxOuterIndex(int[] indicesSortedByOuterIndex, int targetOuterLaneIndex) {
			return indicesSortedByOuterIndex[Math.Max(0, Math.Min(targetOuterLaneIndex, indicesSortedByOuterIndex.Length - 1))];
		}

		protected int FindLaneByOuterIndex(LaneTransitionData[] laneTransitions, int num, ushort segmentId, int targetOuterLaneIndex) {
			for (int i = 0; i < num; ++i) {
				int outerIndex = CalcOuterSimilarLaneIndex(segmentId, laneTransitions[i].laneIndex);
				if (outerIndex == targetOuterLaneIndex) {
					return i;
				}
			}
			return -1;
		}

		protected int FindLaneByInnerIndex(LaneTransitionData[] laneTransitions, int num, ushort segmentId, int targetInnerLaneIndex) {
			for (int i = 0; i < num; ++i) {
				int innerIndex = CalcInnerSimilarLaneIndex(segmentId, laneTransitions[i].laneIndex);
				if (innerIndex == targetInnerLaneIndex) {
					return i;
				}
			}
			return -1;
		}

		protected bool IsOutgoingLane(ushort segmentId, bool startNode, int laneIndex) {
			return IsIncomingOutgoingLane(segmentId, startNode, laneIndex, false);
		}

		protected bool IsIncomingLane(ushort segmentId, bool startNode, int laneIndex) {
			return IsIncomingOutgoingLane(segmentId, startNode, laneIndex, true);
		}

		protected bool IsIncomingOutgoingLane(ushort segmentId, bool startNode, int laneIndex, bool incoming) {
			bool segIsInverted = false;
			Constants.ServiceFactory.NetService.ProcessSegment(segmentId, delegate (ushort segId, ref NetSegment segment) {
				segIsInverted = (segment.m_flags & NetSegment.Flags.Invert) != NetSegment.Flags.None;
				return true;
			});

			NetInfo.Direction dir = startNode ? NetInfo.Direction.Forward : NetInfo.Direction.Backward;
			dir = incoming ^ segIsInverted ? NetInfo.InvertDirection(dir) : dir;

			NetInfo.Direction finalDir = NetInfo.Direction.None;
			Constants.ServiceFactory.NetService.ProcessSegment(segmentId, delegate (ushort segId, ref NetSegment segment) {
				finalDir = segment.Info.m_lanes[laneIndex].m_finalDirection;
				return true;
			});

			return (finalDir & dir) != NetInfo.Direction.None;
		}

		protected override void HandleInvalidSegment(ref ExtSegment seg) {
#if DEBUG
			bool debug = GlobalConfig.Instance.Debug.Switches[1] && (GlobalConfig.Instance.Debug.SegmentId <= 0 || GlobalConfig.Instance.Debug.SegmentId == seg.segmentId);
			if (debug) {
				Log._Debug($"RoutingManager.HandleInvalidSegment({seg.segmentId}) called.");
			}
#endif
			Flags.removeHighwayLaneArrowFlagsAtSegment(seg.segmentId);
			ResetRoutingData(seg.segmentId);
		}

		protected override void HandleValidSegment(ref ExtSegment seg) {
#if DEBUG
			bool debug = GlobalConfig.Instance.Debug.Switches[1] && (GlobalConfig.Instance.Debug.SegmentId <= 0 || GlobalConfig.Instance.Debug.SegmentId == seg.segmentId);
			if (debug) {
				Log._Debug($"RoutingManager.HandleValidSegment({seg.segmentId}) called.");
			}
#endif
			ResetRoutingData(seg.segmentId);
			RequestRecalculation(seg.segmentId);
		}

		public override void OnAfterLoadData() {
			base.OnAfterLoadData();

			RecalculateAll();
		}
	}
}<|MERGE_RESOLUTION|>--- conflicted
+++ resolved
@@ -338,22 +338,16 @@
 			bool nextIsTransition = false;
 			bool nextIsEndOrOneWayOut = false;
 			bool nextHasTrafficLights = false;
-<<<<<<< HEAD
 			bool nextHasPrioritySigns = Constants.ManagerFactory.TrafficPriorityManager.HasNodePrioritySign(nextNodeId);
 			bool nextIsRealJunction = false;
-=======
 			ushort buildingId = 0;
->>>>>>> fd5e7d44
 			Constants.ServiceFactory.NetService.ProcessNode(nextNodeId, delegate (ushort nodeId, ref NetNode node) {
 				nextIsJunction = (node.m_flags & NetNode.Flags.Junction) != NetNode.Flags.None;
 				nextIsTransition = (node.m_flags & NetNode.Flags.Transition) != NetNode.Flags.None;
 				nextHasTrafficLights = (node.m_flags & NetNode.Flags.TrafficLights) != NetNode.Flags.None;
 				nextIsEndOrOneWayOut = (node.m_flags & (NetNode.Flags.End | NetNode.Flags.OneWayOut)) != NetNode.Flags.None;
-<<<<<<< HEAD
 				nextIsRealJunction = node.CountSegments() >= 3;
-=======
 				buildingId = NetNode.FindOwnerBuilding(nextNodeId, 32f);
->>>>>>> fd5e7d44
 				return true;
 			});
 
@@ -398,6 +392,7 @@
 				nextIsSimpleJunction = numOutgoing == 1 || numIncoming == 1;
 				nextIsSplitJunction = numOutgoing > 1;
 			}
+//			bool isNextRealJunction = prevSegGeo.CountOtherSegments(startNode) > 1;
 			bool nextAreOnlyOneWayHighways = Constants.ManagerFactory.ExtSegmentEndManager.CalculateOnlyHighways(prevEnd.segmentId, prevEnd.startNode);
 
 			// determine if highway rules should be applied
@@ -412,12 +407,8 @@
 				Log._Debug($"RoutingManager.RecalculateLaneEndRoutingData({segmentId}, {laneIndex}, {laneId}, {startNode}): prevSegment={segmentId}. Starting exploration with nextSegment={nextSegmentId} @ nextNodeId={nextNodeId} -- onHighway={onHighway} applyHighwayRules={applyHighwayRules} applyHighwayRulesAtJunction={applyHighwayRulesAtJunction} Options.highwayRules={Options.highwayRules} nextIsSimpleJunction={nextIsSimpleJunction} nextAreOnlyOneWayHighways={nextAreOnlyOneWayHighways} prevEndGeo.OutgoingOneWay={prevEnd.outgoing && prevSeg.oneWay} prevSegGeo.IsHighway()={prevSeg.highway} iterateViaGeometry={iterateViaGeometry}");
 				Log._Debug($"RoutingManager.RecalculateLaneEndRoutingData({segmentId}, {laneIndex}, {laneId}, {startNode}): prevSegIsInverted={prevSegIsInverted} leftHandDrive={leftHandDrive}");
 				Log._Debug($"RoutingManager.RecalculateLaneEndRoutingData({segmentId}, {laneIndex}, {laneId}, {startNode}): prevSimilarLaneCount={prevSimilarLaneCount} prevInnerSimilarLaneIndex={prevInnerSimilarLaneIndex} prevOuterSimilarLaneIndex={prevOuterSimilarLaneIndex} prevHasBusLane={prevHasBusLane}");
-<<<<<<< HEAD
 				Log._Debug($"RoutingManager.RecalculateLaneEndRoutingData({segmentId}, {laneIndex}, {laneId}, {startNode}): nextIsJunction={nextIsJunction} nextIsEndOrOneWayOut={nextIsEndOrOneWayOut} nextHasTrafficLights={nextHasTrafficLights} nextIsSimpleJunction={nextIsSimpleJunction} nextIsSplitJunction={nextIsSplitJunction} isNextRealJunction={nextIsRealJunction}");
-=======
-				Log._Debug($"RoutingManager.RecalculateLaneEndRoutingData({segmentId}, {laneIndex}, {laneId}, {startNode}): nextIsJunction={nextIsJunction} nextIsEndOrOneWayOut={nextIsEndOrOneWayOut} nextHasTrafficLights={nextHasTrafficLights} nextIsSimpleJunction={nextIsSimpleJunction} nextIsSplitJunction={nextIsSplitJunction} isNextRealJunction={isNextRealJunction}");
 				Log._Debug($"RoutingManager.RecalculateLaneEndRoutingData({segmentId}, {laneIndex}, {laneId}, {startNode}): nextNodeId={nextNodeId} buildingId={buildingId} isTollBooth={isTollBooth}");
->>>>>>> fd5e7d44
 			}
 #endif
 
@@ -620,7 +611,7 @@
 											(nextIncomingDir == ArrowDirection.Right && hasLeftArrow) || // valid incoming right
 											(nextIncomingDir == ArrowDirection.Left && hasRightArrow) || // valid incoming left
 											(nextIncomingDir == ArrowDirection.Forward && hasForwardArrow) || // valid incoming straight
-											(nextIncomingDir == ArrowDirection.Turn && (!isNextRealJunction || nextIsEndOrOneWayOut || ((leftHandDrive && hasRightArrow) || (!leftHandDrive && hasLeftArrow))))) { // valid turning lane
+											(nextIncomingDir == ArrowDirection.Turn && (!nextIsRealJunction || nextIsEndOrOneWayOut || ((leftHandDrive && hasRightArrow) || (!leftHandDrive && hasLeftArrow))))) { // valid turning lane
 #if DEBUGROUTING
 										if (debugFine)
 											Log._Debug($"RoutingManager.RecalculateLaneEndRoutingData({segmentId}, {laneIndex}, {laneId}, {startNode}): lane arrow check passed for nextLaneId={nextLaneId}, idx={nextLaneIndex}. adding as default lane.");
@@ -1073,7 +1064,7 @@
 										}
 									}
 								} else {
-									// at lane splits: distribute traffic evenly (1-to-n, n-to-n)										
+									// at lane splits: distribute traffic evenly (1-to-n, n-to-n)
 									// prevOuterSimilarIndex is always > nextCompatibleLaneCount
 #if DEBUGROUTING
 									if (debugFine)
@@ -1088,7 +1079,7 @@
 											Log._Debug($"RoutingManager.RecalculateLaneEndRoutingData({segmentId}, {laneIndex}, {laneId}, {startNode}): split outer lanes: minNextCompatibleOuterSimilarIndex={minNextCompatibleOuterSimilarIndex}, maxNextCompatibleOuterSimilarIndex={maxNextCompatibleOuterSimilarIndex}");
 #endif
 									} else {
-										// split outer lanes, criss-cross inner lanes 
+										// split outer lanes, criss-cross inner lanes
 										int a = (prevSimilarLaneCount - nextCompatibleLaneCount - 1) >> 1; // prevSimilarLaneCount - nextCompatibleLaneCount - 1 is always >= 0
 
 										minNextCompatibleOuterSimilarIndex = (a - 1 >= prevOuterSimilarLaneIndex) ? 0 : prevOuterSimilarLaneIndex - a - 1;
