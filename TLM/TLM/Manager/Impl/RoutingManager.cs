namespace TrafficManager.Manager.Impl {
    using ColossalFramework;
    using CSUtil.Commons;
    using JetBrains.Annotations;
    using System.Collections.Generic;
    using System.Linq;
    using System.Threading;
    using System;
    using TrafficManager.API.Manager;
    using TrafficManager.API.Traffic.Data;
    using TrafficManager.API.Traffic.Enums;
    using TrafficManager.State.ConfigData;
    using TrafficManager.State;
    using TrafficManager.Util;
    using UnityEngine;
    using TrafficManager.Util.Extensions;

    public class RoutingManager
        : AbstractGeometryObservingManager,
          IRoutingManager
    {
        public static readonly RoutingManager Instance = new ();

        private RoutingManager() { }

        private const NetInfo.LaneType ROUTED_LANE_TYPES =
            NetInfo.LaneType.Vehicle | NetInfo.LaneType.TransportVehicle;

        private const VehicleInfo.VehicleType ROUTED_VEHICLE_TYPES =
            VehicleInfo.VehicleType.Car | VehicleInfo.VehicleType.Metro |
            VehicleInfo.VehicleType.Train | VehicleInfo.VehicleType.Tram |
            VehicleInfo.VehicleType.Monorail | VehicleInfo.VehicleType.Trolleybus;

        private const VehicleInfo.VehicleType ARROW_VEHICLE_TYPES = VehicleInfo.VehicleType.Car;

        private const byte MAX_NUM_TRANSITIONS = 64;

        private readonly ulong[] updatedSegmentBuckets = new ulong[576];

        private readonly object updateLock = new ();

        private bool segmentsUpdated;

        /// <summary>
        /// Structs for path-finding that contain required segment-related routing data
        /// </summary>
        public SegmentRoutingData[] SegmentRoutings { get; } =
            new SegmentRoutingData[NetManager.MAX_SEGMENT_COUNT];

        /// <summary>
        /// Structs for path-finding that contain required lane-end-related backward routing data.
        /// Index:
        ///    [0 .. NetManager.MAX_LANE_COUNT-1]: lane ends at start node
        ///    [NetManager.MAX_LANE_COUNT .. 2*NetManger.MAX_LANE_COUNT-1]: lane ends at end node
        /// </summary>
        public LaneEndRoutingData[] LaneEndBackwardRoutings { get; } =
            new LaneEndRoutingData[(uint)NetManager.MAX_LANE_COUNT * 2u];

        /// <summary>
        /// Structs for path-finding that contain required lane-end-related forward routing data.
        /// Index:
        ///    [0 .. NetManager.MAX_LANE_COUNT-1]: lane ends at start node
        ///    [NetManager.MAX_LANE_COUNT .. 2*NetManger.MAX_LANE_COUNT-1]: lane ends at end node
        /// </summary>
        public LaneEndRoutingData[] LaneEndForwardRoutings { get; } =
            new LaneEndRoutingData[(uint)NetManager.MAX_LANE_COUNT * 2u];

        protected override void InternalPrintDebugInfo() {
            base.InternalPrintDebugInfo();
            string buf = $"Segment routings:\n";

            for (var i = 0; i < SegmentRoutings.Length; ++i) {
                ref NetSegment netSegment = ref ((ushort)i).ToSegment();

                if (!netSegment.IsValid()) {
                    continue;
                }

                buf += $"Segment {i}: {SegmentRoutings[i]}\n";
            }

            buf += $"\nLane end backward routings:\n";

            for (uint laneId = 0; laneId < NetManager.MAX_LANE_COUNT; ++laneId) {
                ref NetLane netLane = ref laneId.ToLane();
                if (!netLane.IsValidWithSegment()) {
                    continue;
                }

                buf += $"Lane {laneId} @ start: {LaneEndBackwardRoutings[GetLaneEndRoutingIndex(laneId, true)]}\n";
                buf += $"Lane {laneId} @ end: {LaneEndBackwardRoutings[GetLaneEndRoutingIndex(laneId, false)]}\n";
            }

            buf += $"\nLane end forward routings:\n";

            for (uint laneId = 0; laneId < NetManager.MAX_LANE_COUNT; ++laneId) {
                ref NetLane netLane = ref laneId.ToLane();
                if (!netLane.IsValidWithSegment()) {
                    continue;
                }

                buf += $"Lane {laneId} @ start: {LaneEndForwardRoutings[GetLaneEndRoutingIndex(laneId, true)]}\n";
                buf += $"Lane {laneId} @ end: {LaneEndForwardRoutings[GetLaneEndRoutingIndex(laneId, false)]}\n";
            }

            Log._Debug(buf);
        }

        public void SimulationStep() {
            if (!segmentsUpdated || Singleton<NetManager>.instance.m_segmentsUpdated
                                 || Singleton<NetManager>.instance.m_nodesUpdated) {
                // TODO maybe refactor NetManager use (however this could influence performance)
                return;
            }

            lock(updateLock) {
                segmentsUpdated = false;

                int len = updatedSegmentBuckets.Length;
                for (int i = 0; i < len; i++) {
                    ulong segMask = updatedSegmentBuckets[i];

                    if (segMask != 0uL) {
                        for (var m = 0; m < 64; m++) {

                            if ((segMask & 1uL << m) != 0uL) {
                                var segmentId = (ushort)(i << 6 | m);
                                RecalculateSegment(segmentId);
                            }
                        }

                        updatedSegmentBuckets[i] = 0;
                    }
                }
            }
        }

        public void RequestFullRecalculation() {
            lock(updateLock) {

                for (uint segmentId = 0; segmentId < NetManager.MAX_SEGMENT_COUNT; ++segmentId) {
                    updatedSegmentBuckets[segmentId >> 6] |= 1uL << (int)(segmentId & 63);
                }

                Flags.ClearHighwayLaneArrows();
                segmentsUpdated = true;

                if (Singleton<SimulationManager>.instance.SimulationPaused ||
                    Singleton<SimulationManager>.instance.ForcedSimulationPaused) {
                    SimulationStep();
                }
            }
        }

        public void RequestRecalculation(ushort segmentId, bool propagate = true) {
#if DEBUG
            bool logRouting = DebugSwitch.RoutingBasicLog.Get()
                         && (DebugSettings.SegmentId <= 0
                             || DebugSettings.SegmentId == segmentId);
#else
            const bool logRouting = false;
#endif
            if (logRouting) {
                Log._Debug($"RoutingManager.RequestRecalculation({segmentId}, {propagate}) called.");
            }

            lock(updateLock) {

                updatedSegmentBuckets[segmentId >> 6] |= 1uL << (segmentId & 63);
                ResetIncomingHighwayLaneArrows(segmentId);
                segmentsUpdated = true;
            }

            if (propagate) {
                ref NetSegment netSegment = ref segmentId.ToSegment();

                ref NetNode startNode = ref netSegment.m_startNode.ToNode();
                RequestNodeRecalculation(ref startNode);

                ref NetNode endNode = ref netSegment.m_endNode.ToNode();
                RequestNodeRecalculation(ref endNode);
            }
        }

        public void RequestNodeRecalculation(ref NetNode node) {
            for (int i = 0; i < Constants.MAX_SEGMENTS_OF_NODE; ++i) {
                ushort segmentId = node.GetSegment(i);
                if (segmentId != 0) {
                    RequestRecalculation(segmentId, false);
                }
            }
        }

        protected void RecalculateAll() {
#if DEBUG
            bool logRouting = DebugSwitch.RoutingBasicLog.Get();
            Log._Debug($"RoutingManager.RecalculateAll: called");
#endif
            Flags.ClearHighwayLaneArrows();
            for (uint segmentId = 0; segmentId < NetManager.MAX_SEGMENT_COUNT; ++segmentId) {
                try {
                    RecalculateSegment((ushort)segmentId);
                }
                catch (Exception e) {
                    Log.Error($"An error occurred while calculating routes for segment {segmentId}: {e}");
                }
            }
        }

        protected void RecalculateSegment(ushort segmentId) {
            ref NetSegment netSegment = ref segmentId.ToSegment();

            if (netSegment.Info == null) {
                return;
            }

#if DEBUG
            bool logRouting = DebugSwitch.RoutingBasicLog.Get() &&
                         (DebugSettings.SegmentId <= 0 || DebugSettings.SegmentId == segmentId);
#else
            const bool logRouting = false;
#endif
            if (logRouting) {
                Log._Debug($"RoutingManager.RecalculateSegment({segmentId}) called.");
            }

            if (!netSegment.IsValid()) {
                if (logRouting) {
                    Log._Debug($"RoutingManager.RecalculateSegment({segmentId}): " +
                               "Segment is invalid. Skipping recalculation");
                }
                return;
            }

            RecalculateSegmentRoutingData(segmentId);

            foreach (LaneIdAndIndex laneIdAndIndex in netSegment.GetSegmentLaneIdsAndLaneIndexes()) {
                RecalculateLaneEndRoutingData(segmentId, laneIdAndIndex.laneIndex, laneIdAndIndex.laneId, true);
                RecalculateLaneEndRoutingData(segmentId, laneIdAndIndex.laneIndex, laneIdAndIndex.laneId, false);
            }

            Notifier.Instance.OnSegmentNodesModified(segmentId, this);
        }

        protected void ResetIncomingHighwayLaneArrows(ushort centerSegmentId) {
            ref NetSegment centerSegment = ref centerSegmentId.ToSegment();

            if (centerSegment.m_startNode != 0) {
                ResetIncomingHighwayLaneArrowsOfNode(centerSegmentId, centerSegment.m_startNode);
            }

            if (centerSegment.m_endNode != 0) {
                ResetIncomingHighwayLaneArrowsOfNode(centerSegmentId, centerSegment.m_endNode);
            }

#if DEBUG
            if (DebugSwitch.RoutingBasicLog.Get()
                && (DebugSettings.SegmentId <= 0
                    || DebugSettings.SegmentId == centerSegmentId)) {
                Log._Debug($"RoutingManager.ResetRoutingData: Identify nodes connected to {centerSegmentId}: nodeIds={centerSegment.m_startNode}, {centerSegment.m_endNode}");
            }
#endif
        }

        /// <summary>
        /// Reset highway lane arrows on all incoming lanes into a segment.
        /// </summary>
        /// <param name="centerSegmentId">The segment in the center.</param>
        /// <param name="centerSegmentNodeId">The node of the segment in the center.</param>
        private void ResetIncomingHighwayLaneArrowsOfNode(ushort centerSegmentId, ushort centerSegmentNodeId) {
            ref NetNode node = ref centerSegmentNodeId.ToNode();

            for (int i = 0; i < Constants.MAX_SEGMENTS_OF_NODE; ++i) {
                ushort neighbourSegmentId = node.GetSegment(i);
                if (neighbourSegmentId == 0 || neighbourSegmentId == centerSegmentId) {
                    continue;
                }

                ref NetSegment neighbourSegment = ref neighbourSegmentId.ToSegment();
                foreach (LaneIdAndIndex laneIdAndIndex in neighbourSegment.GetSegmentLaneIdsAndLaneIndexes()) {
                    if (!IsIncomingLane(
                        neighbourSegmentId,
                        neighbourSegment.m_startNode == centerSegmentNodeId,
                        laneIdAndIndex.laneIndex)) {
                        continue;
                    }

                    Flags.RemoveHighwayLaneArrowFlags(laneIdAndIndex.laneId);
                }
            }
        }

        protected void ResetRoutingData(ushort segmentId) {
#if DEBUG
            bool logRouting = DebugSwitch.RoutingBasicLog.Get()
                              && (DebugSettings.SegmentId <= 0
                                  || DebugSettings.SegmentId == segmentId);
            bool extendedLogRouting = DebugSwitch.Routing.Get()
                                      && (DebugSettings.SegmentId <= 0
                                          || DebugSettings.SegmentId == segmentId);
#else
            const bool logRouting = false;
            const bool extendedLogRouting = false;
#endif

            if (logRouting) {
                Log._Debug($"RoutingManager.ResetRoutingData: called for segment {segmentId}");
            }

            SegmentRoutings[segmentId].Reset();
            ResetIncomingHighwayLaneArrows(segmentId);

            ExtSegmentManager extSegmentManager = ExtSegmentManager.Instance;
            ref NetSegment netSegment = ref segmentId.ToSegment();
            foreach (LaneIdAndIndex laneIdAndIndex in netSegment.GetSegmentLaneIdsAndLaneIndexes()) {
                if (extendedLogRouting) {
                    Log._Debug($"RoutingManager.ResetRoutingData: Resetting lane {laneIdAndIndex.laneId}, " +
                               $"idx {laneIdAndIndex.laneIndex} @ seg. {segmentId}");
                }

                ResetLaneRoutings(laneIdAndIndex.laneId, true);
                ResetLaneRoutings(laneIdAndIndex.laneId, false);
            }
        }

        protected void RecalculateSegmentRoutingData(ushort segmentId) {
#if DEBUG
            bool logRouting = DebugSwitch.RoutingBasicLog.Get()
                              && (DebugSettings.SegmentId <= 0
                                  || DebugSettings.SegmentId == segmentId);
            bool extendedLogRouting = DebugSwitch.Routing.Get()
                                      && (DebugSettings.SegmentId <= 0
                                          || DebugSettings.SegmentId == segmentId);
#else
            const bool logRouting = false;
            const bool extendedLogRouting = false;
#endif
            if (logRouting) {
                Log._Debug($"RoutingManager.RecalculateSegmentRoutingData: called for seg. {segmentId}");
            }

            SegmentRoutings[segmentId].Reset();

            IExtSegmentEndManager segEndMan = Constants.ManagerFactory.ExtSegmentEndManager;
            ExtSegment seg = Constants.ManagerFactory.ExtSegmentManager.ExtSegments[segmentId];
            ExtSegmentEnd startSegEnd = segEndMan.ExtSegmentEnds[segEndMan.GetIndex(segmentId, true)];
            ExtSegmentEnd endSegEnd = segEndMan.ExtSegmentEnds[segEndMan.GetIndex(segmentId, false)];

            SegmentRoutings[segmentId].highway = seg.highway;
            SegmentRoutings[segmentId].startNodeOutgoingOneWay = seg.oneWay && startSegEnd.outgoing;
            SegmentRoutings[segmentId].endNodeOutgoingOneWay = seg.oneWay && endSegEnd.outgoing;

            if (logRouting) {
                Log._Debug("RoutingManager.RecalculateSegmentRoutingData: Calculated routing " +
                           $"data for segment {segmentId}: {SegmentRoutings[segmentId]}");
            }
        }

        /// <summary>
        /// Calculates and populates forward/backward lane routings to the given lane end.
        /// </summary>
        /// <param name="prevSegmentId">target segment</param>
        /// <param name="prevLaneIndex">target lane index</param>
        /// <param name="prevLaneId">target lane id</param>
        /// <param name="isNodeStartNodeOfPrevSegment">start node for the target segment end</param>
        private void RecalculateLaneEndRoutingData(
            ushort prevSegmentId,
            int prevLaneIndex,
            uint prevLaneId,
            bool isNodeStartNodeOfPrevSegment) {
            /* first we calculate backward routings then calculates forward routings based on that.
             * prev = target of lane transition
             * next = source of lane transition
             */
#if DEBUG
            bool logRouting = DebugSwitch.RoutingBasicLog.Get()
                              && (DebugSettings.SegmentId <= 0
                                  || DebugSettings.SegmentId == prevSegmentId);
            bool extendedLogRouting = DebugSwitch.Routing.Get()
                                      && (DebugSettings.SegmentId <= 0
                                          || DebugSettings.SegmentId == prevSegmentId);
#else
            const bool logRouting = false;
            const bool extendedLogRouting = false;
#endif
            if (logRouting) {
                Log._Debug($"RoutingManager.RecalculateLaneEndRoutingData({prevSegmentId}, " +
                           $"{prevLaneIndex}, {prevLaneId}, {isNodeStartNodeOfPrevSegment}) called");
            }

            ResetLaneRoutings(prevLaneId, isNodeStartNodeOfPrevSegment);

            if (!IsOutgoingLane(prevSegmentId, isNodeStartNodeOfPrevSegment, prevLaneIndex)) {
                if (extendedLogRouting) {
                    Log._Debug($"RoutingManager.RecalculateLaneEndRoutingData({prevSegmentId}, " +
                               $"{prevLaneIndex}, {prevLaneId}, {isNodeStartNodeOfPrevSegment}): Lane is not an outgoing lane");
                }

                return;
            }

            ref NetSegment prevSegment = ref prevSegmentId.ToSegment();
            NetInfo prevSegmentInfo = prevSegment.Info;
            bool prevSegIsInverted = (prevSegment.m_flags & NetSegment.Flags.Invert) != NetSegment.Flags.None;

            IExtSegmentEndManager segEndMan = Constants.ManagerFactory.ExtSegmentEndManager;
            ExtSegment prevExtSegment = Constants.ManagerFactory.ExtSegmentManager.ExtSegments[prevSegmentId];
            ExtSegmentEnd prevEnd = segEndMan.ExtSegmentEnds[segEndMan.GetIndex(prevSegmentId, isNodeStartNodeOfPrevSegment)];

            ushort nodeId = prevEnd.nodeId; // common node

            NetInfo.Lane prevLaneInfo = prevSegmentInfo.m_lanes[prevLaneIndex];
            if (!prevLaneInfo.CheckType(ROUTED_LANE_TYPES, ROUTED_VEHICLE_TYPES)) {
                return;
            }

            LaneEndRoutingData backwardRouting = new () {
                routed = true,
            };

            int prevSimilarLaneCount = prevLaneInfo.m_similarLaneCount;
            int prevInnerSimilarLaneIndex = CalcInnerSimilarLaneIndex(prevSegmentId, prevLaneIndex);
            int prevOuterSimilarLaneIndex = CalcOuterSimilarLaneIndex(prevSegmentId, prevLaneIndex);
            bool prevHasBusLane = prevExtSegment.buslane;

            bool nodeIsJunction = false;
            bool nodeIsTransition = false;
            bool nodeIsEndOrOneWayOut = false;
            bool nodeHasTrafficLights = false;
            bool nodeHasPrioritySigns =
                Constants.ManagerFactory.TrafficPriorityManager.HasNodePrioritySign(nodeId);
            bool nodeIsRealJunction = false;
            ushort buildingId = 0;

            ref NetNode netNode = ref nodeId.ToNode();
            nodeIsJunction = (netNode.m_flags & NetNode.Flags.Junction) != NetNode.Flags.None;
            nodeIsTransition = (netNode.m_flags & NetNode.Flags.Transition) != NetNode.Flags.None;
            nodeHasTrafficLights = (netNode.m_flags & NetNode.Flags.TrafficLights) != NetNode.Flags.None;
            nodeIsEndOrOneWayOut = (netNode.m_flags & (NetNode.Flags.End | NetNode.Flags.OneWayOut)) != NetNode.Flags.None;
            nodeIsRealJunction = netNode.CountSegments() >= 3;
            buildingId = NetNode.FindOwnerBuilding(nodeId, 32f);

            bool isTollBooth = buildingId != 0
                && buildingId.ToBuilding().Info.m_buildingAI is TollBoothAI;

            bool nodeIsSimpleJunction = false;
            bool nodeIsSplitJunction = false;

            if (Options.highwayRules && !nodeHasTrafficLights && !nodeHasPrioritySigns) {
                // determine if junction is a simple junction (highway rules only apply to simple junctions)
                int numOutgoing = 0;
                int numIncoming = 0;

                for (int segIndex = 0; segIndex < 8; ++segIndex) {
                    ushort segId = netNode.GetSegment(segIndex);
                    if (segId == 0) {
                        continue;
                    }

                    bool? start = segId.ToSegment().IsStartNode(nodeId);
                    if (!start.HasValue) {
                        Log.Error($"Segment with id: {segId} is not connected to the node {nodeId}");
                        Debug.LogError($"TM:PE RecalculateLaneRoutings - Segment with id {segId} is not connected to the node {nodeId}");
                        continue;
                    }
                    ExtSegmentEnd segEnd = segEndMan.ExtSegmentEnds[segEndMan.GetIndex(segId, start.Value)];

                    if (segEnd.incoming) {
                        ++numIncoming;
                    }

                    if (segEnd.outgoing) {
                        ++numOutgoing;
                    }
                }

                nodeIsSimpleJunction = numOutgoing == 1 || numIncoming == 1;
                nodeIsSplitJunction = numOutgoing > 1;
            }

            // bool isNextRealJunction = prevSegGeo.CountOtherSegments(startNode) > 1;
            bool nextAreOnlyOneWayHighways =
                Constants.ManagerFactory.ExtSegmentEndManager.CalculateOnlyHighways(
                    prevEnd.segmentId,
                    prevEnd.startNode);

            // determine if highway rules should be applied
            bool onHighway = Options.highwayRules && nextAreOnlyOneWayHighways &&
                             prevEnd.outgoing && prevExtSegment.oneWay && prevExtSegment.highway;
            bool applyHighwayRules = onHighway && nodeIsSimpleJunction;
            bool applyHighwayRulesAtJunction = applyHighwayRules && nodeIsRealJunction;
            bool iterateViaGeometry = applyHighwayRulesAtJunction &&
                                      prevLaneInfo.CheckType(
                                          ROUTED_LANE_TYPES,
                                          ARROW_VEHICLE_TYPES);
            // start with u-turns at highway junctions
            ushort nextSegmentId = iterateViaGeometry ? prevSegmentId : (ushort)0;

            if (extendedLogRouting) {
                Log._DebugFormat(
                    "RoutingManager.RecalculateLaneEndRoutingData({0}, {1}, {2}, {3}): " +
                    "prevSegment={4}. Starting exploration with nextSegment={5} @ nextNodeId={6} " +
                    "-- onHighway={7} applyHighwayRules={8} applyHighwayRulesAtJunction={9} " +
                    "Options.highwayRules={10} nextIsSimpleJunction={11} nextAreOnlyOneWayHighways={12} " +
                    "prevEndGeo.OutgoingOneWay={13} prevSegGeo.IsHighway()={14} iterateViaGeometry={15}",
                    prevSegmentId,
                    prevLaneIndex,
                    prevLaneId,
                    isNodeStartNodeOfPrevSegment,
                    prevSegmentId,
                    nextSegmentId,
                    nodeId,
                    onHighway,
                    applyHighwayRules,
                    applyHighwayRulesAtJunction,
                    Options.highwayRules,
                    nodeIsSimpleJunction,
                    nextAreOnlyOneWayHighways,
                    prevEnd.outgoing && prevExtSegment.oneWay,
                    prevExtSegment.highway,
                    iterateViaGeometry);
                Log._DebugFormat(
                    "RoutingManager.RecalculateLaneEndRoutingData({0}, {1}, {2}, {3}): " +
                    "prevSegIsInverted={4} leftHandDrive={5}",
                    prevSegmentId,
                    prevLaneIndex,
                    prevLaneId,
                    isNodeStartNodeOfPrevSegment,
                    prevSegIsInverted,
                    Shortcuts.LHT);
                Log._DebugFormat(
                    "RoutingManager.RecalculateLaneEndRoutingData({0}, {1}, {2}, {3}): " +
                    "prevSimilarLaneCount={4} prevInnerSimilarLaneIndex={5} prevOuterSimilarLaneIndex={6} " +
                    "prevHasBusLane={7}",
                    prevSegmentId,
                    prevLaneIndex,
                    prevLaneId,
                    isNodeStartNodeOfPrevSegment,
                    prevSimilarLaneCount,
                    prevInnerSimilarLaneIndex,
                    prevOuterSimilarLaneIndex,
                    prevHasBusLane);
                Log._DebugFormat(
                    "RoutingManager.RecalculateLaneEndRoutingData({0}, {1}, {2}, {3}): nextIsJunction={4} " +
                    "nextIsEndOrOneWayOut={5} nextHasTrafficLights={6} nextIsSimpleJunction={7} " +
                    "nextIsSplitJunction={8} isNextRealJunction={9}",
                    prevSegmentId,
                    prevLaneIndex,
                    prevLaneId,
                    isNodeStartNodeOfPrevSegment,
                    nodeIsJunction,
                    nodeIsEndOrOneWayOut,
                    nodeHasTrafficLights,
                    nodeIsSimpleJunction,
                    nodeIsSplitJunction,
                    nodeIsRealJunction);
                Log._DebugFormat(
                    "RoutingManager.RecalculateLaneEndRoutingData({0}, {1}, {2}, {3}): nextNodeId={4} " +
                    "buildingId={5} isTollBooth={6}",
                    prevSegmentId,
                    prevLaneIndex,
                    prevLaneId,
                    isNodeStartNodeOfPrevSegment,
                    nodeId,
                    buildingId,
                    isTollBooth);
            }

            // running number of next incoming lanes (number is updated at each segment iteration)
            int totalIncomingLanes = 0;

            // running number of next outgoing lanes (number is updated at each segment iteration)
            int totalOutgoingLanes = 0;

            for (int segmentIndex = 0; segmentIndex < 8; ++segmentIndex) {
                if (!iterateViaGeometry) {
                    nextSegmentId = netNode.GetSegment(segmentIndex);

                    if (nextSegmentId == 0) {
                        continue;
                    }
                }

                int outgoingVehicleLanes = 0;
                int incomingVehicleLanes = 0;

                ref NetSegment nextSegment = ref nextSegmentId.ToSegment();
                bool isNodeStartNodeOfNextSegment = nextSegment.m_startNode == nodeId;

                NetInfo nextSegmentInfo = nextSegment.Info;
                bool nextSegIsInverted =
                    (nextSegment.m_flags & NetSegment.Flags.Invert) !=
                    NetSegment.Flags.None;
                uint nextFirstLaneId = nextSegment.m_lanes;

                bool nextIsHighway =
                    Constants.ManagerFactory.ExtSegmentManager.CalculateIsHighway(nextSegmentId);
                bool nextHasBusLane =
                    Constants.ManagerFactory.ExtSegmentManager.CalculateHasBusLane(nextSegmentId);

                if (extendedLogRouting) {
                    Log._DebugFormat(
                        "RoutingManager.RecalculateLaneEndRoutingData({0}, {1}, {2}, {3}): Exploring " +
                        "nextSegmentId={4}",
                        prevSegmentId,
                        prevLaneIndex,
                        prevLaneId,
                        isNodeStartNodeOfPrevSegment,
                        nextSegmentId);
                    Log._DebugFormat(
                        "RoutingManager.RecalculateLaneEndRoutingData({0}, {1}, {2}, {3}): " +
                        "isNodeStartNodeOfNextSegment={4} nextSegIsInverted={5} nextFirstLaneId={6} " +
                        "nextIsHighway={7} nextHasBusLane={8} totalOutgoingLanes={9} totalIncomingLanes={10}",
                        prevSegmentId,
                        prevLaneIndex,
                        prevLaneId,
                        isNodeStartNodeOfPrevSegment,
                        isNodeStartNodeOfNextSegment,
                        nextSegIsInverted,
                        nextFirstLaneId,
                        nextIsHighway,
                        nextHasBusLane,
                        totalOutgoingLanes,
                        totalIncomingLanes);
                }

                // determine next segment direction by evaluating the geometry information
                ArrowDirection nextIncomingDir = segEndMan.GetDirection(ref prevEnd, nextSegmentId);
                bool isNextSegmentValid = nextIncomingDir != ArrowDirection.None;
                if (isNextSegmentValid) {
                    if (extendedLogRouting) {
                        Log._DebugFormat(
                            "RoutingManager.RecalculateLaneEndRoutingData({0}, {1}, {2}, {3}): " +
                            "prevSegment={4}. Exploring nextSegment={5} -- nextFirstLaneId={6} " +
                            "-- nextIncomingDir={7} valid={8}",
                            prevSegmentId,
                            prevLaneIndex,
                            prevLaneId,
                            isNodeStartNodeOfPrevSegment,
                            prevSegmentId,
                            nextSegmentId,
                            nextFirstLaneId,
                            nextIncomingDir,
                            isNextSegmentValid);
                    }

                    bool nextSegmentIsReversed = isNodeStartNodeOfNextSegment ^ nextSegIsInverted;

                    // expected direction of the next lane
                    NetInfo.Direction nextExpectedDirection = nextSegmentIsReversed ? NetInfo.Direction.Backward : NetInfo.Direction.Forward;

                    LaneTransitionData[] nextRelaxedTransitionDatas = new LaneTransitionData[MAX_NUM_TRANSITIONS];
                    byte numNextRelaxedTransitionDatas = 0;
                    LaneTransitionData[] nextCompatibleTransitionDatas = new LaneTransitionData[MAX_NUM_TRANSITIONS];
                    int[] nextCompatibleOuterSimilarIndices = new int[MAX_NUM_TRANSITIONS];
                    byte numNextCompatibleTransitionDatas = 0;
                    LaneTransitionData[] nextLaneConnectionTransitionDatas = new LaneTransitionData[MAX_NUM_TRANSITIONS];
                    byte numNextLaneConnectionTransitionDatas = 0;
                    LaneTransitionData[] nextForcedTransitionDatas = new LaneTransitionData[MAX_NUM_TRANSITIONS];
                    byte numNextForcedTransitionDatas = 0;
                    int[] nextCompatibleTransitionDataIndices = new int[MAX_NUM_TRANSITIONS];
                    byte numNextCompatibleTransitionDataIndices = 0;
                    int[] compatibleLaneIndexToLaneConnectionIndex = new int[MAX_NUM_TRANSITIONS];

                    uint nextLaneId = nextFirstLaneId;
                    byte nextLaneIndex = 0;

                    // ushort compatibleLaneIndicesMask = 0;
                    while (nextLaneIndex < nextSegmentInfo.m_lanes.Length && nextLaneId != 0u) {
                        // determine valid lanes based on lane arrows
                        NetInfo.Lane nextLaneInfo = nextSegmentInfo.m_lanes[nextLaneIndex];

                        if (extendedLogRouting) {
                            Log._DebugFormat(
                                "RoutingManager.RecalculateLaneEndRoutingData({0}, {1}, {2}, {3}): " +
                                "prevSegment={4}. Exploring nextSegment={5}, lane {6}, idx {7}",
                                prevSegmentId,
                                prevLaneIndex,
                                prevLaneId,
                                isNodeStartNodeOfPrevSegment,
                                prevSegmentId,
                                nextSegmentId,
                                nextLaneId,
                                nextLaneIndex);
                        }

                        // next is compatible lane
                        if (nextLaneInfo.CheckType(ROUTED_LANE_TYPES, ROUTED_VEHICLE_TYPES) &&
                            (prevLaneInfo.m_vehicleType & nextLaneInfo.m_vehicleType) != VehicleInfo.VehicleType.None) {
                            if (extendedLogRouting) {
                                Log._Debug(
                                    $"RoutingManager.RecalculateLaneEndRoutingData({prevSegmentId}, " +
                                    $"{prevLaneIndex}, {prevLaneId}, {isNodeStartNodeOfPrevSegment}): vehicle type check passed for " +
                                    $"nextLaneId={nextLaneId}, idx={nextLaneIndex}");
                            }

                            // next is incoming lane
                            if ((nextLaneInfo.m_finalDirection & nextExpectedDirection) != NetInfo.Direction.None) {
                                if (extendedLogRouting) {
                                    Log._Debug(
                                        $"RoutingManager.RecalculateLaneEndRoutingData({prevSegmentId}, " +
                                        $"{prevLaneIndex}, {prevLaneId}, {isNodeStartNodeOfPrevSegment}): lane direction check passed " +
                                        $"for nextLaneId={nextLaneId}, idx={nextLaneIndex}");
                                }

                                ++incomingVehicleLanes;

                                if (extendedLogRouting) {
                                    Log._DebugFormat(
                                        "RoutingManager.RecalculateLaneEndRoutingData({0}, {1}, {2}, {3}): " +
                                        "increasing number of incoming lanes at nextLaneId={4}, idx={5}: " +
                                        "isNextValid={6}, nextLaneInfo.m_finalDirection={7}, nextExpectedDirection={8}: " +
                                        "incomingVehicleLanes={9}, outgoingVehicleLanes={10} ",
                                        prevSegmentId,
                                        prevLaneIndex,
                                        prevLaneId,
                                        isNodeStartNodeOfPrevSegment,
                                        nextLaneId,
                                        nextLaneIndex,
                                        isNextSegmentValid,
                                        nextLaneInfo.m_finalDirection,
                                        nextExpectedDirection,
                                        incomingVehicleLanes,
                                        outgoingVehicleLanes);
                                }

                                int nextSimilarLaneCount = nextLaneInfo.m_similarLaneCount;
                                int nextOuterSimilarLaneIndex = CalcOuterSimilarLaneIndex(nextSegmentId, nextLaneIndex);
                                bool reverseSimilarLaneIndex = ShouldReverseSimilarLaneIndex(
                                    segmentInvert1: prevSegIsInverted, laneInfo1: prevLaneInfo, startNode1: isNodeStartNodeOfPrevSegment,
                                    segmentInvert2: nextSegIsInverted, laneInfo2: nextLaneInfo, startNode2: isNodeStartNodeOfNextSegment);
                                int nextMatchingOuterSimilarLaneIndex =
                                    reverseSimilarLaneIndex ?
                                    nextSimilarLaneCount - 1 - nextOuterSimilarLaneIndex :
                                    nextOuterSimilarLaneIndex;

                                bool isCompatibleLane = false;
                                var transitionType = LaneEndTransitionType.Invalid;

                                // check for lane connections
                                bool nextHasConnections =
                                    LaneConnectionManager.Instance.HasConnections(
                                        nextLaneId,
                                        isNodeStartNodeOfNextSegment);
                                bool nextIsConnectedWithPrev = true;

                                if (nextHasConnections) {
                                    nextIsConnectedWithPrev =
                                        LaneConnectionManager.Instance.AreLanesConnected(
                                            nextLaneId,
                                            prevLaneId,
                                            isNodeStartNodeOfNextSegment);
                                }

                                bool nextIsTrackOnly = nextLaneInfo.IsTrackOnly();
                                bool similarLaneCountMatches = prevSimilarLaneCount == nextSimilarLaneCount;
                                bool outerSimilarLaneIndexMatches = prevOuterSimilarLaneIndex == nextMatchingOuterSimilarLaneIndex;
                                bool stayInlaneTracks = nextIsTrackOnly & similarLaneCountMatches;

                                if (extendedLogRouting) {
                                    Log._DebugFormat(
                                        "RoutingManager.RecalculateLaneEndRoutingData({0}, {1}, {2}, {3}): " +
                                        "checking lane connections of nextLaneId={4}, idx={5}: " +
                                        "isNextStartNodeOfNextSegment={6}, nextSegmentId={7}, " +
                                        "nextHasConnections={8}, nextIsConnectedWithPrev={9}",
                                        prevSegmentId,
                                        prevLaneIndex,
                                        prevLaneId,
                                        isNodeStartNodeOfPrevSegment,
                                        nextLaneId,
                                        nextLaneIndex,
                                        isNodeStartNodeOfNextSegment,
                                        nextSegmentId,
                                        nextHasConnections,
                                        nextIsConnectedWithPrev);
                                    Log._DebugFormat(
                                        "RoutingManager.RecalculateLaneEndRoutingData({0}, {1}, {2}, {3}): " +
                                        "connection information for nextLaneId={4}, idx={5}: " +
                                        "nextOuterSimilarLaneIndex={6}, nextHasConnections={7}, " +
                                        "nextIsConnectedWithPrev={8}",
                                        prevSegmentId,
                                        prevLaneIndex,
                                        prevLaneId,
                                        isNodeStartNodeOfPrevSegment,
                                        nextLaneId,
                                        nextLaneIndex,
                                        nextOuterSimilarLaneIndex,
                                        nextHasConnections,
                                        nextIsConnectedWithPrev);
                                    Log._Debug(
                                        "prefer stay in lane information:\n" +
                                        $"prevSegmentId={prevSegmentId} prevLane:[id={prevLaneId} index={prevLaneIndex} outerSimilarLaneIndex:{prevOuterSimilarLaneIndex} similarLaneCount={prevSimilarLaneCount}]\n" +
                                        $"nextSegmentId={nextSegmentId} nextLane:[id={nextLaneId} index={nextLaneIndex} outerSimilarLaneIndex:{nextOuterSimilarLaneIndex} similarLaneCount={nextSimilarLaneCount}]\n" +
                                        $"reverseSimilarLaneIndex={reverseSimilarLaneIndex} nextMatchingOuterSimilarLaneIndex={nextMatchingOuterSimilarLaneIndex}\n" +
                                        $"nextIsTrackOnly={nextIsTrackOnly} similarLaneCountMatches={similarLaneCountMatches} outerSimilarLaneIndexMatches={outerSimilarLaneIndexMatches} stayInlaneTracks={stayInlaneTracks}");
                                }

                                int currentLaneConnectionTransIndex = -1;

                                if (nextHasConnections) {
                                    // check for lane connections
                                    if (nextIsConnectedWithPrev) {
                                        // lane is connected with previous lane
                                        if (numNextLaneConnectionTransitionDatas < MAX_NUM_TRANSITIONS) {
                                            currentLaneConnectionTransIndex =
                                                numNextLaneConnectionTransitionDatas;

                                            nextLaneConnectionTransitionDatas[numNextLaneConnectionTransitionDatas++].Set(
                                                nextLaneId,
                                                nextLaneIndex,
                                                LaneEndTransitionType.LaneConnection,
                                                nextSegmentId,
                                                isNodeStartNodeOfNextSegment);
                                        } else {
                                            Log.Warning(
                                                $"nextTransitionDatas overflow @ source lane {prevLaneId}, " +
                                                $"idx {prevLaneIndex} @ seg. {prevSegmentId}");
                                        }

                                        if (extendedLogRouting) {
                                            Log._DebugFormat(
                                                "RoutingManager.RecalculateLaneEndRoutingData({0}, {1}, " +
                                                "{2}, {3}): nextLaneId={4}, idx={5} has outgoing connections " +
                                                "and is connected with previous lane. adding as lane connection lane.",
                                                prevSegmentId,
                                                prevLaneIndex,
                                                prevLaneId,
                                                isNodeStartNodeOfPrevSegment,
                                                nextLaneId,
                                                nextLaneIndex);
                                        }
                                    } else {
                                        if (extendedLogRouting) {
                                            Log._DebugFormat(
                                                "RoutingManager.RecalculateLaneEndRoutingData({0}, {1}, " +
                                                "{2}, {3}): nextLaneId={4}, idx={5} has outgoing connections " +
                                                "but is NOT connected with previous lane",
                                                prevSegmentId,
                                                prevLaneIndex,
                                                prevLaneId,
                                                isNodeStartNodeOfPrevSegment,
                                                nextLaneId,
                                                nextLaneIndex);
                                        }
                                    }
                                }

                                if (isTollBooth || stayInlaneTracks) {
                                    if (extendedLogRouting) {
                                        Log._DebugFormat(
                                            "RoutingManager.RecalculateLaneEndRoutingData({0}, {1}, {2}, {3}): " +
                                            "nodeId={4}, buildingId={5} isTollBooth={6} stayInlaneTracks={7}. Preventing lane changes.",
                                            prevSegmentId,
                                            prevLaneIndex,
                                            prevLaneId,
                                            isNodeStartNodeOfPrevSegment,
                                            nodeId,
                                            buildingId,
                                            isTollBooth,
                                            stayInlaneTracks);
                                    }

                                    if (outerSimilarLaneIndexMatches) {
                                        if (extendedLogRouting) {
                                            Log._DebugFormat(
                                                "RoutingManager.RecalculateLaneEndRoutingData({0}, {1}, {2}, {3}): " +
                                                "nextLaneId={4}, idx={5} is associated with a toll booth " +
                                                "(buildingId={6}). adding as Default.",
                                                prevSegmentId,
                                                prevLaneIndex,
                                                prevLaneId,
                                                isNodeStartNodeOfPrevSegment,
                                                nextLaneId,
                                                nextLaneIndex,
                                                buildingId);
                                        }

                                        isCompatibleLane = true;
                                        transitionType = LaneEndTransitionType.Default;
                                    }
                                } else if (!nodeIsJunction) {
                                    if (extendedLogRouting) {
                                        Log._Debug(
                                            $"RoutingManager.RecalculateLaneEndRoutingData({prevSegmentId}, " +
                                            $"{prevLaneIndex}, {prevLaneId}, {isNodeStartNodeOfPrevSegment}): nextLaneId={nextLaneId}, " +
                                            $"idx={nextLaneIndex} is not a junction. adding as Default.");
                                    }

                                    isCompatibleLane = true;
                                    transitionType = LaneEndTransitionType.Default;
                                } else if (nextLaneInfo.CheckType(ROUTED_LANE_TYPES, ARROW_VEHICLE_TYPES)) {
                                    // check for lane arrows
                                    LaneArrows nextLaneArrows =
                                        LaneArrowManager.Instance.GetFinalLaneArrows(nextLaneId);
                                    bool hasLeftArrow = (nextLaneArrows & LaneArrows.Left) != LaneArrows.None;
                                    bool hasRightArrow = (nextLaneArrows & LaneArrows.Right) != LaneArrows.None;
                                    bool hasForwardArrow =
                                        (nextLaneArrows & LaneArrows.Forward) != LaneArrows.None ||
                                        (nextLaneArrows & LaneArrows.LeftForwardRight) ==
                                        LaneArrows.None;

                                    if (extendedLogRouting) {
                                        Log._DebugFormat(
                                            "RoutingManager.RecalculateLaneEndRoutingData({0}, {1}, {2}, {3}): " +
                                            "start lane arrow check for nextLaneId={4}, idx={5}: hasLeftArrow={6}, " +
                                            "hasForwardArrow={7}, hasRightArrow={8}",
                                            prevSegmentId,
                                            prevLaneIndex,
                                            prevLaneId,
                                            isNodeStartNodeOfPrevSegment,
                                            nextLaneId,
                                            nextLaneIndex,
                                            hasLeftArrow,
                                            hasForwardArrow,
                                            hasRightArrow);
                                    }

                                    bool hasUTurnRule = JunctionRestrictionsManager.Instance.IsUturnAllowed(
                                        nextSegmentId,
                                        isNodeStartNodeOfNextSegment);
                                    bool hasFarTurnArrow = (Shortcuts.LHT && hasRightArrow) || (Shortcuts.RHT && hasLeftArrow);
                                    bool canTurn = !nodeIsRealJunction || nodeIsEndOrOneWayOut || hasFarTurnArrow || hasUTurnRule;

                                    if (applyHighwayRules || // highway rules enabled
                                        (nextIncomingDir == ArrowDirection.Right && hasLeftArrow) || // valid incoming right
                                        (nextIncomingDir == ArrowDirection.Left && hasRightArrow) || // valid incoming left
                                        (nextIncomingDir == ArrowDirection.Forward && hasForwardArrow) || // valid incoming straight
                                        (nextIncomingDir == ArrowDirection.Turn && canTurn) /*valid turning lane*/) {
                                        if (extendedLogRouting) {
                                            Log._DebugFormat(
                                                "RoutingManager.RecalculateLaneEndRoutingData({0}, {1}, " +
                                                "{2}, {3}): lane arrow check passed for nextLaneId={4}, " +
                                                "idx={5}. adding as default lane.",
                                                prevSegmentId,
                                                prevLaneIndex,
                                                prevLaneId,
                                                isNodeStartNodeOfPrevSegment,
                                                nextLaneId,
                                                nextLaneIndex);
                                        }

                                        isCompatibleLane = true;
                                        transitionType = LaneEndTransitionType.Default;
                                    } else if (nextIsConnectedWithPrev) {
                                        if (extendedLogRouting) {
                                            Log._DebugFormat(
                                                "RoutingManager.RecalculateLaneEndRoutingData({0}, {1}, " +
                                                "{2}, {3}): lane arrow check FAILED for nextLaneId={4}, " +
                                                "idx={5}. adding as relaxed lane.",
                                                prevSegmentId,
                                                prevLaneIndex,
                                                prevLaneId,
                                                isNodeStartNodeOfPrevSegment,
                                                nextLaneId,
                                                nextLaneIndex);
                                        }

                                        // lane can be used by all vehicles that may disregard lane arrows
                                        transitionType = LaneEndTransitionType.Relaxed;

                                        if (numNextRelaxedTransitionDatas < MAX_NUM_TRANSITIONS) {
                                            nextRelaxedTransitionDatas[
                                                numNextRelaxedTransitionDatas++].Set(
                                                nextLaneId,
                                                nextLaneIndex,
                                                transitionType,
                                                nextSegmentId,
                                                isNodeStartNodeOfNextSegment,
                                                GlobalConfig.Instance.PathFinding.IncompatibleLaneDistance);
                                        } else {
                                            Log.Warning(
                                                $"nextTransitionDatas overflow @ source lane {prevLaneId}, " +
                                                $"idx {prevLaneIndex} @ seg. {prevSegmentId}");
                                        }
                                    }
                                } else if (!nextHasConnections) {
                                    if (extendedLogRouting) {
                                        Log._DebugFormat(
                                            "RoutingManager.RecalculateLaneEndRoutingData({0}, {1}, " +
                                            "{2}, {3}): nextLaneId={4}, idx={5} is used by vehicles " +
                                            "that do not follow lane arrows. adding as default.",
                                            prevSegmentId,
                                            prevLaneIndex,
                                            prevLaneId,
                                            isNodeStartNodeOfPrevSegment,
                                            nextLaneId,
                                            nextLaneIndex);
                                    }

                                    // routed vehicle that does not follow lane arrows (trains, trams,
                                    // metros, monorails)
<<<<<<< HEAD
=======
                                    // TODO [issue #1053] this causes cars to turn on mixed car/track lanes against lane arrows
>>>>>>> 46c2bc6b
                                    transitionType = LaneEndTransitionType.Default;

                                    if (numNextForcedTransitionDatas < MAX_NUM_TRANSITIONS) {
                                        nextForcedTransitionDatas[numNextForcedTransitionDatas].Set(
                                            nextLaneId,
                                            nextLaneIndex,
                                            transitionType,
                                            nextSegmentId,
                                            isNodeStartNodeOfNextSegment);

                                        if (!nodeIsRealJunction) {
                                            // simple forced lane transition: set lane distance
                                            nextForcedTransitionDatas[numNextForcedTransitionDatas]
                                                .distance = (byte)Math.Abs(
                                                prevOuterSimilarLaneIndex - nextMatchingOuterSimilarLaneIndex);
                                        }

                                        ++numNextForcedTransitionDatas;
                                    } else {
                                        Log.Warning("nextForcedTransitionDatas overflow @ source lane " +
                                                    $"{prevLaneId}, idx {prevLaneIndex} @ seg. {prevSegmentId}");
                                    }
                                }

                                if (isCompatibleLane) {
                                    if (extendedLogRouting) {
                                        Log._Debug(
                                            $"RoutingManager.RecalculateLaneEndRoutingData({prevSegmentId}, " +
                                            $"{prevLaneIndex}, {prevLaneId}, {isNodeStartNodeOfPrevSegment}): adding nextLaneId=" +
                                            $"{nextLaneId}, idx={nextLaneIndex} as compatible lane now.");
                                    }

                                    if (numNextCompatibleTransitionDatas < MAX_NUM_TRANSITIONS) {
                                        nextCompatibleOuterSimilarIndices[numNextCompatibleTransitionDatas] =
                                            nextMatchingOuterSimilarLaneIndex;

                                        compatibleLaneIndexToLaneConnectionIndex[numNextCompatibleTransitionDatas] =
                                            currentLaneConnectionTransIndex;

                                        //compatibleLaneIndicesMask |= POW2MASKS[numNextCompatibleTransitionDatas];
                                        nextCompatibleTransitionDatas[numNextCompatibleTransitionDatas++].Set(
                                            nextLaneId,
                                            nextLaneIndex,
                                            transitionType,
                                            nextSegmentId,
                                            isNodeStartNodeOfNextSegment);
                                    } else {
                                        Log.Warning(
                                            "nextCompatibleTransitionDatas overflow @ source lane " +
                                            $"{prevLaneId}, idx {prevLaneIndex} @ seg. {prevSegmentId}");
                                    }
                                } else {
                                    if (extendedLogRouting) {
                                        Log._Debug(
                                            $"RoutingManager.RecalculateLaneEndRoutingData({prevSegmentId}, " +
                                            $"{prevLaneIndex}, {prevLaneId}, {isNodeStartNodeOfPrevSegment}): nextLaneId={nextLaneId}, " +
                                            $"idx={nextLaneIndex} is NOT compatible.");
                                    }
                                }
                            } else {
                                if (extendedLogRouting) {
                                    Log._DebugFormat(
                                        "RoutingManager.RecalculateLaneEndRoutingData({0}, {1}, {2}, {3}): " +
                                        "lane direction check NOT passed for nextLaneId={4}, idx={5}: " +
                                        "isNextValid={6}, nextLaneInfo.m_finalDirection={7}, nextExpectedDirection={8}",
                                        prevSegmentId,
                                        prevLaneIndex,
                                        prevLaneId,
                                        isNodeStartNodeOfPrevSegment,
                                        nextLaneId,
                                        nextLaneIndex,
                                        isNextSegmentValid,
                                        nextLaneInfo.m_finalDirection,
                                        nextExpectedDirection);
                                }
                            }

                            if ((nextLaneInfo.m_finalDirection &
                                NetInfo.InvertDirection(nextExpectedDirection)) != NetInfo.Direction.None) {
                                ++outgoingVehicleLanes;
                                if (extendedLogRouting) {
                                    Log._DebugFormat(
                                        "RoutingManager.RecalculateLaneEndRoutingData({0}, {1}, {2}, {3}): " +
                                        "increasing number of outgoing lanes at nextLaneId={4}, idx={5}: " +
                                        "isNextValid={6}, nextLaneInfo.m_finalDirection={7}, nextExpectedDirection={8}: " +
                                        "incomingVehicleLanes={9}, outgoingVehicleLanes={10}",
                                        prevSegmentId,
                                        prevLaneIndex,
                                        prevLaneId,
                                        isNodeStartNodeOfPrevSegment,
                                        nextLaneId,
                                        nextLaneIndex,
                                        isNextSegmentValid,
                                        nextLaneInfo.m_finalDirection,
                                        nextExpectedDirection,
                                        incomingVehicleLanes,
                                        outgoingVehicleLanes);
                                }
                            }
                        } else {
                            if (extendedLogRouting) {
                                Log._DebugFormat(
                                    "RoutingManager.RecalculateLaneEndRoutingData({0}, {1}, {2}, {3}): " +
                                    "vehicle type check NOT passed for nextLaneId={4}, idx={5}: " +
                                    "prevLaneInfo.m_vehicleType={6}, nextLaneInfo.m_vehicleType={7}, " +
                                    "prevLaneInfo.m_laneType={8}, nextLaneInfo.m_laneType={9}",
                                    prevSegmentId,
                                    prevLaneIndex,
                                    prevLaneId,
                                    isNodeStartNodeOfPrevSegment,
                                    nextLaneId,
                                    nextLaneIndex,
                                    prevLaneInfo.m_vehicleType,
                                    nextLaneInfo.m_vehicleType,
                                    prevLaneInfo.m_laneType,
                                    nextLaneInfo.m_laneType);
                            }
                        }

                        nextLaneId = nextLaneId.ToLane().m_nextLane;
                        ++nextLaneIndex;
                    } // foreach lane

                    if (extendedLogRouting) {
                        Log._Debug(
                            $"RoutingManager.RecalculateLaneEndRoutingData({prevSegmentId}, {prevLaneIndex}, " +
                            $"{prevLaneId}, {isNodeStartNodeOfPrevSegment}): isNextValid={isNextSegmentValid} Compatible lanes: " +
                            nextCompatibleTransitionDatas?.ArrayToString());
                    }

                    bool laneChangesAllowed
                        = Options.junctionRestrictionsEnabled
                          && JunctionRestrictionsManager.Instance.IsLaneChangingAllowedWhenGoingStraight(
                                 nextSegmentId, isNodeStartNodeOfNextSegment);
                    int nextCompatibleLaneCount = numNextCompatibleTransitionDatas;

                    if (nextCompatibleLaneCount > 0) {
                        // we found compatible lanes
                        int[] tmp = new int[nextCompatibleLaneCount];
                        Array.Copy(nextCompatibleOuterSimilarIndices,
                                   tmp,
                                   nextCompatibleLaneCount);
                        nextCompatibleOuterSimilarIndices = tmp;

                        // TODO: Check performance on this LINQ
                        int[] compatibleLaneIndicesSortedByOuterSimilarIndex =
                            nextCompatibleOuterSimilarIndices
                                .Select((x, i) => new KeyValuePair<int, int>(x, i))
                                .OrderBy(p => p.Key)
                                .Select(p => p.Value)
                                .ToArray();

                        // enable highway rules only at junctions or at simple lane merging/splitting points
                        int laneDiff = nextCompatibleLaneCount - prevSimilarLaneCount;
                        bool applyHighwayRulesAtSegment =
                            applyHighwayRules
                            && (applyHighwayRulesAtJunction || Math.Abs(laneDiff) == 1);

                        if (extendedLogRouting) {
                            Log._DebugFormat(
                                "RoutingManager.RecalculateLaneEndRoutingData({0}, {1}, {2}, {3}): found " +
                                "compatible lanes! compatibleLaneIndicesSortedByOuterSimilarIndex={4}, " +
                                "laneDiff={5}, applyHighwayRulesAtSegment={6}",
                                prevSegmentId,
                                prevLaneIndex,
                                prevLaneId,
                                isNodeStartNodeOfPrevSegment,
                                compatibleLaneIndicesSortedByOuterSimilarIndex.ArrayToString(),
                                laneDiff,
                                applyHighwayRulesAtSegment);
                        }

                        if (applyHighwayRulesAtJunction) {
                            // we reached a highway junction where more than two segments are connected to each other
                            if (extendedLogRouting) {
                                Log._Debug(
                                    $"RoutingManager.RecalculateLaneEndRoutingData({prevSegmentId}, {prevLaneIndex}, " +
                                    $"{prevLaneId}, {isNodeStartNodeOfPrevSegment}): applying highway rules at junction");
                            }

                            // number of lanes that were processed in earlier segment iterations
                            // (either all incoming or all outgoing)
                            int numLanesSeen = Math.Max(totalIncomingLanes, totalOutgoingLanes);

                            int minNextInnerSimilarIndex = -1;
                            int maxNextInnerSimilarIndex = -1;

                            // this lane will be referred as the "stay" lane with zero distance
                            int refNextInnerSimilarIndex = -1;

#if DEBUGHWJUNCTIONROUTING
                            if (extendedLogRouting) {
                                Log._DebugFormat(
                                    "RoutingManager.RecalculateLaneEndRoutingData({0}, {1}, {2}, {3}): " +
                                    "applying highway rules at junction",
                                    prevSegmentId, prevLaneIndex, prevLaneId, isNodeStartNodeOfPrevSegment);
                                Log._DebugFormat(
                                    "RoutingManager.RecalculateLaneEndRoutingData({0}, {1}, {2}, {3}): " +
                                    "totalIncomingLanes={4}, totalOutgoingLanes={5}, numLanesSeen={6} " +
                                    "laneChangesAllowed={7}",
                                    prevSegmentId, prevLaneIndex, prevLaneId, isNodeStartNodeOfPrevSegment, totalIncomingLanes,
                                    totalOutgoingLanes, numLanesSeen, laneChangesAllowed);
                                Log._DebugFormat(
                                    "RoutingManager.RecalculateLaneEndRoutingData({0}, {1}, {2}, {3}): " +
                                    "prevInnerSimilarLaneIndex={4}, prevSimilarLaneCount={5}, " +
                                    "nextCompatibleLaneCount={6}",
                                    prevSegmentId, prevLaneIndex, prevLaneId, isNodeStartNodeOfPrevSegment, prevInnerSimilarLaneIndex,
                                    prevSimilarLaneCount, nextCompatibleLaneCount);
                            }
#endif

                            if (nodeIsSplitJunction) {
                                // lane splitting at junction
                                minNextInnerSimilarIndex = prevInnerSimilarLaneIndex + numLanesSeen;

                                if (minNextInnerSimilarIndex >= nextCompatibleLaneCount) {
                                    // there have already been explored more outgoing lanes than
                                    // incoming lanes on the previous segment. Also allow vehicles
                                    // to go to the current segment.
                                    minNextInnerSimilarIndex =
                                        maxNextInnerSimilarIndex =
                                            refNextInnerSimilarIndex = nextCompatibleLaneCount - 1;
                                } else {
                                    maxNextInnerSimilarIndex =
                                        refNextInnerSimilarIndex =
                                            minNextInnerSimilarIndex;

                                    if (laneChangesAllowed) {
                                        // allow lane changes at highway junctions
                                        if (minNextInnerSimilarIndex > 0
                                            && prevInnerSimilarLaneIndex > 0) {
                                            --minNextInnerSimilarIndex;
                                        }
                                    }
                                }

#if DEBUGHWJUNCTIONROUTING
                                if (extendedLogRouting) {
                                    Log._DebugFormat(
                                        "RoutingManager.RecalculateLaneEndRoutingData({0}, {1}, {2}, {3}): " +
                                        "highway rules at junction: lane splitting junction. " +
                                        "minNextInnerSimilarIndex={4}, maxNextInnerSimilarIndex={5}",
                                        prevSegmentId, nextLaneIndex, prevLaneId, isNodeStartNodeOfPrevSegment, minNextInnerSimilarIndex,
                                        maxNextInnerSimilarIndex);
                                }
#endif
                            } else {
                                // lane merging at junction
                                minNextInnerSimilarIndex = prevInnerSimilarLaneIndex - numLanesSeen;

                                if (minNextInnerSimilarIndex < 0) {
                                    if (prevInnerSimilarLaneIndex == prevSimilarLaneCount - 1) {
                                        // there have already been explored more incoming lanes than
                                        // outgoing lanes on the previous segment. Allow the current
                                        // segment to also join the big merging party. What a fun!
                                        minNextInnerSimilarIndex = 0;
                                        maxNextInnerSimilarIndex = nextCompatibleLaneCount - 1;
                                    } else {
                                        // lanes do not connect (min/max = -1)
                                    }
                                } else {
                                    // allow lane changes at highway junctions
                                    refNextInnerSimilarIndex = minNextInnerSimilarIndex;

                                    if (laneChangesAllowed) {
                                        maxNextInnerSimilarIndex = Math.Min(
                                            nextCompatibleLaneCount - 1,
                                            minNextInnerSimilarIndex + 1);

                                        if (minNextInnerSimilarIndex > 0) {
                                            --minNextInnerSimilarIndex;
                                        }
                                    } else {
                                        maxNextInnerSimilarIndex = minNextInnerSimilarIndex;
                                    }

                                    if (totalIncomingLanes > 0
                                        && prevInnerSimilarLaneIndex == prevSimilarLaneCount - 1
                                        && maxNextInnerSimilarIndex < nextCompatibleLaneCount - 1) {
                                        // we reached the outermost lane on the previous segment but
                                        // there are still lanes to go on the next segment: allow merging
                                        maxNextInnerSimilarIndex = nextCompatibleLaneCount - 1;
                                    }
                                }

#if DEBUGHWJUNCTIONROUTING
                                if (extendedLogRouting) {
                                    Log._DebugFormat(
                                        "RoutingManager.RecalculateLaneEndRoutingData({0}, {1}, {2}, " +
                                        "{3}): highway rules at junction: lane merging/unknown junction. " +
                                        "minNextInnerSimilarIndex={4}, maxNextInnerSimilarIndex={5}",
                                        prevSegmentId, nextLaneIndex, prevLaneId, isNodeStartNodeOfPrevSegment, minNextInnerSimilarIndex,
                                        maxNextInnerSimilarIndex);
                                }
#endif
                            }

                            if (minNextInnerSimilarIndex >= 0) {
#if DEBUGHWJUNCTIONROUTING
                                if (extendedLogRouting) {
                                    Log._DebugFormat(
                                        "RoutingManager.RecalculateLaneEndRoutingData({0}, {1}, {2}, {3}): " +
                                        "minNextInnerSimilarIndex >= 0. nextCompatibleTransitionDatas={4}",
                                        prevSegmentId, nextLaneIndex, prevLaneId, isNodeStartNodeOfPrevSegment,
                                        nextCompatibleTransitionDatas.ArrayToString());
                                }
#endif

                                // explore lanes
                                for (int nextInnerSimilarIndex = minNextInnerSimilarIndex;
                                     nextInnerSimilarIndex <= maxNextInnerSimilarIndex;
                                     ++nextInnerSimilarIndex) {
                                    int nextTransitionIndex = FindLaneByInnerIndex(
                                        nextCompatibleTransitionDatas,
                                        numNextCompatibleTransitionDatas,
                                        nextSegmentId,
                                        nextInnerSimilarIndex);

#if DEBUGHWJUNCTIONROUTING
                                    if (extendedLogRouting) {
                                        Log._DebugFormat(
                                            "RoutingManager.RecalculateLaneEndRoutingData({0}, {1}, " +
                                            "{2}, {3}): highway junction iteration: " +
                                            "nextInnerSimilarIndex={4}, nextTransitionIndex={5}",
                                            prevSegmentId, nextLaneIndex, prevLaneId, isNodeStartNodeOfPrevSegment, nextInnerSimilarIndex,
                                            nextTransitionIndex);
                                    }
#endif

                                    if (nextTransitionIndex < 0) {
                                        continue;
                                    }

                                    // calculate lane distance
                                    byte compatibleLaneDist = 0;
                                    if (refNextInnerSimilarIndex >= 0) {
                                        compatibleLaneDist = (byte)Math.Abs(
                                            refNextInnerSimilarIndex - nextInnerSimilarIndex);
                                    }

                                    // skip lanes having lane connections
                                    // in highway-rules HasConnections() gives the same result as HasOutgoingConnections but faster.
                                    if (LaneConnectionManager.Instance.HasConnections(
                                        nextCompatibleTransitionDatas[nextTransitionIndex].laneId,
                                        isNodeStartNodeOfNextSegment)) {
                                        int laneConnectionTransIndex =
                                            compatibleLaneIndexToLaneConnectionIndex[nextTransitionIndex];

                                        if (laneConnectionTransIndex >= 0) {
                                            nextLaneConnectionTransitionDatas[
                                                laneConnectionTransIndex].distance = compatibleLaneDist;
                                        }

                                        if (extendedLogRouting) {
                                            Log._DebugFormat(
                                                "RoutingManager.RecalculateLaneEndRoutingData({0}, {1}, " +
                                                "{2}, {3}): Next lane ({4}) has outgoing lane connections. " +
                                                "Skip for now but set compatibleLaneDist={5} if " +
                                                "laneConnectionTransIndex={6} >= 0.",
                                                prevSegmentId,
                                                prevLaneIndex,
                                                prevLaneId,
                                                isNodeStartNodeOfPrevSegment,
                                                nextCompatibleTransitionDatas[nextTransitionIndex].laneId,
                                                compatibleLaneDist,
                                                laneConnectionTransIndex);
                                        }

                                        // disregard lane since it has outgoing connections
                                        continue;
                                    }

                                    nextCompatibleTransitionDatas[nextTransitionIndex].distance = compatibleLaneDist;
#if DEBUGHWJUNCTIONROUTING
                                    if (extendedLogRouting) {
                                        Log._DebugFormat(
                                            "RoutingManager.RecalculateLaneEndRoutingData({0}, {1}, {2}, " +
                                            "{3}): highway junction iteration: compatibleLaneDist={4}",
                                            prevSegmentId, nextLaneIndex, prevLaneId, isNodeStartNodeOfPrevSegment,
                                            compatibleLaneDist);
                                    }
#endif

                                    UpdateHighwayLaneArrows(
                                        nextCompatibleTransitionDatas[nextTransitionIndex].laneId,
                                        isNodeStartNodeOfNextSegment,
                                        nextIncomingDir);

                                    if (numNextCompatibleTransitionDataIndices < MAX_NUM_TRANSITIONS) {
                                        nextCompatibleTransitionDataIndices[numNextCompatibleTransitionDataIndices++] =
                                            nextTransitionIndex;
                                    } else {
                                        Log.Warning(
                                            "nextCompatibleTransitionDataIndices overflow @ source lane " +
                                            $"{prevLaneId}, idx {prevLaneIndex} @ seg. {prevSegmentId}");
                                    }
                                }

#if DEBUGHWJUNCTIONROUTING
                                if (extendedLogRouting) {
                                    Log._DebugFormat(
                                        "RoutingManager.RecalculateLaneEndRoutingData({0}, {1}, {2}, {3}): " +
                                        "highway junction iterations finished: nextCompatibleTransitionDataIndices={4}",
                                        prevSegmentId, nextLaneIndex, prevLaneId, isNodeStartNodeOfPrevSegment,
                                        nextCompatibleTransitionDataIndices.ArrayToString());
                                }
#endif
                            }
                        } else {
                            // This is
                            // 1. a highway lane splitting/merging point,
                            // 2. a city or highway lane continuation point (simple transition with
                            //     equal number of lanes or flagged city transition), or
                            // 3. a city junction
                            // with multiple or a single target lane: Perform lane matching
                            if (extendedLogRouting) {
                                Log._Debug($"RoutingManager.RecalculateLaneEndRoutingData({prevSegmentId}, " +
                                           $"{prevLaneIndex}, {prevLaneId}, {isNodeStartNodeOfPrevSegment}): regular node");
                            }

                            // min/max compatible outer similar lane indices
                            int minNextCompatibleOuterSimilarIndex = -1;
                            int maxNextCompatibleOuterSimilarIndex = -1;
                            if (nextIncomingDir == ArrowDirection.Turn) {
                                minNextCompatibleOuterSimilarIndex = 0;
                                maxNextCompatibleOuterSimilarIndex = nextCompatibleLaneCount - 1;

                                if (extendedLogRouting) {
                                    Log._DebugFormat(
                                        "RoutingManager.RecalculateLaneEndRoutingData({0}, {1}, {2}, {3}): " +
                                        "u-turn: minNextCompatibleOuterSimilarIndex={4}, " +
                                        "maxNextCompatibleOuterSimilarIndex={5}",
                                        prevSegmentId,
                                        prevLaneIndex,
                                        prevLaneId,
                                        isNodeStartNodeOfPrevSegment,
                                        minNextCompatibleOuterSimilarIndex,
                                        maxNextCompatibleOuterSimilarIndex);
                                }
                            } else if (nodeIsRealJunction) {
                                if (extendedLogRouting) {
                                    Log._Debug($"RoutingManager.RecalculateLaneEndRoutingData({prevSegmentId}, " +
                                               $"{prevLaneIndex}, {prevLaneId}, {isNodeStartNodeOfPrevSegment}): next is real junction");
                                }

                                // at junctions: try to match distinct lanes
                                if (nextCompatibleLaneCount > prevSimilarLaneCount
                                    && prevOuterSimilarLaneIndex == prevSimilarLaneCount - 1) {
                                    // merge inner lanes
                                    minNextCompatibleOuterSimilarIndex = prevOuterSimilarLaneIndex;
                                    maxNextCompatibleOuterSimilarIndex = nextCompatibleLaneCount - 1;

                                    if (extendedLogRouting) {
                                        Log._DebugFormat(
                                            "RoutingManager.RecalculateLaneEndRoutingData({0}, {1}, {2}, {3}): " +
                                            "merge inner lanes: minNextCompatibleOuterSimilarIndex={4}, " +
                                            "maxNextCompatibleOuterSimilarIndex={5}",
                                            prevSegmentId,
                                            prevLaneIndex,
                                            prevLaneId,
                                            isNodeStartNodeOfPrevSegment,
                                            minNextCompatibleOuterSimilarIndex,
                                            maxNextCompatibleOuterSimilarIndex);
                                    }
                                } else if (nextCompatibleLaneCount < prevSimilarLaneCount
                                           && prevSimilarLaneCount % nextCompatibleLaneCount == 0) {
                                    // symmetric split
                                    int splitFactor =
                                        prevSimilarLaneCount / nextCompatibleLaneCount;
                                    minNextCompatibleOuterSimilarIndex =
                                        maxNextCompatibleOuterSimilarIndex =
                                            prevOuterSimilarLaneIndex / splitFactor;

                                    if (extendedLogRouting) {
                                        Log._DebugFormat(
                                            "RoutingManager.RecalculateLaneEndRoutingData({0}, {1}, " +
                                            "{2}, {3}): symmetric split: minNextCompatibleOuterSimilarIndex={4}, " +
                                            "maxNextCompatibleOuterSimilarIndex={5}",
                                            prevSegmentId,
                                            prevLaneIndex,
                                            prevLaneId,
                                            isNodeStartNodeOfPrevSegment,
                                            minNextCompatibleOuterSimilarIndex,
                                            maxNextCompatibleOuterSimilarIndex);
                                    }
                                } else {
                                    // 1-to-n (split inner lane) or 1-to-1 (direct lane matching)
                                    minNextCompatibleOuterSimilarIndex = prevOuterSimilarLaneIndex;
                                    maxNextCompatibleOuterSimilarIndex = prevOuterSimilarLaneIndex;

                                    if (extendedLogRouting) {
                                        Log._DebugFormat(
                                            "RoutingManager.RecalculateLaneEndRoutingData({0}, {1}, " +
                                            "{2}, {3}): 1-to-n (split inner lane) or 1-to-1 (direct " +
                                            "lane matching): minNextCompatibleOuterSimilarIndex={4}, " +
                                            "maxNextCompatibleOuterSimilarIndex={5}",
                                            prevSegmentId,
                                            prevLaneIndex,
                                            prevLaneId,
                                            isNodeStartNodeOfPrevSegment,
                                            minNextCompatibleOuterSimilarIndex,
                                            maxNextCompatibleOuterSimilarIndex);
                                    }
                                }

                                bool straightLaneChangesAllowed =
                                    nextIncomingDir == ArrowDirection.Forward && laneChangesAllowed;

                                if (extendedLogRouting) {
                                    Log._DebugFormat(
                                        "RoutingManager.RecalculateLaneEndRoutingData({0}, {1}, {2}, {3}): " +
                                        "laneChangesAllowed={4} straightLaneChangesAllowed={5}",
                                        prevSegmentId,
                                        prevLaneIndex,
                                        prevLaneId,
                                        isNodeStartNodeOfPrevSegment,
                                        laneChangesAllowed,
                                        straightLaneChangesAllowed);
                                }

                                if (!straightLaneChangesAllowed) {
                                    if (nextHasBusLane && !prevHasBusLane) {
                                        // allow vehicles on the bus lane AND on the next lane to merge on this lane
                                        maxNextCompatibleOuterSimilarIndex = Math.Min(
                                            nextCompatibleLaneCount - 1,
                                            maxNextCompatibleOuterSimilarIndex + 1);

                                        if (extendedLogRouting) {
                                            Log._DebugFormat(
                                                "RoutingManager.RecalculateLaneEndRoutingData({0}, {1}, " +
                                                "{2}, {3}): allow vehicles on the bus lane AND on the " +
                                                "next lane to merge on this lane: " +
                                                "minNextCompatibleOuterSimilarIndex={4}, " +
                                                "maxNextCompatibleOuterSimilarIndex={5}",
                                                prevSegmentId,
                                                prevLaneIndex,
                                                prevLaneId,
                                                isNodeStartNodeOfPrevSegment,
                                                minNextCompatibleOuterSimilarIndex,
                                                maxNextCompatibleOuterSimilarIndex);
                                        }
                                    } else if (!nextHasBusLane && prevHasBusLane) {
                                        // allow vehicles to enter the bus lane
                                        minNextCompatibleOuterSimilarIndex = Math.Max(
                                            0, minNextCompatibleOuterSimilarIndex - 1);

                                        if (extendedLogRouting) {
                                            Log._DebugFormat(
                                                "RoutingManager.RecalculateLaneEndRoutingData({0}, {1}, " +
                                                "{2}, {3}): allow vehicles to enter the bus lane: " +
                                                "minNextCompatibleOuterSimilarIndex={4}, " +
                                                "maxNextCompatibleOuterSimilarIndex={5}",
                                                prevSegmentId,
                                                prevLaneIndex,
                                                prevLaneId,
                                                isNodeStartNodeOfPrevSegment,
                                                minNextCompatibleOuterSimilarIndex,
                                                maxNextCompatibleOuterSimilarIndex);
                                        }
                                    }
                                } else {
                                    // vehicles may change lanes when going straight
                                    minNextCompatibleOuterSimilarIndex--;
                                    maxNextCompatibleOuterSimilarIndex++;

                                    if (extendedLogRouting) {
                                        Log._DebugFormat(
                                            "RoutingManager.RecalculateLaneEndRoutingData({0}, {1}, {2}, " +
                                            "{3}): vehicles may change lanes when going straight: " +
                                            "minNextCompatibleOuterSimilarIndex={4}, " +
                                            "maxNextCompatibleOuterSimilarIndex={5}",
                                            prevSegmentId,
                                            prevLaneIndex,
                                            prevLaneId,
                                            isNodeStartNodeOfPrevSegment,
                                            minNextCompatibleOuterSimilarIndex,
                                            maxNextCompatibleOuterSimilarIndex);
                                    }
                                }
                            } else if (prevSimilarLaneCount == nextCompatibleLaneCount) {
                                // equal lane count: consider all available lanes
                                minNextCompatibleOuterSimilarIndex = 0;
                                maxNextCompatibleOuterSimilarIndex = nextCompatibleLaneCount - 1;

                                if (extendedLogRouting) {
                                    Log._DebugFormat(
                                        "RoutingManager.RecalculateLaneEndRoutingData({0}, {1}, {2}, {3}): " +
                                        "equal lane count: minNextCompatibleOuterSimilarIndex={4}, " +
                                        "maxNextCompatibleOuterSimilarIndex={5}",
                                        prevSegmentId,
                                        prevLaneIndex,
                                        prevLaneId,
                                        isNodeStartNodeOfPrevSegment,
                                        minNextCompatibleOuterSimilarIndex,
                                        maxNextCompatibleOuterSimilarIndex);
                                }
                            } else {
                                // lane continuation point: lane merging/splitting
                                if (extendedLogRouting) {
                                    Log._Debug(
                                        $"RoutingManager.RecalculateLaneEndRoutingData({prevSegmentId}, " +
                                        $"{prevLaneIndex}, {prevLaneId}, {isNodeStartNodeOfPrevSegment}): lane continuation point: " +
                                        "lane merging/splitting");
                                }

                                bool sym1 = (prevSimilarLaneCount & 1) == 0; // mod 2 == 0
                                bool sym2 = (nextCompatibleLaneCount & 1) == 0; // mod 2 == 0
                                if (extendedLogRouting) {
                                    Log._Debug($"RoutingManager.RecalculateLaneEndRoutingData({prevSegmentId}, " +
                                               $"{prevLaneIndex}, {prevLaneId}, {isNodeStartNodeOfPrevSegment}): sym1={sym1}, sym2={sym2}");
                                }

                                if (prevSimilarLaneCount < nextCompatibleLaneCount) {
                                    if (extendedLogRouting) {
                                        Log._DebugFormat(
                                            "RoutingManager.RecalculateLaneEndRoutingData({0}, {1}, {2}, " +
                                            "{3}): lane merging (prevSimilarLaneCount={4} < " +
                                            "nextCompatibleLaneCount={5})",
                                            prevSegmentId,
                                            prevLaneIndex,
                                            prevLaneId,
                                            isNodeStartNodeOfPrevSegment,
                                            prevSimilarLaneCount,
                                            nextCompatibleLaneCount);
                                    }

                                    // lane merging
                                    if (sym1 == sym2) {
                                        // merge outer lanes
                                        // nextCompatibleLaneCount - prevSimilarLaneCount is always > 0
                                        int a = (nextCompatibleLaneCount - prevSimilarLaneCount) >> 1;

                                        if (extendedLogRouting) {
                                            Log._Debug(
                                                $"RoutingManager.RecalculateLaneEndRoutingData({prevSegmentId}, " +
                                                $"{prevLaneIndex}, {prevLaneId}, {isNodeStartNodeOfPrevSegment}): merge outer lanes. a={a}");
                                        }

                                        if (prevSimilarLaneCount == 1) {
                                            minNextCompatibleOuterSimilarIndex = 0;

                                            // always >=0
                                            maxNextCompatibleOuterSimilarIndex = nextCompatibleLaneCount - 1;

                                            if (extendedLogRouting) {
                                                Log._DebugFormat(
                                                    "RoutingManager.RecalculateLaneEndRoutingData({0}, {1}, " +
                                                    "{2}, {3}): prevSimilarLaneCount == 1: " +
                                                    "minNextCompatibleOuterSimilarIndex={4}, " +
                                                    "maxNextCompatibleOuterSimilarIndex={5}",
                                                    prevSegmentId,
                                                    prevLaneIndex,
                                                    prevLaneId,
                                                    isNodeStartNodeOfPrevSegment,
                                                    minNextCompatibleOuterSimilarIndex,
                                                    maxNextCompatibleOuterSimilarIndex);
                                            }
                                        } else if (prevOuterSimilarLaneIndex == 0) {
                                            minNextCompatibleOuterSimilarIndex = 0;
                                            maxNextCompatibleOuterSimilarIndex = a;

                                            if (extendedLogRouting) {
                                                Log._DebugFormat(
                                                    "RoutingManager.RecalculateLaneEndRoutingData({0}, {1}, " +
                                                    "{2}, {3}): prevOuterSimilarLaneIndex == 0: " +
                                                    "minNextCompatibleOuterSimilarIndex={4}, " +
                                                    "maxNextCompatibleOuterSimilarIndex={5}",
                                                    prevSegmentId,
                                                    prevLaneIndex,
                                                    prevLaneId,
                                                    isNodeStartNodeOfPrevSegment,
                                                    minNextCompatibleOuterSimilarIndex,
                                                    maxNextCompatibleOuterSimilarIndex);
                                            }
                                        } else if (prevOuterSimilarLaneIndex == prevSimilarLaneCount - 1) {
                                            minNextCompatibleOuterSimilarIndex = prevOuterSimilarLaneIndex + a;

                                            // always >=0
                                            maxNextCompatibleOuterSimilarIndex = nextCompatibleLaneCount - 1;

                                            if (extendedLogRouting) {
                                                Log._DebugFormat(
                                                    "RoutingManager.RecalculateLaneEndRoutingData({0}, {1}, " +
                                                    "{2}, {3}): prevOuterSimilarLaneIndex == prevSimilarLaneCount - 1: " +
                                                    "minNextCompatibleOuterSimilarIndex={4}, " +
                                                    "maxNextCompatibleOuterSimilarIndex={5}",
                                                    prevSegmentId,
                                                    prevLaneIndex,
                                                    prevLaneId,
                                                    isNodeStartNodeOfPrevSegment,
                                                    minNextCompatibleOuterSimilarIndex,
                                                    maxNextCompatibleOuterSimilarIndex);
                                            }
                                        } else {
                                            minNextCompatibleOuterSimilarIndex =
                                                maxNextCompatibleOuterSimilarIndex =
                                                    prevOuterSimilarLaneIndex + a;

                                            if (extendedLogRouting) {
                                                Log._DebugFormat(
                                                    "RoutingManager.RecalculateLaneEndRoutingData({0}, {1}, " +
                                                    "{2}, {3}): default case: minNextCompatibleOuterSimilarIndex" +
                                                    "={4}, maxNextCompatibleOuterSimilarIndex={5}",
                                                    prevSegmentId,
                                                    prevLaneIndex,
                                                    prevLaneId,
                                                    isNodeStartNodeOfPrevSegment,
                                                    minNextCompatibleOuterSimilarIndex,
                                                    maxNextCompatibleOuterSimilarIndex);
                                            }
                                        }
                                    } else {
                                        // criss-cross merge
                                        // nextCompatibleLaneCount - prevSimilarLaneCount - 1 is always >= 0
                                        int a = (nextCompatibleLaneCount - prevSimilarLaneCount - 1) >> 1;

                                        // nextCompatibleLaneCount - prevSimilarLaneCount + 1 is always >= 2
                                        int b = (nextCompatibleLaneCount - prevSimilarLaneCount + 1) >> 1;

                                        if (extendedLogRouting) {
                                            Log._Debug(
                                                $"RoutingManager.RecalculateLaneEndRoutingData({prevSegmentId}, " +
                                                $"{prevLaneIndex}, {prevLaneId}, {isNodeStartNodeOfPrevSegment}): criss-cross merge: " +
                                                $"a={a}, b={b}");
                                        }

                                        if (prevSimilarLaneCount == 1) {
                                            minNextCompatibleOuterSimilarIndex = 0;

                                            // always >=0
                                            maxNextCompatibleOuterSimilarIndex = nextCompatibleLaneCount - 1;
                                            if (extendedLogRouting) {
                                                Log._DebugFormat(
                                                    "RoutingManager.RecalculateLaneEndRoutingData({0}, {1}, " +
                                                    "{2}, {3}): prevSimilarLaneCount == 1: " +
                                                    "minNextCompatibleOuterSimilarIndex={4}, " +
                                                    "maxNextCompatibleOuterSimilarIndex={5}",
                                                    prevSegmentId,
                                                    prevLaneIndex,
                                                    prevLaneId,
                                                    isNodeStartNodeOfPrevSegment,
                                                    minNextCompatibleOuterSimilarIndex,
                                                    maxNextCompatibleOuterSimilarIndex);
                                            }
                                        } else if (prevOuterSimilarLaneIndex == 0) {
                                            minNextCompatibleOuterSimilarIndex = 0;
                                            maxNextCompatibleOuterSimilarIndex = b;

                                            if (extendedLogRouting) {
                                                Log._DebugFormat(
                                                    "RoutingManager.RecalculateLaneEndRoutingData({0}, {1}, " +
                                                    "{2}, {3}): prevOuterSimilarLaneIndex == 0: " +
                                                    "minNextCompatibleOuterSimilarIndex={4}, " +
                                                    "maxNextCompatibleOuterSimilarIndex={5}",
                                                    prevSegmentId,
                                                    prevLaneIndex,
                                                    prevLaneId,
                                                    isNodeStartNodeOfPrevSegment,
                                                    minNextCompatibleOuterSimilarIndex,
                                                    maxNextCompatibleOuterSimilarIndex);
                                            }
                                        } else if (prevOuterSimilarLaneIndex == prevSimilarLaneCount - 1) {
                                            minNextCompatibleOuterSimilarIndex = prevOuterSimilarLaneIndex + a;

                                            // always >=0
                                            maxNextCompatibleOuterSimilarIndex = nextCompatibleLaneCount - 1;

                                            if (extendedLogRouting) {
                                                Log._DebugFormat(
                                                    "RoutingManager.RecalculateLaneEndRoutingData({0}, {1}, " +
                                                    "{2}, {3}): prevOuterSimilarLaneIndex == " +
                                                    "prevSimilarLaneCount - 1: minNextCompatibleOuterSimilarIndex={4}, " +
                                                    "maxNextCompatibleOuterSimilarIndex={5}",
                                                    prevSegmentId,
                                                    prevLaneIndex,
                                                    prevLaneId,
                                                    isNodeStartNodeOfPrevSegment,
                                                    minNextCompatibleOuterSimilarIndex,
                                                    maxNextCompatibleOuterSimilarIndex);
                                            }
                                        } else {
                                            minNextCompatibleOuterSimilarIndex = prevOuterSimilarLaneIndex + a;
                                            maxNextCompatibleOuterSimilarIndex = prevOuterSimilarLaneIndex + b;

                                            if (extendedLogRouting) {
                                                Log._DebugFormat(
                                                    "RoutingManager.RecalculateLaneEndRoutingData({0}, {1}, " +
                                                    "{2}, {3}): default criss-cross case: " +
                                                    "minNextCompatibleOuterSimilarIndex={4}, " +
                                                    "maxNextCompatibleOuterSimilarIndex={5}",
                                                    prevSegmentId,
                                                    prevLaneIndex,
                                                    prevLaneId,
                                                    isNodeStartNodeOfPrevSegment,
                                                    minNextCompatibleOuterSimilarIndex,
                                                    maxNextCompatibleOuterSimilarIndex);
                                            }
                                        }
                                    }
                                } else {
                                    // at lane splits: distribute traffic evenly (1-to-n, n-to-n)
                                    // prevOuterSimilarIndex is always > nextCompatibleLaneCount
                                    if (extendedLogRouting) {
                                        Log._Debug(
                                            $"RoutingManager.RecalculateLaneEndRoutingData({prevSegmentId}, " +
                                            $"{prevLaneIndex}, {prevLaneId}, {isNodeStartNodeOfPrevSegment}): at lane splits: " +
                                            "distribute traffic evenly (1-to-n, n-to-n)");
                                    }

                                    if (sym1 == sym2) {
                                        // split outer lanes
                                        // prevSimilarLaneCount - nextCompatibleLaneCount is always > 0
                                        int a = (prevSimilarLaneCount - nextCompatibleLaneCount) >> 1;

                                        // a is always <= prevSimilarLaneCount
                                        minNextCompatibleOuterSimilarIndex =
                                            maxNextCompatibleOuterSimilarIndex =
                                                prevOuterSimilarLaneIndex - a;

                                        if (extendedLogRouting) {
                                            Log._DebugFormat(
                                                "RoutingManager.RecalculateLaneEndRoutingData({0}, {1}, " +
                                                "{2}, {3}): split outer lanes: " +
                                                "minNextCompatibleOuterSimilarIndex={4}, " +
                                                "maxNextCompatibleOuterSimilarIndex={5}",
                                                prevSegmentId,
                                                prevLaneIndex,
                                                prevLaneId,
                                                isNodeStartNodeOfPrevSegment,
                                                minNextCompatibleOuterSimilarIndex,
                                                maxNextCompatibleOuterSimilarIndex);
                                        }
                                    } else {
                                        // split outer lanes, criss-cross inner lanes
                                        // prevSimilarLaneCount - nextCompatibleLaneCount - 1 is always >= 0
                                        int a = (prevSimilarLaneCount - nextCompatibleLaneCount - 1) >> 1;

                                        minNextCompatibleOuterSimilarIndex =
                                            (a - 1 >= prevOuterSimilarLaneIndex)
                                                ? 0
                                                : prevOuterSimilarLaneIndex - a - 1;
                                        maxNextCompatibleOuterSimilarIndex =
                                            (a >= prevOuterSimilarLaneIndex)
                                                ? 0
                                                : prevOuterSimilarLaneIndex - a;

                                        if (extendedLogRouting) {
                                            Log._DebugFormat(
                                                "RoutingManager.RecalculateLaneEndRoutingData({0}, {1}, " +
                                                "{2}, {3}): split outer lanes, criss-cross inner lanes: " +
                                                "minNextCompatibleOuterSimilarIndex={4}, " +
                                                "maxNextCompatibleOuterSimilarIndex={5}",
                                                prevSegmentId,
                                                prevLaneIndex,
                                                prevLaneId,
                                                isNodeStartNodeOfPrevSegment,
                                                minNextCompatibleOuterSimilarIndex,
                                                maxNextCompatibleOuterSimilarIndex);
                                        }
                                    }
                                }
                            }

                            if (extendedLogRouting) {
                                Log._DebugFormat(
                                    "RoutingManager.RecalculateLaneEndRoutingData({0}, {1}, {2}, {3}): " +
                                    "pre-final bounds: minNextCompatibleOuterSimilarIndex={4}, " +
                                    "maxNextCompatibleOuterSimilarIndex={5}",
                                    prevSegmentId,
                                    prevLaneIndex,
                                    prevLaneId,
                                    isNodeStartNodeOfPrevSegment,
                                    minNextCompatibleOuterSimilarIndex,
                                    maxNextCompatibleOuterSimilarIndex);
                            }

                            minNextCompatibleOuterSimilarIndex = Math.Max(
                                0,
                                Math.Min(
                                    minNextCompatibleOuterSimilarIndex,
                                    nextCompatibleLaneCount - 1));
                            maxNextCompatibleOuterSimilarIndex = Math.Max(
                                0,
                                Math.Min(
                                    maxNextCompatibleOuterSimilarIndex,
                                    nextCompatibleLaneCount - 1));

                            if (minNextCompatibleOuterSimilarIndex > maxNextCompatibleOuterSimilarIndex) {
                                minNextCompatibleOuterSimilarIndex = maxNextCompatibleOuterSimilarIndex;
                            }

                            if (extendedLogRouting) {
                                Log._DebugFormat(
                                    "RoutingManager.RecalculateLaneEndRoutingData({0}, {1}, {2}, {3}): " +
                                    "final bounds: minNextCompatibleOuterSimilarIndex={4}, " +
                                    "maxNextCompatibleOuterSimilarIndex={5}",
                                    prevSegmentId,
                                    prevLaneIndex,
                                    prevLaneId,
                                    isNodeStartNodeOfPrevSegment,
                                    minNextCompatibleOuterSimilarIndex,
                                    maxNextCompatibleOuterSimilarIndex);
                            }

                            // find best matching lane(s)
                            for (int nextCompatibleOuterSimilarIndex = minNextCompatibleOuterSimilarIndex;
                                 nextCompatibleOuterSimilarIndex <= maxNextCompatibleOuterSimilarIndex;
                                 ++nextCompatibleOuterSimilarIndex) {
                                int nextTransitionIndex = FindLaneWithMaxOuterIndex(
                                    compatibleLaneIndicesSortedByOuterSimilarIndex,
                                    nextCompatibleOuterSimilarIndex);

                                if (extendedLogRouting) {
                                    Log._DebugFormat(
                                        "RoutingManager.RecalculateLaneEndRoutingData({0}, {1}, {2}, {3}): " +
                                        "best matching lane iteration -- nextCompatibleOuterSimilarIndex={4} " +
                                        "=> nextTransitionIndex={5}",
                                        prevSegmentId,
                                        prevLaneIndex,
                                        prevLaneId,
                                        isNodeStartNodeOfPrevSegment,
                                        nextCompatibleOuterSimilarIndex,
                                        nextTransitionIndex);
                                }

                                if (nextTransitionIndex < 0) {
                                    continue;
                                }

                                // calculate lane distance
                                byte compatibleLaneDist = 0;

                                if (nextIncomingDir == ArrowDirection.Turn) {
                                    compatibleLaneDist = (byte)GlobalConfig
                                                               .Instance.PathFinding
                                                               .UturnLaneDistance;
                                } else if (!nodeIsRealJunction &&
                                           ((!nodeIsJunction && !nodeIsTransition) ||
                                            nextCompatibleLaneCount == prevSimilarLaneCount)) {
                                    // relative lane distance (positive: change to more outer lane,
                                    // negative: change to more inner lane)
                                    int relLaneDist =
                                        nextCompatibleOuterSimilarIndices[nextTransitionIndex] -
                                        prevOuterSimilarLaneIndex;
                                    compatibleLaneDist = (byte)Math.Abs(relLaneDist);
                                }

                                // skip lanes having lane connections
                                if (LaneConnectionManager.Instance.HasOutgoingConnections(
                                    nextCompatibleTransitionDatas[nextTransitionIndex].laneId,
                                    isNodeStartNodeOfNextSegment)) {
                                    int laneConnectionTransIndex =
                                        compatibleLaneIndexToLaneConnectionIndex[nextTransitionIndex];

                                    if (laneConnectionTransIndex >= 0) {
                                        nextLaneConnectionTransitionDatas[laneConnectionTransIndex]
                                            .distance = compatibleLaneDist;
                                    }

                                    if (extendedLogRouting) {
                                        Log._DebugFormat(
                                            "RoutingManager.RecalculateLaneEndRoutingData({0}, {1}, {2}, {3}): " +
                                            "Next lane ({4}) has outgoing lane connections. Skip for now but " +
                                            "set compatibleLaneDist={5} if laneConnectionTransIndex={6} >= 0.",
                                            prevSegmentId,
                                            prevLaneIndex,
                                            prevLaneId,
                                            isNodeStartNodeOfPrevSegment,
                                            nextCompatibleTransitionDatas[nextTransitionIndex].laneId,
                                            compatibleLaneDist,
                                            laneConnectionTransIndex);
                                    }

                                    continue; // disregard lane since it has outgoing connections
                                }

                                if (nextIncomingDir == ArrowDirection.Turn && // u-turn
                                    !nodeIsEndOrOneWayOut && // not a dead end
                                                             // incoming lane is not innermost lane
                                    nextCompatibleOuterSimilarIndex != maxNextCompatibleOuterSimilarIndex) {
                                    // force u-turns to happen on the innermost lane
                                    ++compatibleLaneDist;
                                    nextCompatibleTransitionDatas[nextTransitionIndex].type =
                                        LaneEndTransitionType.Relaxed;

                                    if (extendedLogRouting) {
                                        Log._DebugFormat(
                                            "RoutingManager.RecalculateLaneEndRoutingData({0}, {1}, {2}, {3}): " +
                                            "Next lane ({4}) is avoided u-turn. Incrementing compatible " +
                                            "lane distance to {5}",
                                            prevSegmentId,
                                            prevLaneIndex,
                                            prevLaneId,
                                            isNodeStartNodeOfPrevSegment,
                                            nextCompatibleTransitionDatas[nextTransitionIndex].laneId,
                                            compatibleLaneDist);
                                    }
                                }

                                if (extendedLogRouting) {
                                    Log._Debug(
                                        $"RoutingManager.RecalculateLaneEndRoutingData({prevSegmentId}, " +
                                        $"{prevLaneIndex}, {prevLaneId}, {isNodeStartNodeOfPrevSegment}): -> " +
                                        $"compatibleLaneDist={compatibleLaneDist}");
                                }

                                nextCompatibleTransitionDatas[nextTransitionIndex].distance = compatibleLaneDist;

                                if (onHighway && !nodeIsRealJunction && compatibleLaneDist > 1) {
                                    // under normal circumstances vehicles should not change more
                                    // than one lane on highways at one time
                                    nextCompatibleTransitionDatas[nextTransitionIndex].type
                                        = LaneEndTransitionType.Relaxed;

                                    if (extendedLogRouting) {
                                        Log._DebugFormat(
                                            "RoutingManager.RecalculateLaneEndRoutingData({0}, {1}, {2}, {3}): " +
                                            "-> under normal circumstances vehicles should not change " +
                                            "more than one lane on highways at one time: setting type to Relaxed",
                                            prevSegmentId,
                                            prevLaneIndex,
                                            prevLaneId,
                                            isNodeStartNodeOfPrevSegment);
                                    }
                                } else if (applyHighwayRulesAtSegment) {
                                    UpdateHighwayLaneArrows(
                                        nextCompatibleTransitionDatas[nextTransitionIndex].laneId,
                                        isNodeStartNodeOfNextSegment,
                                        nextIncomingDir);
                                }

                                if (numNextCompatibleTransitionDataIndices < MAX_NUM_TRANSITIONS) {
                                    nextCompatibleTransitionDataIndices[numNextCompatibleTransitionDataIndices++] =
                                        nextTransitionIndex;
                                } else {
                                    Log.Warning(
                                        "nextCompatibleTransitionDataIndices overflow @ source lane " +
                                        $"{prevLaneId}, idx {prevLaneIndex} @ seg. {prevSegmentId}");
                                }
                            } // foreach lane
                        } // highway/city rules if/else
                    } // compatible lanes found

                    // build final array
                    var nextTransitionDatas = new LaneTransitionData[
                        numNextRelaxedTransitionDatas +
                        numNextCompatibleTransitionDataIndices +
                        numNextLaneConnectionTransitionDatas +
                        numNextForcedTransitionDatas];
                    int j = 0;

                    for (int i = 0; i < numNextCompatibleTransitionDataIndices; ++i) {
                        nextTransitionDatas[j++] = nextCompatibleTransitionDatas[nextCompatibleTransitionDataIndices[i]];
                    }

                    for (int i = 0; i < numNextLaneConnectionTransitionDatas; ++i) {
                        nextTransitionDatas[j++] = nextLaneConnectionTransitionDatas[i];
                    }

                    for (int i = 0; i < numNextRelaxedTransitionDatas; ++i) {
                        nextTransitionDatas[j++] = nextRelaxedTransitionDatas[i];
                    }

                    for (int i = 0; i < numNextForcedTransitionDatas; ++i) {
                        nextTransitionDatas[j++] = nextForcedTransitionDatas[i];
                    }

                    if (extendedLogRouting) {
                        Log._DebugFormat(
                            "RoutingManager.RecalculateLaneEndRoutingData({0}, {1}, {2}, {3}): build " +
                            "array for nextSegment={4}: nextTransitionDatas={5}",
                            prevSegmentId,
                            prevLaneIndex,
                            prevLaneId,
                            isNodeStartNodeOfPrevSegment,
                            nextSegmentId,
                            nextTransitionDatas.ArrayToString());
                    }

                    backwardRouting.AddTransitions(nextTransitionDatas);

                    if (extendedLogRouting) {
                        Log._DebugFormat(
                            "RoutingManager.RecalculateLaneEndRoutingData({0}, {1}, {2}, {3}): " +
                            "updated incoming/outgoing lanes for next segment iteration: " +
                            "totalIncomingLanes={4}, totalOutgoingLanes={5}",
                            prevSegmentId,
                            prevLaneIndex,
                            prevLaneId,
                            isNodeStartNodeOfPrevSegment,
                            totalIncomingLanes,
                            totalOutgoingLanes);
                    }

                    if (nextSegmentId != prevSegmentId) {
                        totalIncomingLanes += incomingVehicleLanes;
                        totalOutgoingLanes += outgoingVehicleLanes;
                    }
                } else {
                    // invalid segment
                    if (extendedLogRouting) {
                        Log._DebugFormat(
                            $"RoutingManager.RecalculateLaneEndRoutingData({prevSegmentId}, {prevLaneIndex}, {prevLaneId}, {isNodeStartNodeOfPrevSegment}): " +
                            $"valid segment check NOT passed for nextSegmentId={nextSegmentId} idx={segmentIndex}");
                    }
                }

                if (iterateViaGeometry) {
                    ref NetSegment nextSegment2 = ref nextSegmentId.ToSegment();
                    nextSegmentId = Shortcuts.LHT
                        ? nextSegment2.GetLeftSegment(nodeId)
                        : nextSegment2.GetRightSegment(nodeId);

                    if (nextSegmentId == prevSegmentId || nextSegmentId == 0) {
                        // we reached the first segment again
                        break;
                    }
                }
            } // foreach segment

            // update backward routing
            LaneEndBackwardRoutings[GetLaneEndRoutingIndex(prevLaneId, isNodeStartNodeOfPrevSegment)] = backwardRouting;

            // update forward routing
            LaneTransitionData[] newTransitions = backwardRouting.transitions;
            if (newTransitions != null) {
                for (int i = 0; i < newTransitions.Length; ++i) {
                    uint sourceIndex = GetLaneEndRoutingIndex(
                        newTransitions[i].laneId,
                        newTransitions[i].startNode);

                    LaneTransitionData forwardTransition = new() {
                        laneId = prevLaneId,
                        laneIndex = (byte)prevLaneIndex,
                        type = newTransitions[i].type,
                        distance = newTransitions[i].distance,
                        segmentId = prevSegmentId,
                        startNode = isNodeStartNodeOfPrevSegment,
                    };

                    LaneEndForwardRoutings[sourceIndex].AddTransition(forwardTransition);

                    if (extendedLogRouting) {
                        Log._DebugFormat(
                            "RoutingManager.RecalculateLaneEndRoutingData({0}, {1}, {2}, {3}): " +
                            "adding transition to forward routing of laneId={4}, idx={5} @ seg. " +
                            "{6} @ node {7} (sourceIndex={8}): {9}\n\nNew forward routing:\n{10}",
                            prevSegmentId,
                            prevLaneIndex,
                            prevLaneId,
                            isNodeStartNodeOfPrevSegment,
                            prevLaneId,
                            prevLaneIndex,
                            newTransitions[i].segmentId,
                            newTransitions[i].startNode,
                            sourceIndex,
                            forwardTransition,
                            LaneEndForwardRoutings[sourceIndex]);
                    }
                }
            }

            if (logRouting) {
                Log._DebugFormat(
                    "RoutingManager.RecalculateLaneEndRoutingData({0}, {1}, {2}, {3}): " +
                    "FINISHED calculating routing data for array index {4}: {5}",
                    prevSegmentId,
                    prevLaneIndex,
                    prevLaneId,
                    isNodeStartNodeOfPrevSegment,
                    GetLaneEndRoutingIndex(prevLaneId, isNodeStartNodeOfPrevSegment),
                    backwardRouting);
            }
        }

        /// <summary>
        /// remove all backward routings from this lane and forward routings pointing to this lane
        /// </summary>
        protected void ResetLaneRoutings(uint laneId, bool startNode) {
            uint index = GetLaneEndRoutingIndex(laneId, startNode);
            LaneTransitionData[] oldBackwardTransitions = LaneEndBackwardRoutings[index].transitions;

            if (oldBackwardTransitions != null) {
                for (int i = 0; i < oldBackwardTransitions.Length; ++i) {
                    uint sourceIndex = GetLaneEndRoutingIndex(
                        oldBackwardTransitions[i].laneId,
                        oldBackwardTransitions[i].startNode);
                    LaneEndForwardRoutings[sourceIndex].RemoveTransition(laneId);
                }
            }

            LaneEndBackwardRoutings[index].Reset();
        }

        private void UpdateHighwayLaneArrows(uint laneId, bool startNode, ArrowDirection dir) {
            LaneArrows? prevHighwayArrows = Flags.GetHighwayLaneArrowFlags(laneId);
            var newHighwayArrows = LaneArrows.None;

            if (prevHighwayArrows != null) {
                newHighwayArrows = (LaneArrows)prevHighwayArrows;
            }

            switch (dir) {
                case ArrowDirection.Right:
                    newHighwayArrows |= LaneArrows.Left;
                    break;
                case ArrowDirection.Left:
                    newHighwayArrows |= LaneArrows.Right;
                    break;
                case ArrowDirection.Forward:
                    newHighwayArrows |= LaneArrows.Forward;
                    break;
            }

            if (newHighwayArrows != prevHighwayArrows && newHighwayArrows != LaneArrows.None) {
                Flags.SetHighwayLaneArrowFlags(laneId, newHighwayArrows, false);
            }
        }

        public uint GetLaneEndRoutingIndex(uint laneId, bool startNode) {
            return laneId + (startNode ? 0u : NetManager.MAX_LANE_COUNT);
        }

        public int CalcInnerSimilarLaneIndex(ushort segmentId, int laneIndex) {
            return CalcInnerSimilarLaneIndex(segmentId.ToSegment().Info.m_lanes[laneIndex]);
        }

        public int CalcInnerSimilarLaneIndex(NetInfo.Lane laneInfo) {
            // note: m_direction is correct here
            return (byte)(laneInfo.m_direction & NetInfo.Direction.Forward) != 0
                       ? laneInfo.m_similarLaneIndex
                       : laneInfo.m_similarLaneCount - laneInfo.m_similarLaneIndex - 1;
        }

        public int CalcOuterSimilarLaneIndex(ushort segmentId, int laneIndex) {
            return CalcOuterSimilarLaneIndex(segmentId.ToSegment().Info.m_lanes[laneIndex]);
        }

        public int CalcOuterSimilarLaneIndex(NetInfo.Lane laneInfo) {
            // note: m_direction is correct here
            return (byte)(laneInfo.m_direction & NetInfo.Direction.Forward) != 0
                       ? laneInfo.m_similarLaneCount - laneInfo.m_similarLaneIndex - 1
                       : laneInfo.m_similarLaneIndex;
        }

        protected int FindLaneWithMaxOuterIndex(int[] indicesSortedByOuterIndex,
                                                int targetOuterLaneIndex) {
            return indicesSortedByOuterIndex[
                Math.Max(0, Math.Min(targetOuterLaneIndex, indicesSortedByOuterIndex.Length - 1))];
        }

        protected int FindLaneByOuterIndex(LaneTransitionData[] laneTransitions,
                                           int num,
                                           ushort segmentId,
                                           int targetOuterLaneIndex) {
            for (int i = 0; i < num; ++i) {
                int outerIndex = CalcOuterSimilarLaneIndex(segmentId, laneTransitions[i].laneIndex);
                if (outerIndex == targetOuterLaneIndex) {
                    return i;
                }
            }

            return -1;
        }

        protected int FindLaneByInnerIndex(LaneTransitionData[] laneTransitions,
                                           int num,
                                           ushort segmentId,
                                           int targetInnerLaneIndex) {
            for (int i = 0; i < num; ++i) {
                int innerIndex = CalcInnerSimilarLaneIndex(segmentId, laneTransitions[i].laneIndex);
                if (innerIndex == targetInnerLaneIndex) {
                    return i;
                }
            }

            return -1;
        }

        protected bool IsOutgoingLane(ushort segmentId, bool startNode, int laneIndex) {
            return IsIncomingOutgoingLane(segmentId, startNode, laneIndex, false);
        }

        protected bool IsIncomingLane(ushort segmentId, bool startNode, int laneIndex) {
            return IsIncomingOutgoingLane(segmentId, startNode, laneIndex, true);
        }

        protected bool IsIncomingOutgoingLane(ushort segmentId,
                                              bool startNode,
                                              int laneIndex,
                                              bool incoming) {
            ref NetSegment segment = ref segmentId.ToSegment();
            bool segIsInverted = (segment.m_flags & NetSegment.Flags.Invert) != NetSegment.Flags.None;

            NetInfo.Direction dir = startNode ? NetInfo.Direction.Forward : NetInfo.Direction.Backward;
            dir = incoming ^ segIsInverted ? NetInfo.InvertDirection(dir) : dir;

            NetInfo.Direction finalDir = segment.Info.m_lanes[laneIndex].m_finalDirection;

            return (finalDir & dir) != NetInfo.Direction.None;
        }

        protected override void HandleInvalidSegment(ref ExtSegment seg) {
#if DEBUG
            bool logRouting = DebugSwitch.RoutingBasicLog.Get()
                              && (DebugSettings.SegmentId <= 0
                                  || DebugSettings.SegmentId == seg.segmentId);
#else
            const bool logRouting = false;
#endif
            if (logRouting) {
                Log._Debug($"RoutingManager.HandleInvalidSegment({seg.segmentId}) called.");
            }

            Flags.RemoveHighwayLaneArrowFlagsAtSegment(seg.segmentId);
            ResetRoutingData(seg.segmentId);
        }

        protected override void HandleValidSegment(ref ExtSegment seg) {
#if DEBUG
            bool logRouting = DebugSwitch.RoutingBasicLog.Get()
                              && (DebugSettings.SegmentId <= 0
                                  || DebugSettings.SegmentId == seg.segmentId);
#else
            const bool logRouting = false;
#endif
            if (logRouting) {
                Log._Debug($"RoutingManager.HandleValidSegment({seg.segmentId}) called.");
            }

            ResetRoutingData(seg.segmentId);
            RequestRecalculation(seg.segmentId);
        }

        public override void OnAfterLoadData() {
            base.OnAfterLoadData();

            RecalculateAll();
        }

        /// <summary>
        /// if the direction of the given lanes do not match then similar lane index must be reversed.
        /// </summary>
        private bool ShouldReverseSimilarLaneIndex(
            bool segmentInvert1, NetInfo.Lane laneInfo1, bool startNode1,
            bool segmentInvert2, NetInfo.Lane laneInfo2, bool startNode2) {
#if DEBUG
            bool logRouting = DebugSwitch.Routing.Get(); 
#else
            const bool logRouting = false;
#endif
            bool both1 = laneInfo1.m_finalDirection == NetInfo.Direction.Both;
            bool both2 = laneInfo2.m_finalDirection == NetInfo.Direction.Both;
            bool backward1 = laneInfo1.IsGoingBackward();
            bool backward2 = laneInfo2.IsGoingBackward();

            bool reverse;
            if (!both1 && !both2) {
                // both lanes are one-way or station tracks
                // [https://github.com/CitiesSkylinesMods/TMPE/issues/1486#issuecomment-1075699771] what about station tracks connecting to unidirectional tracks?
                reverse = false;
            } else {
                // at least one lane is non-station bidirectional
                reverse = startNode1 == startNode2; // if the common node is start node for both segments then they are facing each other and are in opposite direction.
                reverse ^= segmentInvert1 != segmentInvert2;
                reverse ^= backward1 != backward2;
            }

            if (logRouting) {
                Log._Debug(
                    $"ShouldReverseSimilarLaneIndex() : reverse={reverse} " +
                    $"segmentInvert1={segmentInvert1} segmentInvert2={segmentInvert2} " +
                    $"startNode1={startNode1} startNode2={startNode2} " +
                    $"backward1={backward1} backward2={backward2} " +
                    $"both1={both1} both2={both2} ");
            }

            return reverse;
        }
    }
}<|MERGE_RESOLUTION|>--- conflicted
+++ resolved
@@ -989,10 +989,6 @@
 
                                     // routed vehicle that does not follow lane arrows (trains, trams,
                                     // metros, monorails)
-<<<<<<< HEAD
-=======
-                                    // TODO [issue #1053] this causes cars to turn on mixed car/track lanes against lane arrows
->>>>>>> 46c2bc6b
                                     transitionType = LaneEndTransitionType.Default;
 
                                     if (numNextForcedTransitionDatas < MAX_NUM_TRANSITIONS) {
