--- conflicted
+++ resolved
@@ -856,19 +856,11 @@
                                     if (extendedLogRouting) {
                                         Log._DebugFormat(
                                             "RoutingManager.RecalculateLaneEndRoutingData({0}, {1}, {2}, {3}): " +
-<<<<<<< HEAD
                                             "nextNodeId={4}, buildingId={5} isTollBooth={6} stayInlaneTracks={7}. Preventing lane changes.",
-                                            segmentId,
-                                            laneIndex,
-                                            laneId,
-                                            startNode,
-=======
-                                            "nextNodeId={4}, buildingId={5} is a toll booth. Preventing lane changes.",
                                             prevSegmentId,
                                             prevLaneIndex,
                                             prevLaneId,
                                             isNodeStartNodeOfPrevSegment,
->>>>>>> fc5efb0c
                                             nodeId,
                                             buildingId,
                                             isTollBooth,
