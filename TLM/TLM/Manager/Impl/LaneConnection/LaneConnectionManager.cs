--- conflicted
+++ resolved
@@ -96,8 +96,8 @@
 
         public bool RemoveLaneConnection(uint sourceLaneId, uint targetLaneId, bool sourceStartNode, LaneEndTransitionGroup group) {
             bool success = true;
-            var sourceLaneInfo = LaneUtil.GetLaneInfo(sourceLaneId);
-            var targetLaneInfo = LaneUtil.GetLaneInfo(targetLaneId);
+            var sourceLaneInfo = ExtLaneManager.Instance.GetLaneInfo(sourceLaneId);
+            var targetLaneInfo = ExtLaneManager.Instance.GetLaneInfo(targetLaneId);
             if (Road.Supports(group)) {
                 success = Road.RemoveLaneConnection(sourceLaneId, targetLaneId, sourceStartNode);
             } else {
@@ -141,12 +141,6 @@
             Track.RemoveLaneConnectionsFromNode(nodeId);
         }
 
-<<<<<<< HEAD
-        protected override void HandleInvalidSegment(ref ExtSegment seg) {
-            Road.HandleInvalidSegmentImpl(seg.segmentId);
-            Track.HandleInvalidSegmentImpl(seg.segmentId);
-        }
-
 
         /// <summary>
         /// Checks if the turning angle between two segments at the given node is within bounds.
@@ -182,8 +176,6 @@
             return true;
         }
 
-=======
->>>>>>> d0f98b9e
         internal bool GetLaneEndPoint(ushort segmentId,
                                       bool startNode,
                                       byte laneIndex,
