--- conflicted
+++ resolved
@@ -50,12 +50,6 @@
         public NetInfo.LaneType LaneTypes => laneTypes_;
 
         public VehicleInfo.VehicleType VehicleTypes => vehicleTypes_;
-
-#if DEBUG
-        private bool verbose_ => DebugSwitch.LaneConnections.Get();
-#else
-        private const bool verbose_ = false;
-#endif
 
         /// <summary>
         /// tests if the input group is supported by this sub-manager.
@@ -509,13 +503,9 @@
                 return;
             }
 
-<<<<<<< HEAD
             const bool RESET = false; // reset lane arrows when last lane connection is removed.
 
             if (RESET && !HasOutgoingConnections(laneId, startNode)) {
-=======
-            if (!HasOutgoingConnections(laneId, startNode)) {
->>>>>>> c533aae9
                 if (verbose_) {
                     Log._Debug($"LaneConnectionSubManager({Group}).RecalculateLaneArrows({laneId}, {nodeId}): " +
                                $"lane {laneId} does not have outgoing connections");
@@ -560,157 +550,19 @@
                 return;
             }
 
-<<<<<<< HEAD
             var targetLaneIds = this.GetLaneConnections(laneId, startNode);
             if (targetLaneIds.IsNullOrEmpty()) {
                 LaneArrowManager.Instance.ResetLaneArrows(laneId);
                 return;
             }
-=======
-            IExtSegmentEndManager segEndMan = Constants.ManagerFactory.ExtSegmentEndManager;
-            ExtSegmentEnd segEnd = segEndMan.ExtSegmentEnds[segEndMan.GetIndex(segmentId, startNode)];
-
-            for (int i = 0; i < 8; ++i) {
-                ushort otherSegmentId = netNode.GetSegment(i);
-                if (otherSegmentId != 0) {
-                    //TODO move the following into a function
-                    ArrowDirection dir = segEndMan.GetDirection(ref segEnd, otherSegmentId);
-
-                    if (verbose_) {
-                        Log._Debug(
-                            $"LaneConnectionSubManager({Group}).RecalculateLaneArrows({laneId}, {nodeId}): " +
-                            $"processing connected segment {otherSegmentId}. dir={dir}");
-                    }
-
-                    // check if arrow has already been set for this direction
-                    switch (dir) {
-                        case ArrowDirection.Turn: {
-                                if (LHT) {
-                                    if ((arrows & LaneArrows.Right) != LaneArrows.None) {
-                                        continue;
-                                    }
-                                } else {
-                                    if ((arrows & LaneArrows.Left) != LaneArrows.None) {
-                                        continue;
-                                    }
-                                }
-
-                                break;
-                            }
-
-                        case ArrowDirection.Forward: {
-                                if ((arrows & LaneArrows.Forward) != LaneArrows.None) {
-                                    continue;
-                                }
-
-                                break;
-                            }
-
-                        case ArrowDirection.Left: {
-                                if ((arrows & LaneArrows.Left) != LaneArrows.None) {
-                                    continue;
-                                }
-
-                                break;
-                            }
-
-                        case ArrowDirection.Right: {
-                                if ((arrows & LaneArrows.Right) != LaneArrows.None) {
-                                    continue;
-                                }
-
-                                break;
-                            }
-
-                        default: {
-                                continue;
-                            }
-                    }
-
-                    if (verbose_) {
-                        Log._Debug(
-                            $"LaneConnectionSubManager({Group}).RecalculateLaneArrows({laneId}, {nodeId}): " +
-                            $"processing connected segment {otherSegmentId}: need to determine arrows");
-                    }
-
-                    bool addArrow = false;
-                    uint curLaneId = otherSegmentId.ToSegment().m_lanes;
-
-                    while (curLaneId != 0) {
-                        if (verbose_) {
-                            Log._Debug(
-                                $"LaneConnectionSubManager({Group}).RecalculateLaneArrows({laneId}, {nodeId}): " +
-                                $"processing connected segment {otherSegmentId}: checking lane {curLaneId}");
-                        }
-
-                        if (AreLanesConnected(laneId, curLaneId, startNode)) {
-                            if (verbose_) {
-                                Log._Debug(
-                                    $"LaneConnectionSubManager({Group}).RecalculateLaneArrows({laneId}, {nodeId}): " +
-                                    $"processing connected segment {otherSegmentId}: checking lane " +
-                                    $"{curLaneId}: lanes are connected");
-                            }
-
-                            addArrow = true;
-                            break;
-                        }
-
-                        curLaneId = curLaneId.ToLane().m_nextLane;
-                    }
-
-                    if (verbose_) {
-                        Log._Debug(
-                            $"LaneConnectionSubManager({Group}).RecalculateLaneArrows({laneId}, {nodeId}): " +
-                            $"processing connected segment {otherSegmentId}: finished processing " +
-                            $"lanes. addArrow={addArrow} arrows (before)={arrows}");
-                    }
-
-                    if (!addArrow) {
-                        continue;
-                    }
-
-                    switch (dir) {
-                        case ArrowDirection.Turn: {
-                                if (LHT) {
-                                    arrows |= LaneArrows.Right;
-                                } else {
-                                    arrows |= LaneArrows.Left;
-                                }
-
-                                break;
-                            }
-
-                        case ArrowDirection.Forward: {
-                                arrows |= LaneArrows.Forward;
-                                break;
-                            }
-
-                        case ArrowDirection.Left: {
-                                arrows |= LaneArrows.Left;
-                                break;
-                            }
-
-                        case ArrowDirection.Right: {
-                                arrows |= LaneArrows.Right;
-                                break;
-                            }
->>>>>>> c533aae9
 
             ref ExtSegmentEnd segEnd = ref ExtSegmentEndManager.Instance.ExtSegmentEnds[segEndMan.GetIndex(segmentId, startNode)];
 
-<<<<<<< HEAD
             var arrows = LaneArrows.None;
             foreach (uint targetLaneId in targetLaneIds) {
                 if (targetLaneId != laneId) {
                     ArrowDirection dir = segEndMan.GetDirection(ref segEnd, targetLaneId.ToLane().m_segment);
                     arrows |= ToLaneArrows(dir);
-=======
-                    if (verbose_) {
-                        Log._Debug(
-                            $"LaneConnectionSubManager({Group}).RecalculateLaneArrows({laneId}, {nodeId}): " +
-                            $"processing connected segment {otherSegmentId}: arrows={arrows}");
-                    }
->>>>>>> c533aae9
                 }
             }
 
