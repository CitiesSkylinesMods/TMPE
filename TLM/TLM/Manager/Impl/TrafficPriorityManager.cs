--- conflicted
+++ resolved
@@ -18,18 +18,6 @@
 namespace TrafficManager.Manager.Impl {
 	public class TrafficPriorityManager : AbstractGeometryObservingManager, ICustomDataManager<List<int[]>>, ICustomDataManager<List<Configuration.PrioritySegment>>, ITrafficPriorityManager {
 		public static readonly TrafficPriorityManager Instance = new TrafficPriorityManager();
-
-<<<<<<< HEAD
-		public const float MAX_SQR_STOP_VELOCITY = 0.01f;
-=======
-		public enum UnableReason {
-			None,
-			NoJunction,
-			HasTimedLight,
-			InvalidSegment,
-			NotIncoming
-		}
->>>>>>> 39c8a906
 
 		/// <summary>
 		/// List of segments that are connected to roads with timed traffic lights or priority signs. Index: segment id
