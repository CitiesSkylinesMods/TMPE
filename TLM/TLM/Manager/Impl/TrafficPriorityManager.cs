--- conflicted
+++ resolved
@@ -19,71 +19,6 @@
 	public class TrafficPriorityManager : AbstractGeometryObservingManager, ICustomDataManager<List<int[]>>, ICustomDataManager<List<Configuration.PrioritySegment>>, ITrafficPriorityManager {
 		public static readonly TrafficPriorityManager Instance = new TrafficPriorityManager();
 
-<<<<<<< HEAD
-		protected class TrafficPriorityNodeWatcher : AbstractNodeGeometryObservingManager {
-			private TrafficPriorityManager priorityManager;
-
-			private PrioritySegment[] invalidPrioritySegments;
-
-			public TrafficPriorityNodeWatcher(TrafficPriorityManager priorityManager) {
-				this.priorityManager = priorityManager;
-				invalidPrioritySegments = new PrioritySegment[NetManager.MAX_SEGMENT_COUNT];
-			}
-
-			public void WatchNode(ushort nodeId) {
-				SubscribeToNodeGeometry(nodeId);
-			}
-
-			public void AddInvalidPrioritySegment(ushort segmentId, ref PrioritySegment prioritySegment) {
-				invalidPrioritySegments[segmentId] = prioritySegment;
-			}
-
-			public void Reset() {
-				for (int i = 0; i < invalidPrioritySegments.Length; ++i) {
-					invalidPrioritySegments[i].Reset();
-				}
-				UnsubscribeFromAllNodeGeometries();
-			}
-
-			protected override void HandleInvalidNode(NodeGeometry geometry) {
-				
-			}
-
-			protected override void HandleValidNode(NodeGeometry geometry) {
-				if (geometry.CurrentSegmentReplacement.oldSegmentEndId != null && geometry.CurrentSegmentReplacement.newSegmentEndId != null) {
-					ISegmentEndId oldSegmentEndId = geometry.CurrentSegmentReplacement.oldSegmentEndId;
-					ISegmentEndId newSegmentEndId = geometry.CurrentSegmentReplacement.newSegmentEndId;
-
-					PriorityType sign = PriorityType.None;
-					if (oldSegmentEndId.StartNode) {
-						sign = invalidPrioritySegments[oldSegmentEndId.SegmentId].startType;
-						invalidPrioritySegments[oldSegmentEndId.SegmentId].startType = PriorityType.None;
-					} else {
-						sign = invalidPrioritySegments[oldSegmentEndId.SegmentId].endType;
-						invalidPrioritySegments[oldSegmentEndId.SegmentId].endType = PriorityType.None;
-					}
-
-					if (sign == PriorityType.None) {
-						return;
-					}
-
-					Log._Debug($"TrafficPriorityManager.NodeWatcher.HandleValidNode({geometry.NodeId}): Segment replacement detected: {oldSegmentEndId.SegmentId} -> {newSegmentEndId.SegmentId}\n" +
-						$"Moving priority sign {sign} to new segment."
-					);
-
-					priorityManager.SetPrioritySign(newSegmentEndId.SegmentId, newSegmentEndId.StartNode, sign);
-				}
-			}
-=======
-		public enum UnableReason {
-			None,
-			NoJunction,
-			HasTimedLight,
-			InvalidSegment,
-			NotIncoming
->>>>>>> 168fe21a
-		}
-
 		public const float MAX_SQR_STOP_VELOCITY = 0.01f;
 
 		/// <summary>
@@ -175,7 +110,7 @@
 				return false;
 			}
 
-			SegmentEndGeometry endGeo = SegmentGeometry.Get(segmentId)?.GetEnd(startNode);
+			ISegmentEndGeometry endGeo = SegmentGeometry.Get(segmentId)?.GetEnd(startNode);
 
 			if (endGeo.OutgoingOneWay) {
 				reason = SetPrioritySignUnableReason.NotIncoming;
@@ -376,7 +311,7 @@
 		}
 
 		public bool HasPriority(ushort vehicleId, ref Vehicle vehicle, ref PathUnit.Position curPos, ushort transitNodeId, bool startNode, ref PathUnit.Position nextPos, ref NetNode transitNode) {
-			SegmentEndGeometry endGeo = SegmentGeometry.Get(curPos.m_segment)?.GetEnd(startNode);
+			ISegmentEndGeometry endGeo = SegmentGeometry.Get(curPos.m_segment)?.GetEnd(startNode);
 			if (endGeo == null) {
 #if DEBUG
 				Log.Warning($"TrafficPriorityManager.HasPriority({vehicleId}): No segment end geometry found for segment {curPos.m_segment} @ {startNode}");
@@ -541,9 +476,9 @@
 		}
 
 		private bool IsConflictingVehicle(bool debug, Vector3 transitNodePos, float targetTimeToTransitNode, ushort vehicleId, ref Vehicle vehicle,
-						ref PathUnit.Position curPos, ushort transitNodeId, bool startNode, ref PathUnit.Position nextPos, bool onMain, SegmentEndGeometry endGeo,
+						ref PathUnit.Position curPos, ushort transitNodeId, bool startNode, ref PathUnit.Position nextPos, bool onMain, ISegmentEndGeometry endGeo,
 						ArrowDirection targetToDir, ushort incomingVehicleId, ref Vehicle incomingVehicle, ref ExtVehicle incomingState, bool incomingOnMain,
-						SegmentEndGeometry incomingEndGeo, ICustomSegmentLights incomingLights, ArrowDirection incomingFromDir) {
+						ISegmentEndGeometry incomingEndGeo, ICustomSegmentLights incomingLights, ArrowDirection incomingFromDir) {
 #if DEBUG
 			if (debug) {
 				Log._Debug($"TrafficPriorityManager.IsConflictingVehicle({vehicleId}, {incomingVehicleId}): Checking against other vehicle {incomingVehicleId}.");
@@ -1102,28 +1037,28 @@
 			return true;
 		}
 
-		protected override void HandleInvalidSegment(SegmentGeometry geometry) {
+		protected override void HandleInvalidSegment(ISegmentGeometry geometry) {
 			if (!PrioritySegments[geometry.SegmentId].IsDefault()) {
 				AddInvalidPrioritySegment(geometry.SegmentId, ref PrioritySegments[geometry.SegmentId]);
 			}
 			RemovePrioritySignsFromSegment(geometry.SegmentId);
 		}
 
-		protected override void HandleValidSegment(SegmentGeometry geometry) {
+		protected override void HandleValidSegment(ISegmentGeometry geometry) {
 			if (! MaySegmentHavePrioritySign(geometry.SegmentId, true)) {
 				RemovePrioritySignFromSegmentEnd(geometry.SegmentId, true);
 			} else {
-				UpdateNode(geometry.StartNodeId());
+				UpdateNode(geometry.StartNodeId);
 			}
 
 			if (!MaySegmentHavePrioritySign(geometry.SegmentId, false)) {
 				RemovePrioritySignFromSegmentEnd(geometry.SegmentId, false);
 			} else {
-				UpdateNode(geometry.EndNodeId());
-			}
-		}
-
-		protected override void HandleSegmentEndReplacement(NodeGeometry.SegmentEndReplacement replacement, SegmentEndGeometry newEndGeo) {
+				UpdateNode(geometry.EndNodeId);
+			}
+		}
+
+		protected override void HandleSegmentEndReplacement(SegmentEndReplacement replacement, ISegmentEndGeometry newEndGeo) {
 			ISegmentEndId oldSegmentEndId = replacement.oldSegmentEndId;
 			ISegmentEndId newSegmentEndId = replacement.newSegmentEndId;
 
@@ -1194,7 +1129,7 @@
 						Log.Error($"TrafficPriorityManager.LoadData: No geometry information available for segment {segmentId}");
 						continue;
 					}
-					bool startNode = segGeo.StartNodeId() == nodeId;
+					bool startNode = segGeo.StartNodeId == nodeId;
 
 					SetPrioritySign(segmentId, startNode, sign);
 				} catch (Exception e) {
@@ -1231,7 +1166,7 @@
 						Log.Error($"TrafficPriorityManager.SaveData: No geometry information available for segment {prioSegData.segmentId}");
 						continue;
 					}
-					bool startNode = segGeo.StartNodeId() == prioSegData.nodeId;
+					bool startNode = segGeo.StartNodeId == prioSegData.nodeId;
 
 					Log._Debug($"Loading priority sign {(PriorityType)prioSegData.priorityType} @ seg. {prioSegData.segmentId}, start node? {startNode}");
 					SetPrioritySign(prioSegData.segmentId, startNode, (PriorityType)prioSegData.priorityType);
@@ -1259,7 +1194,7 @@
 
 					PriorityType startSign = GetPrioritySign((ushort)segmentId, true);
 					if (startSign != PriorityType.None) {
-						ushort startNodeId = segGeo.StartNodeId();
+						ushort startNodeId = segGeo.StartNodeId;
 						if (Services.NetService.IsNodeValid(startNodeId)) {
 							Log._Debug($"Saving priority sign of type {startSign} @ start node {startNodeId} of segment {segmentId}");
 							ret.Add(new Configuration.PrioritySegment((ushort)segmentId, startNodeId, (int)startSign));
@@ -1268,7 +1203,7 @@
 
 					PriorityType endSign = GetPrioritySign((ushort)segmentId, false);
 					if (endSign != PriorityType.None) {
-						ushort endNodeId = segGeo.EndNodeId();
+						ushort endNodeId = segGeo.EndNodeId;
 						if (Services.NetService.IsNodeValid(endNodeId)) {
 							Log._Debug($"Saving priority sign of type {endSign} @ end node {endNodeId} of segment {segmentId}");
 							ret.Add(new Configuration.PrioritySegment((ushort)segmentId, endNodeId, (int)endSign));
