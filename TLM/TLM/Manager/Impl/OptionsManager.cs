--- conflicted
+++ resolved
@@ -180,11 +180,9 @@
 
                 Options.SavegamePathfinderEdition = LoadByte(data, idx: 58, defaultVal: 0);
 
-<<<<<<< HEAD
+                ToCheckbox(data, idx: 59, OverlaysTab.ShowDefaultSpeedSubIcon, false);
+
                 Options.Available = true;
-=======
-                ToCheckbox(data, idx: 59, OverlaysTab.ShowDefaultSpeedSubIcon, false);
->>>>>>> dac1e80f
 
                 return true;
             }
