namespace TrafficManager.Manager.Impl {
    using CSUtil.Commons;
    using System;
    using TrafficManager.API.Manager;
    using TrafficManager.API.Traffic.Enums;
    using TrafficManager.State;
    using TrafficManager.UI.Helpers;
    using TrafficManager.Lifecycle;
    using JetBrains.Annotations;
    using TrafficManager.Util;
    using System.Reflection;

    public class OptionsManager
        : AbstractCustomManager,
          IOptionsManager {
        // TODO I contain ugly code
        public static OptionsManager Instance = new OptionsManager();

        protected override void InternalPrintDebugInfo() {
            base.InternalPrintDebugInfo();
            Log.NotImpl("InternalPrintDebugInfo for OptionsManager");
        }

        /// <summary>
        /// Converts value to SimulationAccuracy
        /// </summary>
        /// <param name="value">Old value</param>
        /// <returns>SimulationAccuracy value</returns>
        private static SimulationAccuracy ConvertToSimulationAccuracy(byte value) {
            return SimulationAccuracy.MaxValue - value;
        }

        /// <summary>
        /// API method for external mods to get option values by name.
        /// </summary>
        /// <typeparam name="TVal">Option type, eg. <c>bool</c>.</typeparam>
        /// <param name="optionName">Name of the option in <see cref="Options"/>.</param>
        /// <param name="value">The option value, if found, otherwise <c>default</c> for <typeparamref name="TVal"/>.</param>
        /// <returns>Returns <c>true</c> if successful, or <c>false</c> if there was a problem (eg. option not found, wrong TVal, etc).</returns>
        /// <remarks>Check <see cref="OptionsAreSafeToQuery"/> first before trying to get an option value.</remarks>
        public bool TryGetOptionByName<TVal>(string optionName, out TVal value) {
            if (!Options.Available) {
                value = default;
                return false;
            }

            var field = typeof(Options).GetField(optionName, BindingFlags.Static | BindingFlags.Public);

            if (field == null || field.FieldType is not TVal) {
                value = default;
                return false;
            }

            value = (TVal)field.GetValue(null);
            return true;
        }

        [Obsolete("Use TMPELifecycle method of same name instead")]
        public bool MayPublishSegmentChanges()
            => TMPELifecycle.Instance.MayPublishSegmentChanges();

        /// <summary>
        /// Converts SimulationAccuracy to SimulationAccuracy
        /// </summary>
        /// <param name="value">SimulationAccuracy value</param>
        /// <returns>byte representation of value (backward compatible)</returns>
        private static byte ConvertFromSimulationAccuracy(SimulationAccuracy value) {
            return (byte)(SimulationAccuracy.MaxValue - value);
        }

<<<<<<< HEAD
        public bool MayPublishSegmentChanges() =>
            Options.instantEffects &&
            TMPELifecycle.InGameOrEditor() &&
            !TMPELifecycle.Instance.Deserializing;

        private static bool LoadBool([NotNull] byte[] data, uint idx, bool defaultVal = false)
            => (data.Length > idx) ? data[idx] == 1 : defaultVal;
=======
        // Takes a bool from data and sets it in `out result`
        private static bool LoadBool([NotNull] byte[] data, uint idx, bool defaultVal = false) {
            if (data.Length > idx) {
                var result = data[idx] == 1;
                return result;
            }
>>>>>>> e00e9c8a

        private static byte LoadByte([NotNull] byte[] data, uint idx, byte defaultVal = 0)
            => (data.Length > idx) ? data[idx] : defaultVal;

        /// <summary>Load LegacySerializableOption bool.</summary>
        private static void ToCheckbox(byte[] data, uint idx, ILegacySerializableOption opt, bool defaultVal = false)
            => opt.Load((byte)(LoadBool(data, idx, defaultVal) ? 1 : 0));

        /// <summary>Load LegacySerializableOption byte.</summary>
        private static void ToSlider(byte[] data, uint idx, ILegacySerializableOption opt, byte defaultVal = 0)
            => opt.Load(LoadByte(data, idx, defaultVal));

        public bool LoadData(byte[] data) {
            try {
                Options.Available = false;

                Log.Info($"OptionsManager.LoadData: {data.Length} bytes");

                GeneralTab_SimulationGroup.SetSimulationAccuracy(ConvertToSimulationAccuracy(LoadByte(data, idx: 0)));
                // skip Options.setLaneChangingRandomization(options[1]);
                GameplayTab_VehicleBehaviourGroup.SetRecklessDrivers(LoadByte(data, idx: 2));
                PoliciesTab.SetRelaxedBusses(LoadBool(data, idx: 3));
                OverlaysTab.SetNodesOverlay(LoadBool(data, idx: 4));
                PoliciesTab.SetMayEnterBlockedJunctions(LoadBool(data, idx: 5));
                ToCheckbox(data, idx: 6, GameplayTab_AIGroups.AdvancedAI, false);
                PoliciesTab.SetHighwayRules(LoadBool(data, idx: 7));
                OverlaysTab.SetPrioritySignsOverlay(LoadBool(data, idx: 8));
                OverlaysTab.SetTimedLightsOverlay(LoadBool(data, idx: 9));
                OverlaysTab.SetSpeedLimitsOverlay(LoadBool(data, idx: 10));
                OverlaysTab.SetVehicleRestrictionsOverlay(LoadBool(data, idx: 11));
                ToCheckbox(data, idx: 12, GameplayTab_VehicleBehaviourGroup.StrongerRoadConditionEffects, false);
                PoliciesTab.SetAllowUTurns(LoadBool(data, idx: 13));
                PoliciesTab.SetAllowLaneChangesWhileGoingStraight(LoadBool(data, idx: 14));
                GameplayTab_VehicleBehaviourGroup.DisableDespawning.Value = !LoadBool(data, idx: 15, true); // inverted
                // skip Options.setDynamicPathRecalculation(data[16] == (byte)1);
                OverlaysTab.SetConnectedLanesOverlay(LoadBool(data, idx: 17));
                PoliciesTab.SetPrioritySignsEnabled(LoadBool(data, idx: 18));
                PoliciesTab.SetTimedLightsEnabled(LoadBool(data, idx: 19));
                MaintenanceTab.SetCustomSpeedLimitsEnabled(LoadBool(data, idx: 20));
                MaintenanceTab.SetVehicleRestrictionsEnabled(LoadBool(data, idx: 21));
                MaintenanceTab.SetLaneConnectorEnabled(LoadBool(data, idx: 22));
                OverlaysTab.SetJunctionRestrictionsOverlay(LoadBool(data, idx: 23));
                MaintenanceTab.SetJunctionRestrictionsEnabled(LoadBool(data, idx: 24));
                ToCheckbox(data, idx: 25, GameplayTab_AIGroups.ParkingAI, false);
                PoliciesTab.SetPreferOuterLane(LoadBool(data, idx: 26));
                ToCheckbox(data, idx: 27, GameplayTab_VehicleBehaviourGroup.IndividualDrivingStyle, false);
                PoliciesTab.SetEvacBussesMayIgnoreRules(LoadBool(data, idx: 28));
<<<<<<< HEAD
                ToCheckbox(data, idx: 29, GeneralTab_SimulationGroup.InstantEffects, true);
=======
                // skip ToCheckbox(data, idx: 29, GeneralTab_SimulationGroup.InstantEffects, true);
>>>>>>> e00e9c8a
                MaintenanceTab.SetParkingRestrictionsEnabled(LoadBool(data, idx: 30));
                OverlaysTab.SetParkingRestrictionsOverlay(LoadBool(data, idx: 31));
                PoliciesTab.SetBanRegularTrafficOnBusLanes(LoadBool(data, idx: 32));
                MaintenanceTab.SetShowPathFindStats(LoadBool(data, idx: 33));
                ToSlider(data, idx: 34, GameplayTab_AIGroups.AltLaneSelectionRatio, 0);

                if (data.Length > 35) {
                    try {
                        PoliciesTab.SetVehicleRestrictionsAggression(
                            (VehicleRestrictionsAggression)data[35]);
                    }
                    catch (Exception e) {
                        Log.Warning(
                            $"Skipping invalid value {data[35]} for vehicle restrictions aggression");
                    }
                }

                PoliciesTab.SetTrafficLightPriorityRules(LoadBool(data, idx: 36));
                ToCheckbox(data, idx: 37, GameplayTab_AIGroups.RealisticPublicTransport, false);
                MaintenanceTab.SetTurnOnRedEnabled(LoadBool(data, idx: 38));
                PoliciesTab.SetAllowNearTurnOnRed(LoadBool(data, idx: 39));
                PoliciesTab.SetAllowFarTurnOnRed(LoadBool(data, idx: 40));
                PoliciesTab.SetAddTrafficLightsIfApplicable(LoadBool(data, idx: 41));

                ToCheckbox(data, idx: 42, OptionsMassEditTab.RoundAboutQuickFix_StayInLaneMainR, true);
                ToCheckbox(data, idx: 43, OptionsMassEditTab.RoundAboutQuickFix_StayInLaneNearRabout, true);
                ToCheckbox(data, idx: 44, OptionsMassEditTab.RoundAboutQuickFix_DedicatedExitLanes, true);
                ToCheckbox(data, idx: 45, OptionsMassEditTab.RoundAboutQuickFix_NoCrossMainR, true);
                ToCheckbox(data, idx: 46, OptionsMassEditTab.RoundAboutQuickFix_NoCrossYieldR);
                ToCheckbox(data, idx: 47, OptionsMassEditTab.RoundAboutQuickFix_PrioritySigns, true);

                ToCheckbox(data, idx: 48, OptionsMassEditTab.PriorityRoad_CrossMainR);
                ToCheckbox(data, idx: 49, OptionsMassEditTab.PriorityRoad_AllowLeftTurns);
                ToCheckbox(data, idx: 50, OptionsMassEditTab.PriorityRoad_EnterBlockedYeild);
                ToCheckbox(data, idx: 51, OptionsMassEditTab.PriorityRoad_StopAtEntry);

                ToCheckbox(data, idx: 52, OptionsMassEditTab.RoundAboutQuickFix_KeepClearYieldR, true);
                ToCheckbox(data, idx: 53, OptionsMassEditTab.RoundAboutQuickFix_RealisticSpeedLimits, false);
                ToCheckbox(data, idx: 54, OptionsMassEditTab.RoundAboutQuickFix_ParkingBanMainR, true);
                ToCheckbox(data, idx: 55, OptionsMassEditTab.RoundAboutQuickFix_ParkingBanYieldR);

                ToCheckbox(data, idx: 56, PoliciesTab.NoDoubleCrossings);
                ToCheckbox(data, idx: 57, PoliciesTab.DedicatedTurningLanes);

                Options.SavegamePathfinderEdition = LoadByte(data, idx: 58, defaultVal: 0);

                ToCheckbox(data, idx: 59, OverlaysTab.ShowDefaultSpeedSubIcon, false);

                Options.Available = true;

                return true;
            }
            catch (Exception ex) {
                ex.LogException();

                // even though there was error, the options are now available for querying
                Options.Available = true;

                return false;
            }
        }

        public byte[] SaveData(ref bool success) {

            // Remember to update this when adding new options (lastIdx + 1)
            var save = new byte[60];

            try {
                save[0] = ConvertFromSimulationAccuracy(Options.simulationAccuracy);
                save[1] = 0; // Options.laneChangingRandomization
                save[2] = (byte)Options.recklessDrivers;
                save[3] = (byte)(Options.relaxedBusses ? 1 : 0);
                save[4] = (byte)(Options.nodesOverlay ? 1 : 0);
                save[5] = (byte)(Options.allowEnterBlockedJunctions ? 1 : 0);
                save[6] = (byte)(Options.advancedAI ? 1 : 0);
                save[7] = (byte)(Options.highwayRules ? 1 : 0);
                save[8] = (byte)(Options.prioritySignsOverlay ? 1 : 0);
                save[9] = (byte)(Options.timedLightsOverlay ? 1 : 0);
                save[10] = (byte)(Options.speedLimitsOverlay ? 1 : 0);
                save[11] = (byte)(Options.vehicleRestrictionsOverlay ? 1 : 0);
                save[12] = GameplayTab_VehicleBehaviourGroup.StrongerRoadConditionEffects.Save();
                save[13] = (byte)(Options.allowUTurns ? 1 : 0);
                save[14] = (byte)(Options.allowLaneChangesWhileGoingStraight ? 1 : 0);
                save[15] = (byte)(Options.disableDespawning ? 0 : 1); // inverted
                save[16] = 0; // Options.IsDynamicPathRecalculationActive
                save[17] = (byte)(Options.connectedLanesOverlay ? 1 : 0);
                save[18] = (byte)(Options.prioritySignsEnabled ? 1 : 0);
                save[19] = (byte)(Options.timedLightsEnabled ? 1 : 0);
                save[20] = (byte)(Options.customSpeedLimitsEnabled ? 1 : 0);
                save[21] = (byte)(Options.vehicleRestrictionsEnabled ? 1 : 0);
                save[22] = (byte)(Options.laneConnectorEnabled ? 1 : 0);
                save[23] = (byte)(Options.junctionRestrictionsOverlay ? 1 : 0);
                save[24] = (byte)(Options.junctionRestrictionsEnabled ? 1 : 0);
                save[25] = (byte)(Options.parkingAI ? 1 : 0);
                save[26] = (byte)(Options.preferOuterLane ? 1 : 0);
                save[27] = GameplayTab_VehicleBehaviourGroup.IndividualDrivingStyle.Save();
                save[28] = (byte)(Options.evacBussesMayIgnoreRules ? 1 : 0);
                save[29] = 0; // (byte)(Options.instantEffects ? 1 : 0);
                save[30] = (byte)(Options.parkingRestrictionsEnabled ? 1 : 0);
                save[31] = (byte)(Options.parkingRestrictionsOverlay ? 1 : 0);
                save[32] = (byte)(Options.banRegularTrafficOnBusLanes ? 1 : 0);
                save[33] = (byte)(Options.showPathFindStats ? 1 : 0);
                save[34] = Options.altLaneSelectionRatio;
                save[35] = (byte)Options.vehicleRestrictionsAggression;
                save[36] = (byte)(Options.trafficLightPriorityRules ? 1 : 0);
                save[37] = (byte)(Options.realisticPublicTransport ? 1 : 0);
                save[38] = (byte)(Options.turnOnRedEnabled ? 1 : 0);
                save[39] = (byte)(Options.allowNearTurnOnRed ? 1 : 0);
                save[40] = (byte)(Options.allowFarTurnOnRed ? 1 : 0);
                save[41] = (byte)(Options.automaticallyAddTrafficLightsIfApplicable ? 1 : 0);

                save[42] = OptionsMassEditTab.RoundAboutQuickFix_StayInLaneMainR.Save();
                save[43] = OptionsMassEditTab.RoundAboutQuickFix_StayInLaneNearRabout.Save();
                save[44] = OptionsMassEditTab.RoundAboutQuickFix_DedicatedExitLanes.Save();
                save[45] = OptionsMassEditTab.RoundAboutQuickFix_NoCrossMainR.Save();
                save[46] = OptionsMassEditTab.RoundAboutQuickFix_NoCrossYieldR.Save();
                save[47] = OptionsMassEditTab.RoundAboutQuickFix_PrioritySigns.Save();

                save[48] = OptionsMassEditTab.PriorityRoad_CrossMainR.Save();
                save[49] = OptionsMassEditTab.PriorityRoad_AllowLeftTurns.Save();
                save[50] = OptionsMassEditTab.PriorityRoad_EnterBlockedYeild.Save();
                save[51] = OptionsMassEditTab.PriorityRoad_StopAtEntry.Save();

                save[52] = OptionsMassEditTab.RoundAboutQuickFix_KeepClearYieldR.Save();
                save[53] = OptionsMassEditTab.RoundAboutQuickFix_RealisticSpeedLimits.Save();
                save[54] = OptionsMassEditTab.RoundAboutQuickFix_ParkingBanMainR.Save();
                save[55] = OptionsMassEditTab.RoundAboutQuickFix_ParkingBanYieldR.Save();

                save[56] = PoliciesTab.NoDoubleCrossings.Save();
                save[57] = PoliciesTab.DedicatedTurningLanes.Save();

                save[58] = Options.SavegamePathfinderEdition;

                save[59] = OverlaysTab.ShowDefaultSpeedSubIcon.Save();

                return save;
            }
            catch (Exception ex) {
                ex.LogException();
                return save; // try and salvage some of the settings
            }
        }
    }
}<|MERGE_RESOLUTION|>--- conflicted
+++ resolved
@@ -68,22 +68,8 @@
             return (byte)(SimulationAccuracy.MaxValue - value);
         }
 
-<<<<<<< HEAD
-        public bool MayPublishSegmentChanges() =>
-            Options.instantEffects &&
-            TMPELifecycle.InGameOrEditor() &&
-            !TMPELifecycle.Instance.Deserializing;
-
         private static bool LoadBool([NotNull] byte[] data, uint idx, bool defaultVal = false)
             => (data.Length > idx) ? data[idx] == 1 : defaultVal;
-=======
-        // Takes a bool from data and sets it in `out result`
-        private static bool LoadBool([NotNull] byte[] data, uint idx, bool defaultVal = false) {
-            if (data.Length > idx) {
-                var result = data[idx] == 1;
-                return result;
-            }
->>>>>>> e00e9c8a
 
         private static byte LoadByte([NotNull] byte[] data, uint idx, byte defaultVal = 0)
             => (data.Length > idx) ? data[idx] : defaultVal;
@@ -131,11 +117,7 @@
                 PoliciesTab.SetPreferOuterLane(LoadBool(data, idx: 26));
                 ToCheckbox(data, idx: 27, GameplayTab_VehicleBehaviourGroup.IndividualDrivingStyle, false);
                 PoliciesTab.SetEvacBussesMayIgnoreRules(LoadBool(data, idx: 28));
-<<<<<<< HEAD
-                ToCheckbox(data, idx: 29, GeneralTab_SimulationGroup.InstantEffects, true);
-=======
                 // skip ToCheckbox(data, idx: 29, GeneralTab_SimulationGroup.InstantEffects, true);
->>>>>>> e00e9c8a
                 MaintenanceTab.SetParkingRestrictionsEnabled(LoadBool(data, idx: 30));
                 OverlaysTab.SetParkingRestrictionsOverlay(LoadBool(data, idx: 31));
                 PoliciesTab.SetBanRegularTrafficOnBusLanes(LoadBool(data, idx: 32));
