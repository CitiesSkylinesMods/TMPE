namespace TrafficManager.Manager.Impl {
    using CSUtil.Commons;
    using System;
    using TrafficManager.API.Manager;
    using TrafficManager.API.Traffic.Enums;
    using TrafficManager.State;
    using TrafficManager.UI;
    using TrafficManager.UI.Helpers;
    using TrafficManager.UI.Textures;
    using TrafficManager.Lifecycle;
    using JetBrains.Annotations;
    using TrafficManager.Util;
    using System.Reflection;
    using ICities;

    public class OptionsManager
        : AbstractCustomManager,
          IOptionsManager {

        public static OptionsManager Instance = new OptionsManager();

        protected override void InternalPrintDebugInfo() {
            base.InternalPrintDebugInfo();
            Log.NotImpl("InternalPrintDebugInfo for OptionsManager");
        }

        // See: OnAfterLoadData() and related methods
        private static bool _needUpdateDedicatedTurningLanes = false;
        private static bool _needUpdateJunctionRestrictionsManager = false;

        /// <summary>
        /// API method for external mods to get option values by name.
        /// </summary>
        /// <typeparam name="TVal">Option type, eg. <c>bool</c>.</typeparam>
        /// <param name="optionName">Name of the option in <see cref="Options"/>.</param>
        /// <param name="value">The option value, if found, otherwise <c>default</c> for <typeparamref name="TVal"/>.</param>
        /// <returns>Returns <c>true</c> if successful, or <c>false</c> if there was a problem (eg. option not found, wrong TVal, etc).</returns>
        /// <remarks>Check <see cref="OptionsAreSafeToQuery"/> first before trying to get an option value.</remarks>
        public bool TryGetOptionByName<TVal>(string optionName, out TVal value) {
            if (!Options.Available) {
                value = default;
                return false;
            }

            var field = typeof(Options).GetField(optionName, BindingFlags.Static | BindingFlags.Public);

            if (field == null || field.FieldType is not TVal) {
                value = default;
                return false;
            }

            value = (TVal)field.GetValue(null);
            return true;
        }

        /// <summary>
        /// Loading options may trigger multiple calls to certain methods. To de-spam
        /// invocations, the methods are skipped during loading and a bool is set
        /// so that we can invoke those methods just once after loading has completed.
        /// </summary>
        public override void OnAfterLoadData() {
            base.OnAfterLoadData();
            Log.Info("OptionsManger.OnAfterLoadData() checking for queued method calls");

            if (_needUpdateDedicatedTurningLanes) {
                _needUpdateDedicatedTurningLanes = false;
                UpdateDedicatedTurningLanes();
            }

            if (_needUpdateJunctionRestrictionsManager) {
                _needUpdateJunctionRestrictionsManager = false;
                UpdateJunctionRestrictionsManager();
            }
        }

        [Obsolete("Use TMPELifecycle method of same name instead")]
        public bool MayPublishSegmentChanges()
            => TMPELifecycle.Instance.MayPublishSegmentChanges();

        /// <summary>
        /// Converts value to SimulationAccuracy
        /// </summary>
        /// <param name="value">Old value</param>
        /// <returns>SimulationAccuracy value</returns>
        private static SimulationAccuracy ConvertToSimulationAccuracy(byte value) {
            return SimulationAccuracy.MaxValue - value;
        }

        /// <summary>
        /// Converts SimulationAccuracy to SimulationAccuracy
        /// </summary>
        /// <param name="value">SimulationAccuracy value</param>
        /// <returns>byte representation of value (backward compatible)</returns>
        private static byte ConvertFromSimulationAccuracy(SimulationAccuracy value) {
            return (byte)(SimulationAccuracy.MaxValue - value);
        }

        private static bool LoadBool([NotNull] byte[] data, uint idx, bool defaultVal = false)
            => (data.Length > idx) ? data[idx] == 1 : defaultVal;

        private static byte LoadByte([NotNull] byte[] data, uint idx, byte defaultVal = 0)
            => (data.Length > idx) ? data[idx] : defaultVal;

        /// <summary>Load LegacySerializableOption bool.</summary>
        private static void ToCheckbox(byte[] data, uint idx, ILegacySerializableOption opt, bool defaultVal = false)
            => opt.Load((byte)(LoadBool(data, idx, defaultVal) ? 1 : 0));

        /// <summary>Load LegacySerializableOption byte.</summary>
        private static void ToSlider(byte[] data, uint idx, ILegacySerializableOption opt, byte defaultVal = 0)
            => opt.Load(LoadByte(data, idx, defaultVal));

        /// <summary>
        /// Restores the mod options based on supplied <paramref name="data"/>.
        /// </summary>
        /// <param name="data">Byte array obtained from the savegame.</param>
        /// <returns>Returns <c>true</c> if successful, otherwise <c>false</c>.</returns>
        /// <remarks>Applies default values if the data for an option does not exist.</remarks>
        public bool LoadData(byte[] data) {

            int dataVersion = SerializableDataExtension.Version;

            try {
                Options.Available = false;

                Log.Info($"OptionsManager.LoadData: {data.Length} bytes");

                GeneralTab_SimulationGroup.SetSimulationAccuracy(ConvertToSimulationAccuracy(LoadByte(data, idx: 0)));
                // skip Options.setLaneChangingRandomization(options[1]);
                GameplayTab_VehicleBehaviourGroup.SetRecklessDrivers(LoadByte(data, idx: 2, 3));
                ToCheckbox(data, idx: 3, PoliciesTab_AtJunctionsGroup.RelaxedBusses, true);
                ToCheckbox(data, idx: 4, OverlaysTab_OverlaysGroup.NodesOverlay, false);
                ToCheckbox(data, idx: 5, PoliciesTab_AtJunctionsGroup.AllowEnterBlockedJunctions, false);
                ToCheckbox(data, idx: 6, GameplayTab_AIGroups.AdvancedAI, false);
                ToCheckbox(data, idx: 7, PoliciesTab_OnHighwaysGroup.HighwayRules, false);
                ToCheckbox(data, idx: 8, OverlaysTab_OverlaysGroup.PrioritySignsOverlay, false);
                ToCheckbox(data, idx: 9, OverlaysTab_OverlaysGroup.TimedLightsOverlay, false);
                ToCheckbox(data, idx: 10, OverlaysTab_OverlaysGroup.SpeedLimitsOverlay, false);
                ToCheckbox(data, idx: 11, OverlaysTab_OverlaysGroup.VehicleRestrictionsOverlay, false);
                ToCheckbox(data, idx: 12, GameplayTab_VehicleBehaviourGroup.StrongerRoadConditionEffects, false);
                ToCheckbox(data, idx: 13, PoliciesTab_AtJunctionsGroup.AllowUTurns, false);
<<<<<<< HEAD
                ToCheckbox(data, idx: 14, PoliciesTab_AtJunctionsGroup.AllowLaneChangesWhileGoingStraight, true);

                if (dataVersion < 1) {
                    GameplayTab_VehicleBehaviourGroup.DisableDespawning.Value = !LoadBool(data, idx: 15, true); // inverted
                } else {
                    ToCheckbox(data, idx: 15, GameplayTab_VehicleBehaviourGroup.DisableDespawning, false); // not inverted
                }

=======
                ToCheckbox(data, idx: 14, PoliciesTab_AtJunctionsGroup.AllowLaneChangesWhileGoingStraight, false);
                GameplayTab_VehicleBehaviourGroup.DisableDespawning.Value = !LoadBool(data, idx: 15, true); // inverted
>>>>>>> 02e8fe2a
                // skip Options.setDynamicPathRecalculation(data[16] == (byte)1);
                ToCheckbox(data, idx: 17, OverlaysTab_OverlaysGroup.ConnectedLanesOverlay, false);
                ToCheckbox(data, idx: 18, MaintenanceTab_FeaturesGroup.PrioritySignsEnabled, true);
                ToCheckbox(data, idx: 19, MaintenanceTab_FeaturesGroup.TimedLightsEnabled, true);
                ToCheckbox(data, idx: 20, MaintenanceTab_FeaturesGroup.CustomSpeedLimitsEnabled, true);
                ToCheckbox(data, idx: 21, MaintenanceTab_FeaturesGroup.VehicleRestrictionsEnabled, true);
                ToCheckbox(data, idx: 22, MaintenanceTab_FeaturesGroup.LaneConnectorEnabled, true);
                ToCheckbox(data, idx: 23, OverlaysTab_OverlaysGroup.JunctionRestrictionsOverlay, false);
                ToCheckbox(data, idx: 24, MaintenanceTab_FeaturesGroup.JunctionRestrictionsEnabled, true);
                ToCheckbox(data, idx: 25, GameplayTab_AIGroups.ParkingAI, false);
                ToCheckbox(data, idx: 26, PoliciesTab_OnHighwaysGroup.PreferOuterLane, false);
                ToCheckbox(data, idx: 27, GameplayTab_VehicleBehaviourGroup.IndividualDrivingStyle, false);
                ToCheckbox(data, idx: 28, PoliciesTab_InEmergenciesGroup.EvacBussesMayIgnoreRules, false);
                // skip ToCheckbox(data, idx: 29, GeneralTab_SimulationGroup.InstantEffects, true);
                ToCheckbox(data, idx: 30, MaintenanceTab_FeaturesGroup.ParkingRestrictionsEnabled, true);
                ToCheckbox(data, idx: 31, OverlaysTab_OverlaysGroup.ParkingRestrictionsOverlay, false);
                ToCheckbox(data, idx: 32, PoliciesTab_OnRoadsGroup.BanRegularTrafficOnBusLanes, false);
                ToCheckbox(data, idx: 33, OverlaysTab_OverlaysGroup.ShowPathFindStats, VersionUtil.IS_DEBUG);
                ToSlider(data, idx: 34, GameplayTab_AIGroups.AltLaneSelectionRatio, 0);

                if (data.Length > 35) {
                    try {
                        PoliciesTab_OnRoadsGroup.SetVehicleRestrictionsAggression(
                            (VehicleRestrictionsAggression)data[35]);
                    }
                    catch (Exception e) {
                        Log.Warning(
                            $"Skipping invalid value {data[35]} for vehicle restrictions aggression");
                    }
                }

                ToCheckbox(data, idx: 36, PoliciesTab_AtJunctionsGroup.TrafficLightPriorityRules, false);
                ToCheckbox(data, idx: 37, GameplayTab_AIGroups.RealisticPublicTransport, false);
                ToCheckbox(data, idx: 38, MaintenanceTab_FeaturesGroup.TurnOnRedEnabled, true);
                ToCheckbox(data, idx: 39, PoliciesTab_AtJunctionsGroup.AllowNearTurnOnRed, false);
                ToCheckbox(data, idx: 40, PoliciesTab_AtJunctionsGroup.AllowFarTurnOnRed, false);
                ToCheckbox(data, idx: 41, PoliciesTab_AtJunctionsGroup.AutomaticallyAddTrafficLightsIfApplicable, true);

                ToCheckbox(data, idx: 42, PoliciesTab_RoundaboutsGroup.RoundAboutQuickFix_StayInLaneMainR, true);
                ToCheckbox(data, idx: 43, PoliciesTab_RoundaboutsGroup.RoundAboutQuickFix_StayInLaneNearRabout, true);
                ToCheckbox(data, idx: 44, PoliciesTab_RoundaboutsGroup.RoundAboutQuickFix_DedicatedExitLanes, true);
                ToCheckbox(data, idx: 45, PoliciesTab_RoundaboutsGroup.RoundAboutQuickFix_NoCrossMainR, true);
                ToCheckbox(data, idx: 46, PoliciesTab_RoundaboutsGroup.RoundAboutQuickFix_NoCrossYieldR);
                ToCheckbox(data, idx: 47, PoliciesTab_RoundaboutsGroup.RoundAboutQuickFix_PrioritySigns, true);

                ToCheckbox(data, idx: 48, PoliciesTab_PriorityRoadsGroup.PriorityRoad_CrossMainR);
                ToCheckbox(data, idx: 49, PoliciesTab_PriorityRoadsGroup.PriorityRoad_AllowLeftTurns);
                ToCheckbox(data, idx: 50, PoliciesTab_PriorityRoadsGroup.PriorityRoad_EnterBlockedYeild);
                ToCheckbox(data, idx: 51, PoliciesTab_PriorityRoadsGroup.PriorityRoad_StopAtEntry);

                ToCheckbox(data, idx: 52, PoliciesTab_RoundaboutsGroup.RoundAboutQuickFix_KeepClearYieldR, true);
                ToCheckbox(data, idx: 53, PoliciesTab_RoundaboutsGroup.RoundAboutQuickFix_RealisticSpeedLimits, false);
                ToCheckbox(data, idx: 54, PoliciesTab_RoundaboutsGroup.RoundAboutQuickFix_ParkingBanMainR, true);
                ToCheckbox(data, idx: 55, PoliciesTab_RoundaboutsGroup.RoundAboutQuickFix_ParkingBanYieldR);

                ToCheckbox(data, idx: 56, PoliciesTab_OnRoadsGroup.NoDoubleCrossings);
                ToCheckbox(data, idx: 57, PoliciesTab_AtJunctionsGroup.DedicatedTurningLanes);

                Options.SavegamePathfinderEdition = LoadByte(data, idx: 58, defaultVal: 0);

                ToCheckbox(data, idx: 59, OverlaysTab_OverlaysGroup.ShowDefaultSpeedSubIcon, false);

                Options.Available = true;
                return true;
            }
            catch (Exception ex) {
                ex.LogException();

                Options.Available = true;
                return false;
            }
        }

        /// <summary>
        /// Compiles mod options in to a byte array for storage in savegame.
        /// </summary>
        /// <param name="success">Current success state of SaveData operation.</param>
        /// <returns>Returns <c>true</c> if successful, otherwise <c>false</c>.</returns>
        public byte[] SaveData(ref bool success) {

            // Remember to update this when adding new options (lastIdx + 1)
            var save = new byte[60];

            try {
                save[0] = ConvertFromSimulationAccuracy(Options.simulationAccuracy);
                save[1] = 0; // Options.laneChangingRandomization
                save[2] = (byte)Options.recklessDrivers;
                save[3] = (byte)(Options.relaxedBusses ? 1 : 0);
                save[4] = (byte)(Options.nodesOverlay ? 1 : 0);
                save[5] = (byte)(Options.allowEnterBlockedJunctions ? 1 : 0);
                save[6] = (byte)(Options.advancedAI ? 1 : 0);
                save[7] = (byte)(Options.highwayRules ? 1 : 0);
                save[8] = (byte)(Options.prioritySignsOverlay ? 1 : 0);
                save[9] = (byte)(Options.timedLightsOverlay ? 1 : 0);
                save[10] = (byte)(Options.speedLimitsOverlay ? 1 : 0);
                save[11] = (byte)(Options.vehicleRestrictionsOverlay ? 1 : 0);
                save[12] = GameplayTab_VehicleBehaviourGroup.StrongerRoadConditionEffects.Save();
                save[13] = (byte)(Options.allowUTurns ? 1 : 0);
                save[14] = (byte)(Options.allowLaneChangesWhileGoingStraight ? 1 : 0);
                save[15] = (byte)(Options.disableDespawning ? 1 : 0); // inverted
                save[16] = 0; // Options.IsDynamicPathRecalculationActive
                save[17] = (byte)(Options.connectedLanesOverlay ? 1 : 0);
                save[18] = (byte)(Options.prioritySignsEnabled ? 1 : 0);
                save[19] = (byte)(Options.timedLightsEnabled ? 1 : 0);
                save[20] = (byte)(Options.customSpeedLimitsEnabled ? 1 : 0);
                save[21] = (byte)(Options.vehicleRestrictionsEnabled ? 1 : 0);
                save[22] = (byte)(Options.laneConnectorEnabled ? 1 : 0);
                save[23] = (byte)(Options.junctionRestrictionsOverlay ? 1 : 0);
                save[24] = (byte)(Options.junctionRestrictionsEnabled ? 1 : 0);
                save[25] = (byte)(Options.parkingAI ? 1 : 0);
                save[26] = (byte)(Options.preferOuterLane ? 1 : 0);
                save[27] = GameplayTab_VehicleBehaviourGroup.IndividualDrivingStyle.Save();
                save[28] = (byte)(Options.evacBussesMayIgnoreRules ? 1 : 0);
                save[29] = 0; // (byte)(Options.instantEffects ? 1 : 0);
                save[30] = (byte)(Options.parkingRestrictionsEnabled ? 1 : 0);
                save[31] = (byte)(Options.parkingRestrictionsOverlay ? 1 : 0);
                save[32] = (byte)(Options.banRegularTrafficOnBusLanes ? 1 : 0);
                save[33] = (byte)(Options.showPathFindStats ? 1 : 0);
                save[34] = Options.altLaneSelectionRatio;
                save[35] = (byte)Options.vehicleRestrictionsAggression;
                save[36] = (byte)(Options.trafficLightPriorityRules ? 1 : 0);
                save[37] = (byte)(Options.realisticPublicTransport ? 1 : 0);
                save[38] = (byte)(Options.turnOnRedEnabled ? 1 : 0);
                save[39] = (byte)(Options.allowNearTurnOnRed ? 1 : 0);
                save[40] = (byte)(Options.allowFarTurnOnRed ? 1 : 0);
                save[41] = (byte)(Options.automaticallyAddTrafficLightsIfApplicable ? 1 : 0);

                save[42] = PoliciesTab_RoundaboutsGroup.RoundAboutQuickFix_StayInLaneMainR.Save();
                save[43] = PoliciesTab_RoundaboutsGroup.RoundAboutQuickFix_StayInLaneNearRabout.Save();
                save[44] = PoliciesTab_RoundaboutsGroup.RoundAboutQuickFix_DedicatedExitLanes.Save();
                save[45] = PoliciesTab_RoundaboutsGroup.RoundAboutQuickFix_NoCrossMainR.Save();
                save[46] = PoliciesTab_RoundaboutsGroup.RoundAboutQuickFix_NoCrossYieldR.Save();
                save[47] = PoliciesTab_RoundaboutsGroup.RoundAboutQuickFix_PrioritySigns.Save();

                save[48] = PoliciesTab_PriorityRoadsGroup.PriorityRoad_CrossMainR.Save();
                save[49] = PoliciesTab_PriorityRoadsGroup.PriorityRoad_AllowLeftTurns.Save();
                save[50] = PoliciesTab_PriorityRoadsGroup.PriorityRoad_EnterBlockedYeild.Save();
                save[51] = PoliciesTab_PriorityRoadsGroup.PriorityRoad_StopAtEntry.Save();

                save[52] = PoliciesTab_RoundaboutsGroup.RoundAboutQuickFix_KeepClearYieldR.Save();
                save[53] = PoliciesTab_RoundaboutsGroup.RoundAboutQuickFix_RealisticSpeedLimits.Save();
                save[54] = PoliciesTab_RoundaboutsGroup.RoundAboutQuickFix_ParkingBanMainR.Save();
                save[55] = PoliciesTab_RoundaboutsGroup.RoundAboutQuickFix_ParkingBanYieldR.Save();

                save[56] = PoliciesTab_OnRoadsGroup.NoDoubleCrossings.Save();
                save[57] = PoliciesTab_AtJunctionsGroup.DedicatedTurningLanes.Save();

                save[58] = Options.SavegamePathfinderEdition;

                save[59] = OverlaysTab_OverlaysGroup.ShowDefaultSpeedSubIcon.Save();

                return save;
            }
            catch (Exception ex) {
                ex.LogException();
                return save; // try and salvage some of the settings
            }
        }

        /// <summary>
        /// Triggers a rebuild of the main menu (toolbar), adding/removing buttons
        /// where applicable, and refreshing all translated text. Very slow.
        /// </summary>
        internal static void RebuildMenu() {
            if (TMPELifecycle.Instance.Deserializing || ModUI.Instance == null) {
                Log._Debug("OptionsManager.RebuildMenu() - Ignoring; Deserialising or ModUI.Instance is null");
                return;
            }

            Log.Info("OptionsManager.RebuildMenu()");
            ModUI.Instance.RebuildMenu();

            // TM:PE main button also needs to be updated
            if (ModUI.Instance.MainMenuButton != null) {
                ModUI.Instance.MainMenuButton.UpdateButtonSkinAndTooltip();
            }

            RoadUI.Instance.ReloadTexturesWithTranslation();
            TrafficLightTextures.Instance.ReloadTexturesWithTranslation();
            TMPELifecycle.Instance.TranslationDatabase.ReloadTutorialTranslations();
            TMPELifecycle.Instance.TranslationDatabase.ReloadGuideTranslations();
        }

        /// <summary>
        /// When options which affect subtools or overlays are toggled,
        /// all subtools are reinitialised to ensure they reflect the change.
        /// </summary>
        internal static void ReinitialiseSubTools() {
            if (TMPELifecycle.Instance.Deserializing || ModUI.Instance == null) {
                Log._Debug("OptionsManager.ReinitialiseSubTools() - Ignoring; Deserialising or ModUI is null");
                return;
            }

            Log.Info("OptionsManager.ReinitialiseSubTools()");
            ModUI.GetTrafficManagerTool()?.InitializeSubTools();
        }

        /// <summary>
        /// When junction restriction policies are toggled, all junctions
        /// need to reflect the new default settings.
        /// </summary>
        internal static void UpdateJunctionRestrictionsManager() {
            if (TMPELifecycle.Instance.Deserializing) {
                Log._Debug("Options.UpdateJunctionRestrictionsManager() - Waiting for deserialisation");
                _needUpdateJunctionRestrictionsManager = true;
                return;
            }

            if (TMPELifecycle.InGameOrEditor()) {
                Log.Info("OptionsManager.UpdateJunctionRestrictionsManager()");
                JunctionRestrictionsManager.Instance.UpdateAllDefaults();
            }
        }

        /// <summary>
        /// When dedicated turning lane policy is toggled, all junctions
        /// need to be checked and updated if necessary.
        /// </summary>
        internal static void UpdateDedicatedTurningLanes() {
            if (TMPELifecycle.Instance.Deserializing) {
                Log._Debug("Options.UpdateDedicatedTurningLanes() - Waiting for deserialisation");
                _needUpdateDedicatedTurningLanes = true;
                return;
            }

            if (TMPELifecycle.InGameOrEditor()) {
                Log.Info("OptionsManager.UpdateDedicatedTurningLanes()");
                LaneArrowManager.Instance.UpdateDedicatedTurningLanePolicy(true);
            }
        }

        /// <summary>
        /// When lane routing feature activation is toggled, all junctions
        /// need to be updated to reflect the change.
        /// </summary>
        internal static void UpdateRoutingManager() {
            if (TMPELifecycle.Instance.Deserializing) {
                Log._Debug("OptionsManager.UpdateRoutingManager() - Ignoring; Deserialising");
                return;
            }

            if (TMPELifecycle.InGameOrEditor()) {
                Log.Info("OptionsManager.UpdateRoutingManager()");
                RoutingManager.Instance.RequestFullRecalculation();
            }
        }
    }
}<|MERGE_RESOLUTION|>--- conflicted
+++ resolved
@@ -138,7 +138,6 @@
                 ToCheckbox(data, idx: 11, OverlaysTab_OverlaysGroup.VehicleRestrictionsOverlay, false);
                 ToCheckbox(data, idx: 12, GameplayTab_VehicleBehaviourGroup.StrongerRoadConditionEffects, false);
                 ToCheckbox(data, idx: 13, PoliciesTab_AtJunctionsGroup.AllowUTurns, false);
-<<<<<<< HEAD
                 ToCheckbox(data, idx: 14, PoliciesTab_AtJunctionsGroup.AllowLaneChangesWhileGoingStraight, true);
 
                 if (dataVersion < 1) {
@@ -147,10 +146,6 @@
                     ToCheckbox(data, idx: 15, GameplayTab_VehicleBehaviourGroup.DisableDespawning, false); // not inverted
                 }
 
-=======
-                ToCheckbox(data, idx: 14, PoliciesTab_AtJunctionsGroup.AllowLaneChangesWhileGoingStraight, false);
-                GameplayTab_VehicleBehaviourGroup.DisableDespawning.Value = !LoadBool(data, idx: 15, true); // inverted
->>>>>>> 02e8fe2a
                 // skip Options.setDynamicPathRecalculation(data[16] == (byte)1);
                 ToCheckbox(data, idx: 17, OverlaysTab_OverlaysGroup.ConnectedLanesOverlay, false);
                 ToCheckbox(data, idx: 18, MaintenanceTab_FeaturesGroup.PrioritySignsEnabled, true);
