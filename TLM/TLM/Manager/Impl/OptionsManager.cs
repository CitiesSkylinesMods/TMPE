--- conflicted
+++ resolved
@@ -49,12 +49,6 @@
             return true;
         }
 
-<<<<<<< HEAD
-        public bool MayPublishSegmentChanges() =>
-            Options.instantEffects &&
-            TMPELifecycle.InGameOrEditor() &&
-            !TMPELifecycle.Instance.Deserializing;
-
         /// <summary>
         /// Loading options may trigger multiple calls to certain methods. To de-spam
         /// invocations, the methods are skipped during loading and a bool is set
@@ -84,6 +78,10 @@
             base.InternalPrintDebugInfo();
             Log.NotImpl("InternalPrintDebugInfo for OptionsManager");
         }
+
+        [Obsolete("Use TMPELifecycle method of same name instead")]
+        public bool MayPublishSegmentChanges()
+            => TMPELifecycle.Instance.MayPublishSegmentChanges();
 
         /// <summary>
         /// Converts value to SimulationAccuracy
@@ -93,11 +91,6 @@
         private static SimulationAccuracy ConvertToSimulationAccuracy(byte value) {
             return SimulationAccuracy.MaxValue - value;
         }
-=======
-        [Obsolete("Use TMPELifecycle method of same name instead")]
-        public bool MayPublishSegmentChanges()
-            => TMPELifecycle.Instance.MayPublishSegmentChanges();
->>>>>>> e00e9c8a
 
         /// <summary>
         /// Converts SimulationAccuracy to SimulationAccuracy
@@ -178,15 +171,9 @@
                 PoliciesTab.SetPreferOuterLane(LoadBool(data, idx: 26));
                 ToCheckbox(data, idx: 27, GameplayTab_VehicleBehaviourGroup.IndividualDrivingStyle, false);
                 PoliciesTab.SetEvacBussesMayIgnoreRules(LoadBool(data, idx: 28));
-<<<<<<< HEAD
-                GeneralTab.SetInstantEffects(LoadBool(data, idx: 29));
+                // skip ToCheckbox(data, idx: 29, GeneralTab_SimulationGroup.InstantEffects, true);
                 ToCheckbox(data, idx: 30, MaintenanceTab_FeaturesGroup.ParkingRestrictionsEnabled, true);
                 ToCheckbox(data, idx: 31, OverlaysTab_OverlaysGroup.ParkingRestrictionsOverlay, false);
-=======
-                // skip ToCheckbox(data, idx: 29, GeneralTab_SimulationGroup.InstantEffects, true);
-                MaintenanceTab.SetParkingRestrictionsEnabled(LoadBool(data, idx: 30));
-                OverlaysTab.SetParkingRestrictionsOverlay(LoadBool(data, idx: 31));
->>>>>>> e00e9c8a
                 PoliciesTab.SetBanRegularTrafficOnBusLanes(LoadBool(data, idx: 32));
                 ToCheckbox(data, idx: 33, OverlaysTab_OverlaysGroup.ShowPathFindStats, VersionUtil.IS_DEBUG);
                 GameplayTab.SetDLSPercentage(LoadByte(data, idx: 34));
