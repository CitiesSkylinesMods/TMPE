--- conflicted
+++ resolved
@@ -323,18 +323,11 @@
                 ModUI.Instance.MainMenuButton.UpdateButtonSkinAndTooltip();
             }
 
-<<<<<<< HEAD
-            TrafficLightTextures.Instance.ReloadTexturesWithTranslation();
-            TMPELifecycle.Instance.TranslationDatabase.ReloadTutorialTranslations();
-            TMPELifecycle.Instance.TranslationDatabase.ReloadGuideTranslations();
-=======
             if (languageChanged) {
-                RoadUI.Instance.ReloadTexturesWithTranslation();
                 TrafficLightTextures.Instance.ReloadTexturesWithTranslation();
                 TMPELifecycle.Instance.TranslationDatabase.ReloadTutorialTranslations();
                 TMPELifecycle.Instance.TranslationDatabase.ReloadGuideTranslations();
             }
->>>>>>> 82d73bb6
         }
 
         /// <summary>
