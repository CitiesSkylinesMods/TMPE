namespace TrafficManager.Manager.Impl {
    using CSUtil.Commons;
    using System;
    using TrafficManager.API.Manager;
    using TrafficManager.API.Traffic.Enums;
    using TrafficManager.State;
    using TrafficManager.UI.Helpers;
    using TrafficManager.Lifecycle;
    using JetBrains.Annotations;
    using TrafficManager.Util;

    public class OptionsManager
        : AbstractCustomManager,
          IOptionsManager {
        // TODO I contain ugly code
        public static OptionsManager Instance = new OptionsManager();

        protected override void InternalPrintDebugInfo() {
            base.InternalPrintDebugInfo();
            Log.NotImpl("InternalPrintDebugInfo for OptionsManager");
        }

        /// <summary>
        /// Converts value to SimulationAccuracy
        /// </summary>
        /// <param name="value">Old value</param>
        /// <returns>SimulationAccuracy value</returns>
        private static SimulationAccuracy ConvertToSimulationAccuracy(byte value) {
            return SimulationAccuracy.MaxValue - value;
        }

        /// <summary>
        /// Converts SimulationAccuracy to SimulationAccuracy
        /// </summary>
        /// <param name="value">SimulationAccuracy value</param>
        /// <returns>byte representation of value (backward compatible)</returns>
        private static byte ConvertFromSimulationAccuracy(SimulationAccuracy value) {
            return (byte)(SimulationAccuracy.MaxValue - value);
        }

        public bool MayPublishSegmentChanges() {
            return Options.instantEffects && TMPELifecycle.InGameOrEditor() &&
                !TMPELifecycle.Instance.Deserializing;
        }

        // Takes a bool from data and sets it in `out result`
        private static bool LoadBool([NotNull] byte[] data, uint idx, bool defaultVal = false) {
            if (data.Length > idx) {
                var result = data[idx] == 1;
                return result;
            }

            return defaultVal;
        }

        private static byte LoadByte([NotNull] byte[] data, uint idx, byte defaultVal = 0) {
            if (data.Length > idx) {
                var result = data[idx];
                return result;
            }

            return defaultVal;
        }

        /// <summary>Load LegacySerializableOption bool.</summary>
        private static void ToCheckbox([NotNull] byte[] data, uint idx, ILegacySerializableOption opt, bool defaultVal = false) {
            if (data.Length > idx) {
                opt.Load(data[idx]);
                return;
            }

            opt.Load(defaultVal ? (byte)1 : (byte)0);
        }

        public bool LoadData(byte[] data) {
            try {
                Log.Info($"OptionsManager.LoadData: {data.Length} bytes");

                OptionsGeneralTab.SetSimulationAccuracy(ConvertToSimulationAccuracy(LoadByte(data, idx: 0)));
                // skip Options.setLaneChangingRandomization(options[1]);
<<<<<<< HEAD
                GameplayTab.SetRecklessDrivers(LoadByte(data, idx: 2));
                OptionsVehicleRestrictionsTab.SetRelaxedBusses(LoadBool(data, idx: 3));
                OptionsOverlaysTab.SetNodesOverlay(LoadBool(data, idx: 4));
                OptionsVehicleRestrictionsTab.SetMayEnterBlockedJunctions(LoadBool(data, idx: 5));
                GameplayTab.SetAdvancedAi(LoadBool(data, idx: 6));
                OptionsVehicleRestrictionsTab.SetHighwayRules(LoadBool(data, idx: 7));
=======
                OptionsGameplayTab.SetRecklessDrivers(LoadByte(data, idx: 2));
                PoliciesTab.SetRelaxedBusses(LoadBool(data, idx: 3));
                OptionsOverlaysTab.SetNodesOverlay(LoadBool(data, idx: 4));
                PoliciesTab.SetMayEnterBlockedJunctions(LoadBool(data, idx: 5));
                OptionsGameplayTab.SetAdvancedAi(LoadBool(data, idx: 6));
                PoliciesTab.SetHighwayRules(LoadBool(data, idx: 7));
>>>>>>> 900de5a6
                OptionsOverlaysTab.SetPrioritySignsOverlay(LoadBool(data, idx: 8));
                OptionsOverlaysTab.SetTimedLightsOverlay(LoadBool(data, idx: 9));
                OptionsOverlaysTab.SetSpeedLimitsOverlay(LoadBool(data, idx: 10));
                OptionsOverlaysTab.SetVehicleRestrictionsOverlay(LoadBool(data, idx: 11));
<<<<<<< HEAD
                GameplayTab.SetStrongerRoadConditionEffects(LoadBool(data, idx: 12));
                OptionsVehicleRestrictionsTab.SetAllowUTurns(LoadBool(data, idx: 13));
                OptionsVehicleRestrictionsTab.SetAllowLaneChangesWhileGoingStraight(LoadBool(data, idx: 14));
                GameplayTab.SetDisableDespawning(!LoadBool(data, idx: 15)); // inverted
=======
                OptionsGameplayTab.SetStrongerRoadConditionEffects(LoadBool(data, idx: 12));
                PoliciesTab.SetAllowUTurns(LoadBool(data, idx: 13));
                PoliciesTab.SetAllowLaneChangesWhileGoingStraight(LoadBool(data, idx: 14));
                OptionsGameplayTab.SetDisableDespawning(!LoadBool(data, idx: 15)); // inverted
>>>>>>> 900de5a6
                // skip Options.setDynamicPathRecalculation(data[16] == (byte)1);
                OptionsOverlaysTab.SetConnectedLanesOverlay(LoadBool(data, idx: 17));
                PoliciesTab.SetPrioritySignsEnabled(LoadBool(data, idx: 18));
                PoliciesTab.SetTimedLightsEnabled(LoadBool(data, idx: 19));
                OptionsMaintenanceTab.SetCustomSpeedLimitsEnabled(LoadBool(data, idx: 20));
                OptionsMaintenanceTab.SetVehicleRestrictionsEnabled(LoadBool(data, idx: 21));
                OptionsMaintenanceTab.SetLaneConnectorEnabled(LoadBool(data, idx: 22));
                OptionsOverlaysTab.SetJunctionRestrictionsOverlay(LoadBool(data, idx: 23));
                OptionsMaintenanceTab.SetJunctionRestrictionsEnabled(LoadBool(data, idx: 24));
<<<<<<< HEAD
                GameplayTab.SetProhibitPocketCars(LoadBool(data, idx: 25));
                OptionsVehicleRestrictionsTab.SetPreferOuterLane(LoadBool(data, idx: 26));
                GameplayTab.SetIndividualDrivingStyle(LoadBool(data, idx: 27));
                OptionsVehicleRestrictionsTab.SetEvacBussesMayIgnoreRules(LoadBool(data, idx: 28));
=======
                OptionsGameplayTab.SetProhibitPocketCars(LoadBool(data, idx: 25));
                PoliciesTab.SetPreferOuterLane(LoadBool(data, idx: 26));
                OptionsGameplayTab.SetIndividualDrivingStyle(LoadBool(data, idx: 27));
                PoliciesTab.SetEvacBussesMayIgnoreRules(LoadBool(data, idx: 28));
>>>>>>> 900de5a6
                OptionsGeneralTab.SetInstantEffects(LoadBool(data, idx: 29));
                OptionsMaintenanceTab.SetParkingRestrictionsEnabled(LoadBool(data, idx: 30));
                OptionsOverlaysTab.SetParkingRestrictionsOverlay(LoadBool(data, idx: 31));
                PoliciesTab.SetBanRegularTrafficOnBusLanes(LoadBool(data, idx: 32));
                OptionsMaintenanceTab.SetShowPathFindStats(LoadBool(data, idx: 33));
                GameplayTab.SetDLSPercentage(LoadByte(data, idx: 34));

                if (data.Length > 35) {
                    try {
                        PoliciesTab.SetVehicleRestrictionsAggression(
                            (VehicleRestrictionsAggression)data[35]);
                    }
                    catch (Exception e) {
                        Log.Warning(
                            $"Skipping invalid value {data[35]} for vehicle restrictions aggression");
                    }
                }

<<<<<<< HEAD
                OptionsVehicleRestrictionsTab.SetTrafficLightPriorityRules(LoadBool(data, idx: 36));
                GameplayTab.SetRealisticPublicTransport(LoadBool(data, idx: 37));
=======
                PoliciesTab.SetTrafficLightPriorityRules(LoadBool(data, idx: 36));
                OptionsGameplayTab.SetRealisticPublicTransport(LoadBool(data, idx: 37));
>>>>>>> 900de5a6
                OptionsMaintenanceTab.SetTurnOnRedEnabled(LoadBool(data, idx: 38));
                PoliciesTab.SetAllowNearTurnOnRed(LoadBool(data, idx: 39));
                PoliciesTab.SetAllowFarTurnOnRed(LoadBool(data, idx: 40));
                PoliciesTab.SetAddTrafficLightsIfApplicable(LoadBool(data, idx: 41));

                ToCheckbox(data, idx: 42, OptionsMassEditTab.RoundAboutQuickFix_StayInLaneMainR, true);
                ToCheckbox(data, idx: 43, OptionsMassEditTab.RoundAboutQuickFix_StayInLaneNearRabout, true);
                ToCheckbox(data, idx: 44, OptionsMassEditTab.RoundAboutQuickFix_DedicatedExitLanes, true);
                ToCheckbox(data, idx: 45, OptionsMassEditTab.RoundAboutQuickFix_NoCrossMainR, true);
                ToCheckbox(data, idx: 46, OptionsMassEditTab.RoundAboutQuickFix_NoCrossYieldR);
                ToCheckbox(data, idx: 47, OptionsMassEditTab.RoundAboutQuickFix_PrioritySigns, true);

                ToCheckbox(data, idx: 48, OptionsMassEditTab.PriorityRoad_CrossMainR);
                ToCheckbox(data, idx: 49, OptionsMassEditTab.PriorityRoad_AllowLeftTurns);
                ToCheckbox(data, idx: 50, OptionsMassEditTab.PriorityRoad_EnterBlockedYeild);
                ToCheckbox(data, idx: 51, OptionsMassEditTab.PriorityRoad_StopAtEntry);

                ToCheckbox(data, idx: 52, OptionsMassEditTab.RoundAboutQuickFix_KeepClearYieldR, true);
                ToCheckbox(data, idx: 53, OptionsMassEditTab.RoundAboutQuickFix_RealisticSpeedLimits, false);
                ToCheckbox(data, idx: 54, OptionsMassEditTab.RoundAboutQuickFix_ParkingBanMainR, true);
                ToCheckbox(data, idx: 55, OptionsMassEditTab.RoundAboutQuickFix_ParkingBanYieldR);

                ToCheckbox(data, idx: 56, PoliciesTab.NoDoubleCrossings);
                ToCheckbox(data, idx: 57, PoliciesTab.DedicatedTurningLanes);

                Options.SavegamePathfinderEdition = LoadByte(data, idx: 58, defaultVal: 0);
                return true;
            }
            catch (Exception ex) {
                ex.LogException();
                return false;
            }
        }

        public byte[] SaveData(ref bool success) {

            // Remember to update this when adding new options (lastIdx + 1)
            var save = new byte[59];

            try {
                save[0] = ConvertFromSimulationAccuracy(Options.simulationAccuracy);
                save[1] = 0; // Options.laneChangingRandomization
                save[2] = (byte)Options.recklessDrivers;
                save[3] = (byte)(Options.relaxedBusses ? 1 : 0);
                save[4] = (byte)(Options.nodesOverlay ? 1 : 0);
                save[5] = (byte)(Options.allowEnterBlockedJunctions ? 1 : 0);
                save[6] = (byte)(Options.advancedAI ? 1 : 0);
                save[7] = (byte)(Options.highwayRules ? 1 : 0);
                save[8] = (byte)(Options.prioritySignsOverlay ? 1 : 0);
                save[9] = (byte)(Options.timedLightsOverlay ? 1 : 0);
                save[10] = (byte)(Options.speedLimitsOverlay ? 1 : 0);
                save[11] = (byte)(Options.vehicleRestrictionsOverlay ? 1 : 0);
                save[12] = (byte)(Options.strongerRoadConditionEffects ? 1 : 0);
                save[13] = (byte)(Options.allowUTurns ? 1 : 0);
                save[14] = (byte)(Options.allowLaneChangesWhileGoingStraight ? 1 : 0);
                save[15] = (byte)(Options.disableDespawning ? 0 : 1);
                save[16] = 0; // Options.IsDynamicPathRecalculationActive
                save[17] = (byte)(Options.connectedLanesOverlay ? 1 : 0);
                save[18] = (byte)(Options.prioritySignsEnabled ? 1 : 0);
                save[19] = (byte)(Options.timedLightsEnabled ? 1 : 0);
                save[20] = (byte)(Options.customSpeedLimitsEnabled ? 1 : 0);
                save[21] = (byte)(Options.vehicleRestrictionsEnabled ? 1 : 0);
                save[22] = (byte)(Options.laneConnectorEnabled ? 1 : 0);
                save[23] = (byte)(Options.junctionRestrictionsOverlay ? 1 : 0);
                save[24] = (byte)(Options.junctionRestrictionsEnabled ? 1 : 0);
                save[25] = (byte)(Options.parkingAI ? 1 : 0);
                save[26] = (byte)(Options.preferOuterLane ? 1 : 0);
                save[27] = (byte)(Options.individualDrivingStyle ? 1 : 0);
                save[28] = (byte)(Options.evacBussesMayIgnoreRules ? 1 : 0);
                save[29] = (byte)(Options.instantEffects ? 1 : 0);
                save[30] = (byte)(Options.parkingRestrictionsEnabled ? 1 : 0);
                save[31] = (byte)(Options.parkingRestrictionsOverlay ? 1 : 0);
                save[32] = (byte)(Options.banRegularTrafficOnBusLanes ? 1 : 0);
                save[33] = (byte)(Options.showPathFindStats ? 1 : 0);
                save[34] = Options.altLaneSelectionRatio;
                save[35] = (byte)Options.vehicleRestrictionsAggression;
                save[36] = (byte)(Options.trafficLightPriorityRules ? 1 : 0);
                save[37] = (byte)(Options.realisticPublicTransport ? 1 : 0);
                save[38] = (byte)(Options.turnOnRedEnabled ? 1 : 0);
                save[39] = (byte)(Options.allowNearTurnOnRed ? 1 : 0);
                save[40] = (byte)(Options.allowFarTurnOnRed ? 1 : 0);
                save[41] = (byte)(Options.automaticallyAddTrafficLightsIfApplicable ? 1 : 0);

                save[42] = OptionsMassEditTab.RoundAboutQuickFix_StayInLaneMainR.Save();
                save[43] = OptionsMassEditTab.RoundAboutQuickFix_StayInLaneNearRabout.Save();
                save[44] = OptionsMassEditTab.RoundAboutQuickFix_DedicatedExitLanes.Save();
                save[45] = OptionsMassEditTab.RoundAboutQuickFix_NoCrossMainR.Save();
                save[46] = OptionsMassEditTab.RoundAboutQuickFix_NoCrossYieldR.Save();
                save[47] = OptionsMassEditTab.RoundAboutQuickFix_PrioritySigns.Save();

                save[48] = OptionsMassEditTab.PriorityRoad_CrossMainR.Save();
                save[49] = OptionsMassEditTab.PriorityRoad_AllowLeftTurns.Save();
                save[50] = OptionsMassEditTab.PriorityRoad_EnterBlockedYeild.Save();
                save[51] = OptionsMassEditTab.PriorityRoad_StopAtEntry.Save();

                save[52] = OptionsMassEditTab.RoundAboutQuickFix_KeepClearYieldR.Save();
                save[53] = OptionsMassEditTab.RoundAboutQuickFix_RealisticSpeedLimits.Save();
                save[54] = OptionsMassEditTab.RoundAboutQuickFix_ParkingBanMainR.Save();
                save[55] = OptionsMassEditTab.RoundAboutQuickFix_ParkingBanYieldR.Save();

                save[56] = PoliciesTab.NoDoubleCrossings.Save();
                save[57] = PoliciesTab.DedicatedTurningLanes.Save();

                save[58] = (byte)Options.SavegamePathfinderEdition;

                return save;
            }
            catch (Exception ex) {
                ex.LogException();
                return save; // try and salvage some of the settings
            }
        }
    }
}<|MERGE_RESOLUTION|>--- conflicted
+++ resolved
@@ -78,36 +78,20 @@
 
                 OptionsGeneralTab.SetSimulationAccuracy(ConvertToSimulationAccuracy(LoadByte(data, idx: 0)));
                 // skip Options.setLaneChangingRandomization(options[1]);
-<<<<<<< HEAD
                 GameplayTab.SetRecklessDrivers(LoadByte(data, idx: 2));
-                OptionsVehicleRestrictionsTab.SetRelaxedBusses(LoadBool(data, idx: 3));
-                OptionsOverlaysTab.SetNodesOverlay(LoadBool(data, idx: 4));
-                OptionsVehicleRestrictionsTab.SetMayEnterBlockedJunctions(LoadBool(data, idx: 5));
-                GameplayTab.SetAdvancedAi(LoadBool(data, idx: 6));
-                OptionsVehicleRestrictionsTab.SetHighwayRules(LoadBool(data, idx: 7));
-=======
-                OptionsGameplayTab.SetRecklessDrivers(LoadByte(data, idx: 2));
                 PoliciesTab.SetRelaxedBusses(LoadBool(data, idx: 3));
                 OptionsOverlaysTab.SetNodesOverlay(LoadBool(data, idx: 4));
                 PoliciesTab.SetMayEnterBlockedJunctions(LoadBool(data, idx: 5));
-                OptionsGameplayTab.SetAdvancedAi(LoadBool(data, idx: 6));
+                GameplayTab.SetAdvancedAi(LoadBool(data, idx: 6));
                 PoliciesTab.SetHighwayRules(LoadBool(data, idx: 7));
->>>>>>> 900de5a6
                 OptionsOverlaysTab.SetPrioritySignsOverlay(LoadBool(data, idx: 8));
                 OptionsOverlaysTab.SetTimedLightsOverlay(LoadBool(data, idx: 9));
                 OptionsOverlaysTab.SetSpeedLimitsOverlay(LoadBool(data, idx: 10));
                 OptionsOverlaysTab.SetVehicleRestrictionsOverlay(LoadBool(data, idx: 11));
-<<<<<<< HEAD
                 GameplayTab.SetStrongerRoadConditionEffects(LoadBool(data, idx: 12));
-                OptionsVehicleRestrictionsTab.SetAllowUTurns(LoadBool(data, idx: 13));
-                OptionsVehicleRestrictionsTab.SetAllowLaneChangesWhileGoingStraight(LoadBool(data, idx: 14));
-                GameplayTab.SetDisableDespawning(!LoadBool(data, idx: 15)); // inverted
-=======
-                OptionsGameplayTab.SetStrongerRoadConditionEffects(LoadBool(data, idx: 12));
                 PoliciesTab.SetAllowUTurns(LoadBool(data, idx: 13));
                 PoliciesTab.SetAllowLaneChangesWhileGoingStraight(LoadBool(data, idx: 14));
-                OptionsGameplayTab.SetDisableDespawning(!LoadBool(data, idx: 15)); // inverted
->>>>>>> 900de5a6
+                GameplayTab.SetDisableDespawning(!LoadBool(data, idx: 15)); // inverted
                 // skip Options.setDynamicPathRecalculation(data[16] == (byte)1);
                 OptionsOverlaysTab.SetConnectedLanesOverlay(LoadBool(data, idx: 17));
                 PoliciesTab.SetPrioritySignsEnabled(LoadBool(data, idx: 18));
@@ -117,17 +101,10 @@
                 OptionsMaintenanceTab.SetLaneConnectorEnabled(LoadBool(data, idx: 22));
                 OptionsOverlaysTab.SetJunctionRestrictionsOverlay(LoadBool(data, idx: 23));
                 OptionsMaintenanceTab.SetJunctionRestrictionsEnabled(LoadBool(data, idx: 24));
-<<<<<<< HEAD
                 GameplayTab.SetProhibitPocketCars(LoadBool(data, idx: 25));
-                OptionsVehicleRestrictionsTab.SetPreferOuterLane(LoadBool(data, idx: 26));
+                PoliciesTab.SetPreferOuterLane(LoadBool(data, idx: 26));
                 GameplayTab.SetIndividualDrivingStyle(LoadBool(data, idx: 27));
-                OptionsVehicleRestrictionsTab.SetEvacBussesMayIgnoreRules(LoadBool(data, idx: 28));
-=======
-                OptionsGameplayTab.SetProhibitPocketCars(LoadBool(data, idx: 25));
-                PoliciesTab.SetPreferOuterLane(LoadBool(data, idx: 26));
-                OptionsGameplayTab.SetIndividualDrivingStyle(LoadBool(data, idx: 27));
                 PoliciesTab.SetEvacBussesMayIgnoreRules(LoadBool(data, idx: 28));
->>>>>>> 900de5a6
                 OptionsGeneralTab.SetInstantEffects(LoadBool(data, idx: 29));
                 OptionsMaintenanceTab.SetParkingRestrictionsEnabled(LoadBool(data, idx: 30));
                 OptionsOverlaysTab.SetParkingRestrictionsOverlay(LoadBool(data, idx: 31));
@@ -146,13 +123,8 @@
                     }
                 }
 
-<<<<<<< HEAD
-                OptionsVehicleRestrictionsTab.SetTrafficLightPriorityRules(LoadBool(data, idx: 36));
+                PoliciesTab.SetTrafficLightPriorityRules(LoadBool(data, idx: 36));
                 GameplayTab.SetRealisticPublicTransport(LoadBool(data, idx: 37));
-=======
-                PoliciesTab.SetTrafficLightPriorityRules(LoadBool(data, idx: 36));
-                OptionsGameplayTab.SetRealisticPublicTransport(LoadBool(data, idx: 37));
->>>>>>> 900de5a6
                 OptionsMaintenanceTab.SetTurnOnRedEnabled(LoadBool(data, idx: 38));
                 PoliciesTab.SetAllowNearTurnOnRed(LoadBool(data, idx: 39));
                 PoliciesTab.SetAllowFarTurnOnRed(LoadBool(data, idx: 40));
