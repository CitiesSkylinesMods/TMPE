--- conflicted
+++ resolved
@@ -101,19 +101,11 @@
                 OptionsMaintenanceTab.SetLaneConnectorEnabled(LoadBool(data, idx: 22));
                 OptionsOverlaysTab.SetJunctionRestrictionsOverlay(LoadBool(data, idx: 23));
                 OptionsMaintenanceTab.SetJunctionRestrictionsEnabled(LoadBool(data, idx: 24));
-<<<<<<< HEAD
-                OptionsGameplayTab.SetProhibitPocketCars(LoadBool(data, idx: 25));
-                OptionsVehicleRestrictionsTab.SetPreferOuterLane(LoadBool(data, idx: 26));
-                OptionsGameplayTab.SetIndividualDrivingStyle(LoadBool(data, idx: 27));
-                OptionsVehicleRestrictionsTab.SetEvacBussesMayIgnoreRules(LoadBool(data, idx: 28));
-                GeneralTab.SetInstantEffects(LoadBool(data, idx: 29));
-=======
                 GameplayTab.SetProhibitPocketCars(LoadBool(data, idx: 25));
                 PoliciesTab.SetPreferOuterLane(LoadBool(data, idx: 26));
                 GameplayTab.SetIndividualDrivingStyle(LoadBool(data, idx: 27));
                 PoliciesTab.SetEvacBussesMayIgnoreRules(LoadBool(data, idx: 28));
-                OptionsGeneralTab.SetInstantEffects(LoadBool(data, idx: 29));
->>>>>>> b464f5a5
+                GeneralTab.SetInstantEffects(LoadBool(data, idx: 29));
                 OptionsMaintenanceTab.SetParkingRestrictionsEnabled(LoadBool(data, idx: 30));
                 OptionsOverlaysTab.SetParkingRestrictionsOverlay(LoadBool(data, idx: 31));
                 PoliciesTab.SetBanRegularTrafficOnBusLanes(LoadBool(data, idx: 32));
