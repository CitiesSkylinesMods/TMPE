namespace TrafficManager.Manager.Impl {
    using CSUtil.Commons;
    using System;
    using TrafficManager.API.Manager;
    using TrafficManager.API.Traffic.Enums;
    using TrafficManager.State;
    using TrafficManager.UI.Helpers;
    using TrafficManager.Lifecycle;
    using JetBrains.Annotations;
    using TrafficManager.Util;
    using System.Reflection;
    using TrafficManager.UI;
    using TrafficManager.UI.Textures;

    public class OptionsManager
        : AbstractCustomManager,
          IOptionsManager {

        // TODO I contain ugly code
        public static OptionsManager Instance = new OptionsManager();

        // See: OnAfterLoadData() and related methods
        private static bool _needUpdateRoutingManager = false;
        private static bool _needUpdateDedicatedTurningLanes = false;
        private static bool _needUpdateJunctionRestrictionsManager = false;

        /// <summary>
        /// API method for external mods to get option values by name.
        /// </summary>
        /// <typeparam name="TVal">Option type, eg. <c>bool</c>.</typeparam>
        /// <param name="optionName">Name of the option in <see cref="Options"/>.</param>
        /// <param name="value">The option value, if found, otherwise <c>default</c> for <typeparamref name="TVal"/>.</param>
        /// <returns>Returns <c>true</c> if successful, or <c>false</c> if there was a problem (eg. option not found, wrong TVal, etc).</returns>
        /// <remarks>Check <see cref="OptionsAreSafeToQuery"/> first before trying to get an option value.</remarks>
        public bool TryGetOptionByName<TVal>(string optionName, out TVal value) {
            if (!Options.Available) {
                value = default;
                return false;
            }

            var field = typeof(Options).GetField(optionName, BindingFlags.Static | BindingFlags.Public);

            if (field == null || field.FieldType is not TVal) {
                value = default;
                return false;
            }

            value = (TVal)field.GetValue(null);
            return true;
        }

        public bool MayPublishSegmentChanges() =>
            Options.instantEffects &&
            TMPELifecycle.InGameOrEditor() &&
            !TMPELifecycle.Instance.Deserializing;

        /// <summary>
        /// Loading options may trigger multiple calls to certain methods. To de-spam
        /// invocations, the methods are skipped during loading and a bool is set
        /// so that we can invoke those methods just once after loading has completed.
        /// </summary>
        public override void OnAfterLoadData() {
            base.OnAfterLoadData();
            Log.Info("OptionsManger.OnAfterLoadData() checking for queued method calls");

            if (_needUpdateRoutingManager) {
                _needUpdateRoutingManager = false;
                UpdateRoutingManager();
            }

            if (_needUpdateDedicatedTurningLanes) {
                _needUpdateDedicatedTurningLanes = false;
                UpdateDedicatedTurningLanes();
            }

            if (_needUpdateJunctionRestrictionsManager) {
                _needUpdateJunctionRestrictionsManager = false;
                UpdateJunctionRestrictionsManager();
            }
        }

        protected override void InternalPrintDebugInfo() {
            base.InternalPrintDebugInfo();
            Log.NotImpl("InternalPrintDebugInfo for OptionsManager");
        }

        /// <summary>
        /// Converts value to SimulationAccuracy
        /// </summary>
        /// <param name="value">Old value</param>
        /// <returns>SimulationAccuracy value</returns>
        private static SimulationAccuracy ConvertToSimulationAccuracy(byte value) {
            return SimulationAccuracy.MaxValue - value;
        }

        /// <summary>
        /// Converts SimulationAccuracy to SimulationAccuracy
        /// </summary>
        /// <param name="value">SimulationAccuracy value</param>
        /// <returns>byte representation of value (backward compatible)</returns>
        private static byte ConvertFromSimulationAccuracy(SimulationAccuracy value) {
            return (byte)(SimulationAccuracy.MaxValue - value);
        }

        // Takes a bool from data and sets it in `out result`
        private static bool LoadBool([NotNull] byte[] data, uint idx, bool defaultVal = false) {
            if (data.Length > idx) {
                var result = data[idx] == 1;
                return result;
            }

            return defaultVal;
        }

        private static byte LoadByte([NotNull] byte[] data, uint idx, byte defaultVal = 0) {
            if (data.Length > idx) {
                var result = data[idx];
                return result;
            }

            return defaultVal;
        }

        /// <summary>Load LegacySerializableOption bool.</summary>
        private static void ToCheckbox([NotNull] byte[] data, uint idx, ILegacySerializableOption opt, bool defaultVal = false) {
            if (data.Length > idx) {
                opt.Load(data[idx]);
                return;
            }

            opt.Load(defaultVal ? (byte)1 : (byte)0);
        }

        /// <summary>
        /// Restores the mod options based on supplied <paramref name="data"/>.
        /// </summary>
        /// <param name="data">Byte array obtained from the savegame.</param>
        /// <returns>Returns <c>true</c> if successful, otherwise <c>false</c>.</returns>
        /// <remarks>Applies default values if the data for an option does not exist.</remarks>
        public bool LoadData(byte[] data) {
            try {
                Options.Available = false;

                Log.Info($"OptionsManager.LoadData: {data.Length} bytes");

                GeneralTab.SetSimulationAccuracy(ConvertToSimulationAccuracy(LoadByte(data, idx: 0)));
                // skip Options.setLaneChangingRandomization(options[1]);
<<<<<<< HEAD
                GameplayTab.SetRecklessDrivers(LoadByte(data, idx: 2));
                ToCheckbox(data, idx: 3, PoliciesTab_AtJunctionsGroup.RelaxedBusses, true);
                ToCheckbox(data, idx: 4, OverlaysTab_OverlaysGroup.NodesOverlay, false);
                ToCheckbox(data, idx: 5, PoliciesTab_AtJunctionsGroup.AllowEnterBlockedJunctions, false);
                GameplayTab.SetAdvancedAi(LoadBool(data, idx: 6));
                PoliciesTab.SetHighwayRules(LoadBool(data, idx: 7));
                ToCheckbox(data, idx: 8, OverlaysTab_OverlaysGroup.PrioritySignsOverlay, false);
                ToCheckbox(data, idx: 9, OverlaysTab_OverlaysGroup.TimedLightsOverlay, false);
                ToCheckbox(data, idx: 10, OverlaysTab_OverlaysGroup.SpeedLimitsOverlay, false);
                ToCheckbox(data, idx: 11, OverlaysTab_OverlaysGroup.VehicleRestrictionsOverlay, false);
                GameplayTab.SetStrongerRoadConditionEffects(LoadBool(data, idx: 12));
                ToCheckbox(data, idx: 13, PoliciesTab_AtJunctionsGroup.AllowUTurns, false);
                ToCheckbox(data, idx: 14, PoliciesTab_AtJunctionsGroup.AllowLaneChangesWhileGoingStraight, true);
                GameplayTab.SetDisableDespawning(!LoadBool(data, idx: 15)); // inverted
=======
                GameplayTab_VehicleBehaviourGroup.SetRecklessDrivers(LoadByte(data, idx: 2));
                PoliciesTab.SetRelaxedBusses(LoadBool(data, idx: 3));
                OverlaysTab.SetNodesOverlay(LoadBool(data, idx: 4));
                PoliciesTab.SetMayEnterBlockedJunctions(LoadBool(data, idx: 5));
                GameplayTab.SetAdvancedAi(LoadBool(data, idx: 6));
                PoliciesTab.SetHighwayRules(LoadBool(data, idx: 7));
                OverlaysTab.SetPrioritySignsOverlay(LoadBool(data, idx: 8));
                OverlaysTab.SetTimedLightsOverlay(LoadBool(data, idx: 9));
                OverlaysTab.SetSpeedLimitsOverlay(LoadBool(data, idx: 10));
                OverlaysTab.SetVehicleRestrictionsOverlay(LoadBool(data, idx: 11));
                ToCheckbox(data, idx: 12, GameplayTab_VehicleBehaviourGroup.StrongerRoadConditionEffects, false);
                PoliciesTab.SetAllowUTurns(LoadBool(data, idx: 13));
                PoliciesTab.SetAllowLaneChangesWhileGoingStraight(LoadBool(data, idx: 14));
                GameplayTab_VehicleBehaviourGroup.DisableDespawning.Value = !LoadBool(data, idx: 15, true); // inverted
>>>>>>> dfd16b7f
                // skip Options.setDynamicPathRecalculation(data[16] == (byte)1);
                ToCheckbox(data, idx: 17, OverlaysTab_OverlaysGroup.ConnectedLanesOverlay, false);
                ToCheckbox(data, idx: 18, MaintenanceTab_FeaturesGroup.PrioritySignsEnabled, true);
                ToCheckbox(data, idx: 19, MaintenanceTab_FeaturesGroup.TimedLightsEnabled, true);
                ToCheckbox(data, idx: 20, MaintenanceTab_FeaturesGroup.CustomSpeedLimitsEnabled, true);
                ToCheckbox(data, idx: 21, MaintenanceTab_FeaturesGroup.VehicleRestrictionsEnabled, true);
                ToCheckbox(data, idx: 22, MaintenanceTab_FeaturesGroup.LaneConnectorEnabled, true);
                ToCheckbox(data, idx: 23, OverlaysTab_OverlaysGroup.JunctionRestrictionsOverlay, false);
                ToCheckbox(data, idx: 24, MaintenanceTab_FeaturesGroup.JunctionRestrictionsEnabled, true);
                GameplayTab.SetProhibitPocketCars(LoadBool(data, idx: 25));
                PoliciesTab.SetPreferOuterLane(LoadBool(data, idx: 26));
                ToCheckbox(data, idx: 27, GameplayTab_VehicleBehaviourGroup.IndividualDrivingStyle, false);
                PoliciesTab.SetEvacBussesMayIgnoreRules(LoadBool(data, idx: 28));
                GeneralTab.SetInstantEffects(LoadBool(data, idx: 29));
                ToCheckbox(data, idx: 30, MaintenanceTab_FeaturesGroup.ParkingRestrictionsEnabled, true);
                ToCheckbox(data, idx: 31, OverlaysTab_OverlaysGroup.ParkingRestrictionsOverlay, false);
                PoliciesTab.SetBanRegularTrafficOnBusLanes(LoadBool(data, idx: 32));
                ToCheckbox(data, idx: 33, OverlaysTab_OverlaysGroup.ShowPathFindStats, VersionUtil.IS_DEBUG);
                GameplayTab.SetDLSPercentage(LoadByte(data, idx: 34));

                if (data.Length > 35) {
                    try {
                        PoliciesTab.SetVehicleRestrictionsAggression(
                            (VehicleRestrictionsAggression)data[35]);
                    }
                    catch (Exception e) {
                        Log.Warning(
                            $"Skipping invalid value {data[35]} for vehicle restrictions aggression");
                    }
                }

                ToCheckbox(data, idx: 36, PoliciesTab_AtJunctionsGroup.TrafficLightPriorityRules, false);
                GameplayTab.SetRealisticPublicTransport(LoadBool(data, idx: 37));
                ToCheckbox(data, idx: 38, MaintenanceTab_FeaturesGroup.TurnOnRedEnabled, true);
                ToCheckbox(data, idx: 39, PoliciesTab_AtJunctionsGroup.AllowNearTurnOnRed, false);
                ToCheckbox(data, idx: 40, PoliciesTab_AtJunctionsGroup.AllowFarTurnOnRed, false);
                ToCheckbox(data, idx: 41, PoliciesTab_AtJunctionsGroup.AutomaticallyAddTrafficLightsIfApplicable, true);

                ToCheckbox(data, idx: 42, OptionsMassEditTab.RoundAboutQuickFix_StayInLaneMainR, true);
                ToCheckbox(data, idx: 43, OptionsMassEditTab.RoundAboutQuickFix_StayInLaneNearRabout, true);
                ToCheckbox(data, idx: 44, OptionsMassEditTab.RoundAboutQuickFix_DedicatedExitLanes, true);
                ToCheckbox(data, idx: 45, OptionsMassEditTab.RoundAboutQuickFix_NoCrossMainR, true);
                ToCheckbox(data, idx: 46, OptionsMassEditTab.RoundAboutQuickFix_NoCrossYieldR);
                ToCheckbox(data, idx: 47, OptionsMassEditTab.RoundAboutQuickFix_PrioritySigns, true);

                ToCheckbox(data, idx: 48, OptionsMassEditTab.PriorityRoad_CrossMainR);
                ToCheckbox(data, idx: 49, OptionsMassEditTab.PriorityRoad_AllowLeftTurns);
                ToCheckbox(data, idx: 50, OptionsMassEditTab.PriorityRoad_EnterBlockedYeild);
                ToCheckbox(data, idx: 51, OptionsMassEditTab.PriorityRoad_StopAtEntry);

                ToCheckbox(data, idx: 52, OptionsMassEditTab.RoundAboutQuickFix_KeepClearYieldR, true);
                ToCheckbox(data, idx: 53, OptionsMassEditTab.RoundAboutQuickFix_RealisticSpeedLimits, false);
                ToCheckbox(data, idx: 54, OptionsMassEditTab.RoundAboutQuickFix_ParkingBanMainR, true);
                ToCheckbox(data, idx: 55, OptionsMassEditTab.RoundAboutQuickFix_ParkingBanYieldR);

                ToCheckbox(data, idx: 56, PoliciesTab.NoDoubleCrossings);
                ToCheckbox(data, idx: 57, PoliciesTab_AtJunctionsGroup.DedicatedTurningLanes);

                Options.SavegamePathfinderEdition = LoadByte(data, idx: 58, defaultVal: 0);

                ToCheckbox(data, idx: 59, OverlaysTab_OverlaysGroup.ShowDefaultSpeedSubIcon, false);

                Options.Available = true;
                return true;
            }
            catch (Exception ex) {
                ex.LogException();

                Options.Available = true;
                return false;
            }
        }

        /// <summary>
        /// Compiles mod options in to a byte array for storage in savegame.
        /// </summary>
        /// <param name="success">Current success state of SaveData operation.</param>
        /// <returns>Returns <c>true</c> if successful, otherwise <c>false</c>.</returns>
        public byte[] SaveData(ref bool success) {

            // Remember to update this when adding new options (lastIdx + 1)
            var save = new byte[60];

            try {
                save[0] = ConvertFromSimulationAccuracy(Options.simulationAccuracy);
                save[1] = 0; // Options.laneChangingRandomization
                save[2] = (byte)Options.recklessDrivers;
                save[3] = (byte)(Options.relaxedBusses ? 1 : 0);
                save[4] = (byte)(Options.nodesOverlay ? 1 : 0);
                save[5] = (byte)(Options.allowEnterBlockedJunctions ? 1 : 0);
                save[6] = (byte)(Options.advancedAI ? 1 : 0);
                save[7] = (byte)(Options.highwayRules ? 1 : 0);
                save[8] = (byte)(Options.prioritySignsOverlay ? 1 : 0);
                save[9] = (byte)(Options.timedLightsOverlay ? 1 : 0);
                save[10] = (byte)(Options.speedLimitsOverlay ? 1 : 0);
                save[11] = (byte)(Options.vehicleRestrictionsOverlay ? 1 : 0);
                save[12] = GameplayTab_VehicleBehaviourGroup.StrongerRoadConditionEffects.Save();
                save[13] = (byte)(Options.allowUTurns ? 1 : 0);
                save[14] = (byte)(Options.allowLaneChangesWhileGoingStraight ? 1 : 0);
<<<<<<< HEAD
                save[15] = (byte)(!Options.disableDespawning ? 1 : 0); // inverted
=======
                save[15] = (byte)(Options.disableDespawning ? 0 : 1); // inverted
>>>>>>> dfd16b7f
                save[16] = 0; // Options.IsDynamicPathRecalculationActive
                save[17] = (byte)(Options.connectedLanesOverlay ? 1 : 0);
                save[18] = (byte)(Options.prioritySignsEnabled ? 1 : 0);
                save[19] = (byte)(Options.timedLightsEnabled ? 1 : 0);
                save[20] = (byte)(Options.customSpeedLimitsEnabled ? 1 : 0);
                save[21] = (byte)(Options.vehicleRestrictionsEnabled ? 1 : 0);
                save[22] = (byte)(Options.laneConnectorEnabled ? 1 : 0);
                save[23] = (byte)(Options.junctionRestrictionsOverlay ? 1 : 0);
                save[24] = (byte)(Options.junctionRestrictionsEnabled ? 1 : 0);
                save[25] = (byte)(Options.parkingAI ? 1 : 0);
                save[26] = (byte)(Options.preferOuterLane ? 1 : 0);
                save[27] = GameplayTab_VehicleBehaviourGroup.IndividualDrivingStyle.Save();
                save[28] = (byte)(Options.evacBussesMayIgnoreRules ? 1 : 0);
                save[29] = (byte)(Options.instantEffects ? 1 : 0);
                save[30] = (byte)(Options.parkingRestrictionsEnabled ? 1 : 0);
                save[31] = (byte)(Options.parkingRestrictionsOverlay ? 1 : 0);
                save[32] = (byte)(Options.banRegularTrafficOnBusLanes ? 1 : 0);
                save[33] = (byte)(Options.showPathFindStats ? 1 : 0);
                save[34] = Options.altLaneSelectionRatio;
                save[35] = (byte)Options.vehicleRestrictionsAggression;
                save[36] = (byte)(Options.trafficLightPriorityRules ? 1 : 0);
                save[37] = (byte)(Options.realisticPublicTransport ? 1 : 0);
                save[38] = (byte)(Options.turnOnRedEnabled ? 1 : 0);
                save[39] = (byte)(Options.allowNearTurnOnRed ? 1 : 0);
                save[40] = (byte)(Options.allowFarTurnOnRed ? 1 : 0);
                save[41] = (byte)(Options.automaticallyAddTrafficLightsIfApplicable ? 1 : 0);

                save[42] = OptionsMassEditTab.RoundAboutQuickFix_StayInLaneMainR.Save();
                save[43] = OptionsMassEditTab.RoundAboutQuickFix_StayInLaneNearRabout.Save();
                save[44] = OptionsMassEditTab.RoundAboutQuickFix_DedicatedExitLanes.Save();
                save[45] = OptionsMassEditTab.RoundAboutQuickFix_NoCrossMainR.Save();
                save[46] = OptionsMassEditTab.RoundAboutQuickFix_NoCrossYieldR.Save();
                save[47] = OptionsMassEditTab.RoundAboutQuickFix_PrioritySigns.Save();

                save[48] = OptionsMassEditTab.PriorityRoad_CrossMainR.Save();
                save[49] = OptionsMassEditTab.PriorityRoad_AllowLeftTurns.Save();
                save[50] = OptionsMassEditTab.PriorityRoad_EnterBlockedYeild.Save();
                save[51] = OptionsMassEditTab.PriorityRoad_StopAtEntry.Save();

                save[52] = OptionsMassEditTab.RoundAboutQuickFix_KeepClearYieldR.Save();
                save[53] = OptionsMassEditTab.RoundAboutQuickFix_RealisticSpeedLimits.Save();
                save[54] = OptionsMassEditTab.RoundAboutQuickFix_ParkingBanMainR.Save();
                save[55] = OptionsMassEditTab.RoundAboutQuickFix_ParkingBanYieldR.Save();

                save[56] = PoliciesTab.NoDoubleCrossings.Save();
                save[57] = PoliciesTab_AtJunctionsGroup.DedicatedTurningLanes.Save();

                save[58] = Options.SavegamePathfinderEdition;

                save[59] = OverlaysTab_OverlaysGroup.ShowDefaultSpeedSubIcon.Save();

                return save;
            }
            catch (Exception ex) {
                ex.LogException();
                return save; // try and salvage some of the settings
            }
        }

        /// <summary>
        /// Triggers a rebuild of the main menu (toolbar), adding/removing buttons
        /// where applicable, and refreshing all translated text. Very slow.
        /// </summary>
        internal static void RebuildMenu() {
            if (TMPELifecycle.Instance.Deserializing || ModUI.Instance == null) {
                Log._Debug("OptionsManager.RebuildMenu() - Ignoring; Deserialising or ModUI is null");
                return;
            }

            Log.Info("OptionsManager.RebuildMenu()");
            ModUI.Instance.RebuildMenu();

            // TM:PE main button also needs to be updated
            if (ModUI.Instance.MainMenuButton != null) {
                ModUI.Instance.MainMenuButton.UpdateButtonSkinAndTooltip();
            }

            RoadUI.Instance.ReloadTexturesWithTranslation();
            TrafficLightTextures.Instance.ReloadTexturesWithTranslation();
            TMPELifecycle.Instance.TranslationDatabase.ReloadTutorialTranslations();
            TMPELifecycle.Instance.TranslationDatabase.ReloadGuideTranslations();
        }

        /// <summary>
        /// When options which affect subtools or overlays are toggled,
        /// all subtools are reinitialised to ensure they reflect the change.
        /// </summary>
        internal static void ReinitialiseSubTools() {
            if (TMPELifecycle.Instance.Deserializing || ModUI.Instance == null) {
                Log._Debug("OptionsManager.ReinitialiseSubTools() - Ignoring; Deserialising or ModUI is null");
                return;
            }

            Log.Info("OptionsManager.ReinitialiseSubTools()");
            ModUI.GetTrafficManagerTool()?.InitializeSubTools();
        }

        /// <summary>
        /// When junction restriction policies are toggled, all junctions
        /// need to reflect the new default settings.
        /// </summary>
        internal static void UpdateJunctionRestrictionsManager() {
            if (TMPELifecycle.Instance.Deserializing) {
                Log._Debug("Options.UpdateJunctionRestrictionsManager() - Waiting for deserialisation");
                _needUpdateJunctionRestrictionsManager = true;
                return;
            }

            if (TMPELifecycle.InGameOrEditor()) {
                Log.Info("OptionsManager.UpdateJunctionRestrictionsManager()");
                JunctionRestrictionsManager.Instance.UpdateAllDefaults();
            }
        }

        /// <summary>
        /// When dedicated turning lane policy is toggled, all junctions
        /// need to be checked and updated if necessary.
        /// </summary>
        internal static void UpdateDedicatedTurningLanes() {
            if (TMPELifecycle.Instance.Deserializing) {
                Log._Debug("Options.UpdateDedicatedTurningLanes() - Waiting for deserialisation");
                _needUpdateDedicatedTurningLanes = true;
                return;
            }

            if (TMPELifecycle.InGameOrEditor()) {
                Log.Info("OptionsManager.UpdateDedicatedTurningLanes()");
                LaneArrowManager.Instance.UpdateDedicatedTurningLanePolicy(true);
            }
        }

        /// <summary>
        /// When lane routing feature activation is toggled, all junctions
        /// need to be updated to reflect the change.
        /// </summary>
        internal static void UpdateRoutingManager() {
            if (TMPELifecycle.Instance.Deserializing) {
                Log._Debug("OptionsManager.UpdateRoutingManager() - Waiting for deserialisation");
                _needUpdateRoutingManager = true;
                return;
            }

            if (TMPELifecycle.InGameOrEditor()) {
                Log.Info("OptionsManager.UpdateRoutingManager()");
                RoutingManager.Instance.RequestFullRecalculation();
            }
        }
    }
}<|MERGE_RESOLUTION|>--- conflicted
+++ resolved
@@ -145,8 +145,7 @@
 
                 GeneralTab.SetSimulationAccuracy(ConvertToSimulationAccuracy(LoadByte(data, idx: 0)));
                 // skip Options.setLaneChangingRandomization(options[1]);
-<<<<<<< HEAD
-                GameplayTab.SetRecklessDrivers(LoadByte(data, idx: 2));
+                GameplayTab_VehicleBehaviourGroup.SetRecklessDrivers(LoadByte(data, idx: 2));
                 ToCheckbox(data, idx: 3, PoliciesTab_AtJunctionsGroup.RelaxedBusses, true);
                 ToCheckbox(data, idx: 4, OverlaysTab_OverlaysGroup.NodesOverlay, false);
                 ToCheckbox(data, idx: 5, PoliciesTab_AtJunctionsGroup.AllowEnterBlockedJunctions, false);
@@ -156,26 +155,10 @@
                 ToCheckbox(data, idx: 9, OverlaysTab_OverlaysGroup.TimedLightsOverlay, false);
                 ToCheckbox(data, idx: 10, OverlaysTab_OverlaysGroup.SpeedLimitsOverlay, false);
                 ToCheckbox(data, idx: 11, OverlaysTab_OverlaysGroup.VehicleRestrictionsOverlay, false);
-                GameplayTab.SetStrongerRoadConditionEffects(LoadBool(data, idx: 12));
+                ToCheckbox(data, idx: 12, GameplayTab_VehicleBehaviourGroup.StrongerRoadConditionEffects, false);
                 ToCheckbox(data, idx: 13, PoliciesTab_AtJunctionsGroup.AllowUTurns, false);
                 ToCheckbox(data, idx: 14, PoliciesTab_AtJunctionsGroup.AllowLaneChangesWhileGoingStraight, true);
-                GameplayTab.SetDisableDespawning(!LoadBool(data, idx: 15)); // inverted
-=======
-                GameplayTab_VehicleBehaviourGroup.SetRecklessDrivers(LoadByte(data, idx: 2));
-                PoliciesTab.SetRelaxedBusses(LoadBool(data, idx: 3));
-                OverlaysTab.SetNodesOverlay(LoadBool(data, idx: 4));
-                PoliciesTab.SetMayEnterBlockedJunctions(LoadBool(data, idx: 5));
-                GameplayTab.SetAdvancedAi(LoadBool(data, idx: 6));
-                PoliciesTab.SetHighwayRules(LoadBool(data, idx: 7));
-                OverlaysTab.SetPrioritySignsOverlay(LoadBool(data, idx: 8));
-                OverlaysTab.SetTimedLightsOverlay(LoadBool(data, idx: 9));
-                OverlaysTab.SetSpeedLimitsOverlay(LoadBool(data, idx: 10));
-                OverlaysTab.SetVehicleRestrictionsOverlay(LoadBool(data, idx: 11));
-                ToCheckbox(data, idx: 12, GameplayTab_VehicleBehaviourGroup.StrongerRoadConditionEffects, false);
-                PoliciesTab.SetAllowUTurns(LoadBool(data, idx: 13));
-                PoliciesTab.SetAllowLaneChangesWhileGoingStraight(LoadBool(data, idx: 14));
                 GameplayTab_VehicleBehaviourGroup.DisableDespawning.Value = !LoadBool(data, idx: 15, true); // inverted
->>>>>>> dfd16b7f
                 // skip Options.setDynamicPathRecalculation(data[16] == (byte)1);
                 ToCheckbox(data, idx: 17, OverlaysTab_OverlaysGroup.ConnectedLanesOverlay, false);
                 ToCheckbox(data, idx: 18, MaintenanceTab_FeaturesGroup.PrioritySignsEnabled, true);
@@ -275,11 +258,7 @@
                 save[12] = GameplayTab_VehicleBehaviourGroup.StrongerRoadConditionEffects.Save();
                 save[13] = (byte)(Options.allowUTurns ? 1 : 0);
                 save[14] = (byte)(Options.allowLaneChangesWhileGoingStraight ? 1 : 0);
-<<<<<<< HEAD
-                save[15] = (byte)(!Options.disableDespawning ? 1 : 0); // inverted
-=======
                 save[15] = (byte)(Options.disableDespawning ? 0 : 1); // inverted
->>>>>>> dfd16b7f
                 save[16] = 0; // Options.IsDynamicPathRecalculationActive
                 save[17] = (byte)(Options.connectedLanesOverlay ? 1 : 0);
                 save[18] = (byte)(Options.prioritySignsEnabled ? 1 : 0);
