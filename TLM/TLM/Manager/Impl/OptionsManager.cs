namespace TrafficManager.Manager.Impl {
    using CSUtil.Commons;
    using System;
    using TrafficManager.API.Manager;
    using TrafficManager.API.Traffic.Enums;
    using TrafficManager.State;
    using TrafficManager.UI.Helpers;
    using TrafficManager.Lifecycle;
    using JetBrains.Annotations;
    using TrafficManager.Util;
    using System.Reflection;
    using TrafficManager.UI;
    using TrafficManager.UI.Textures;

    public class OptionsManager
        : AbstractCustomManager,
          IOptionsManager {

        // TODO I contain ugly code
        public static OptionsManager Instance = new OptionsManager();

        // See: OnAfterLoadData() and related methods
        private static bool _needUpdateDedicatedTurningLanes = false;
        private static bool _needUpdateJunctionRestrictionsManager = false;

        /// <summary>
        /// API method for external mods to get option values by name.
        /// </summary>
        /// <typeparam name="TVal">Option type, eg. <c>bool</c>.</typeparam>
        /// <param name="optionName">Name of the option in <see cref="Options"/>.</param>
        /// <param name="value">The option value, if found, otherwise <c>default</c> for <typeparamref name="TVal"/>.</param>
        /// <returns>Returns <c>true</c> if successful, or <c>false</c> if there was a problem (eg. option not found, wrong TVal, etc).</returns>
        /// <remarks>Check <see cref="OptionsAreSafeToQuery"/> first before trying to get an option value.</remarks>
        public bool TryGetOptionByName<TVal>(string optionName, out TVal value) {
            if (!Options.Available) {
                value = default;
                return false;
            }

            var field = typeof(Options).GetField(optionName, BindingFlags.Static | BindingFlags.Public);

            if (field == null || field.FieldType is not TVal) {
                value = default;
                return false;
            }

            value = (TVal)field.GetValue(null);
            return true;
        }

        /// <summary>
        /// Loading options may trigger multiple calls to certain methods. To de-spam
        /// invocations, the methods are skipped during loading and a bool is set
        /// so that we can invoke those methods just once after loading has completed.
        /// </summary>
        public override void OnAfterLoadData() {
            base.OnAfterLoadData();
            Log.Info("OptionsManger.OnAfterLoadData() checking for queued method calls");

            if (_needUpdateDedicatedTurningLanes) {
                _needUpdateDedicatedTurningLanes = false;
                UpdateDedicatedTurningLanes();
            }

            if (_needUpdateJunctionRestrictionsManager) {
                _needUpdateJunctionRestrictionsManager = false;
                UpdateJunctionRestrictionsManager();
            }
        }

        protected override void InternalPrintDebugInfo() {
            base.InternalPrintDebugInfo();
            Log.NotImpl("InternalPrintDebugInfo for OptionsManager");
        }

        [Obsolete("Use TMPELifecycle method of same name instead")]
        public bool MayPublishSegmentChanges()
            => TMPELifecycle.Instance.MayPublishSegmentChanges();

        /// <summary>
        /// Converts value to SimulationAccuracy
        /// </summary>
        /// <param name="value">Old value</param>
        /// <returns>SimulationAccuracy value</returns>
        private static SimulationAccuracy ConvertToSimulationAccuracy(byte value) {
            return SimulationAccuracy.MaxValue - value;
        }

        /// <summary>
        /// Converts SimulationAccuracy to SimulationAccuracy
        /// </summary>
        /// <param name="value">SimulationAccuracy value</param>
        /// <returns>byte representation of value (backward compatible)</returns>
        private static byte ConvertFromSimulationAccuracy(SimulationAccuracy value) {
            return (byte)(SimulationAccuracy.MaxValue - value);
        }

        private static bool LoadBool([NotNull] byte[] data, uint idx, bool defaultVal = false)
            => (data.Length > idx) ? data[idx] == 1 : defaultVal;

        private static byte LoadByte([NotNull] byte[] data, uint idx, byte defaultVal = 0)
            => (data.Length > idx) ? data[idx] : defaultVal;

        /// <summary>Load LegacySerializableOption bool.</summary>
        private static void ToCheckbox(byte[] data, uint idx, ILegacySerializableOption opt, bool defaultVal = false)
            => opt.Load((byte)(LoadBool(data, idx, defaultVal) ? 1 : 0));

        /// <summary>Load LegacySerializableOption byte.</summary>
        private static void ToSlider(byte[] data, uint idx, ILegacySerializableOption opt, byte defaultVal = 0)
            => opt.Load(LoadByte(data, idx, defaultVal));

        /// <summary>
        /// Restores the mod options based on supplied <paramref name="data"/>.
        /// </summary>
        /// <param name="data">Byte array obtained from the savegame.</param>
        /// <returns>Returns <c>true</c> if successful, otherwise <c>false</c>.</returns>
        /// <remarks>Applies default values if the data for an option does not exist.</remarks>
        public bool LoadData(byte[] data) {
            try {
                Options.Available = false;

                Log.Info($"OptionsManager.LoadData: {data.Length} bytes");

                GeneralTab_SimulationGroup.SetSimulationAccuracy(ConvertToSimulationAccuracy(LoadByte(data, idx: 0)));
                // skip Options.setLaneChangingRandomization(options[1]);
                GameplayTab_VehicleBehaviourGroup.SetRecklessDrivers(LoadByte(data, idx: 2));
<<<<<<< HEAD
                ToCheckbox(data, idx: 3, PoliciesTab_AtJunctionsGroup.RelaxedBusses, true);
                ToCheckbox(data, idx: 4, OverlaysTab_OverlaysGroup.NodesOverlay, false);
                ToCheckbox(data, idx: 5, PoliciesTab_AtJunctionsGroup.AllowEnterBlockedJunctions, false);
                GameplayTab.SetAdvancedAi(LoadBool(data, idx: 6));
=======
                PoliciesTab.SetRelaxedBusses(LoadBool(data, idx: 3));
                OverlaysTab.SetNodesOverlay(LoadBool(data, idx: 4));
                PoliciesTab.SetMayEnterBlockedJunctions(LoadBool(data, idx: 5));
                ToCheckbox(data, idx: 6, GameplayTab_AIGroups.AdvancedAI, false);
>>>>>>> a2eeba9a
                PoliciesTab.SetHighwayRules(LoadBool(data, idx: 7));
                ToCheckbox(data, idx: 8, OverlaysTab_OverlaysGroup.PrioritySignsOverlay, false);
                ToCheckbox(data, idx: 9, OverlaysTab_OverlaysGroup.TimedLightsOverlay, false);
                ToCheckbox(data, idx: 10, OverlaysTab_OverlaysGroup.SpeedLimitsOverlay, false);
                ToCheckbox(data, idx: 11, OverlaysTab_OverlaysGroup.VehicleRestrictionsOverlay, false);
                ToCheckbox(data, idx: 12, GameplayTab_VehicleBehaviourGroup.StrongerRoadConditionEffects, false);
                ToCheckbox(data, idx: 13, PoliciesTab_AtJunctionsGroup.AllowUTurns, false);
                ToCheckbox(data, idx: 14, PoliciesTab_AtJunctionsGroup.AllowLaneChangesWhileGoingStraight, true);
                GameplayTab_VehicleBehaviourGroup.DisableDespawning.Value = !LoadBool(data, idx: 15, true); // inverted
                // skip Options.setDynamicPathRecalculation(data[16] == (byte)1);
<<<<<<< HEAD
                ToCheckbox(data, idx: 17, OverlaysTab_OverlaysGroup.ConnectedLanesOverlay, false);
                ToCheckbox(data, idx: 18, MaintenanceTab_FeaturesGroup.PrioritySignsEnabled, true);
                ToCheckbox(data, idx: 19, MaintenanceTab_FeaturesGroup.TimedLightsEnabled, true);
                ToCheckbox(data, idx: 20, MaintenanceTab_FeaturesGroup.CustomSpeedLimitsEnabled, true);
                ToCheckbox(data, idx: 21, MaintenanceTab_FeaturesGroup.VehicleRestrictionsEnabled, true);
                ToCheckbox(data, idx: 22, MaintenanceTab_FeaturesGroup.LaneConnectorEnabled, true);
                ToCheckbox(data, idx: 23, OverlaysTab_OverlaysGroup.JunctionRestrictionsOverlay, false);
                ToCheckbox(data, idx: 24, MaintenanceTab_FeaturesGroup.JunctionRestrictionsEnabled, true);
                GameplayTab.SetProhibitPocketCars(LoadBool(data, idx: 25));
=======
                OverlaysTab.SetConnectedLanesOverlay(LoadBool(data, idx: 17));
                PoliciesTab.SetPrioritySignsEnabled(LoadBool(data, idx: 18));
                PoliciesTab.SetTimedLightsEnabled(LoadBool(data, idx: 19));
                MaintenanceTab.SetCustomSpeedLimitsEnabled(LoadBool(data, idx: 20));
                MaintenanceTab.SetVehicleRestrictionsEnabled(LoadBool(data, idx: 21));
                MaintenanceTab.SetLaneConnectorEnabled(LoadBool(data, idx: 22));
                OverlaysTab.SetJunctionRestrictionsOverlay(LoadBool(data, idx: 23));
                MaintenanceTab.SetJunctionRestrictionsEnabled(LoadBool(data, idx: 24));
                ToCheckbox(data, idx: 25, GameplayTab_AIGroups.ParkingAI, false);
>>>>>>> a2eeba9a
                PoliciesTab.SetPreferOuterLane(LoadBool(data, idx: 26));
                ToCheckbox(data, idx: 27, GameplayTab_VehicleBehaviourGroup.IndividualDrivingStyle, false);
                PoliciesTab.SetEvacBussesMayIgnoreRules(LoadBool(data, idx: 28));
                // skip ToCheckbox(data, idx: 29, GeneralTab_SimulationGroup.InstantEffects, true);
                ToCheckbox(data, idx: 30, MaintenanceTab_FeaturesGroup.ParkingRestrictionsEnabled, true);
                ToCheckbox(data, idx: 31, OverlaysTab_OverlaysGroup.ParkingRestrictionsOverlay, false);
                PoliciesTab.SetBanRegularTrafficOnBusLanes(LoadBool(data, idx: 32));
<<<<<<< HEAD
                ToCheckbox(data, idx: 33, OverlaysTab_OverlaysGroup.ShowPathFindStats, VersionUtil.IS_DEBUG);
                GameplayTab.SetDLSPercentage(LoadByte(data, idx: 34));
=======
                MaintenanceTab.SetShowPathFindStats(LoadBool(data, idx: 33));
                ToSlider(data, idx: 34, GameplayTab_AIGroups.AltLaneSelectionRatio, 0);
>>>>>>> a2eeba9a

                if (data.Length > 35) {
                    try {
                        PoliciesTab.SetVehicleRestrictionsAggression(
                            (VehicleRestrictionsAggression)data[35]);
                    }
                    catch (Exception e) {
                        Log.Warning(
                            $"Skipping invalid value {data[35]} for vehicle restrictions aggression");
                    }
                }

<<<<<<< HEAD
                ToCheckbox(data, idx: 36, PoliciesTab_AtJunctionsGroup.TrafficLightPriorityRules, false);
                GameplayTab.SetRealisticPublicTransport(LoadBool(data, idx: 37));
                ToCheckbox(data, idx: 38, MaintenanceTab_FeaturesGroup.TurnOnRedEnabled, true);
                ToCheckbox(data, idx: 39, PoliciesTab_AtJunctionsGroup.AllowNearTurnOnRed, false);
                ToCheckbox(data, idx: 40, PoliciesTab_AtJunctionsGroup.AllowFarTurnOnRed, false);
                ToCheckbox(data, idx: 41, PoliciesTab_AtJunctionsGroup.AutomaticallyAddTrafficLightsIfApplicable, true);
=======
                PoliciesTab.SetTrafficLightPriorityRules(LoadBool(data, idx: 36));
                ToCheckbox(data, idx: 37, GameplayTab_AIGroups.RealisticPublicTransport, false);
                MaintenanceTab.SetTurnOnRedEnabled(LoadBool(data, idx: 38));
                PoliciesTab.SetAllowNearTurnOnRed(LoadBool(data, idx: 39));
                PoliciesTab.SetAllowFarTurnOnRed(LoadBool(data, idx: 40));
                PoliciesTab.SetAddTrafficLightsIfApplicable(LoadBool(data, idx: 41));
>>>>>>> a2eeba9a

                ToCheckbox(data, idx: 42, OptionsMassEditTab.RoundAboutQuickFix_StayInLaneMainR, true);
                ToCheckbox(data, idx: 43, OptionsMassEditTab.RoundAboutQuickFix_StayInLaneNearRabout, true);
                ToCheckbox(data, idx: 44, OptionsMassEditTab.RoundAboutQuickFix_DedicatedExitLanes, true);
                ToCheckbox(data, idx: 45, OptionsMassEditTab.RoundAboutQuickFix_NoCrossMainR, true);
                ToCheckbox(data, idx: 46, OptionsMassEditTab.RoundAboutQuickFix_NoCrossYieldR);
                ToCheckbox(data, idx: 47, OptionsMassEditTab.RoundAboutQuickFix_PrioritySigns, true);

                ToCheckbox(data, idx: 48, OptionsMassEditTab.PriorityRoad_CrossMainR);
                ToCheckbox(data, idx: 49, OptionsMassEditTab.PriorityRoad_AllowLeftTurns);
                ToCheckbox(data, idx: 50, OptionsMassEditTab.PriorityRoad_EnterBlockedYeild);
                ToCheckbox(data, idx: 51, OptionsMassEditTab.PriorityRoad_StopAtEntry);

                ToCheckbox(data, idx: 52, OptionsMassEditTab.RoundAboutQuickFix_KeepClearYieldR, true);
                ToCheckbox(data, idx: 53, OptionsMassEditTab.RoundAboutQuickFix_RealisticSpeedLimits, false);
                ToCheckbox(data, idx: 54, OptionsMassEditTab.RoundAboutQuickFix_ParkingBanMainR, true);
                ToCheckbox(data, idx: 55, OptionsMassEditTab.RoundAboutQuickFix_ParkingBanYieldR);

                ToCheckbox(data, idx: 56, PoliciesTab.NoDoubleCrossings);
                ToCheckbox(data, idx: 57, PoliciesTab_AtJunctionsGroup.DedicatedTurningLanes);

                Options.SavegamePathfinderEdition = LoadByte(data, idx: 58, defaultVal: 0);

                ToCheckbox(data, idx: 59, OverlaysTab_OverlaysGroup.ShowDefaultSpeedSubIcon, false);

                Options.Available = true;
                return true;
            }
            catch (Exception ex) {
                ex.LogException();

                Options.Available = true;
                return false;
            }
        }

        /// <summary>
        /// Compiles mod options in to a byte array for storage in savegame.
        /// </summary>
        /// <param name="success">Current success state of SaveData operation.</param>
        /// <returns>Returns <c>true</c> if successful, otherwise <c>false</c>.</returns>
        public byte[] SaveData(ref bool success) {

            // Remember to update this when adding new options (lastIdx + 1)
            var save = new byte[60];

            try {
                save[0] = ConvertFromSimulationAccuracy(Options.simulationAccuracy);
                save[1] = 0; // Options.laneChangingRandomization
                save[2] = (byte)Options.recklessDrivers;
                save[3] = (byte)(Options.relaxedBusses ? 1 : 0);
                save[4] = (byte)(Options.nodesOverlay ? 1 : 0);
                save[5] = (byte)(Options.allowEnterBlockedJunctions ? 1 : 0);
                save[6] = (byte)(Options.advancedAI ? 1 : 0);
                save[7] = (byte)(Options.highwayRules ? 1 : 0);
                save[8] = (byte)(Options.prioritySignsOverlay ? 1 : 0);
                save[9] = (byte)(Options.timedLightsOverlay ? 1 : 0);
                save[10] = (byte)(Options.speedLimitsOverlay ? 1 : 0);
                save[11] = (byte)(Options.vehicleRestrictionsOverlay ? 1 : 0);
                save[12] = GameplayTab_VehicleBehaviourGroup.StrongerRoadConditionEffects.Save();
                save[13] = (byte)(Options.allowUTurns ? 1 : 0);
                save[14] = (byte)(Options.allowLaneChangesWhileGoingStraight ? 1 : 0);
                save[15] = (byte)(Options.disableDespawning ? 0 : 1); // inverted
                save[16] = 0; // Options.IsDynamicPathRecalculationActive
                save[17] = (byte)(Options.connectedLanesOverlay ? 1 : 0);
                save[18] = (byte)(Options.prioritySignsEnabled ? 1 : 0);
                save[19] = (byte)(Options.timedLightsEnabled ? 1 : 0);
                save[20] = (byte)(Options.customSpeedLimitsEnabled ? 1 : 0);
                save[21] = (byte)(Options.vehicleRestrictionsEnabled ? 1 : 0);
                save[22] = (byte)(Options.laneConnectorEnabled ? 1 : 0);
                save[23] = (byte)(Options.junctionRestrictionsOverlay ? 1 : 0);
                save[24] = (byte)(Options.junctionRestrictionsEnabled ? 1 : 0);
                save[25] = (byte)(Options.parkingAI ? 1 : 0);
                save[26] = (byte)(Options.preferOuterLane ? 1 : 0);
                save[27] = GameplayTab_VehicleBehaviourGroup.IndividualDrivingStyle.Save();
                save[28] = (byte)(Options.evacBussesMayIgnoreRules ? 1 : 0);
                save[29] = 0; // (byte)(Options.instantEffects ? 1 : 0);
                save[30] = (byte)(Options.parkingRestrictionsEnabled ? 1 : 0);
                save[31] = (byte)(Options.parkingRestrictionsOverlay ? 1 : 0);
                save[32] = (byte)(Options.banRegularTrafficOnBusLanes ? 1 : 0);
                save[33] = (byte)(Options.showPathFindStats ? 1 : 0);
                save[34] = Options.altLaneSelectionRatio;
                save[35] = (byte)Options.vehicleRestrictionsAggression;
                save[36] = (byte)(Options.trafficLightPriorityRules ? 1 : 0);
                save[37] = (byte)(Options.realisticPublicTransport ? 1 : 0);
                save[38] = (byte)(Options.turnOnRedEnabled ? 1 : 0);
                save[39] = (byte)(Options.allowNearTurnOnRed ? 1 : 0);
                save[40] = (byte)(Options.allowFarTurnOnRed ? 1 : 0);
                save[41] = (byte)(Options.automaticallyAddTrafficLightsIfApplicable ? 1 : 0);

                save[42] = OptionsMassEditTab.RoundAboutQuickFix_StayInLaneMainR.Save();
                save[43] = OptionsMassEditTab.RoundAboutQuickFix_StayInLaneNearRabout.Save();
                save[44] = OptionsMassEditTab.RoundAboutQuickFix_DedicatedExitLanes.Save();
                save[45] = OptionsMassEditTab.RoundAboutQuickFix_NoCrossMainR.Save();
                save[46] = OptionsMassEditTab.RoundAboutQuickFix_NoCrossYieldR.Save();
                save[47] = OptionsMassEditTab.RoundAboutQuickFix_PrioritySigns.Save();

                save[48] = OptionsMassEditTab.PriorityRoad_CrossMainR.Save();
                save[49] = OptionsMassEditTab.PriorityRoad_AllowLeftTurns.Save();
                save[50] = OptionsMassEditTab.PriorityRoad_EnterBlockedYeild.Save();
                save[51] = OptionsMassEditTab.PriorityRoad_StopAtEntry.Save();

                save[52] = OptionsMassEditTab.RoundAboutQuickFix_KeepClearYieldR.Save();
                save[53] = OptionsMassEditTab.RoundAboutQuickFix_RealisticSpeedLimits.Save();
                save[54] = OptionsMassEditTab.RoundAboutQuickFix_ParkingBanMainR.Save();
                save[55] = OptionsMassEditTab.RoundAboutQuickFix_ParkingBanYieldR.Save();

                save[56] = PoliciesTab.NoDoubleCrossings.Save();
                save[57] = PoliciesTab_AtJunctionsGroup.DedicatedTurningLanes.Save();

                save[58] = Options.SavegamePathfinderEdition;

                save[59] = OverlaysTab_OverlaysGroup.ShowDefaultSpeedSubIcon.Save();

                return save;
            }
            catch (Exception ex) {
                ex.LogException();
                return save; // try and salvage some of the settings
            }
        }

        /// <summary>
        /// Triggers a rebuild of the main menu (toolbar), adding/removing buttons
        /// where applicable, and refreshing all translated text. Very slow.
        /// </summary>
        internal static void RebuildMenu() {
            if (TMPELifecycle.Instance.Deserializing || ModUI.Instance == null) {
                Log._Debug("OptionsManager.RebuildMenu() - Ignoring; Deserialising or ModUI.Instance is null");
                return;
            }

            Log.Info("OptionsManager.RebuildMenu()");
            ModUI.Instance.RebuildMenu();

            // TM:PE main button also needs to be updated
            if (ModUI.Instance.MainMenuButton != null) {
                ModUI.Instance.MainMenuButton.UpdateButtonSkinAndTooltip();
            }

            RoadUI.Instance.ReloadTexturesWithTranslation();
            TrafficLightTextures.Instance.ReloadTexturesWithTranslation();
            TMPELifecycle.Instance.TranslationDatabase.ReloadTutorialTranslations();
            TMPELifecycle.Instance.TranslationDatabase.ReloadGuideTranslations();
        }

        /// <summary>
        /// When options which affect subtools or overlays are toggled,
        /// all subtools are reinitialised to ensure they reflect the change.
        /// </summary>
        internal static void ReinitialiseSubTools() {
            if (TMPELifecycle.Instance.Deserializing || ModUI.Instance == null) {
                Log._Debug("OptionsManager.ReinitialiseSubTools() - Ignoring; Deserialising or ModUI is null");
                return;
            }

            Log.Info("OptionsManager.ReinitialiseSubTools()");
            ModUI.GetTrafficManagerTool()?.InitializeSubTools();
        }

        /// <summary>
        /// When junction restriction policies are toggled, all junctions
        /// need to reflect the new default settings.
        /// </summary>
        internal static void UpdateJunctionRestrictionsManager() {
            if (TMPELifecycle.Instance.Deserializing) {
                Log._Debug("Options.UpdateJunctionRestrictionsManager() - Waiting for deserialisation");
                _needUpdateJunctionRestrictionsManager = true;
                return;
            }

            if (TMPELifecycle.InGameOrEditor()) {
                Log.Info("OptionsManager.UpdateJunctionRestrictionsManager()");
                JunctionRestrictionsManager.Instance.UpdateAllDefaults();
            }
        }

        /// <summary>
        /// When dedicated turning lane policy is toggled, all junctions
        /// need to be checked and updated if necessary.
        /// </summary>
        internal static void UpdateDedicatedTurningLanes() {
            if (TMPELifecycle.Instance.Deserializing) {
                Log._Debug("Options.UpdateDedicatedTurningLanes() - Waiting for deserialisation");
                _needUpdateDedicatedTurningLanes = true;
                return;
            }

            if (TMPELifecycle.InGameOrEditor()) {
                Log.Info("OptionsManager.UpdateDedicatedTurningLanes()");
                LaneArrowManager.Instance.UpdateDedicatedTurningLanePolicy(true);
            }
        }

        /// <summary>
        /// When lane routing feature activation is toggled, all junctions
        /// need to be updated to reflect the change.
        /// </summary>
        internal static void UpdateRoutingManager() {
            if (TMPELifecycle.Instance.Deserializing) {
                Log._Debug("OptionsManager.UpdateRoutingManager() - Ignoring; Deserialising");
                return;
            }

            if (TMPELifecycle.InGameOrEditor()) {
                Log.Info("OptionsManager.UpdateRoutingManager()");
                RoutingManager.Instance.RequestFullRecalculation();
            }
        }
    }
}<|MERGE_RESOLUTION|>--- conflicted
+++ resolved
@@ -124,17 +124,10 @@
                 GeneralTab_SimulationGroup.SetSimulationAccuracy(ConvertToSimulationAccuracy(LoadByte(data, idx: 0)));
                 // skip Options.setLaneChangingRandomization(options[1]);
                 GameplayTab_VehicleBehaviourGroup.SetRecklessDrivers(LoadByte(data, idx: 2));
-<<<<<<< HEAD
                 ToCheckbox(data, idx: 3, PoliciesTab_AtJunctionsGroup.RelaxedBusses, true);
                 ToCheckbox(data, idx: 4, OverlaysTab_OverlaysGroup.NodesOverlay, false);
                 ToCheckbox(data, idx: 5, PoliciesTab_AtJunctionsGroup.AllowEnterBlockedJunctions, false);
-                GameplayTab.SetAdvancedAi(LoadBool(data, idx: 6));
-=======
-                PoliciesTab.SetRelaxedBusses(LoadBool(data, idx: 3));
-                OverlaysTab.SetNodesOverlay(LoadBool(data, idx: 4));
-                PoliciesTab.SetMayEnterBlockedJunctions(LoadBool(data, idx: 5));
                 ToCheckbox(data, idx: 6, GameplayTab_AIGroups.AdvancedAI, false);
->>>>>>> a2eeba9a
                 PoliciesTab.SetHighwayRules(LoadBool(data, idx: 7));
                 ToCheckbox(data, idx: 8, OverlaysTab_OverlaysGroup.PrioritySignsOverlay, false);
                 ToCheckbox(data, idx: 9, OverlaysTab_OverlaysGroup.TimedLightsOverlay, false);
@@ -145,7 +138,6 @@
                 ToCheckbox(data, idx: 14, PoliciesTab_AtJunctionsGroup.AllowLaneChangesWhileGoingStraight, true);
                 GameplayTab_VehicleBehaviourGroup.DisableDespawning.Value = !LoadBool(data, idx: 15, true); // inverted
                 // skip Options.setDynamicPathRecalculation(data[16] == (byte)1);
-<<<<<<< HEAD
                 ToCheckbox(data, idx: 17, OverlaysTab_OverlaysGroup.ConnectedLanesOverlay, false);
                 ToCheckbox(data, idx: 18, MaintenanceTab_FeaturesGroup.PrioritySignsEnabled, true);
                 ToCheckbox(data, idx: 19, MaintenanceTab_FeaturesGroup.TimedLightsEnabled, true);
@@ -154,18 +146,7 @@
                 ToCheckbox(data, idx: 22, MaintenanceTab_FeaturesGroup.LaneConnectorEnabled, true);
                 ToCheckbox(data, idx: 23, OverlaysTab_OverlaysGroup.JunctionRestrictionsOverlay, false);
                 ToCheckbox(data, idx: 24, MaintenanceTab_FeaturesGroup.JunctionRestrictionsEnabled, true);
-                GameplayTab.SetProhibitPocketCars(LoadBool(data, idx: 25));
-=======
-                OverlaysTab.SetConnectedLanesOverlay(LoadBool(data, idx: 17));
-                PoliciesTab.SetPrioritySignsEnabled(LoadBool(data, idx: 18));
-                PoliciesTab.SetTimedLightsEnabled(LoadBool(data, idx: 19));
-                MaintenanceTab.SetCustomSpeedLimitsEnabled(LoadBool(data, idx: 20));
-                MaintenanceTab.SetVehicleRestrictionsEnabled(LoadBool(data, idx: 21));
-                MaintenanceTab.SetLaneConnectorEnabled(LoadBool(data, idx: 22));
-                OverlaysTab.SetJunctionRestrictionsOverlay(LoadBool(data, idx: 23));
-                MaintenanceTab.SetJunctionRestrictionsEnabled(LoadBool(data, idx: 24));
                 ToCheckbox(data, idx: 25, GameplayTab_AIGroups.ParkingAI, false);
->>>>>>> a2eeba9a
                 PoliciesTab.SetPreferOuterLane(LoadBool(data, idx: 26));
                 ToCheckbox(data, idx: 27, GameplayTab_VehicleBehaviourGroup.IndividualDrivingStyle, false);
                 PoliciesTab.SetEvacBussesMayIgnoreRules(LoadBool(data, idx: 28));
@@ -173,13 +154,8 @@
                 ToCheckbox(data, idx: 30, MaintenanceTab_FeaturesGroup.ParkingRestrictionsEnabled, true);
                 ToCheckbox(data, idx: 31, OverlaysTab_OverlaysGroup.ParkingRestrictionsOverlay, false);
                 PoliciesTab.SetBanRegularTrafficOnBusLanes(LoadBool(data, idx: 32));
-<<<<<<< HEAD
                 ToCheckbox(data, idx: 33, OverlaysTab_OverlaysGroup.ShowPathFindStats, VersionUtil.IS_DEBUG);
-                GameplayTab.SetDLSPercentage(LoadByte(data, idx: 34));
-=======
-                MaintenanceTab.SetShowPathFindStats(LoadBool(data, idx: 33));
                 ToSlider(data, idx: 34, GameplayTab_AIGroups.AltLaneSelectionRatio, 0);
->>>>>>> a2eeba9a
 
                 if (data.Length > 35) {
                     try {
@@ -192,21 +168,12 @@
                     }
                 }
 
-<<<<<<< HEAD
                 ToCheckbox(data, idx: 36, PoliciesTab_AtJunctionsGroup.TrafficLightPriorityRules, false);
-                GameplayTab.SetRealisticPublicTransport(LoadBool(data, idx: 37));
+                ToCheckbox(data, idx: 37, GameplayTab_AIGroups.RealisticPublicTransport, false);
                 ToCheckbox(data, idx: 38, MaintenanceTab_FeaturesGroup.TurnOnRedEnabled, true);
                 ToCheckbox(data, idx: 39, PoliciesTab_AtJunctionsGroup.AllowNearTurnOnRed, false);
                 ToCheckbox(data, idx: 40, PoliciesTab_AtJunctionsGroup.AllowFarTurnOnRed, false);
                 ToCheckbox(data, idx: 41, PoliciesTab_AtJunctionsGroup.AutomaticallyAddTrafficLightsIfApplicable, true);
-=======
-                PoliciesTab.SetTrafficLightPriorityRules(LoadBool(data, idx: 36));
-                ToCheckbox(data, idx: 37, GameplayTab_AIGroups.RealisticPublicTransport, false);
-                MaintenanceTab.SetTurnOnRedEnabled(LoadBool(data, idx: 38));
-                PoliciesTab.SetAllowNearTurnOnRed(LoadBool(data, idx: 39));
-                PoliciesTab.SetAllowFarTurnOnRed(LoadBool(data, idx: 40));
-                PoliciesTab.SetAddTrafficLightsIfApplicable(LoadBool(data, idx: 41));
->>>>>>> a2eeba9a
 
                 ToCheckbox(data, idx: 42, OptionsMassEditTab.RoundAboutQuickFix_StayInLaneMainR, true);
                 ToCheckbox(data, idx: 43, OptionsMassEditTab.RoundAboutQuickFix_StayInLaneNearRabout, true);
