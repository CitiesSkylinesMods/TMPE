namespace TrafficManager.Manager.Impl {
    using System;
    using API.Manager;
    using API.Traffic.Enums;
    using CSUtil.Commons;
    using State;
    using UI.Helpers;

    public class OptionsManager
        : AbstractCustomManager,
          IOptionsManager
    {
        // TODO I contain ugly code
        public static OptionsManager Instance = new OptionsManager();

        protected override void InternalPrintDebugInfo() {
            base.InternalPrintDebugInfo();
            Log.NotImpl("InternalPrintDebugInfo for OptionsManager");
        }

        public bool MayPublishSegmentChanges() {
            return Options.instantEffects && !SerializableDataExtension.StateLoading;
        }

        public bool LoadData(byte[] data) {
            if (data.Length >= 1) {
                // Options.setSimAccuracy(data[0]);
            }

            if (data.Length >= 2) {
                // Options.setLaneChangingRandomization(options[1]);
            }

            if (data.Length >= 3) {
                OptionsGameplayTab.SetRecklessDrivers(data[2]);
            }

            if (data.Length >= 4) {
                OptionsVehicleRestrictionsTab.SetRelaxedBusses(data[3] == 1);
            }

            if (data.Length >= 5) {
                OptionsOverlaysTab.SetNodesOverlay(data[4] == 1);
            }

            if (data.Length >= 6) {
                OptionsVehicleRestrictionsTab.SetMayEnterBlockedJunctions(data[5] == 1);
            }

            if (data.Length >= 7) {
                OptionsGameplayTab.SetAdvancedAi(data[6] == 1);
            }

            if (data.Length >= 8) {
                OptionsVehicleRestrictionsTab.SetHighwayRules(data[7] == 1);
            }

            if (data.Length >= 9) {
                OptionsOverlaysTab.SetPrioritySignsOverlay(data[8] == 1);
            }

            if (data.Length >= 10) {
                OptionsOverlaysTab.SetTimedLightsOverlay(data[9] == 1);
            }

            if (data.Length >= 11) {
                OptionsOverlaysTab.SetSpeedLimitsOverlay(data[10] == 1);
            }

            if (data.Length >= 12) {
                OptionsOverlaysTab.SetVehicleRestrictionsOverlay(data[11] == 1);
            }

            if (data.Length >= 13) {
                OptionsGameplayTab.SetStrongerRoadConditionEffects(data[12] == 1);
            }

            if (data.Length >= 14) {
                OptionsVehicleRestrictionsTab.SetAllowUTurns(data[13] == 1);
            }

            if (data.Length >= 15) {
                OptionsVehicleRestrictionsTab.SetAllowLaneChangesWhileGoingStraight(data[14] == 1);
            }

            if (data.Length >= 16) {
                OptionsGameplayTab.SetDisableDespawning(data[15] != 1);
            }

            if (data.Length >= 17) {
                // Options.setDynamicPathRecalculation(data[16] == (byte)1);
            }

            if (data.Length >= 18) {
                OptionsOverlaysTab.SetConnectedLanesOverlay(data[17] == 1);
            }

            if (data.Length >= 19) {
                OptionsVehicleRestrictionsTab.SetPrioritySignsEnabled(data[18] == 1);
            }

            if (data.Length >= 20) {
                OptionsVehicleRestrictionsTab.SetTimedLightsEnabled(data[19] == 1);
            }

            if (data.Length >= 21) {
                OptionsMaintenanceTab.SetCustomSpeedLimitsEnabled(data[20] == 1);
            }

            if (data.Length >= 22) {
                OptionsMaintenanceTab.SetVehicleRestrictionsEnabled(data[21] == 1);
            }

            if (data.Length >= 23) {
                OptionsMaintenanceTab.SetLaneConnectorEnabled(data[22] == 1);
            }

            if (data.Length >= 24) {
                OptionsOverlaysTab.SetJunctionRestrictionsOverlay(data[23] == 1);
            }

            if (data.Length >= 25) {
                OptionsMaintenanceTab.SetJunctionRestrictionsEnabled(data[24] == 1);
            }

            if (data.Length >= 26) {
                OptionsGameplayTab.SetProhibitPocketCars(data[25] == 1);
            }

            if (data.Length >= 27) {
                OptionsVehicleRestrictionsTab.SetPreferOuterLane(data[26] == 1);
            }

            if (data.Length >= 28) {
                OptionsGameplayTab.SetIndividualDrivingStyle(data[27] == 1);
            }

            if (data.Length >= 29) {
                OptionsVehicleRestrictionsTab.SetEvacBussesMayIgnoreRules(data[28] == 1);
            }

            if (data.Length >= 30) {
                OptionsGeneralTab.SetInstantEffects(data[29] == 1);
            }

            if (data.Length >= 31) {
                OptionsMaintenanceTab.SetParkingRestrictionsEnabled(data[30] == 1);
            }

            if (data.Length >= 32) {
                OptionsOverlaysTab.SetParkingRestrictionsOverlay(data[31] == 1);
            }

            if (data.Length >= 33) {
                OptionsVehicleRestrictionsTab.SetBanRegularTrafficOnBusLanes(data[32] == 1);
            }

            if (data.Length >= 34) {
                OptionsMaintenanceTab.SetShowPathFindStats(data[33] == 1);
            }

            if (data.Length >= 35) {
                OptionsGameplayTab.SetDLSPercentage(data[34]);
            }

            if (data.Length >= 36) {
                try {
                    OptionsVehicleRestrictionsTab.SetVehicleRestrictionsAggression(
                        (VehicleRestrictionsAggression)data[35]);
                }
                catch (Exception e) {
                    Log.Warning(
                        $"Skipping invalid value {data[35]} for vehicle restrictions aggression");
                }
            }

            if (data.Length >= 37) {
                OptionsVehicleRestrictionsTab.SetTrafficLightPriorityRules(data[36] == 1);
            }

            if (data.Length >= 38) {
                OptionsGameplayTab.SetRealisticPublicTransport(data[37] == 1);
            }

            if (data.Length >= 39) {
                OptionsMaintenanceTab.SetTurnOnRedEnabled(data[38] == 1);
            }

            if (data.Length >= 40) {
                OptionsVehicleRestrictionsTab.SetAllowNearTurnOnRed(data[39] == 1);
            }

            if (data.Length >= 41) {
                OptionsVehicleRestrictionsTab.SetAllowFarTurnOnRed(data[40] == 1);
            }

            if (data.Length >= 42) {
                OptionsVehicleRestrictionsTab.SetAddTrafficLightsIfApplicable(data[41] == 1);
            }

<<<<<<< HEAD
            Func<int, ISerializableOptionBase, int> loadBool = (idx, opt) => {
=======
            int LoadBool (int idx, ILegacySerializableOption opt) {
>>>>>>> 447f9573
                if (data.Length > idx) {
                    opt.Load(data[idx]);
                }
                return idx + 1;
            };

            int index = 42;
<<<<<<< HEAD
            index = loadBool(index, OptionsMassEditTab.rabout_StayInLaneMainR);
            index = loadBool(index, OptionsMassEditTab.rabout_StayInLaneNearRabout);
            index = loadBool(index, OptionsMassEditTab.rabout_DedicatedExitLanes);
            index = loadBool(index, OptionsMassEditTab.rabout_NoCrossMainR);
            index = loadBool(index, OptionsMassEditTab.rabout_NoCrossYeildR);
            index = loadBool(index, OptionsMassEditTab.rabout_PrioritySigns);
            index = loadBool(index, OptionsMassEditTab.avn_NoCrossMainR);
=======
            index = LoadBool(index, OptionsMassEditTab.RoundAboutQuickFix_StayInLaneMainR);
            index = LoadBool(index, OptionsMassEditTab.RoundAboutQuickFix_StayInLaneNearRabout);
            index = LoadBool(index, OptionsMassEditTab.RoundAboutQuickFix_DedicatedExitLanes);
            index = LoadBool(index, OptionsMassEditTab.RoundAboutQuickFix_NoCrossMainR);
            index = LoadBool(index, OptionsMassEditTab.RoundAboutQuickFix_NoCrossYieldR);
            index = LoadBool(index, OptionsMassEditTab.RoundAboutQuickFix_PrioritySigns);
>>>>>>> 447f9573
            return true;
        }

        public byte[] SaveData(ref bool success) {
            return new byte[] {
                0, // Options.simAccuracy,
                0, // Options.laneChangingRandomization,
                (byte)Options.recklessDrivers,
                (byte)(Options.relaxedBusses ? 1 : 0),
                (byte)(Options.nodesOverlay ? 1 : 0),
                (byte)(Options.allowEnterBlockedJunctions ? 1 : 0),
                (byte)(Options.advancedAI ? 1 : 0),
                (byte)(Options.highwayRules ? 1 : 0),
                (byte)(Options.prioritySignsOverlay ? 1 : 0),
                (byte)(Options.timedLightsOverlay ? 1 : 0),
                (byte)(Options.speedLimitsOverlay ? 1 : 0),
                (byte)(Options.vehicleRestrictionsOverlay ? 1 : 0),
                (byte)(Options.strongerRoadConditionEffects ? 1 : 0),
                (byte)(Options.allowUTurns ? 1 : 0),
                (byte)(Options.allowLaneChangesWhileGoingStraight ? 1 : 0),
                (byte)(Options.disableDespawning ? 0 : 1),
                0, // Options.IsDynamicPathRecalculationActive()
                (byte)(Options.connectedLanesOverlay ? 1 : 0),
                (byte)(Options.prioritySignsEnabled ? 1 : 0),
                (byte)(Options.timedLightsEnabled ? 1 : 0),
                (byte)(Options.customSpeedLimitsEnabled ? 1 : 0),
                (byte)(Options.vehicleRestrictionsEnabled ? 1 : 0),
                (byte)(Options.laneConnectorEnabled ? 1 : 0),
                (byte)(Options.junctionRestrictionsOverlay ? 1 : 0),
                (byte)(Options.junctionRestrictionsEnabled ? 1 : 0),
                (byte)(Options.parkingAI ? 1 : 0),
                (byte)(Options.preferOuterLane ? 1 : 0),
                (byte)(Options.individualDrivingStyle ? 1 : 0),
                (byte)(Options.evacBussesMayIgnoreRules ? 1 : 0),
                (byte)(Options.instantEffects ? 1 : 0),
                (byte)(Options.parkingRestrictionsEnabled ? 1 : 0),
                (byte)(Options.parkingRestrictionsOverlay ? 1 : 0),
                (byte)(Options.banRegularTrafficOnBusLanes ? 1 : 0),
                (byte)(Options.showPathFindStats ? 1 : 0),
                Options.altLaneSelectionRatio,
                (byte)Options.vehicleRestrictionsAggression,
                (byte)(Options.trafficLightPriorityRules ? 1 : 0),
                (byte)(Options.realisticPublicTransport ? 1 : 0),
                (byte)(Options.turnOnRedEnabled ? 1 : 0),
                (byte)(Options.allowNearTurnOnRed ? 1 : 0),
                (byte)(Options.allowFarTurnOnRed ? 1 : 0),
                (byte)(Options.automaticallyAddTrafficLightsIfApplicable ? 1 : 0),

<<<<<<< HEAD
                (byte)(OptionsMassEditTab.rabout_StayInLaneMainR.Save()),
                (byte)(OptionsMassEditTab.rabout_StayInLaneNearRabout.Save()),
                (byte)(OptionsMassEditTab.rabout_DedicatedExitLanes.Save()),
                (byte)(OptionsMassEditTab.rabout_NoCrossMainR.Save()),
                (byte)(OptionsMassEditTab.rabout_NoCrossYeildR.Save()),
                (byte)(OptionsMassEditTab.rabout_PrioritySigns.Save()),
                (byte)(OptionsMassEditTab.avn_NoCrossMainR.Save()),
=======
                (byte)(OptionsMassEditTab.RoundAboutQuickFix_StayInLaneMainR.Save()),
                (byte)(OptionsMassEditTab.RoundAboutQuickFix_StayInLaneNearRabout.Save()),
                (byte)(OptionsMassEditTab.RoundAboutQuickFix_DedicatedExitLanes.Save()),
                (byte)(OptionsMassEditTab.RoundAboutQuickFix_NoCrossMainR.Save()),
                (byte)(OptionsMassEditTab.RoundAboutQuickFix_NoCrossYieldR.Save()),
                (byte)(OptionsMassEditTab.RoundAboutQuickFix_PrioritySigns.Save()),
>>>>>>> 447f9573
            };
        }
    }
}<|MERGE_RESOLUTION|>--- conflicted
+++ resolved
@@ -198,11 +198,7 @@
                 OptionsVehicleRestrictionsTab.SetAddTrafficLightsIfApplicable(data[41] == 1);
             }
 
-<<<<<<< HEAD
-            Func<int, ISerializableOptionBase, int> loadBool = (idx, opt) => {
-=======
             int LoadBool (int idx, ILegacySerializableOption opt) {
->>>>>>> 447f9573
                 if (data.Length > idx) {
                     opt.Load(data[idx]);
                 }
@@ -210,22 +206,15 @@
             };
 
             int index = 42;
-<<<<<<< HEAD
-            index = loadBool(index, OptionsMassEditTab.rabout_StayInLaneMainR);
-            index = loadBool(index, OptionsMassEditTab.rabout_StayInLaneNearRabout);
-            index = loadBool(index, OptionsMassEditTab.rabout_DedicatedExitLanes);
-            index = loadBool(index, OptionsMassEditTab.rabout_NoCrossMainR);
-            index = loadBool(index, OptionsMassEditTab.rabout_NoCrossYeildR);
-            index = loadBool(index, OptionsMassEditTab.rabout_PrioritySigns);
-            index = loadBool(index, OptionsMassEditTab.avn_NoCrossMainR);
-=======
             index = LoadBool(index, OptionsMassEditTab.RoundAboutQuickFix_StayInLaneMainR);
             index = LoadBool(index, OptionsMassEditTab.RoundAboutQuickFix_StayInLaneNearRabout);
             index = LoadBool(index, OptionsMassEditTab.RoundAboutQuickFix_DedicatedExitLanes);
             index = LoadBool(index, OptionsMassEditTab.RoundAboutQuickFix_NoCrossMainR);
             index = LoadBool(index, OptionsMassEditTab.RoundAboutQuickFix_NoCrossYieldR);
             index = LoadBool(index, OptionsMassEditTab.RoundAboutQuickFix_PrioritySigns);
->>>>>>> 447f9573
+
+            index = LoadBool(index, OptionsMassEditTab.PriorityRoad_NoCrossMainR);
+
             return true;
         }
 
@@ -274,22 +263,14 @@
                 (byte)(Options.allowFarTurnOnRed ? 1 : 0),
                 (byte)(Options.automaticallyAddTrafficLightsIfApplicable ? 1 : 0),
 
-<<<<<<< HEAD
-                (byte)(OptionsMassEditTab.rabout_StayInLaneMainR.Save()),
-                (byte)(OptionsMassEditTab.rabout_StayInLaneNearRabout.Save()),
-                (byte)(OptionsMassEditTab.rabout_DedicatedExitLanes.Save()),
-                (byte)(OptionsMassEditTab.rabout_NoCrossMainR.Save()),
-                (byte)(OptionsMassEditTab.rabout_NoCrossYeildR.Save()),
-                (byte)(OptionsMassEditTab.rabout_PrioritySigns.Save()),
-                (byte)(OptionsMassEditTab.avn_NoCrossMainR.Save()),
-=======
                 (byte)(OptionsMassEditTab.RoundAboutQuickFix_StayInLaneMainR.Save()),
                 (byte)(OptionsMassEditTab.RoundAboutQuickFix_StayInLaneNearRabout.Save()),
                 (byte)(OptionsMassEditTab.RoundAboutQuickFix_DedicatedExitLanes.Save()),
                 (byte)(OptionsMassEditTab.RoundAboutQuickFix_NoCrossMainR.Save()),
                 (byte)(OptionsMassEditTab.RoundAboutQuickFix_NoCrossYieldR.Save()),
                 (byte)(OptionsMassEditTab.RoundAboutQuickFix_PrioritySigns.Save()),
->>>>>>> 447f9573
+
+                (byte)(OptionsMassEditTab.PriorityRoad_NoCrossMainR.Save()),
             };
         }
     }
