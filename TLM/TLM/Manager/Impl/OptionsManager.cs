namespace TrafficManager.Manager.Impl {
    using CSUtil.Commons;
    using System;
    using TrafficManager.API.Manager;
    using TrafficManager.API.Traffic.Enums;
    using TrafficManager.State;
    using TrafficManager.UI.Helpers;
    using TrafficManager.Lifecycle;
    using JetBrains.Annotations;

    public class OptionsManager
        : AbstractCustomManager,
          IOptionsManager {
        // TODO I contain ugly code
        public static OptionsManager Instance = new OptionsManager();

        protected override void InternalPrintDebugInfo() {
            base.InternalPrintDebugInfo();
            Log.NotImpl("InternalPrintDebugInfo for OptionsManager");
        }

        /// <summary>
        /// Converts value to SimulationAccuracy
        /// </summary>
        /// <param name="value">Old value</param>
        /// <returns>SimulationAccuracy value</returns>
        private static SimulationAccuracy ConvertToSimulationAccuracy(byte value) {
            return SimulationAccuracy.MaxValue - value;
        }

        /// <summary>
        /// Converts SimulationAccuracy to SimulationAccuracy
        /// </summary>
        /// <param name="value">SimulationAccuracy value</param>
        /// <returns>byte representation of value (backward compatible)</returns>
        private static byte ConvertFromSimulationAccuracy(SimulationAccuracy value) {
            return (byte)(SimulationAccuracy.MaxValue - value);
        }

        public bool MayPublishSegmentChanges() {
            return Options.instantEffects && TMPELifecycle.InGameOrEditor() &&
                !TMPELifecycle.Instance.Deserializing;
        }

        // Takes a bool from data and sets it in `out result`
        private static bool LoadBool([NotNull] byte[] data, uint idx, bool defaultVal = false) {
            if (data.Length > idx) {
                var result = data[idx] == 1;
                return result;
            }

            return defaultVal;
        }

        private static byte LoadByte([NotNull] byte[] data, uint idx, byte defaultVal = 0) {
            if (data.Length > idx) {
                var result = data[idx];
                return result;
            }

            return defaultVal;
        }

        /// <summary>Load LegacySerializableOption bool.</summary>
        private static void ToCheckbox([NotNull] byte[] data, uint idx, ILegacySerializableOption opt) {
            if (data.Length > idx) {
                opt.Load(data[idx]);
            }
        }

        public bool LoadData(byte[] data) {
            OptionsGeneralTab.SetSimulationAccuracy(ConvertToSimulationAccuracy(LoadByte(data, idx: 0)));
            // skip Options.setLaneChangingRandomization(options[1]);
            OptionsGameplayTab.SetRecklessDrivers(LoadByte(data, idx: 2));
            OptionsVehicleRestrictionsTab.SetRelaxedBusses(LoadBool(data, idx: 3));
            OptionsOverlaysTab.SetNodesOverlay(LoadBool(data, idx: 4));
            OptionsVehicleRestrictionsTab.SetMayEnterBlockedJunctions(LoadBool(data, idx: 5));
            OptionsGameplayTab.SetAdvancedAi(LoadBool(data, idx: 6));
            OptionsVehicleRestrictionsTab.SetHighwayRules(LoadBool(data, idx: 7));
            OptionsOverlaysTab.SetPrioritySignsOverlay(LoadBool(data, idx: 8));
            OptionsOverlaysTab.SetTimedLightsOverlay(LoadBool(data, idx: 9));
            OptionsOverlaysTab.SetSpeedLimitsOverlay(LoadBool(data, idx: 10));
            OptionsOverlaysTab.SetVehicleRestrictionsOverlay(LoadBool(data, idx: 11));
            OptionsGameplayTab.SetStrongerRoadConditionEffects(LoadBool(data, idx: 12));
            OptionsVehicleRestrictionsTab.SetAllowUTurns(LoadBool(data, idx: 13));
            OptionsVehicleRestrictionsTab.SetAllowLaneChangesWhileGoingStraight(LoadBool(data, idx: 14));
            OptionsGameplayTab.SetDisableDespawning(!LoadBool(data, idx: 15)); // inverted
            // skip Options.setDynamicPathRecalculation(data[16] == (byte)1);
            OptionsOverlaysTab.SetConnectedLanesOverlay(LoadBool(data, idx: 17));
            OptionsVehicleRestrictionsTab.SetPrioritySignsEnabled(LoadBool(data, idx: 18));
            OptionsVehicleRestrictionsTab.SetTimedLightsEnabled(LoadBool(data, idx: 19));
            OptionsMaintenanceTab.SetCustomSpeedLimitsEnabled(LoadBool(data, idx: 20));
            OptionsMaintenanceTab.SetVehicleRestrictionsEnabled(LoadBool(data, idx: 21));
            OptionsMaintenanceTab.SetLaneConnectorEnabled(LoadBool(data, idx: 22));
            OptionsOverlaysTab.SetJunctionRestrictionsOverlay(LoadBool(data, idx: 23));
            OptionsMaintenanceTab.SetJunctionRestrictionsEnabled(LoadBool(data, idx: 24));
            OptionsGameplayTab.SetProhibitPocketCars(LoadBool(data, idx: 25));
            OptionsVehicleRestrictionsTab.SetPreferOuterLane(LoadBool(data, idx: 26));
            OptionsGameplayTab.SetIndividualDrivingStyle(LoadBool(data, idx: 27));
            OptionsVehicleRestrictionsTab.SetEvacBussesMayIgnoreRules(LoadBool(data, idx: 28));
            OptionsGeneralTab.SetInstantEffects(LoadBool(data, idx: 29));
            OptionsMaintenanceTab.SetParkingRestrictionsEnabled(LoadBool(data, idx: 30));
            OptionsOverlaysTab.SetParkingRestrictionsOverlay(LoadBool(data, idx: 31));
            OptionsVehicleRestrictionsTab.SetBanRegularTrafficOnBusLanes(LoadBool(data, idx: 32));
            OptionsMaintenanceTab.SetShowPathFindStats(LoadBool(data, idx: 33));
            OptionsGameplayTab.SetDLSPercentage(LoadByte(data, idx: 34));

            if (data.Length > 35) {
                try {
                    OptionsVehicleRestrictionsTab.SetVehicleRestrictionsAggression(
                        (VehicleRestrictionsAggression)data[35]);
                }
                catch (Exception e) {
                    Log.Warning(
                        $"Skipping invalid value {data[35]} for vehicle restrictions aggression");
                }
            }

            OptionsVehicleRestrictionsTab.SetTrafficLightPriorityRules(LoadBool(data, idx: 36));
            OptionsGameplayTab.SetRealisticPublicTransport(LoadBool(data, idx: 37));
            OptionsMaintenanceTab.SetTurnOnRedEnabled(LoadBool(data, idx: 38));
            OptionsVehicleRestrictionsTab.SetAllowNearTurnOnRed(LoadBool(data, idx: 39));
            OptionsVehicleRestrictionsTab.SetAllowFarTurnOnRed(LoadBool(data, idx: 40));
            OptionsVehicleRestrictionsTab.SetAddTrafficLightsIfApplicable(LoadBool(data, idx: 41));

            ToCheckbox(data, idx: 42, OptionsMassEditTab.RoundAboutQuickFix_StayInLaneMainR);
            ToCheckbox(data, idx: 43, OptionsMassEditTab.RoundAboutQuickFix_StayInLaneNearRabout);
            ToCheckbox(data, idx: 44, OptionsMassEditTab.RoundAboutQuickFix_DedicatedExitLanes);
            ToCheckbox(data, idx: 45, OptionsMassEditTab.RoundAboutQuickFix_NoCrossMainR);
            ToCheckbox(data, idx: 46, OptionsMassEditTab.RoundAboutQuickFix_NoCrossYieldR);
            ToCheckbox(data, idx: 47, OptionsMassEditTab.RoundAboutQuickFix_PrioritySigns);

            ToCheckbox(data, idx: 48, OptionsMassEditTab.PriorityRoad_CrossMainR);
            ToCheckbox(data, idx: 49, OptionsMassEditTab.PriorityRoad_AllowLeftTurns);
            ToCheckbox(data, idx: 50, OptionsMassEditTab.PriorityRoad_EnterBlockedYeild);
            ToCheckbox(data, idx: 51, OptionsMassEditTab.PriorityRoad_StopAtEntry);

            ToCheckbox(data, idx: 52, OptionsMassEditTab.RoundAboutQuickFix_KeepClearYieldR);
            ToCheckbox(data, idx: 53, OptionsMassEditTab.RoundAboutQuickFix_RealisticSpeedLimits);
            ToCheckbox(data, idx: 54, OptionsMassEditTab.RoundAboutQuickFix_ParkingBanMainR);
            ToCheckbox(data, idx: 55, OptionsMassEditTab.RoundAboutQuickFix_ParkingBanYieldR);

            ToCheckbox(data, idx: 56, OptionsVehicleRestrictionsTab.NoDoubleCrossings);
            ToCheckbox(data, idx: 57, OptionsVehicleRestrictionsTab.DedicatedTurningLanes);

            Options.SavegamePathfinderEdition = LoadByte(data, idx: 58, defaultVal: 0);

            return true;
        }

        public byte[] SaveData(ref bool success) {
<<<<<<< HEAD
            var save = new byte[58];
=======
            var save = new byte[59];
>>>>>>> 61b6240e

            save[0] = ConvertFromSimulationAccuracy(Options.simulationAccuracy);
            save[1] = 0; // Options.laneChangingRandomization
            save[2] = (byte)Options.recklessDrivers;
            save[3] = (byte)(Options.relaxedBusses ? 1 : 0);
            save[4] = (byte)(Options.nodesOverlay ? 1 : 0);
            save[5] = (byte)(Options.allowEnterBlockedJunctions ? 1 : 0);
            save[6] = (byte)(Options.advancedAI ? 1 : 0);
            save[7] = (byte)(Options.highwayRules ? 1 : 0);
            save[8] = (byte)(Options.prioritySignsOverlay ? 1 : 0);
            save[9] = (byte)(Options.timedLightsOverlay ? 1 : 0);
            save[10] = (byte)(Options.speedLimitsOverlay ? 1 : 0);
            save[11] = (byte)(Options.vehicleRestrictionsOverlay ? 1 : 0);
            save[12] = (byte)(Options.strongerRoadConditionEffects ? 1 : 0);
            save[13] = (byte)(Options.allowUTurns ? 1 : 0);
            save[14] = (byte)(Options.allowLaneChangesWhileGoingStraight ? 1 : 0);
            save[15] = (byte)(Options.disableDespawning ? 0 : 1);
            save[16] = 0; // Options.IsDynamicPathRecalculationActive
            save[17] = (byte)(Options.connectedLanesOverlay ? 1 : 0);
            save[18] = (byte)(Options.prioritySignsEnabled ? 1 : 0);
            save[19] = (byte)(Options.timedLightsEnabled ? 1 : 0);
            save[20] = (byte)(Options.customSpeedLimitsEnabled ? 1 : 0);
            save[21] = (byte)(Options.vehicleRestrictionsEnabled ? 1 : 0);
            save[22] = (byte)(Options.laneConnectorEnabled ? 1 : 0);
            save[23] = (byte)(Options.junctionRestrictionsOverlay ? 1 : 0);
            save[24] = (byte)(Options.junctionRestrictionsEnabled ? 1 : 0);
            save[25] = (byte)(Options.parkingAI ? 1 : 0);
            save[26] = (byte)(Options.preferOuterLane ? 1 : 0);
            save[27] = (byte)(Options.individualDrivingStyle ? 1 : 0);
            save[28] = (byte)(Options.evacBussesMayIgnoreRules ? 1 : 0);
            save[29] = (byte)(Options.instantEffects ? 1 : 0);
            save[30] = (byte)(Options.parkingRestrictionsEnabled ? 1 : 0);
            save[31] = (byte)(Options.parkingRestrictionsOverlay ? 1 : 0);
            save[32] = (byte)(Options.banRegularTrafficOnBusLanes ? 1 : 0);
            save[33] = (byte)(Options.showPathFindStats ? 1 : 0);
            save[34] = Options.altLaneSelectionRatio;
            save[35] = (byte)Options.vehicleRestrictionsAggression;
            save[36] = (byte)(Options.trafficLightPriorityRules ? 1 : 0);
            save[37] = (byte)(Options.realisticPublicTransport ? 1 : 0);
            save[38] = (byte)(Options.turnOnRedEnabled ? 1 : 0);
            save[39] = (byte)(Options.allowNearTurnOnRed ? 1 : 0);
            save[40] = (byte)(Options.allowFarTurnOnRed ? 1 : 0);
            save[41] = (byte)(Options.automaticallyAddTrafficLightsIfApplicable ? 1 : 0);

            save[42] = OptionsMassEditTab.RoundAboutQuickFix_StayInLaneMainR.Save();
            save[43] = OptionsMassEditTab.RoundAboutQuickFix_StayInLaneNearRabout.Save();
            save[44] = OptionsMassEditTab.RoundAboutQuickFix_DedicatedExitLanes.Save();
            save[45] = OptionsMassEditTab.RoundAboutQuickFix_NoCrossMainR.Save();
            save[46] = OptionsMassEditTab.RoundAboutQuickFix_NoCrossYieldR.Save();
            save[47] = OptionsMassEditTab.RoundAboutQuickFix_PrioritySigns.Save();

            save[48] = OptionsMassEditTab.PriorityRoad_CrossMainR.Save();
            save[49] = OptionsMassEditTab.PriorityRoad_AllowLeftTurns.Save();
            save[50] = OptionsMassEditTab.PriorityRoad_EnterBlockedYeild.Save();
            save[51] = OptionsMassEditTab.PriorityRoad_StopAtEntry.Save();

            save[52] = OptionsMassEditTab.RoundAboutQuickFix_KeepClearYieldR.Save();
            save[53] = OptionsMassEditTab.RoundAboutQuickFix_RealisticSpeedLimits.Save();
            save[54] = OptionsMassEditTab.RoundAboutQuickFix_ParkingBanMainR.Save();
            save[55] = OptionsMassEditTab.RoundAboutQuickFix_ParkingBanYieldR.Save();

            save[56] = OptionsVehicleRestrictionsTab.NoDoubleCrossings.Save();
            save[57] = OptionsVehicleRestrictionsTab.DedicatedTurningLanes.Save();

            save[58] = (byte)Options.SavegamePathfinderEdition;

            return save;
        }
    }
}<|MERGE_RESOLUTION|>--- conflicted
+++ resolved
@@ -149,11 +149,7 @@
         }
 
         public byte[] SaveData(ref bool success) {
-<<<<<<< HEAD
-            var save = new byte[58];
-=======
             var save = new byte[59];
->>>>>>> 61b6240e
 
             save[0] = ConvertFromSimulationAccuracy(Options.simulationAccuracy);
             save[1] = 0; // Options.laneChangingRandomization
