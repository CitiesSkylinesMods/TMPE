--- conflicted
+++ resolved
@@ -116,13 +116,9 @@
                 laneIndex++;
             }
 
-<<<<<<< HEAD
-            return validLanes == 0 ? null : meanSpeedLimit.Scale(1.0f / validLanes);
-=======
             return validLanes == 0
                        ? null
                        : meanSpeedLimit.Scale(1.0f / validLanes);
->>>>>>> 47565122
         }
 
         /// <summary>
