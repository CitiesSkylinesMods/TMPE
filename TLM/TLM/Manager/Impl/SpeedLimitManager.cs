namespace TrafficManager.Manager.Impl {
    using ColossalFramework;
    using CSUtil.Commons;
    using JetBrains.Annotations;
    using System.Collections.Generic;
    using System.Diagnostics;
    using System;
    using TrafficManager.API.Manager;
    using TrafficManager.API.Traffic.Data;
    using TrafficManager.State;
#if DEBUG
    using TrafficManager.State.ConfigData;
#endif
    using TrafficManager.UI.SubTools.SpeedLimits;
    using TrafficManager.Util;
    using UnityEngine;
    using System.Text;
    using TrafficManager.API.Traffic;
    using TrafficManager.Util.Extensions;

    public class SpeedLimitManager
        : AbstractGeometryObservingManager,
          ICustomDataManager<List<Configuration.LaneSpeedLimit>>,
          ICustomDataManager<Dictionary<string, float>>,
          ISpeedLimitManager {
        public const NetInfo.LaneType LANE_TYPES =
            NetInfo.LaneType.Vehicle | NetInfo.LaneType.TransportVehicle;

        public const VehicleInfo.VehicleType VEHICLE_TYPES =
            VehicleInfo.VehicleType.Car | VehicleInfo.VehicleType.Tram |
            VehicleInfo.VehicleType.Metro | VehicleInfo.VehicleType.Train |
            VehicleInfo.VehicleType.Monorail | VehicleInfo.VehicleType.Trolleybus;

        public NetInfo.LaneType LaneTypes => LANE_TYPES;

        public VehicleInfo.VehicleType VehicleTypes => VEHICLE_TYPES;

        public static readonly SpeedLimitManager Instance = new();

        // For each NetInfo (by name) and lane index: custom speed limit
        private readonly Dictionary<string, float> customLaneSpeedLimitByNetInfoName_;

        // For each name: NetInfo
        private readonly Dictionary<string, NetInfo> netInfoByName_;

        /// <summary>Ingame speed units, minimal speed.</summary>
        private const float MIN_SPEED = 0.1f; // 5 km/h

        /// <summary>For each NetInfo (by name) and lane index: game default speed limit.</summary>
        private readonly Dictionary<string, float[]> vanillaLaneSpeedLimitsByNetInfoName_;

        /// <summary>For each NetInfo (by name): Parent NetInfo (name).</summary>
        private readonly Dictionary<string, List<string>>
            childNetInfoNamesByCustomizableNetInfoName_;

        private List<NetInfo> customizableNetInfos_;

        private SpeedLimitManager() {
            this.vanillaLaneSpeedLimitsByNetInfoName_ = new Dictionary<string, float[]>();
            this.customLaneSpeedLimitByNetInfoName_ = new Dictionary<string, float>();
            this.customizableNetInfos_ = new List<NetInfo>();
            this.childNetInfoNamesByCustomizableNetInfoName_ =
                new Dictionary<string, List<string>>();
            this.netInfoByName_ = new Dictionary<string, NetInfo>();
        }

        /// <summary>Check whether custom speed limits may be assigned to the given segment.</summary>
        /// <param name="segment">Reference to affected segment.</param>
        /// <returns>Success.</returns>
        public bool MayHaveCustomSpeedLimits(ref NetSegment segment) {
            if ((segment.m_flags & NetSegment.Flags.Created) == NetSegment.Flags.None) {
                return false;
            }

            ItemClass connectionClass = segment.Info.GetConnectionClass();
            ItemClass.SubService subService = connectionClass.m_subService;
            ItemClass.Service service = connectionClass.m_service;

            return service == ItemClass.Service.Road
                   || (service == ItemClass.Service.PublicTransport
                       && subService
                           is ItemClass.SubService.PublicTransportTrain
                           or ItemClass.SubService.PublicTransportTram
                           or ItemClass.SubService.PublicTransportMetro
                           or ItemClass.SubService.PublicTransportMonorail);
        }

        /// <summary>Check whether custom speed limits may be assigned to the given lane info.</summary>
        /// <param name="laneInfo">The <see cref="NetInfo.Lane"/> that you wish to check.</param>
        /// <returns>Whether lane for this lane type can have speed limit override.</returns>
        private bool MayHaveCustomSpeedLimits([NotNull] NetInfo.Lane laneInfo) {
            return (laneInfo.m_laneType & LANE_TYPES) != NetInfo.LaneType.None
                   && (laneInfo.m_vehicleType & VEHICLE_TYPES) != VehicleInfo.VehicleType.None;
        }

        /// <summary>Determines the currently set speed limit for the given segment and lane
        ///     direction in terms of discrete speed limit levels.</summary>
        /// <param name="segmentId">Interested in this segment.</param>
        /// <param name="finalDir">Direction.</param>
        /// <returns>Mean speed limit, average for custom and default lane speeds or null
        ///     if cannot be determined.</returns>
        public SpeedValue? GetCustomSpeedLimit(ushort segmentId, NetInfo.Direction finalDir) {
            // calculate the currently set mean speed limit
            if (segmentId == 0) {
                return null;
            }

            ref NetSegment netSegment = ref segmentId.ToSegment();

            if ((netSegment.m_flags & NetSegment.Flags.Created) == NetSegment.Flags.None) {
                return null;
            }

            NetInfo segmentInfo = netSegment.Info;
            uint curLaneId = netSegment.m_lanes;
            var laneIndex = 0;
            uint validLanes = 0;
            SpeedValue meanSpeedLimit = default;

            while (laneIndex < segmentInfo.m_lanes.Length && curLaneId != 0u) {
                NetInfo.Lane laneInfo = segmentInfo.m_lanes[laneIndex];
                NetInfo.Direction d = laneInfo.m_finalDirection;

                if (d != finalDir) {
                    goto nextIter;
                }

                if (!this.MayHaveCustomSpeedLimits(laneInfo)) {
                    goto nextIter;
                }

                SpeedValue? setSpeedLimit = Flags.GetLaneSpeedLimit(curLaneId);

                if (setSpeedLimit.HasValue) {
                    // custom speed limit
                    meanSpeedLimit += setSpeedLimit.Value;
                } else {
                    // game default (in game units where 1.0f = 50kmph)
                    meanSpeedLimit += new SpeedValue(laneInfo.m_speedLimit);
                }

                ++validLanes;

                nextIter:
                curLaneId = Singleton<NetManager>.instance.m_lanes.m_buffer[curLaneId].m_nextLane;
                laneIndex++;
            }

            switch (validLanes) {
                case 0:
                    return null;
                case > 0:
                    return meanSpeedLimit.Scale(1.0f / validLanes);
            }
        }

        /// <summary>
        /// Determines the currently set speed limit for the given lane in terms of discrete speed
        /// limit levels. An in-game speed limit of 2.0 (e.g. on highway) is hereby translated into
        /// a discrete speed limit value of 100 (km/h).
        /// </summary>
        /// <param name="laneId">Interested in this lane</param>
        /// <returns>Speed limit if set for lane, otherwise 0</returns>
        public GetSpeedLimitResult GetCustomSpeedLimit(uint laneId) {
            //----------------------------------------
            // check custom speed limit for the lane
            //----------------------------------------
            SpeedValue? overrideValue = Flags.GetLaneSpeedLimit(laneId);

            //----------------------------
            // check default speed limit
            //----------------------------
            NetLane[] laneBuffer = Singleton<NetManager>.instance.m_lanes.m_buffer;
            ushort segmentId = laneBuffer[laneId].m_segment;
            ref NetSegment netSegment = ref segmentId.ToSegment();

            if (!this.MayHaveCustomSpeedLimits(ref netSegment)) {
                // Don't have override, and default is not known
                return new GetSpeedLimitResult(
                    overrideValue: null,
                    defaultValue: null);
            }

            NetInfo segmentInfo = netSegment.Info;
            uint curLaneId = netSegment.m_lanes;
            int laneIndex = 0;

            while (laneIndex < segmentInfo.m_lanes.Length && curLaneId != 0u) {
                if (curLaneId == laneId) {
                    NetInfo.Lane laneInfo = segmentInfo.m_lanes[laneIndex];
                    SpeedValue knownDefault = new SpeedValue(laneInfo.m_speedLimit);

                    if (this.MayHaveCustomSpeedLimits(laneInfo)) {
                        // May possibly have override, also the default is known
                        return new GetSpeedLimitResult(
                            overrideValue: overrideValue,
                            defaultValue: knownDefault);
                    }

                    // No override, but the default is known
                    return new GetSpeedLimitResult(
                        overrideValue: null,
                        defaultValue: knownDefault);
                }

                laneIndex++;
                curLaneId = laneBuffer[curLaneId].m_nextLane;
            }

            Log.Warning($"Speed limit for lane {laneId} could not be determined.");
            return new GetSpeedLimitResult(
                overrideValue: null,
                defaultValue: null);
        }

        /// <summary>Determines the currently set speed limit for the given lane.</summary>
        /// <param name="laneId">The lane id.</param>
        /// <returns>Game units.</returns>
        public float GetGameSpeedLimit(uint laneId) {
            GetSpeedLimitResult overrideSpeedlimit = this.GetCustomSpeedLimit(laneId);
            if (overrideSpeedlimit.DefaultValue != null) {
                SpeedValue activeLimit = overrideSpeedlimit.OverrideValue != null
                                             ? overrideSpeedlimit.OverrideValue.Value
                                             : overrideSpeedlimit.DefaultValue.Value;
                return ToGameSpeedLimit(activeLimit.GameUnits);
            }

            return 0f;
        }

        public float GetLockFreeGameSpeedLimit(ushort segmentId,
                                               byte laneIndex,
                                               uint laneId,
                                               NetInfo.Lane laneInfo) {
            if (!Options.customSpeedLimitsEnabled || !MayHaveCustomSpeedLimits(laneInfo)) {
                return laneInfo.m_speedLimit;
            }

            float speedLimit;
            float?[] fastArray = Flags.laneSpeedLimitArray[segmentId];

            if (fastArray != null
                && fastArray.Length > laneIndex
                && fastArray[laneIndex] != null) {
                speedLimit = ToGameSpeedLimit((float)fastArray[laneIndex]);
            } else {
                speedLimit = laneInfo.m_speedLimit;
            }

            return speedLimit;
        }

        /// <summary>
        /// Converts a possibly zero (no limit) custom speed limit to a game speed limit.
        /// </summary>
        /// <param name="customSpeedLimit">Custom speed limit which can be zero</param>
        /// <returns>Speed limit in game speed units</returns>
        public float ToGameSpeedLimit(float customSpeedLimit) {
            return FloatUtil.IsZero(customSpeedLimit)
                       ? SpeedValue.UNLIMITED
                       : customSpeedLimit;
        }

        /// <summary>
        /// Explicitly stores currently set speed limits for all segments of the specified NetInfo
        /// </summary>
        /// <param name="info">The <see cref="NetInfo"/> for which speed limits should be stored.</param>
        [Obsolete("Delete this when speed limits refactor lands in master")]
        public void FixCurrentSpeedLimits(NetInfo info) {
            if (info == null) {
#if DEBUG
                Log.Warning("SpeedLimitManager.FixCurrentSpeedLimits: info is null!");
#endif
                return;
            }

            // Resharper warning: condition always false
            // if (info.name == null) {
            //    Log._DebugOnlyWarning($"SpeedLimitManager.FixCurrentSpeedLimits: info.name is null!");
            //    return;
            // }

            if (!customizableNetInfos_.Contains(info)) {
                return;
            }

            for (uint laneId = 1; laneId < NetManager.MAX_LANE_COUNT; ++laneId) {
                ref NetLane netLane = ref laneId.ToLane();

                if (!netLane.IsValidWithSegment()) {
                    continue;
                }

                ushort segmentId = netLane.m_segment;
                NetInfo laneInfo = segmentId.ToSegment().Info;

                if (laneInfo.name != info.name
                    && (!childNetInfoNamesByCustomizableNetInfoName_.ContainsKey(info.name)
                        || !childNetInfoNamesByCustomizableNetInfoName_[info.name]
                            .Contains(laneInfo.name))) {
                    continue;
                }

                GetSpeedLimitResult laneSpeedLimit = GetCustomSpeedLimit(laneId);
                if (laneSpeedLimit.OverrideValue.HasValue) {
                    Flags.SetLaneSpeedLimit(
                        laneId: laneId,
                        action: SetSpeedLimitAction.SetOverride(laneSpeedLimit.OverrideValue.Value));
                }

                Notifier.Instance.OnSegmentModified(segmentId, this);
            }
        }

        /// <summary>
        /// Explicitly clear currently set speed limits for all segments of the specified NetInfo
        /// </summary>
        /// <param name="info">The <see cref="NetInfo"/> for which speed limits should be cleared.</param>
        [Obsolete("Delete this when speed limits refactor lands in master")]
        public void ClearCurrentSpeedLimits(NetInfo info) {
            if (info == null) {
                Log._DebugOnlyWarning("SpeedLimitManager.ClearCurrentSpeedLimits: info is null!");
                return;
            }

            // Resharper warning: condition always false
            // if (info.name == null) {
            //    Log._DebugOnlyWarning($"SpeedLimitManager.ClearCurrentSpeedLimits: info.name is null!");
            //    return;
            // }

            if (!customizableNetInfos_.Contains(info)) {
                return;
            }

            for (uint laneId = 1; laneId < NetManager.MAX_LANE_COUNT; ++laneId) {
                ref NetLane netLane = ref laneId.ToLane();
                if (!netLane.IsValidWithSegment()) {
                    continue;
                }

                NetInfo laneInfo = Singleton<NetManager>
                                   .instance.m_segments
                                   .m_buffer[Singleton<NetManager>
                                             .instance.m_lanes.m_buffer[laneId].m_segment]
                                   .Info;

                if (laneInfo.name != info.name &&
                    (!childNetInfoNamesByCustomizableNetInfoName_.ContainsKey(info.name) ||
                     !childNetInfoNamesByCustomizableNetInfoName_[info.name]
                         .Contains(laneInfo.name))) {
                    continue;
                }

                Flags.RemoveLaneSpeedLimit(laneId);
            }
        }

        /// <summary>
        /// Determines the game default speed limit of the given NetInfo.
        /// </summary>
        /// <param name="info">the NetInfo of which the game default speed limit should be determined</param>
        /// <param name="roundToSignLimits">if true, custom speed limit are rounded to speed limits
        /// available as speed limit sign</param>
        /// <returns>The vanilla speed limit, in game units.</returns>
        public float GetVanillaNetInfoSpeedLimit(NetInfo info, bool roundToSignLimits = true) {
            if (info == null) {
                Log._DebugOnlyWarning(
                    "SpeedLimitManager.GetVanillaNetInfoSpeedLimit: info is null!");
                return 0;
            }

            if (info.m_netAI == null) {
                Log._DebugOnlyWarning(
                    "SpeedLimitManager.GetVanillaNetInfoSpeedLimit: info.m_netAI is null!");
                return 0;
            }

            // Resharper warning: condition always false
            // if (info.name == null) {
            //    Log._DebugOnlyWarning($"SpeedLimitManager.GetVanillaNetInfoSpeedLimit: info.name is null!");
            //    return 0;
            // }

            string infoName = info.name;
            if (!vanillaLaneSpeedLimitsByNetInfoName_.TryGetValue(
                    infoName,
                    out float[] vanillaSpeedLimits)) {
                return 0;
            }

            float? maxSpeedLimit = null;

            foreach (float speedLimit in vanillaSpeedLimits) {
                if (maxSpeedLimit == null || speedLimit > maxSpeedLimit) {
                    maxSpeedLimit = speedLimit;
                }
            }

            return maxSpeedLimit ?? 0;
        }

        /// <summary>
        /// Determines the custom speed limit of the given NetInfo.
        /// </summary>
        /// <param name="info">the NetInfo of which the custom speed limit should be determined</param>
        /// <returns>-1 if no custom speed limit was set</returns>
        public float GetCustomNetInfoSpeedLimit(NetInfo info) {
            if (info == null) {
                Log._DebugOnlyWarning(
                    $"SpeedLimitManager.SetCustomNetInfoSpeedLimitIndex: info is null!");
                return -1;
            }

            // Resharper warning: condition always false
            // if (info.name == null) {
            //    Log._DebugOnlyWarning($"SpeedLimitManager.SetCustomNetInfoSpeedLimitIndex: info.name is null!");
            //    return -1;
            // }

            string infoName = info.name;
            return !customLaneSpeedLimitByNetInfoName_.TryGetValue(infoName, out float speedLimit)
                       ? GetVanillaNetInfoSpeedLimit(info, true)
                       : speedLimit;
        }

        /// <summary>
        /// Sets the custom speed limit of the given NetInfo.
        /// </summary>
        /// <param name="info">the NetInfo for which the custom speed limit should be set</param>
        /// <param name="customSpeedLimit">The speed value to set in game speed units</param>
        public void SetCustomNetInfoSpeedLimit(NetInfo info, float customSpeedLimit) {
            if (info == null) {
                Log._DebugOnlyWarning($"SetCustomNetInfoSpeedLimitIndex: info is null!");
                return;
            }

            string infoName = info.name;
            customLaneSpeedLimitByNetInfoName_[infoName] = customSpeedLimit;
            float gameSpeedLimit = ToGameSpeedLimit(customSpeedLimit);

            // save speed limit in all NetInfos
#if DEBUGLOAD
            Log._Debug($"Updating parent NetInfo {infoName}: Setting speed limit to {gameSpeedLimit}");
#endif
            UpdateNetInfoGameSpeedLimit(info, gameSpeedLimit);

            if (childNetInfoNamesByCustomizableNetInfoName_.TryGetValue(
                infoName,
                out List<string> childNetInfoNames)) {
                foreach (string childNetInfoName in childNetInfoNames) {
                    if (netInfoByName_.TryGetValue(childNetInfoName, out NetInfo childNetInfo)) {
#if DEBUGLOAD
                        Log._Debug($"Updating child NetInfo {childNetInfoName}: Setting speed limit to {gameSpeedLimit}");
#endif
                        customLaneSpeedLimitByNetInfoName_[childNetInfoName] = customSpeedLimit;
                        UpdateNetInfoGameSpeedLimit(childNetInfo, gameSpeedLimit);
                    }
                }
            }
        }

        protected override void InternalPrintDebugInfo() {
            base.InternalPrintDebugInfo();
            Log.NotImpl("InternalPrintDebugInfo for SpeedLimitManager");
        }

        private void UpdateNetInfoGameSpeedLimit(NetInfo info, float gameSpeedLimit) {
            if (info == null) {
                Log._DebugOnlyWarning(
                    $"SpeedLimitManager.UpdateNetInfoGameSpeedLimit: info is null!");
                return;
            }

            // Resharper warning: condition always false
            // if (info.name == null) {
            //    Log._DebugOnlyWarning($"SpeedLimitManager.UpdateNetInfoGameSpeedLimit: info.name is null!");
            //    return;
            // }

            if (info.m_lanes == null) {
                Log._DebugOnlyWarning(
                    $"SpeedLimitManager.UpdateNetInfoGameSpeedLimit: info.name is null!");
                return;
            }

            Log._Trace($"Updating speed limit of NetInfo {info.name} to {gameSpeedLimit}");

            foreach (NetInfo.Lane lane in info.m_lanes) {
                // TODO refactor check
                if ((lane.m_vehicleType & VEHICLE_TYPES) != VehicleInfo.VehicleType.None) {
                    lane.m_speedLimit = gameSpeedLimit;
                }
            }

            for(ushort segmentId = 1; segmentId < NetManager.MAX_SEGMENT_COUNT; ++segmentId) {
                ref var segment = ref segmentId.ToSegment();
                if (segment.IsValid() && segment.Info == info) {
                    Notifier.Instance.OnSegmentModified(segmentId, this);
                }
            }
        }

        /// <summary>Sets the speed limit of a given lane.</summary>
        /// <param name="action">Game speed units, unlimited, or default.</param>
        /// <returns>Success.</returns>
        public bool SetLaneSpeedLimit(ushort segmentId,
                                      uint laneIndex,
                                      NetInfo.Lane laneInfo,
                                      uint laneId,
                                      SetSpeedLimitAction action) {
            if (!this.MayHaveCustomSpeedLimits(laneInfo)) {
                return false;
            }

            if (action.Type == SetSpeedLimitAction.ActionType.ResetToDefault) {
                Flags.RemoveLaneSpeedLimit(laneId);
<<<<<<< HEAD
=======
                Notifier.Instance.OnSegmentModified(segmentId, this);
>>>>>>> 08cf09f3
                return true;
            }

            if (action.Type != SetSpeedLimitAction.ActionType.ResetToDefault
                && !IsValidRange(action.GuardedValue.Override.GameUnits)) {
                return false;
            }

            ref NetLane netLane = ref laneId.ToLane();
            if (!netLane.IsValidWithSegment()) {
                return false;
            }

            Flags.SetLaneSpeedLimit(segmentId, laneIndex, laneId, action);

            Notifier.Instance.OnSegmentModified(segmentId, this);
            return true;
        }

        public void ResetCustomDefaultSpeedlimit([NotNull] string netinfoName) {
            if (this.customLaneSpeedLimitByNetInfoName_.ContainsKey(netinfoName)) {
                this.customLaneSpeedLimitByNetInfoName_.Remove(netinfoName);
            }
        }

        /// <summary>Sets speed limit for all configurable lanes.</summary>
        /// <param name="action">Speed limit in game units, or null to restore defaults.</param>
        /// <returns>
        /// <c>false</c>if there are no configurable lanes.
        /// <c>true</c> if any speed limits were applied.
        /// </returns>
        public bool SetSegmentSpeedLimit(ushort segmentId, SetSpeedLimitAction action) {
            bool ret = false;

            foreach (NetInfo.Direction finaldir in Enum.GetValues(typeof(NetInfo.Direction))) {
                ret |= this.SetSegmentSpeedLimit(segmentId, finaldir, action);
            }

            return ret;
        }

        /// <summary>Sets the speed limit of a given segment and lane direction.</summary>
        /// <param name="segmentId">Segment id.</param>
        /// <param name="finalDir">Direction.</param>
        /// <param name="action">Game speed units, unlimited, or reset to default.</param>
        /// <returns>Success.</returns>
        public bool SetSegmentSpeedLimit(ushort segmentId,
                                         NetInfo.Direction finalDir,
                                         SetSpeedLimitAction action) {
            ref NetSegment netSegment = ref segmentId.ToSegment();

            if (!this.MayHaveCustomSpeedLimits(ref netSegment)) {
                return false;
            }

            if (action.Type == SetSpeedLimitAction.ActionType.SetOverride
                && !IsValidRange(action.GuardedValue.Override.GameUnits)) {
                return false;
            }

            NetInfo segmentInfo = netSegment.Info;

            if (segmentInfo == null) {
                Log._DebugOnlyWarning($"SpeedLimitManager.SetSpeedLimit: info is null!");
                return false;
            }

            if (segmentInfo.m_lanes == null) {
                Log._DebugOnlyWarning($"SpeedLimitManager.SetSpeedLimit: info.m_lanes is null!");
                return false;
            }

            uint curLaneId = netSegment.m_lanes;
            int laneIndex = 0;
            NetLane[] laneBuffer = Singleton<NetManager>.instance.m_lanes.m_buffer;

            //-------------------------
            // For each affected lane
            //-------------------------
            while (laneIndex < segmentInfo.m_lanes.Length && curLaneId != 0u) {
                NetInfo.Lane laneInfo = segmentInfo.m_lanes[laneIndex];
                NetInfo.Direction d = laneInfo.m_finalDirection;

                if (d == finalDir && this.MayHaveCustomSpeedLimits(laneInfo)) {
                    if (action.Type == SetSpeedLimitAction.ActionType.ResetToDefault) {
                        // Setting to 'Default' will instead remove the override
                        Log._Debug(
                            $"SpeedLimitManager: Setting speed limit of lane {curLaneId} " +
                            $"to default");
                        Flags.RemoveLaneSpeedLimit(curLaneId);
                    } else {
                        bool showMph = GlobalConfig.Instance.Main.DisplaySpeedLimitsMph;
                        string overrideStr = action.GuardedValue.Override.FormatStr(showMph);

                        Log._Debug(
                            $"SpeedLimitManager: Setting lane {curLaneId} to {overrideStr}");
                        Flags.SetLaneSpeedLimit(curLaneId, action);
                    }
                }

                curLaneId = laneBuffer[curLaneId].m_nextLane;
                laneIndex++;
            }

            Notifier.Instance.OnSegmentModified(segmentId, this);
            return true;
        }

        public List<NetInfo> GetCustomizableNetInfos() {
            return customizableNetInfos_;
        }

        public override void OnBeforeLoadData() {
            base.OnBeforeLoadData();

#if DEBUG
            bool debugSpeedLimits = DebugSwitch.SpeedLimits.Get();
#endif

            // determine vanilla speed limits and customizable NetInfos
            SteamHelper.DLC_BitMask dlcMask =
                SteamHelper.GetOwnedDLCMask().IncludingMissingGameDlcBitmasks();

            int numLoaded = PrefabCollection<NetInfo>.LoadedCount();

            // todo: move this to a Reset() or Clear() method?
            vanillaLaneSpeedLimitsByNetInfoName_.Clear();
            customizableNetInfos_.Clear();
            customLaneSpeedLimitByNetInfoName_.Clear();
            childNetInfoNamesByCustomizableNetInfoName_.Clear();
            netInfoByName_.Clear();

            List<NetInfo> mainNetInfos = new List<NetInfo>();

            // Basic logging to help road/track asset creators see if their netinfo is wrong
            // 6000 is rougly 120 lines; should be more than enough for most users
            StringBuilder log = new StringBuilder(6000);

            log.AppendFormat(
                "SpeedLimitManager.OnBeforeLoadData: {0} NetInfos loaded. Verifying...\n",
                numLoaded);

            for (uint i = 0; i < numLoaded; ++i) {
                NetInfo info = PrefabCollection<NetInfo>.GetLoaded(i);

                // Basic validity checks to see if this NetInfo is something speed limits can be applied to...

                // Something in the workshop has null NetInfos in it...
                if (info == null) {
                    Log.InfoFormat(
                        "SpeedLimitManager.OnBeforeLoadData: NetInfo #{0} is null!",
                        i);
                    continue;
                }

                string infoName = info.name;

                // We need a valid name
                if (string.IsNullOrEmpty(infoName)) {
                    log.AppendFormat(
                        "- Skipped: NetInfo #{0} - name is empty!\n",
                        i);
                    continue;
                }

                // Make sure it's valid AI
                if (info.m_netAI == null) {
                    log.AppendFormat(
                        "- Skipped: NetInfo #{0} ({1}) - m_netAI is null.\n",
                        i,
                        infoName);
                    continue;
                }

                // Must be road or track based
                if (!(info.m_netAI is RoadBaseAI || info.m_netAI is TrainTrackBaseAI ||
                      info.m_netAI is MetroTrackAI)) {
#if DEBUG
                    // Only outputting these in debug as there are loads of them
                    Log._DebugIf(
                        debugSpeedLimits,
                        () =>
                            $"- Skipped: NetInfo #{i} ({infoName}) - m_netAI is not applicable: {info.m_netAI}.");
#endif
                    continue;
                }

                // If it requires DLC, check the DLC is active
                if ((info.m_dlcRequired & dlcMask) != info.m_dlcRequired) {
                    log.AppendFormat(
                        "- Skipped: NetInfo #{0} ({1}) - required DLC not active.\n",
                        i,
                        infoName);
                    continue;
                }

                // #510: Filter out decorative networks (`None`) and bike paths (`Bicycle`)
                if (info.m_vehicleTypes == VehicleInfo.VehicleType.None ||
                    info.m_vehicleTypes == VehicleInfo.VehicleType.Bicycle) {
                    log.AppendFormat(
                        "- Skipped: NetInfo #{0} ({1}) - no vehicle support (decorative or bike path?)\n",
                        i,
                        infoName);
                    continue;
                }

                if (!vanillaLaneSpeedLimitsByNetInfoName_.ContainsKey(infoName)) {
                    if (info.m_lanes == null) {
                        log.AppendFormat(
                            "- Skipped: NetInfo #{0} ({1}) - m_lanes is null!\n",
                            i,
                            infoName);

                        Log.Warning(
                            $"SpeedLimitManager.OnBeforeLoadData: NetInfo @ {i} ({infoName}) lanes is null!");
                        continue;
                    }

                    Log._Trace($"- Loaded road NetInfo: {infoName}");

                    netInfoByName_[infoName] = info;
                    mainNetInfos.Add(info);

                    float[] vanillaLaneSpeedLimits = new float[info.m_lanes.Length];

                    for (var k = 0; k < info.m_lanes.Length; ++k) {
                        vanillaLaneSpeedLimits[k] = info.m_lanes[k].m_speedLimit;
                    }

                    vanillaLaneSpeedLimitsByNetInfoName_[infoName] = vanillaLaneSpeedLimits;
                }
            }

            log.Append("SpeedLimitManager.OnBeforeLoadData: Scan complete.\n");
            Log.Info(log.ToString());

            mainNetInfos.Sort(
                (NetInfo a, NetInfo b) => {
                    // todo: move arrow function somewhere else?
                    bool aRoad = a.m_netAI is RoadBaseAI;
                    bool bRoad = b.m_netAI is RoadBaseAI;

                    if (aRoad != bRoad) {
                        return aRoad ? -1 : 1;
                    }

                    bool aTrain = a.m_netAI is TrainTrackBaseAI;
                    bool bTrain = b.m_netAI is TrainTrackBaseAI;

                    if (aTrain != bTrain) {
                        return aTrain ? 1 : -1;
                    }

                    bool aMetro = a.m_netAI is MetroTrackAI;
                    bool bMetro = b.m_netAI is MetroTrackAI;

                    if (aMetro != bMetro) {
                        return aMetro ? 1 : -1;
                    }

                    if (aRoad && bRoad) {
                        bool aHighway = ((RoadBaseAI)a.m_netAI).m_highwayRules;
                        bool bHighway = ((RoadBaseAI)b.m_netAI).m_highwayRules;

                        if (aHighway != bHighway) {
                            return aHighway ? 1 : -1;
                        }
                    }

                    int aNumVehicleLanes = 0;
                    foreach (NetInfo.Lane lane in a.m_lanes) {
                        if ((lane.m_laneType & LANE_TYPES) != NetInfo.LaneType.None) {
                            ++aNumVehicleLanes;
                        }
                    }

                    int bNumVehicleLanes = 0;
                    foreach (NetInfo.Lane lane in b.m_lanes) {
                        if ((lane.m_laneType & LANE_TYPES) != NetInfo.LaneType.None)
                            ++bNumVehicleLanes;
                    }

                    int res = aNumVehicleLanes.CompareTo(bNumVehicleLanes);
                    if (res == 0) {
                        return a.name.CompareTo(b.name);
                    } else {
                        return res;
                    }
                });

            // identify parent NetInfos
            int x = 0;
            while (x < mainNetInfos.Count) {
                NetInfo info = mainNetInfos[x];
                string infoName = info.name;

                // find parent with prefix name
                bool foundParent = false;
                foreach (NetInfo parentInfo in mainNetInfos) {
                    if (info.m_placementStyle == ItemClass.Placement.Procedural
                        && !infoName.Equals(parentInfo.name)
                        && infoName.StartsWith(parentInfo.name)) {
                        Log._Trace(
                            $"Identified child NetInfo {infoName} of parent {parentInfo.name}");

                        if (!childNetInfoNamesByCustomizableNetInfoName_.TryGetValue(
                                parentInfo.name,
                                out List<string> childNetInfoNames)) {
                            childNetInfoNamesByCustomizableNetInfoName_[parentInfo.name] =
                                childNetInfoNames = new List<string>();
                        }

                        childNetInfoNames.Add(info.name);
                        netInfoByName_[infoName] = info;
                        foundParent = true;
                        break;
                    }
                }

                if (foundParent) {
                    mainNetInfos.RemoveAt(x);
                } else {
                    ++x;
                }
            }

            customizableNetInfos_ = mainNetInfos;
        }

        protected override void HandleInvalidSegment(ref ExtSegment extSegment) {
            ref NetSegment netSegment = ref extSegment.segmentId.ToSegment();

            NetInfo segmentInfo = netSegment.Info;
            uint curLaneId = netSegment.m_lanes;
            int laneIndex = 0;

            while (laneIndex < segmentInfo.m_lanes.Length && curLaneId != 0u) {
                // NetInfo.Lane laneInfo = segmentInfo.m_lanes[laneIndex];
                // float? setSpeedLimit = Flags.getLaneSpeedLimit(curLaneId);
                Flags.SetLaneSpeedLimit(curLaneId, SetSpeedLimitAction.ResetToDefault());

                curLaneId = Singleton<NetManager>.instance.m_lanes.m_buffer[curLaneId].m_nextLane;
                laneIndex++;
            }
        }

        protected override void HandleValidSegment(ref ExtSegment seg) { }

        public bool LoadData(List<Configuration.LaneSpeedLimit> data) {
            bool success = true;
            Log.Info($"Loading lane speed limit data. {data.Count} elements");
#if DEBUG
            bool debugSpeedLimits = DebugSwitch.SpeedLimits.Get();
#endif
            foreach (Configuration.LaneSpeedLimit laneSpeedLimit in data) {
                try {
                    ref NetLane netLane = ref laneSpeedLimit.laneId.ToLane();

                    if (!netLane.IsValidWithSegment()) {
#if DEBUG
                        Log._DebugIf(
                            debugSpeedLimits,
                            () =>
                                $"SpeedLimitManager.LoadData: Skipping lane {laneSpeedLimit.laneId}: Lane is invalid");
#endif
                        continue;
                    }

                    ushort segmentId = Singleton<NetManager>.instance
                                                            .m_lanes
                                                            .m_buffer[laneSpeedLimit.laneId]
                                                            .m_segment;
                    NetInfo info = segmentId.ToSegment().Info;
                    float customSpeedLimit = GetCustomNetInfoSpeedLimit(info);
#if DEBUG
                    Log._DebugIf(
                        debugSpeedLimits,
                        () =>
                            $"SpeedLimitManager.LoadData: Handling lane {laneSpeedLimit.laneId}: " +
                            $"Custom speed limit of segment {segmentId} info ({info}, name={info?.name}, " +
                            $"lanes={info?.m_lanes} is {customSpeedLimit}");
#endif

                    if (IsValidRange(customSpeedLimit)) {
                        // lane speed limit differs from default speed limit
#if DEBUG
                        Log._DebugIf(
                            debugSpeedLimits,
                            () =>
                                "SpeedLimitManager.LoadData: Loading lane speed limit: " +
                                $"lane {laneSpeedLimit.laneId} = {laneSpeedLimit.speedLimit} km/h");
#endif
                        // convert to game units
                        float units = laneSpeedLimit.speedLimit / ApiConstants.SPEED_TO_KMPH;

                        Flags.SetLaneSpeedLimit(
                            laneSpeedLimit.laneId,
                            SetSpeedLimitAction.SetOverride(new SpeedValue(units)));
                    } else {
#if DEBUG
                        Log._DebugIf(
                            debugSpeedLimits,
                            () =>
                                "SpeedLimitManager.LoadData: " +
                                $"Skipping lane speed limit of lane {laneSpeedLimit.laneId} " +
                                $"({laneSpeedLimit.speedLimit} km/h)");
#endif
                    }
                }
                catch (Exception e) {
                    // ignore, as it's probably corrupt save data. it'll be culled on next save
                    Log.Warning($"SpeedLimitManager.LoadData: Error loading speed limits: {e}");
                    success = false;
                }
            }

            return success;
        }

        List<Configuration.LaneSpeedLimit> ICustomDataManager<List<Configuration.LaneSpeedLimit>>.
            SaveData(ref bool success) {
            var ret = new List<Configuration.LaneSpeedLimit>();
            foreach (KeyValuePair<uint, float> e in Flags.GetAllLaneSpeedLimits()) {
                try {
                    var laneSpeedLimit = new Configuration.LaneSpeedLimit(
                        e.Key,
                        new SpeedValue(e.Value));
#if DEBUGSAVE
                    Log._Debug($"Saving speed limit of lane {laneSpeedLimit.laneId}: " +
                        $"{laneSpeedLimit.speedLimit*SpeedLimit.SPEED_TO_KMPH} km/h");
#endif
                    ret.Add(laneSpeedLimit);
                }
                catch (Exception ex) {
                    Log.Error($"Exception occurred while saving lane speed limit @ {e.Key}: {ex}");
                    success = false;
                }
            }

            return ret;
        }

        public bool LoadData(Dictionary<string, float> data) {
            Log.Info($"Loading custom default speed limit data. {data.Count} elements");
            foreach (KeyValuePair<string, float> e in data) {
                if (!netInfoByName_.TryGetValue(e.Key, out NetInfo netInfo)) {
                    continue;
                }

                if (e.Value >= 0f) {
                    SetCustomNetInfoSpeedLimit(netInfo, e.Value);
                }
            }

            return true; // true = success
        }

        Dictionary<string, float> ICustomDataManager<Dictionary<string, float>>.SaveData(
            ref bool success) {
            var ret = new Dictionary<string, float>();
            foreach (KeyValuePair<string, float> e in customLaneSpeedLimitByNetInfoName_) {
                try {
                    float gameSpeedLimit = ToGameSpeedLimit(e.Value);

                    ret.Add(e.Key, gameSpeedLimit);
                }
                catch (Exception ex) {
                    Log.Error(
                        $"Exception occurred while saving custom default speed limits @ {e.Key}: {ex}");
                    success = false;
                }
            }

            return ret;
        }

#if DEBUG
//        public Dictionary<NetInfo, ushort> GetDefaultSpeedLimits() {
//            Dictionary<NetInfo, ushort> ret = new Dictionary<NetInfo, ushort>();
//            int numLoaded = PrefabCollection<NetInfo>.LoadedCount();
//            for (uint i = 0; i < numLoaded; ++i) {
//                NetInfo info = PrefabCollection<NetInfo>.GetLoaded(i);
//                var defaultSpeedLimit =
//                    (ushort)GetAverageDefaultCustomSpeedLimit(info, NetInfo.Direction.Forward);
//                ret.Add(info, defaultSpeedLimit);
//                Log._DebugFormat(
//                    "Loaded NetInfo: {0}, placementStyle={1}, availableIn={2}, thumbnail={3} " +
//                    "connectionClass.service: {4}, connectionClass.subService: {5}, " +
//                    "avg. default speed limit: {6}",
//                    info.name,
//                    info.m_placementStyle,
//                    info.m_availableIn,
//                    info.m_Thumbnail,
//                    info.GetConnectionClass().m_service,
//                    info.GetConnectionClass().m_subService,
//                    defaultSpeedLimit);
//            }
//
//            return ret;
//        }
#endif

        /// <summary>
        /// Used for loading and saving lane speed limits
        /// </summary>
        /// <returns>ICustomDataManager with custom lane speed limits</returns>
        public static ICustomDataManager<List<Configuration.LaneSpeedLimit>> AsLaneSpeedLimitsDM() {
            return Instance;
        }

        /// <summary>
        /// Used for loading and saving custom default speed limits
        /// </summary>
        /// <returns>ICustomDataManager with custom default speed limits</returns>
        public static ICustomDataManager<Dictionary<string, float>> AsCustomDefaultSpeedLimitsDM() {
            return Instance;
        }

        public static bool IsValidRange(float speed) {
            return FloatUtil.IsZero(speed) || (speed >= MIN_SPEED && speed <= SpeedValue.UNLIMITED);
        }

        /// <summary>
        /// Used to check roads if they're a known and valid asset.
        /// This will filter out helper roads which are created during public transport route setup.
        /// </summary>
        // ReSharper restore Unity.ExpensiveCode
        public bool IsKnownNetinfoName(string infoName) {
            return this.vanillaLaneSpeedLimitsByNetInfoName_.ContainsKey(infoName);
        }
    } // end class
}<|MERGE_RESOLUTION|>--- conflicted
+++ resolved
@@ -515,10 +515,7 @@
 
             if (action.Type == SetSpeedLimitAction.ActionType.ResetToDefault) {
                 Flags.RemoveLaneSpeedLimit(laneId);
-<<<<<<< HEAD
-=======
                 Notifier.Instance.OnSegmentModified(segmentId, this);
->>>>>>> 08cf09f3
                 return true;
             }
 
