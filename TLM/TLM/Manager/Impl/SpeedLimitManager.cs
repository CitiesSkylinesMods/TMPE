--- conflicted
+++ resolved
@@ -97,19 +97,6 @@
         ///     if cannot be determined.</returns>
         public SpeedValue? GetCustomSpeedLimit(ushort segmentId, NetInfo.Direction finalDir) {
             // calculate the currently set mean speed limit
-<<<<<<< HEAD
-            // NetSegment[] segmentsBuffer = Singleton<NetManager>.instance.m_segments.m_buffer;
-            ref var segment = ref segmentId.ToSegment();
-
-            if (segmentId == 0 ||
-                (segment.m_flags & NetSegment.Flags.Created) ==
-                NetSegment.Flags.None) {
-                return null;
-            }
-
-            NetInfo segmentInfo = segment.Info;
-            uint curLaneId = segment.m_lanes;
-=======
             if (segmentId == 0) {
                 return null;
             }
@@ -122,7 +109,6 @@
 
             NetInfo segmentInfo = netSegment.Info;
             uint curLaneId = netSegment.m_lanes;
->>>>>>> b449870b
             var laneIndex = 0;
             uint validLanes = 0;
             SpeedValue meanSpeedLimit = default;
