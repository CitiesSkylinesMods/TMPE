--- conflicted
+++ resolved
@@ -6,14 +6,10 @@
     using System.Reflection;
     using TrafficManager.State;
 
-<<<<<<< HEAD
     // [Harmony] Manually patched because struct references are used
-    public class SegmentSimulationStepPatch {
-=======
     [HarmonyPatch]
     [UsedImplicitly]
-    public class SegmentSimulationStepPatch
-    {
+    public class SegmentSimulationStepPatch {
         [UsedImplicitly]
         public static MethodBase TargetMethod()
         {
@@ -23,7 +19,6 @@
                 new[] { typeof(ushort), typeof(NetSegment).MakeByRefType() }) ??
                 throw new System.Exception("SegmentSimulationStepPatch failed to find TargetMethod");
         }
->>>>>>> 18626a8b
 
         private static ushort lastSimulatedSegmentId = 0;
         private static byte trafficMeasurementMod = 0;
