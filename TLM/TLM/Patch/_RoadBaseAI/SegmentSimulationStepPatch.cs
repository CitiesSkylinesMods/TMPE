--- conflicted
+++ resolved
@@ -6,17 +6,10 @@
     using System.Reflection;
     using TrafficManager.State;
 
-<<<<<<< HEAD
-    [HarmonyPatch]
-    [UsedImplicitly]
-    public class SegmentSimulationStepPatch
-    {
-=======
     // [Harmony] Manually patched because struct references are used
     [HarmonyPatch]
     [UsedImplicitly]
     public class SegmentSimulationStepPatch {
->>>>>>> 036f1448
         [UsedImplicitly]
         public static MethodBase TargetMethod()
         {
