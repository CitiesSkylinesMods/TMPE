namespace TrafficManager.Patch._VehicleAI._PassengerCarAI {
    using System.Reflection;
    using ColossalFramework.Globalization;
    using Connection;
    using HarmonyLib;
    using JetBrains.Annotations;
    using Manager.Impl;
    using State;
    using TrafficManager.Util.Extensions;
    using Util;

    [UsedImplicitly]
    [HarmonyPatch]
    public class GetLocalizedStatusPatch {

        private delegate string TargetDelegate(ushort vehicleID, ref Vehicle data, out InstanceID target);

        [UsedImplicitly]
        public static MethodBase TargetMethod() => TranspilerUtil.DeclaredMethod<TargetDelegate>(typeof(PassengerCarAI), nameof(PassengerCarAI.GetLocalizedStatus));

        private static GetDriverInstanceDelegate GetDriverInstance;

        [UsedImplicitly]
        public static void Prepare() {
            GetDriverInstance = GameConnectionManager.Instance.PassengerCarAIConnection.GetDriverInstance;
        }

        [UsedImplicitly]
        public static bool Prefix(ref string __result,
                                  PassengerCarAI __instance,
                                  ushort vehicleID,
                                  ref Vehicle data,
                                  out InstanceID target) {
            CitizenManager citizenManager = CitizenManager.instance;
            ushort driverInstanceId = GetDriverInstance(__instance, vehicleID, ref data);
            ushort targetBuildingId = 0;
            bool targetIsNode = false;

            if (driverInstanceId != 0) {
                ref CitizenInstance driverCitizenInstance = ref driverInstanceId.ToCitizenInstance();
                
                if ((data.m_flags & Vehicle.Flags.Parking) != 0) {
<<<<<<< HEAD
                    uint citizen = driverCitizenInstance.m_citizen;
                    if (citizen != 0u
                        && citizenManager.m_citizens.m_buffer[citizen].m_parkedVehicle != 0) {
=======
                    uint citizen = citizenManager.m_instances.m_buffer[driverInstanceId].m_citizen;
                    if (citizen != 0u && citizen.ToCitizen().m_parkedVehicle != 0) {
>>>>>>> b29962c1
                        target = InstanceID.Empty;
                        __result = Locale.Get("VEHICLE_STATUS_PARKING");
                        return false;
                    }
                }

                targetBuildingId = driverCitizenInstance.m_targetBuilding;
                targetIsNode = driverCitizenInstance.TargetIsNode();
            }

            if (targetBuildingId == 0) {
                target = InstanceID.Empty;
                __result = Locale.Get("VEHICLE_STATUS_CONFUSED");
                return false;
            }

            ref Building targetBuilding = ref targetBuildingId.ToBuilding();

            string ret;
            bool leavingCity = (targetBuilding.m_flags & Building.Flags.IncomingOutgoing) != Building.Flags.None;
            if (leavingCity) {
                target = InstanceID.Empty;
                ret = Locale.Get("VEHICLE_STATUS_LEAVING");
            } else {
                target = InstanceID.Empty;
                if (targetIsNode) {
                    target.NetNode = targetBuildingId;
                } else {
                    target.Building = targetBuildingId;
                }

                ret = Locale.Get("VEHICLE_STATUS_GOINGTO");
            }

            // NON-STOCK CODE START
            if (Options.parkingAI) {
                ret = AdvancedParkingManager.Instance.EnrichLocalizedCarStatus(
                    ret,
                    ref ExtCitizenInstanceManager.Instance.ExtInstances[driverInstanceId]);
            }

            // NON-STOCK CODE END
            __result = ret;
            return false;
        }
    }
}<|MERGE_RESOLUTION|>--- conflicted
+++ resolved
@@ -40,14 +40,8 @@
                 ref CitizenInstance driverCitizenInstance = ref driverInstanceId.ToCitizenInstance();
                 
                 if ((data.m_flags & Vehicle.Flags.Parking) != 0) {
-<<<<<<< HEAD
                     uint citizen = driverCitizenInstance.m_citizen;
-                    if (citizen != 0u
-                        && citizenManager.m_citizens.m_buffer[citizen].m_parkedVehicle != 0) {
-=======
-                    uint citizen = citizenManager.m_instances.m_buffer[driverInstanceId].m_citizen;
                     if (citizen != 0u && citizen.ToCitizen().m_parkedVehicle != 0) {
->>>>>>> b29962c1
                         target = InstanceID.Empty;
                         __result = Locale.Get("VEHICLE_STATUS_PARKING");
                         return false;
