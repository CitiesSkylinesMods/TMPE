namespace TrafficManager {
    using TrafficManager.API.Hook;
    using TrafficManager.API.Manager;
    using TrafficManager.API.Notifier;
    using TrafficManager.API.UI;
    using TrafficManager.U;
    using TrafficManager.UI.Textures;

    public static class Constants {
        /// <summary>
        /// Used where a 0..1f value has to be scaled to byte or a byte to 0..1f
        /// </summary>
        public const float BYTE_TO_FLOAT_SCALE = 1f / 255f;

        /// <summary>
        /// Screen pixel size for overlay signs, such as one-per-segment speed limits.
        /// </summary>
        public static float OverlaySignVisibleSize => 100.0f * UIScaler.UIScale;

        /// <summary>
        /// World size for clickable signs used in overlays. Larger than readonly signs.
        /// This is used as offset in grids of signs such as lane speed limit signs.
        /// </summary>
        public const float OVERLAY_INTERACTIVE_SIGN_SIZE = 6.0f;

        /// <summary>
        /// World size for readonly signs used in overlays.
        /// This is used as offset in grids of signs such as lane speed limit signs.
        /// </summary>
        public const float OVERLAY_READONLY_SIGN_SIZE = 3.8f;

        /// <summary>The maximum amount of segments a node can hold.</summary>
        public const int MAX_SEGMENTS_OF_NODE = 8;

        public static float ByteToFloat(byte b) {
            return b * BYTE_TO_FLOAT_SCALE;
        }

        public static IManagerFactory ManagerFactory => Manager.Impl.ManagerFactory.Instance;

<<<<<<< HEAD
        public static IHookFactory HookFactory => Hook.Impl.HookFactory.Instance;
=======
        public static IUIFactory UIFactory => UI.UIFactory.Instance;
>>>>>>> bfeccac3

        public static INotifier Notifier => TrafficManager.Notifier.Instance;

    }
}<|MERGE_RESOLUTION|>--- conflicted
+++ resolved
@@ -38,11 +38,9 @@
 
         public static IManagerFactory ManagerFactory => Manager.Impl.ManagerFactory.Instance;
 
-<<<<<<< HEAD
         public static IHookFactory HookFactory => Hook.Impl.HookFactory.Instance;
-=======
+
         public static IUIFactory UIFactory => UI.UIFactory.Instance;
->>>>>>> bfeccac3
 
         public static INotifier Notifier => TrafficManager.Notifier.Instance;
 
