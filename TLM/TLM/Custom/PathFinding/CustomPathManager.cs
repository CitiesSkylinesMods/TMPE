// #define QUEUEDSTATS
// #define DEBUGPF3

namespace TrafficManager.Custom.PathFinding {
    using ColossalFramework.Math;
    using ColossalFramework;
    using CSUtil.Commons;
    using JetBrains.Annotations;
    using System.Reflection;
    using System;
    using TrafficManager.API.Traffic.Data;
    using TrafficManager.Manager.Impl;
    using TrafficManager.RedirectionFramework.Attributes;
    using TrafficManager.State;
    using UnityEngine;
    using ColossalFramework.UI;

    [TargetType(typeof(PathManager))]
    public class CustomPathManager : PathManager {
        /// <summary>
        /// Holds a linked list of path units waiting to be calculated
        /// </summary>
        internal PathUnitQueueItem[] QueueItems; // TODO move to ExtPathManager

        private CustomPathFind[] _replacementPathFinds;

        public static CustomPathManager _instance => PathManager.instance as CustomPathManager;

        private PathManager stockPathManager_;

        private static FastList<ISimulationManager> GetSimulationManagers() =>
            typeof(SimulationManager)
            .GetField("m_managers", BindingFlags.Static | BindingFlags.NonPublic)
            ?.GetValue(null)
            as FastList<ISimulationManager>
            ?? throw new Exception("could not get SimulationManager.m_managers");

        private static FieldInfo PathManagerInstance =>
            typeof(Singleton<PathManager>)
            .GetField(
            "sInstance",
            BindingFlags.Static | BindingFlags.NonPublic) ??
            throw new Exception("pathManagerInstance is null");

        private PathManager stockPathManager_;

        private static FastList<ISimulationManager> GetSimulationManagers() =>
            typeof(SimulationManager)
            .GetField("m_managers", BindingFlags.Static | BindingFlags.NonPublic)
            ?.GetValue(null)
            as FastList<ISimulationManager>
            ?? throw new Exception("could not get SimulationManager.m_managers");

        private static FieldInfo PathManagerInstance =>
            typeof(Singleton<PathManager>)
            .GetField(
            "sInstance",
            BindingFlags.Static | BindingFlags.NonPublic) ??
            throw new Exception("pathManagerInstance is null");

#if QUEUEDSTATS
        public static uint TotalQueuedPathFinds { get; private set; }
#endif

        public static void OnLevelLoaded() {
            try {
                Log.Info("CustomPathManager.OnLevelLoaded() called.");
                PathManager.instance.gameObject.AddComponent<CustomPathManager>();
<<<<<<< HEAD
                Log._Debug("Added CustomPathManager to gameObject List");
            } catch(Exception ex) {
=======
            } catch (Exception ex) {
>>>>>>> f4d55aef
                string error =
                    "Traffic Manager: President Edition failed to load. You can continue " +
                    "playing but it's NOT recommended. Traffic Manager will not work as expected.";
                Log.Error(error);
                Log.Error($"Path manager replacement error: {ex}");
<<<<<<< HEAD
                UIView.library
                        .ShowModal<ExceptionPanel>(
                            "ExceptionPanel")
                        .SetMessage(
                            "TM:PE failed to load",
                            error,
                            true);
=======
                UIView.library.ShowModal<ExceptionPanel>("ExceptionPanel")
                    .SetMessage("TM:PE failed to load", error, true);
>>>>>>> f4d55aef
            }
        }

        [UsedImplicitly]
        protected override void Awake() {
<<<<<<< HEAD
            Log._Debug("Waking up CustomPathManager.");

            // On waking up, replace the stock pathfinders with the custom one
            // but retain the original version for future replace
            // also suppress call to base class.
=======
            // On waking up, replace the stock pathfinders with the custom one
            // but retain the original version for future replace
            // also suppress call to base class.
            _instance = this;
>>>>>>> f4d55aef
            stockPathManager_ = PathManager.instance
                ?? throw new Exception("stockPathManager is null");
            Log._Debug($"Got stock PathManager instance {stockPathManager_?.GetName()}");
            PathManagerInstance.SetValue(null, this);
            Log._Debug("Should be custom: " + PathManager.instance.GetType());

            UpdateWithPathManagerValues(stockPathManager_);

            var simManagers = GetSimulationManagers();
<<<<<<< HEAD
            Log._Debug("Removing Stock PathManager");
            simManagers.Remove(stockPathManager_);

            Log._Debug("Adding Custom PathManager");
=======
            simManagers.Remove(stockPathManager_);
>>>>>>> f4d55aef
            simManagers.Add(this);
        }

        public void UpdateWithPathManagerValues(PathManager stockPathManager) {
            // Needed fields come from joaofarias' csl-traffic
            // https://github.com/joaofarias/csl-traffic
            m_simulationProfiler = stockPathManager.m_simulationProfiler;
            m_drawCallData = stockPathManager.m_drawCallData;
            m_properties = stockPathManager.m_properties;
            m_pathUnitCount = stockPathManager.m_pathUnitCount;
            m_renderPathGizmo = stockPathManager.m_renderPathGizmo;
            m_pathUnits = stockPathManager.m_pathUnits;
            m_bufferLock = stockPathManager.m_bufferLock;

            QueueItems = new PathUnitQueueItem[MAX_PATHUNIT_COUNT];

            PathFind[] stockPathFinds = GetComponents<PathFind>();
            int numOfStockPathFinds = stockPathFinds.Length;
            int numCustomPathFinds = numOfStockPathFinds;

            Log._Debug("Creating " + numCustomPathFinds + " custom PathFind objects.");
            _replacementPathFinds = new CustomPathFind[numCustomPathFinds];
            FieldInfo f_pathfinds = typeof(PathManager).GetField(
                "m_pathfinds",
                BindingFlags.NonPublic | BindingFlags.Instance)
                ?? throw new Exception("f_pathFinds is null");

            lock (m_bufferLock) {

                for(int i = 0; i < numCustomPathFinds; i++) {
                    _replacementPathFinds[i] = gameObject.AddComponent<CustomPathFind>();
                }

<<<<<<< HEAD
                Log._Debug("Setting m_pathfinds to custom collection");
=======
>>>>>>> f4d55aef
                f_pathfinds?.SetValue(this, _replacementPathFinds);

                for(int i = 0; i < numOfStockPathFinds; i++) {
                    Log._Debug($"PF {i}: {stockPathFinds[i].m_queuedPathFindCount} queued path-finds");

                    // would cause deadlock since we have a lock on m_bufferLock
                    // stockPathFinds[i].WaitForAllPaths();
                    Destroy(stockPathFinds[i]);
                }
            }
        }

        public void UpdateOldPathManagerValues(PathManager stockPathManager) {
            stockPathManager.m_drawCallData = m_drawCallData;
            stockPathManager.m_pathUnitCount = m_pathUnitCount;
            stockPathManager.m_renderPathGizmo = m_renderPathGizmo;

            int n = _replacementPathFinds.Length;

            Log._Debug("Creating " + n + " stock PathFind objects.");
            PathFind[] stockPathFinds = new PathFind[n];

<<<<<<< HEAD
            Log._Debug("UpdateWithPathManagerValues success");
        }

        public void UpdateOldPathManagerValues(PathManager stockPathManager) {
            stockPathManager.m_simulationProfiler = m_simulationProfiler;
            stockPathManager.m_drawCallData = m_drawCallData;
            stockPathManager.m_properties = m_properties;
            stockPathManager.m_pathUnitCount = m_pathUnitCount;
            stockPathManager.m_renderPathGizmo = m_renderPathGizmo;
            stockPathManager.m_pathUnits = m_pathUnits;
            stockPathManager.m_bufferLock = m_bufferLock;

            int n = _replacementPathFinds.Length;

            Log._Debug("Creating " + n + " stock PathFind objects.");
            PathFind[] stockPathFinds = new PathFind[n];

=======
>>>>>>> f4d55aef
            FieldInfo f_pathfinds = typeof(PathManager).GetField(
                  "m_pathfinds",
                  BindingFlags.NonPublic | BindingFlags.Instance)
                  ?? throw new Exception("f_pathFinds is null");

<<<<<<< HEAD
            lock(m_bufferLock) {
                for(int i = 0; i < n; i++) {
                    stockPathFinds[i] = gameObject.AddComponent<PathFind>();
                }

                Log._Debug("Setting stockPathFinds to stock collection");
                f_pathfinds?.SetValue(stockPathManager, stockPathFinds);

                for(int i = 0; i < n; i++) {
=======
            // both stcok and custom PathMangers use the same lock object
            lock (m_bufferLock) {
                for (int i = 0; i < n; i++) {
>>>>>>> f4d55aef
                    Log._Debug($"PF {i}: {_replacementPathFinds[i].m_queuedPathFindCount} queued path-finds");

                    // would cause deadlock since we have a lock on m_bufferLock
                    // customPathFinds[i].WaitForAllPaths();
                    Destroy(_replacementPathFinds[i]);
                }
<<<<<<< HEAD
            }

            Log._Debug("UpdateOldPathManagerValues success");
=======

                for (int i = 0; i < n; i++) {
                    stockPathFinds[i] = gameObject.AddComponent<PathFind>();
                }

                f_pathfinds?.SetValue(stockPathManager, stockPathFinds);
            }
>>>>>>> f4d55aef
        }

        [RedirectMethod]
        public new void ReleasePath(uint unit) {
#if DEBUGPF3
			Log.Warning($"CustomPathManager.ReleasePath({unit}) called.");
#endif

            if(m_pathUnits.m_buffer[unit].m_simulationFlags == 0) {
                return;
            }
            lock (m_bufferLock) {

                int numIters = 0;
                while(unit != 0u) {
                    if(m_pathUnits.m_buffer[unit].m_referenceCount > 1) {
                        --m_pathUnits.m_buffer[unit].m_referenceCount;
                        break;
                    }

                    /*if (this.m_pathUnits.m_buffer[unit].m_pathFindFlags == PathUnit.FLAG_CREATED) {
                            Log.Error($"Will release path unit {unit} which is CREATED!");
                    }*/

                    uint nextPathUnit = m_pathUnits.m_buffer[unit].m_nextPathUnit;
                    m_pathUnits.m_buffer[unit].m_simulationFlags = 0;
                    m_pathUnits.m_buffer[unit].m_pathFindFlags = 0;
                    m_pathUnits.m_buffer[unit].m_nextPathUnit = 0u;
                    m_pathUnits.m_buffer[unit].m_referenceCount = 0;
                    m_pathUnits.ReleaseItem(unit);
                    //queueItems[unit].Reset(); // NON-STOCK CODE
                    unit = nextPathUnit;
                    if(++numIters >= 262144) {
                        CODebugBase<LogChannel>.Error(
                            LogChannel.Core,
                            "Invalid list detected!\n" + Environment.StackTrace);
                        break;
                    }
                }

                m_pathUnitCount = (int)(m_pathUnits.ItemCount() - 1u);
            }
        }

        public bool CustomCreatePath(out uint unit,
                                     ref Randomizer randomizer,
                                     PathCreationArgs args) {
            uint pathUnitId;
            lock (m_bufferLock) {

                int numIters = 0;
                while(true) {
                    // NON-STOCK CODE
                    ++numIters;

                    if(!m_pathUnits.CreateItem(out pathUnitId, ref randomizer)) {
                        unit = 0u;
                        return false;
                    }

                    m_pathUnits.m_buffer[pathUnitId].m_simulationFlags = 1;
                    m_pathUnits.m_buffer[pathUnitId].m_referenceCount = 1;
                    m_pathUnits.m_buffer[pathUnitId].m_nextPathUnit = 0u;

                    // NON-STOCK CODE START
                    if(QueueItems[pathUnitId].queued) {
                        ReleasePath(pathUnitId);

                        if(numIters > 10) {
                            unit = 0u;
                            return false;
                        }

                        continue;
                    }

                    break;
                }

                QueueItems[pathUnitId].vehicleType = args.extVehicleType;
                QueueItems[pathUnitId].vehicleId = args.vehicleId;
                QueueItems[pathUnitId].pathType = args.extPathType;
                QueueItems[pathUnitId].spawned = args.spawned;
                QueueItems[pathUnitId].queued = true;
                // NON-STOCK CODE END

                m_pathUnitCount = (int)(m_pathUnits.ItemCount() - 1u);
            }

            unit = pathUnitId;

            if(args.isHeavyVehicle) {
                m_pathUnits.m_buffer[unit].m_simulationFlags |= PathUnit.FLAG_IS_HEAVY;
            }

            if(args.ignoreBlocked || args.ignoreFlooded) {
                m_pathUnits.m_buffer[unit].m_simulationFlags |= PathUnit.FLAG_IGNORE_BLOCKED;
            }

            if(args.stablePath) {
                m_pathUnits.m_buffer[unit].m_simulationFlags |= PathUnit.FLAG_STABLE_PATH;
            }

            if(args.randomParking) {
                m_pathUnits.m_buffer[unit].m_simulationFlags |= PathUnit.FLAG_RANDOM_PARKING;
            }

            if(args.ignoreFlooded) {
                m_pathUnits.m_buffer[unit].m_simulationFlags |= PathUnit.FLAG_IGNORE_FLOODED;
            }

            if(args.hasCombustionEngine) {
                m_pathUnits.m_buffer[unit].m_simulationFlags |= PathUnit.FLAG_COMBUSTION;
            }

            if(args.ignoreCosts) {
                m_pathUnits.m_buffer[unit].m_simulationFlags |= PathUnit.FLAG_IGNORE_COST;
            }

            m_pathUnits.m_buffer[unit].m_pathFindFlags = 0;
            m_pathUnits.m_buffer[unit].m_buildIndex = args.buildIndex;
            m_pathUnits.m_buffer[unit].m_position00 = args.startPosA;
            m_pathUnits.m_buffer[unit].m_position01 = args.endPosA;
            m_pathUnits.m_buffer[unit].m_position02 = args.startPosB;
            m_pathUnits.m_buffer[unit].m_position03 = args.endPosB;
            m_pathUnits.m_buffer[unit].m_position11 = args.vehiclePosition;
            m_pathUnits.m_buffer[unit].m_laneTypes = (byte)args.laneTypes;
            m_pathUnits.m_buffer[unit].m_vehicleTypes = (uint)args.vehicleTypes;
            m_pathUnits.m_buffer[unit].m_length = args.maxLength;
            m_pathUnits.m_buffer[unit].m_positionCount = 20;

            int minQueued = 10000000;
            CustomPathFind pathFind = null;

#if QUEUEDSTATS
            TotalQueuedPathFinds = 0;
#endif
            foreach(CustomPathFind pathFindCandidate in _replacementPathFinds) {
#if QUEUEDSTATS
                TotalQueuedPathFinds += (uint)pathFindCandidate.m_queuedPathFindCount;
#endif
                if(!pathFindCandidate.IsAvailable ||
                    pathFindCandidate.m_queuedPathFindCount >= minQueued) {
                    continue;
                }

                minQueued = pathFindCandidate.m_queuedPathFindCount;
                pathFind = pathFindCandidate;
            }

<<<<<<< HEAD
            if(pathFind != null && pathFind.CalculatePath(unit, args.skipQueue)) {
=======
            if (pathFind != null && pathFind.CalculatePath(unit, args.skipQueue)) {
>>>>>>> f4d55aef
                return true;
            }

            // NON-STOCK CODE START
            lock (m_bufferLock) {

                QueueItems[pathUnitId].queued = false;
                // NON-STOCK CODE END
                ReleasePath(unit);

                // NON-STOCK CODE START
                m_pathUnitCount = (int)(m_pathUnits.ItemCount() - 1u);
            }

            // NON-STOCK CODE END
            return false;
        }

        /// <summary>
        /// Finds a suitable path position for a walking citizen with the given world position.
        /// If secondary lane constraints are given also checks whether there exists another lane that matches those constraints.
        /// </summary>
        /// <param name="pos">world position</param>
        /// <param name="laneTypes">allowed lane types</param>
        /// <param name="vehicleTypes">allowed vehicle types</param>
        /// <param name="otherLaneTypes">allowed lane types for secondary lane</param>
        /// <param name="otherVehicleTypes">other vehicle types for secondary lane</param>
        /// <param name="allowTransport">public transport allowed?</param>
        /// <param name="allowUnderground">underground position allowed?</param>
        /// <param name="position">resulting path position</param>
        /// <returns><code>true</code> if a position could be found, <code>false</code> otherwise</returns>
        public static bool FindCitizenPathPosition(Vector3 pos,
                                                   NetInfo.LaneType laneTypes,
                                                   VehicleInfo.VehicleType vehicleTypes,
                                                   NetInfo.LaneType otherLaneTypes,
                                                   VehicleInfo.VehicleType otherVehicleTypes,
                                                   bool allowTransport,
                                                   bool allowUnderground,
                                                   out PathUnit.Position position) {
            // TODO move to ExtPathManager after harmony upgrade
            position = default(PathUnit.Position);
            float minDist = 1E+10f;
            if(ExtPathManager.Instance.FindPathPositionWithSpiralLoop(
                    pos,
                    ItemClass.Service.Road,
                    laneTypes,
                    vehicleTypes,
                    otherLaneTypes,
                    otherVehicleTypes,
                    allowUnderground,
                    false,
                    Options.parkingAI
                        ? GlobalConfig.Instance.ParkingAI.MaxBuildingToPedestrianLaneDistance
                        : 32f,
                    out PathUnit.Position posA,
                    out _,
                    out float distA,
                    out _) && distA < minDist) {
                minDist = distA;
                position = posA;
            }

            if(ExtPathManager.Instance.FindPathPositionWithSpiralLoop(
                    pos,
                    ItemClass.Service.Beautification,
                    laneTypes,
                    vehicleTypes,
                    otherLaneTypes,
                    otherVehicleTypes,
                    allowUnderground,
                    false,
                    Options.parkingAI
                        ? GlobalConfig.Instance.ParkingAI.MaxBuildingToPedestrianLaneDistance
                        : 32f,
                    out posA,
                    out _,
                    out distA,
                    out _) && distA < minDist) {
                minDist = distA;
                position = posA;
            }

            if(allowTransport && ExtPathManager.Instance.FindPathPositionWithSpiralLoop(
                    pos,
                    ItemClass.Service.PublicTransport,
                    laneTypes,
                    vehicleTypes,
                    otherLaneTypes,
                    otherVehicleTypes,
                    allowUnderground,
                    false,
                    Options.parkingAI
                        ? GlobalConfig
                          .Instance.ParkingAI.MaxBuildingToPedestrianLaneDistance
                        : 32f,
                    out posA,
                    out _,
                    out distA,
                    out _) && distA < minDist) {
                position = posA;
            }

            return position.m_segment != 0;
        }

        public void OnLevelUnloading() {
            Log.Info("CustomPathManager.OnLevelUnloading()");
            DestroyImmediate(this);
        }

        protected virtual void OnDestroy() {
            Log._Debug("CustomPathManager: OnDestroy");
            WaitForAllPaths();
<<<<<<< HEAD
            UpdateOldPathManagerValues(stockPathManager_);
            var simManagers = GetSimulationManagers();

            Log._Debug("Removing Custom PathManager");
            simManagers.Remove(this);

            Log._Debug("Adding Stock PathManager");
            simManagers.Add(stockPathManager_);

            PathManagerInstance.SetValue(null, stockPathManager_);
            Log._Debug("Should be stock: " + PathManager.instance.GetType());
=======

            PathManagerInstance.SetValue(null, stockPathManager_);
            Log._Debug("Should be stock: " + PathManager.instance.GetType());

            UpdateOldPathManagerValues(stockPathManager_);
            var simManagers = GetSimulationManagers();

            simManagers.Remove(this);

            simManagers.Add(stockPathManager_);

            _instance = null;
>>>>>>> f4d55aef
        }
    }
}<|MERGE_RESOLUTION|>--- conflicted
+++ resolved
@@ -24,7 +24,7 @@
 
         private CustomPathFind[] _replacementPathFinds;
 
-        public static CustomPathManager _instance => PathManager.instance as CustomPathManager;
+        public static CustomPathManager _instance;
 
         private PathManager stockPathManager_;
 
@@ -42,22 +42,6 @@
             BindingFlags.Static | BindingFlags.NonPublic) ??
             throw new Exception("pathManagerInstance is null");
 
-        private PathManager stockPathManager_;
-
-        private static FastList<ISimulationManager> GetSimulationManagers() =>
-            typeof(SimulationManager)
-            .GetField("m_managers", BindingFlags.Static | BindingFlags.NonPublic)
-            ?.GetValue(null)
-            as FastList<ISimulationManager>
-            ?? throw new Exception("could not get SimulationManager.m_managers");
-
-        private static FieldInfo PathManagerInstance =>
-            typeof(Singleton<PathManager>)
-            .GetField(
-            "sInstance",
-            BindingFlags.Static | BindingFlags.NonPublic) ??
-            throw new Exception("pathManagerInstance is null");
-
 #if QUEUEDSTATS
         public static uint TotalQueuedPathFinds { get; private set; }
 #endif
@@ -66,46 +50,23 @@
             try {
                 Log.Info("CustomPathManager.OnLevelLoaded() called.");
                 PathManager.instance.gameObject.AddComponent<CustomPathManager>();
-<<<<<<< HEAD
-                Log._Debug("Added CustomPathManager to gameObject List");
-            } catch(Exception ex) {
-=======
             } catch (Exception ex) {
->>>>>>> f4d55aef
                 string error =
                     "Traffic Manager: President Edition failed to load. You can continue " +
                     "playing but it's NOT recommended. Traffic Manager will not work as expected.";
                 Log.Error(error);
                 Log.Error($"Path manager replacement error: {ex}");
-<<<<<<< HEAD
-                UIView.library
-                        .ShowModal<ExceptionPanel>(
-                            "ExceptionPanel")
-                        .SetMessage(
-                            "TM:PE failed to load",
-                            error,
-                            true);
-=======
                 UIView.library.ShowModal<ExceptionPanel>("ExceptionPanel")
                     .SetMessage("TM:PE failed to load", error, true);
->>>>>>> f4d55aef
             }
         }
 
         [UsedImplicitly]
         protected override void Awake() {
-<<<<<<< HEAD
-            Log._Debug("Waking up CustomPathManager.");
-
-            // On waking up, replace the stock pathfinders with the custom one
-            // but retain the original version for future replace
-            // also suppress call to base class.
-=======
             // On waking up, replace the stock pathfinders with the custom one
             // but retain the original version for future replace
             // also suppress call to base class.
             _instance = this;
->>>>>>> f4d55aef
             stockPathManager_ = PathManager.instance
                 ?? throw new Exception("stockPathManager is null");
             Log._Debug($"Got stock PathManager instance {stockPathManager_?.GetName()}");
@@ -115,14 +76,7 @@
             UpdateWithPathManagerValues(stockPathManager_);
 
             var simManagers = GetSimulationManagers();
-<<<<<<< HEAD
-            Log._Debug("Removing Stock PathManager");
             simManagers.Remove(stockPathManager_);
-
-            Log._Debug("Adding Custom PathManager");
-=======
-            simManagers.Remove(stockPathManager_);
->>>>>>> f4d55aef
             simManagers.Add(this);
         }
 
@@ -152,17 +106,13 @@
 
             lock (m_bufferLock) {
 
-                for(int i = 0; i < numCustomPathFinds; i++) {
+                for (int i = 0; i < numCustomPathFinds; i++) {
                     _replacementPathFinds[i] = gameObject.AddComponent<CustomPathFind>();
                 }
 
-<<<<<<< HEAD
-                Log._Debug("Setting m_pathfinds to custom collection");
-=======
->>>>>>> f4d55aef
                 f_pathfinds?.SetValue(this, _replacementPathFinds);
 
-                for(int i = 0; i < numOfStockPathFinds; i++) {
+                for (int i = 0; i < numOfStockPathFinds; i++) {
                     Log._Debug($"PF {i}: {stockPathFinds[i].m_queuedPathFindCount} queued path-finds");
 
                     // would cause deadlock since we have a lock on m_bufferLock
@@ -182,57 +132,20 @@
             Log._Debug("Creating " + n + " stock PathFind objects.");
             PathFind[] stockPathFinds = new PathFind[n];
 
-<<<<<<< HEAD
-            Log._Debug("UpdateWithPathManagerValues success");
-        }
-
-        public void UpdateOldPathManagerValues(PathManager stockPathManager) {
-            stockPathManager.m_simulationProfiler = m_simulationProfiler;
-            stockPathManager.m_drawCallData = m_drawCallData;
-            stockPathManager.m_properties = m_properties;
-            stockPathManager.m_pathUnitCount = m_pathUnitCount;
-            stockPathManager.m_renderPathGizmo = m_renderPathGizmo;
-            stockPathManager.m_pathUnits = m_pathUnits;
-            stockPathManager.m_bufferLock = m_bufferLock;
-
-            int n = _replacementPathFinds.Length;
-
-            Log._Debug("Creating " + n + " stock PathFind objects.");
-            PathFind[] stockPathFinds = new PathFind[n];
-
-=======
->>>>>>> f4d55aef
             FieldInfo f_pathfinds = typeof(PathManager).GetField(
                   "m_pathfinds",
                   BindingFlags.NonPublic | BindingFlags.Instance)
                   ?? throw new Exception("f_pathFinds is null");
 
-<<<<<<< HEAD
-            lock(m_bufferLock) {
-                for(int i = 0; i < n; i++) {
-                    stockPathFinds[i] = gameObject.AddComponent<PathFind>();
-                }
-
-                Log._Debug("Setting stockPathFinds to stock collection");
-                f_pathfinds?.SetValue(stockPathManager, stockPathFinds);
-
-                for(int i = 0; i < n; i++) {
-=======
             // both stcok and custom PathMangers use the same lock object
             lock (m_bufferLock) {
                 for (int i = 0; i < n; i++) {
->>>>>>> f4d55aef
                     Log._Debug($"PF {i}: {_replacementPathFinds[i].m_queuedPathFindCount} queued path-finds");
 
                     // would cause deadlock since we have a lock on m_bufferLock
                     // customPathFinds[i].WaitForAllPaths();
                     Destroy(_replacementPathFinds[i]);
                 }
-<<<<<<< HEAD
-            }
-
-            Log._Debug("UpdateOldPathManagerValues success");
-=======
 
                 for (int i = 0; i < n; i++) {
                     stockPathFinds[i] = gameObject.AddComponent<PathFind>();
@@ -240,7 +153,6 @@
 
                 f_pathfinds?.SetValue(stockPathManager, stockPathFinds);
             }
->>>>>>> f4d55aef
         }
 
         [RedirectMethod]
@@ -249,14 +161,14 @@
 			Log.Warning($"CustomPathManager.ReleasePath({unit}) called.");
 #endif
 
-            if(m_pathUnits.m_buffer[unit].m_simulationFlags == 0) {
+            if (m_pathUnits.m_buffer[unit].m_simulationFlags == 0) {
                 return;
             }
             lock (m_bufferLock) {
 
                 int numIters = 0;
-                while(unit != 0u) {
-                    if(m_pathUnits.m_buffer[unit].m_referenceCount > 1) {
+                while (unit != 0u) {
+                    if (m_pathUnits.m_buffer[unit].m_referenceCount > 1) {
                         --m_pathUnits.m_buffer[unit].m_referenceCount;
                         break;
                     }
@@ -273,7 +185,7 @@
                     m_pathUnits.ReleaseItem(unit);
                     //queueItems[unit].Reset(); // NON-STOCK CODE
                     unit = nextPathUnit;
-                    if(++numIters >= 262144) {
+                    if (++numIters >= 262144) {
                         CODebugBase<LogChannel>.Error(
                             LogChannel.Core,
                             "Invalid list detected!\n" + Environment.StackTrace);
@@ -292,11 +204,11 @@
             lock (m_bufferLock) {
 
                 int numIters = 0;
-                while(true) {
+                while (true) {
                     // NON-STOCK CODE
                     ++numIters;
 
-                    if(!m_pathUnits.CreateItem(out pathUnitId, ref randomizer)) {
+                    if (!m_pathUnits.CreateItem(out pathUnitId, ref randomizer)) {
                         unit = 0u;
                         return false;
                     }
@@ -306,10 +218,10 @@
                     m_pathUnits.m_buffer[pathUnitId].m_nextPathUnit = 0u;
 
                     // NON-STOCK CODE START
-                    if(QueueItems[pathUnitId].queued) {
+                    if (QueueItems[pathUnitId].queued) {
                         ReleasePath(pathUnitId);
 
-                        if(numIters > 10) {
+                        if (numIters > 10) {
                             unit = 0u;
                             return false;
                         }
@@ -332,31 +244,31 @@
 
             unit = pathUnitId;
 
-            if(args.isHeavyVehicle) {
+            if (args.isHeavyVehicle) {
                 m_pathUnits.m_buffer[unit].m_simulationFlags |= PathUnit.FLAG_IS_HEAVY;
             }
 
-            if(args.ignoreBlocked || args.ignoreFlooded) {
+            if (args.ignoreBlocked || args.ignoreFlooded) {
                 m_pathUnits.m_buffer[unit].m_simulationFlags |= PathUnit.FLAG_IGNORE_BLOCKED;
             }
 
-            if(args.stablePath) {
+            if (args.stablePath) {
                 m_pathUnits.m_buffer[unit].m_simulationFlags |= PathUnit.FLAG_STABLE_PATH;
             }
 
-            if(args.randomParking) {
+            if (args.randomParking) {
                 m_pathUnits.m_buffer[unit].m_simulationFlags |= PathUnit.FLAG_RANDOM_PARKING;
             }
 
-            if(args.ignoreFlooded) {
+            if (args.ignoreFlooded) {
                 m_pathUnits.m_buffer[unit].m_simulationFlags |= PathUnit.FLAG_IGNORE_FLOODED;
             }
 
-            if(args.hasCombustionEngine) {
+            if (args.hasCombustionEngine) {
                 m_pathUnits.m_buffer[unit].m_simulationFlags |= PathUnit.FLAG_COMBUSTION;
             }
 
-            if(args.ignoreCosts) {
+            if (args.ignoreCosts) {
                 m_pathUnits.m_buffer[unit].m_simulationFlags |= PathUnit.FLAG_IGNORE_COST;
             }
 
@@ -378,11 +290,11 @@
 #if QUEUEDSTATS
             TotalQueuedPathFinds = 0;
 #endif
-            foreach(CustomPathFind pathFindCandidate in _replacementPathFinds) {
+            foreach (CustomPathFind pathFindCandidate in _replacementPathFinds) {
 #if QUEUEDSTATS
                 TotalQueuedPathFinds += (uint)pathFindCandidate.m_queuedPathFindCount;
 #endif
-                if(!pathFindCandidate.IsAvailable ||
+                if (!pathFindCandidate.IsAvailable ||
                     pathFindCandidate.m_queuedPathFindCount >= minQueued) {
                     continue;
                 }
@@ -391,11 +303,7 @@
                 pathFind = pathFindCandidate;
             }
 
-<<<<<<< HEAD
-            if(pathFind != null && pathFind.CalculatePath(unit, args.skipQueue)) {
-=======
             if (pathFind != null && pathFind.CalculatePath(unit, args.skipQueue)) {
->>>>>>> f4d55aef
                 return true;
             }
 
@@ -438,7 +346,7 @@
             // TODO move to ExtPathManager after harmony upgrade
             position = default(PathUnit.Position);
             float minDist = 1E+10f;
-            if(ExtPathManager.Instance.FindPathPositionWithSpiralLoop(
+            if (ExtPathManager.Instance.FindPathPositionWithSpiralLoop(
                     pos,
                     ItemClass.Service.Road,
                     laneTypes,
@@ -458,7 +366,7 @@
                 position = posA;
             }
 
-            if(ExtPathManager.Instance.FindPathPositionWithSpiralLoop(
+            if (ExtPathManager.Instance.FindPathPositionWithSpiralLoop(
                     pos,
                     ItemClass.Service.Beautification,
                     laneTypes,
@@ -478,7 +386,7 @@
                 position = posA;
             }
 
-            if(allowTransport && ExtPathManager.Instance.FindPathPositionWithSpiralLoop(
+            if (allowTransport && ExtPathManager.Instance.FindPathPositionWithSpiralLoop(
                     pos,
                     ItemClass.Service.PublicTransport,
                     laneTypes,
@@ -509,32 +417,18 @@
         protected virtual void OnDestroy() {
             Log._Debug("CustomPathManager: OnDestroy");
             WaitForAllPaths();
-<<<<<<< HEAD
+
+            PathManagerInstance.SetValue(null, stockPathManager_);
+            Log._Debug("Should be stock: " + PathManager.instance.GetType());
+
             UpdateOldPathManagerValues(stockPathManager_);
             var simManagers = GetSimulationManagers();
 
-            Log._Debug("Removing Custom PathManager");
             simManagers.Remove(this);
 
-            Log._Debug("Adding Stock PathManager");
             simManagers.Add(stockPathManager_);
 
-            PathManagerInstance.SetValue(null, stockPathManager_);
-            Log._Debug("Should be stock: " + PathManager.instance.GetType());
-=======
-
-            PathManagerInstance.SetValue(null, stockPathManager_);
-            Log._Debug("Should be stock: " + PathManager.instance.GetType());
-
-            UpdateOldPathManagerValues(stockPathManager_);
-            var simManagers = GetSimulationManagers();
-
-            simManagers.Remove(this);
-
-            simManagers.Add(stockPathManager_);
-
             _instance = null;
->>>>>>> f4d55aef
         }
     }
 }