--- conflicted
+++ resolved
@@ -837,13 +837,8 @@
                             PathUnits.m_buffer[currentPathUnitId].m_laneTypes =
                                 (byte)finalBufferItem.LanesUsed;
                             PathUnits.m_buffer[currentPathUnitId].m_vehicleTypes =
-<<<<<<< HEAD
                                 (uint)finalBufferItem.VehiclesUsed;
-#endif
-=======
-                                (ushort)finalBufferItem.VehiclesUsed;
-
->>>>>>> 83f61e0a
+
                             sumOfPositionCounts += currentItemPositionCount;
                             Singleton<PathManager>.instance.m_pathUnitCount =
                                 (int)(PathUnits.ItemCount() - 1);
