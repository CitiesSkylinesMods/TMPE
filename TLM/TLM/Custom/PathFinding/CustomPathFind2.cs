--- conflicted
+++ resolved
@@ -1062,10 +1062,7 @@
 
 #if PARKINGAI
 					// Parking AI: Determine if parking is allowed
-<<<<<<< HEAD
 					if (Options.parkingAI) {
-=======
-					if (Options.prohibitPocketCars) {
 #if DEBUG
 						if (debug) {
 							Debug(unitId, item, $"ProcessItemMain: vehicle -> ped: Parking AI: Determining if parking is allowed here\n" +
@@ -1079,7 +1076,6 @@
 						}
 #endif
 
->>>>>>> 168fe21a
 						if (m_queueItem.vehicleType == ExtVehicleType.PassengerCar &&
 							(nextVehicleType & VehicleInfo.VehicleType.Car) != VehicleInfo.VehicleType.None &&
 							((nextLaneType & (NetInfo.LaneType.Vehicle | NetInfo.LaneType.TransportVehicle)) != NetInfo.LaneType.None)) {
