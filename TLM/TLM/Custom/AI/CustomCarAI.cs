#define DEBUGVx

using System;
using System.Collections.Generic;
using ColossalFramework;
using ColossalFramework.Math;
using TrafficManager.Geometry;
using TrafficManager.TrafficLight;
using UnityEngine;
using Random = UnityEngine.Random;
using TrafficManager.Custom.PathFinding;
using TrafficManager.State;
using TrafficManager.Manager;
using TrafficManager.Traffic;
using CSUtil.Commons;
using TrafficManager.Manager.Impl;
using System.Runtime.CompilerServices;
using TrafficManager.Traffic.Data;
using static TrafficManager.Traffic.Data.ExtCitizenInstance;
using CSUtil.Commons.Benchmark;
using static TrafficManager.Custom.PathFinding.CustomPathManager;
using TrafficManager.Traffic.Enums;
using TrafficManager.RedirectionFramework.Attributes;

namespace TrafficManager.Custom.AI {
	[TargetType(typeof(CarAI))]
	public class CustomCarAI : CarAI { // TODO inherit from VehicleAI (in order to keep the correct references to `base`)
		public void Awake() {

		}

		/// <summary>
		/// Lightweight simulation step method.
		/// This method is occasionally being called for different cars.
		/// </summary>
		/// <param name="vehicleId"></param>
		/// <param name="vehicleData"></param>
		/// <param name="physicsLodRefPos"></param>
		[RedirectMethod]
		public void CustomSimulationStep(ushort vehicleId, ref Vehicle vehicleData, Vector3 physicsLodRefPos) {
<<<<<<< HEAD
			IExtVehicleManager extVehicleMan = Constants.ManagerFactory.ExtVehicleManager;
=======
#if DEBUG
			bool vehDebug = GlobalConfig.Instance.Debug.CitizenId == 0 || GlobalConfig.Instance.Debug.VehicleId == vehicleId;
			bool debug = GlobalConfig.Instance.Debug.Switches[2] && vehDebug;
			bool fineDebug = GlobalConfig.Instance.Debug.Switches[4] && vehDebug;
#endif
>>>>>>> b65a1aa0

			if ((vehicleData.m_flags & Vehicle.Flags.WaitingPath) != 0) {
				PathManager pathManager = Singleton<PathManager>.instance;
				byte pathFindFlags = pathManager.m_pathUnits.m_buffer[vehicleData.m_path].m_pathFindFlags;

				// NON-STOCK CODE START
				ExtPathState mainPathState = ExtPathState.Calculating;
				if ((pathFindFlags & PathUnit.FLAG_FAILED) != 0 || vehicleData.m_path == 0) {
					mainPathState = ExtPathState.Failed;
				} else if ((pathFindFlags & PathUnit.FLAG_READY) != 0) {
					mainPathState = ExtPathState.Ready;
				}

<<<<<<< HEAD
				if (Options.parkingAI && extVehicleMan.ExtVehicles[vehicleId].vehicleType == ExtVehicleType.PassengerCar) {
					mainPathState = AdvancedParkingManager.Instance.UpdateCarPathState(vehicleId, ref vehicleData, ref ExtCitizenInstanceManager.Instance.ExtInstances[extVehicleMan.GetDriverInstanceId(vehicleId, ref vehicleData)], mainPathState);
				}
				// NON-STOCK CODE END
=======
#if DEBUG
				if (debug)
					Log._Debug($"CustomCarAI.CustomSimulationStep({vehicleId}): Path: {vehicleData.m_path}, mainPathState={mainPathState}");
#endif
				ExtSoftPathState finalPathState = ExtSoftPathState.None;
#if BENCHMARK
				using (var bm = new Benchmark(null, "UpdateCarPathState")) {
#endif
				finalPathState = ExtCitizenInstance.ConvertPathStateToSoftPathState(mainPathState);
				if (Options.prohibitPocketCars && VehicleStateManager.Instance.VehicleStates[vehicleId].vehicleType == ExtVehicleType.PassengerCar) {
					ushort driverInstanceId = CustomPassengerCarAI.GetDriverInstanceId(vehicleId, ref vehicleData);
					finalPathState = AdvancedParkingManager.Instance.UpdateCarPathState(vehicleId, ref vehicleData, ref Singleton<CitizenManager>.instance.m_instances.m_buffer[driverInstanceId], ref ExtCitizenInstanceManager.Instance.ExtInstances[driverInstanceId], mainPathState);

#if DEBUG
					if (debug)
						Log._Debug($"CustomCarAI.CustomSimulationStep({vehicleId}): Applied Parking AI logic. Path: {vehicleData.m_path}, mainPathState={mainPathState}, finalPathState={finalPathState}");
#endif
				}
#if BENCHMARK
				}
#endif
>>>>>>> b65a1aa0

				switch (finalPathState) {
					case ExtSoftPathState.Ready:
#if DEBUG
						if (debug)
							Log._Debug($"CustomCarAI.CustomSimulationStep({vehicleId}): Path-finding succeeded for vehicle {vehicleId} (finalPathState={finalPathState}). Path: {vehicleData.m_path} -- calling CarAI.PathfindSuccess");
#endif

						vehicleData.m_pathPositionIndex = 255;
						vehicleData.m_flags &= ~Vehicle.Flags.WaitingPath;
						vehicleData.m_flags &= ~Vehicle.Flags.Arriving;
						this.PathfindSuccess(vehicleId, ref vehicleData);
						this.TrySpawn(vehicleId, ref vehicleData);
						break;
					case ExtSoftPathState.Ignore:
#if DEBUG
						if (debug)
							Log._Debug($"CustomCarAI.CustomSimulationStep({vehicleId}): Path-finding result shall be ignored for vehicle {vehicleId} (finalPathState={finalPathState}). Path: {vehicleData.m_path} -- ignoring");
#endif
						return;
					case ExtSoftPathState.Calculating:
					default:
#if DEBUG
						if (debug)
							Log._Debug($"CustomCarAI.CustomSimulationStep({vehicleId}): Path-finding result undetermined for vehicle {vehicleId} (finalPathState={finalPathState}). Path: {vehicleData.m_path} -- continue");
#endif
						break;
					case ExtSoftPathState.FailedHard:
#if DEBUG
						if (debug)
							Log._Debug($"CustomCarAI.CustomSimulationStep({vehicleId}): HARD path-finding failure for vehicle {vehicleId} (finalPathState={finalPathState}). Path: {vehicleData.m_path} -- calling CarAI.PathfindFailure");
#endif
						vehicleData.m_flags &= ~Vehicle.Flags.WaitingPath;
						Singleton<PathManager>.instance.ReleasePath(vehicleData.m_path);
						vehicleData.m_path = 0u;
						this.PathfindFailure(vehicleId, ref vehicleData);
						return;
					case ExtSoftPathState.FailedSoft:
#if DEBUG
						if (debug)
							Log._Debug($"CustomCarAI.CustomSimulationStep({vehicleId}): SOFT path-finding failure for vehicle {vehicleId} (finalPathState={finalPathState}). Path: {vehicleData.m_path} -- calling CarAI.InvalidPath");
#endif
						// path mode has been updated, repeat path-finding
						vehicleData.m_flags &= ~Vehicle.Flags.WaitingPath;
						this.InvalidPath(vehicleId, ref vehicleData, vehicleId, ref vehicleData);
						break;
				}
				// NON-STOCK CODE END
			} else {
				if ((vehicleData.m_flags & Vehicle.Flags.WaitingSpace) != 0) {
					this.TrySpawn(vehicleId, ref vehicleData);
				}
			}

			// NON-STOCK CODE START
<<<<<<< HEAD
			extVehicleMan.UpdateVehiclePosition(vehicleId, ref vehicleData);

			if (!Options.isStockLaneChangerUsed()) {
				// Advanced AI traffic measurement
				extVehicleMan.LogTraffic(vehicleId, ref vehicleData);
=======
#if BENCHMARK
			using (var bm = new Benchmark(null, "UpdateVehiclePosition")) {
#endif
				VehicleStateManager.Instance.UpdateVehiclePosition(vehicleId, ref vehicleData);
#if BENCHMARK
			}
#endif
			if (!Options.isStockLaneChangerUsed() && (vehicleData.m_flags & Vehicle.Flags.Spawned) != 0) {
#if BENCHMARK
				using (var bm = new Benchmark(null, "LogTraffic")) {
#endif
					// Advanced AI traffic measurement
					VehicleStateManager.Instance.LogTraffic(vehicleId);
#if BENCHMARK
				}
#endif
>>>>>>> b65a1aa0
			}
			// NON-STOCK CODE END

			Vector3 lastFramePosition = vehicleData.GetLastFramePosition();
			int lodPhysics;
			if (Vector3.SqrMagnitude(physicsLodRefPos - lastFramePosition) >= 1210000f) {
				lodPhysics = 2;
			} else if (Vector3.SqrMagnitude(Singleton<SimulationManager>.instance.m_simulationView.m_position - lastFramePosition) >= 250000f) {
				lodPhysics = 1;
			} else {
				lodPhysics = 0;
			}
			this.SimulationStep(vehicleId, ref vehicleData, vehicleId, ref vehicleData, lodPhysics);
			if (vehicleData.m_leadingVehicle == 0 && vehicleData.m_trailingVehicle != 0) {
				VehicleManager vehManager = Singleton<VehicleManager>.instance;
				ushort trailerId = vehicleData.m_trailingVehicle;
				int numIters = 0;
				while (trailerId != 0) {
					ushort trailingVehicle = vehManager.m_vehicles.m_buffer[(int)trailerId].m_trailingVehicle;
					VehicleInfo info = vehManager.m_vehicles.m_buffer[(int)trailerId].Info;
					info.m_vehicleAI.SimulationStep(trailerId, ref vehManager.m_vehicles.m_buffer[(int)trailerId], vehicleId, ref vehicleData, lodPhysics);
					trailerId = trailingVehicle;
					if (++numIters > 16384) {
						CODebugBase<LogChannel>.Error(LogChannel.Core, "Invalid list detected!\n" + Environment.StackTrace);
						break;
					}
				}
			}

			int privateServiceIndex = ItemClass.GetPrivateServiceIndex(this.m_info.m_class.m_service);
			int maxBlockCounter = (privateServiceIndex == -1) ? 150 : 100;
			if ((vehicleData.m_flags & (Vehicle.Flags.Spawned | Vehicle.Flags.WaitingPath | Vehicle.Flags.WaitingSpace)) == 0 && vehicleData.m_cargoParent == 0) {
				Singleton<VehicleManager>.instance.ReleaseVehicle(vehicleId);
			} else if ((int)vehicleData.m_blockCounter >= maxBlockCounter) {
				// NON-STOCK CODE START
				if (VehicleBehaviorManager.Instance.MayDespawn(ref vehicleData)) {
					// NON-STOCK CODE END
					Singleton<VehicleManager>.instance.ReleaseVehicle(vehicleId);
				} // NON-STOCK CODE
			}
		}

		[RedirectMethod]
		public bool CustomTrySpawn(ushort vehicleId, ref Vehicle vehicleData) {
			if ((vehicleData.m_flags & Vehicle.Flags.Spawned) != (Vehicle.Flags)0) {
				return true;
			}
			if (CustomCarAI.CheckOverlap(vehicleData.m_segment, 0, 1000f)) {
				vehicleData.m_flags |= Vehicle.Flags.WaitingSpace;
				return false;
			}
			vehicleData.Spawn(vehicleId);
			vehicleData.m_flags &= ~Vehicle.Flags.WaitingSpace;
			return true;
		}

		[RedirectMethod]
		public void CustomCalculateSegmentPosition(ushort vehicleId, ref Vehicle vehicleData, PathUnit.Position nextNextPosition,
				PathUnit.Position nextPosition, uint nextLaneId, byte nextOffset, PathUnit.Position curPosition, uint curLaneId,
				byte curOffset, int index, out Vector3 pos, out Vector3 dir, out float maxSpeed) {
			var netManager = Singleton<NetManager>.instance;
			ushort nextSourceNodeId;
			ushort nextTargetNodeId;
			if (nextOffset < nextPosition.m_offset) {
				nextSourceNodeId = netManager.m_segments.m_buffer[nextPosition.m_segment].m_startNode;
				nextTargetNodeId = netManager.m_segments.m_buffer[nextPosition.m_segment].m_endNode;
			} else {
				nextSourceNodeId = netManager.m_segments.m_buffer[nextPosition.m_segment].m_endNode;
				nextTargetNodeId = netManager.m_segments.m_buffer[nextPosition.m_segment].m_startNode;
			}

			ushort curTargetNodeId;
			if (curOffset == 0) {
				curTargetNodeId = netManager.m_segments.m_buffer[(int)curPosition.m_segment].m_startNode;
			} else {
				curTargetNodeId = netManager.m_segments.m_buffer[(int)curPosition.m_segment].m_endNode;
			}

#if DEBUG
			bool debug = GlobalConfig.Instance.Debug.Switches[21] && (GlobalConfig.Instance.Debug.NodeId <= 0 || curTargetNodeId == GlobalConfig.Instance.Debug.NodeId) && (GlobalConfig.Instance.Debug.ExtVehicleType == ExtVehicleType.None || GlobalConfig.Instance.Debug.ExtVehicleType == ExtVehicleType.RoadVehicle) && (GlobalConfig.Instance.Debug.VehicleId == 0 || GlobalConfig.Instance.Debug.VehicleId == vehicleId);

			if (debug) {
				Log._Debug($"CustomCarAI.CustomCalculateSegmentPosition({vehicleId}) called.\n" +
					$"\tcurPosition.m_segment={curPosition.m_segment}, curPosition.m_offset={curPosition.m_offset}\n" +
					$"\tnextPosition.m_segment={nextPosition.m_segment}, nextPosition.m_offset={nextPosition.m_offset}\n" +
					$"\tnextNextPosition.m_segment={nextNextPosition.m_segment}, nextNextPosition.m_offset={nextNextPosition.m_offset}\n" +
					$"\tcurLaneId={curLaneId}, curOffset={curOffset}\n" +
					$"\tnextLaneId={nextLaneId}, nextOffset={nextOffset}\n" +
					$"\tnextSourceNodeId={nextSourceNodeId}, nextTargetNodeId={nextTargetNodeId}\n" +
					$"\tcurTargetNodeId={curTargetNodeId}, curTargetNodeId={curTargetNodeId}\n" +
					$"\tindex={index}");
			}
#endif

			Vehicle.Frame lastFrameData = vehicleData.GetLastFrameData();
			Vector3 lastFrameVehiclePos = lastFrameData.m_position;
			float sqrVelocity = lastFrameData.m_velocity.sqrMagnitude;
			var prevSegmentInfo = netManager.m_segments.m_buffer[nextPosition.m_segment].Info;
			netManager.m_lanes.m_buffer[nextLaneId].CalculatePositionAndDirection(nextOffset * Constants.BYTE_TO_FLOAT_OFFSET_CONVERSION_FACTOR, out pos, out dir);

			float braking = this.m_info.m_braking;
			if ((vehicleData.m_flags & Vehicle.Flags.Emergency2) != (Vehicle.Flags)0) {
				braking *= 2f;
			}

			// car position on the Bezier curve of the lane
			var refVehiclePosOnBezier = netManager.m_lanes.m_buffer[curLaneId].CalculatePosition(curOffset * Constants.BYTE_TO_FLOAT_OFFSET_CONVERSION_FACTOR);
			//ushort currentSegmentId = netManager.m_lanes.m_buffer[prevLaneID].m_segment;

			// this seems to be like the required braking force in order to stop the vehicle within its half length.
			var crazyValue = 0.5f * sqrVelocity / braking + m_info.m_generatedInfo.m_size.z * 0.5f;
			bool withinBrakingDistance = Vector3.Distance(lastFrameVehiclePos, refVehiclePosOnBezier) >= crazyValue - 1f;

			if (
				nextSourceNodeId == curTargetNodeId &&
				withinBrakingDistance
			) {
				// NON-STOCK CODE START (stock code replaced)
				if (
					!VehicleBehaviorManager.Instance.MayChangeSegment(vehicleId, ref vehicleData, sqrVelocity, ref curPosition, ref netManager.m_segments.m_buffer[curPosition.m_segment], curTargetNodeId, curLaneId, ref nextPosition, nextSourceNodeId, ref netManager.m_nodes.m_buffer[nextSourceNodeId], nextLaneId, ref nextNextPosition, nextTargetNodeId)
				) { // NON-STOCK CODE
					maxSpeed = 0;
					return;
				} else {
					ExtVehicleManager.Instance.UpdateVehiclePosition(vehicleId, ref vehicleData/*, lastFrameData.m_velocity.magnitude*/);
				}
				// NON-STOCK CODE END
			}

			if (prevSegmentInfo.m_lanes != null && prevSegmentInfo.m_lanes.Length > nextPosition.m_lane) {
				// NON-STOCK CODE START
				float laneSpeedLimit = 1f;

				if (!Options.customSpeedLimitsEnabled) {
					laneSpeedLimit = prevSegmentInfo.m_lanes[nextPosition.m_lane].m_speedLimit;
				} else {
					laneSpeedLimit = Constants.ManagerFactory.SpeedLimitManager.GetLockFreeGameSpeedLimit(nextPosition.m_segment, nextPosition.m_lane, nextLaneId, prevSegmentInfo.m_lanes[nextPosition.m_lane]);
				}

				// NON-STOCK CODE END
				maxSpeed = CalculateTargetSpeed(vehicleId, ref vehicleData, laneSpeedLimit, netManager.m_lanes.m_buffer[nextLaneId].m_curve);
			} else {
				maxSpeed = CalculateTargetSpeed(vehicleId, ref vehicleData, 1f, 0f);
			}

			// NON-STOCK CODE START (stock code replaced)
			maxSpeed = Constants.ManagerFactory.VehicleBehaviorManager.CalcMaxSpeed(vehicleId, ref Constants.ManagerFactory.ExtVehicleManager.ExtVehicles[vehicleId], this.m_info, nextPosition, ref netManager.m_segments.m_buffer[nextPosition.m_segment], pos, maxSpeed, false);
			// NON-STOCK CODE END
		}

		[RedirectMethod]
		public void CustomCalculateSegmentPosition(ushort vehicleId, ref Vehicle vehicleData, PathUnit.Position position, uint laneId, byte offset, out Vector3 pos, out Vector3 dir, out float maxSpeed) {
			var netManager = Singleton<NetManager>.instance;
			var segmentInfo = netManager.m_segments.m_buffer[position.m_segment].Info;
			netManager.m_lanes.m_buffer[laneId].CalculatePositionAndDirection(offset * Constants.BYTE_TO_FLOAT_OFFSET_CONVERSION_FACTOR, out pos, out dir);

			if (segmentInfo.m_lanes != null && segmentInfo.m_lanes.Length > position.m_lane) {
				// NON-STOCK CODE START
				float laneSpeedLimit = 1f;
				if (!Options.customSpeedLimitsEnabled) {
					laneSpeedLimit = segmentInfo.m_lanes[position.m_lane].m_speedLimit;
				} else {
					laneSpeedLimit = Constants.ManagerFactory.SpeedLimitManager.GetLockFreeGameSpeedLimit(position.m_segment, position.m_lane, laneId, segmentInfo.m_lanes[position.m_lane]);
				}
				// NON-STOCK CODE END
				maxSpeed = CalculateTargetSpeed(vehicleId, ref vehicleData, laneSpeedLimit, netManager.m_lanes.m_buffer[laneId].m_curve);
			} else {
				maxSpeed = CalculateTargetSpeed(vehicleId, ref vehicleData, 1f, 0f);
			}

			// NON-STOCK CODE START
			maxSpeed = VehicleBehaviorManager.Instance.CalcMaxSpeed(vehicleId, ref Constants.ManagerFactory.ExtVehicleManager.ExtVehicles[vehicleId], this.m_info, position, ref netManager.m_segments.m_buffer[position.m_segment], pos, maxSpeed, false);
			// NON-STOCK CODE END
		}

		[RedirectMethod]
		public bool CustomStartPathFind(ushort vehicleID, ref Vehicle vehicleData, Vector3 startPos, Vector3 endPos, bool startBothWays, bool endBothWays, bool undergroundTarget) {
#if DEBUG
			bool vehDebug = GlobalConfig.Instance.Debug.VehicleId == 0 || GlobalConfig.Instance.Debug.VehicleId == vehicleID;
			bool debug = GlobalConfig.Instance.Debug.Switches[2] && vehDebug;
			bool fineDebug = GlobalConfig.Instance.Debug.Switches[4] && vehDebug;

			if (debug)
				Log.Warning($"CustomCarAI.CustomStartPathFind({vehicleID}): called for vehicle {vehicleID}, startPos={startPos}, endPos={endPos}, startBothWays={startBothWays}, endBothWays={endBothWays}, undergroundTarget={undergroundTarget}");
#endif

			ExtVehicleType vehicleType = ExtVehicleType.None;
#if BENCHMARK
			using (var bm = new Benchmark(null, "OnStartPathFind")) {
#endif
				vehicleType = ExtVehicleManager.Instance.OnStartPathFind(vehicleID, ref vehicleData, null);
				if (vehicleType == ExtVehicleType.None) {
#if DEBUG
					Log.Warning($"CustomCarAI.CustomStartPathFind({vehicleID}): Vehicle {vehicleID} does not have a valid vehicle type!");
#endif
					vehicleType = ExtVehicleType.RoadVehicle;
				}
#if BENCHMARK
			}
#endif
			VehicleInfo info = this.m_info;
			bool allowUnderground = (vehicleData.m_flags & (Vehicle.Flags.Underground | Vehicle.Flags.Transition)) != 0;
			PathUnit.Position startPosA;
			PathUnit.Position startPosB;
			float startDistSqrA;
			float startDistSqrB;
			PathUnit.Position endPosA;
			PathUnit.Position endPosB;
			float endDistSqrA;
			float endDistSqrB;
			if (CustomPathManager.FindPathPosition(startPos, ItemClass.Service.Road, NetInfo.LaneType.Vehicle | NetInfo.LaneType.TransportVehicle, info.m_vehicleType, allowUnderground, false, 32f, out startPosA, out startPosB, out startDistSqrA, out startDistSqrB) &&
				CustomPathManager.FindPathPosition(endPos, ItemClass.Service.Road, NetInfo.LaneType.Vehicle | NetInfo.LaneType.TransportVehicle, info.m_vehicleType, undergroundTarget, false, 32f, out endPosA, out endPosB, out endDistSqrA, out endDistSqrB)) {
				if (!startBothWays || startDistSqrA < 10f) {
					startPosB = default(PathUnit.Position);
				}
				if (!endBothWays || endDistSqrA < 10f) {
					endPosB = default(PathUnit.Position);
				}
				uint path;

				// NON-STOCK CODE START
				PathCreationArgs args;
				args.extPathType = ExtPathType.None;
				args.extVehicleType = vehicleType;
				args.vehicleId = vehicleID;
				args.spawned = (vehicleData.m_flags & Vehicle.Flags.Spawned) != 0;
				args.buildIndex = Singleton<SimulationManager>.instance.m_currentBuildIndex;
				args.startPosA = startPosA;
				args.startPosB = startPosB;
				args.endPosA = endPosA;
				args.endPosB = endPosB;
				args.vehiclePosition = default(PathUnit.Position);
				args.laneTypes = NetInfo.LaneType.Vehicle | NetInfo.LaneType.TransportVehicle;
				args.vehicleTypes = info.m_vehicleType;
				args.maxLength = 20000f;
				args.isHeavyVehicle = this.IsHeavyVehicle();
				args.hasCombustionEngine = this.CombustionEngine();
				args.ignoreBlocked = this.IgnoreBlocked(vehicleID, ref vehicleData);
				args.ignoreFlooded = false;
				args.ignoreCosts = false;
				args.randomParking = false;
				args.stablePath = false;
				args.skipQueue = (vehicleData.m_flags & Vehicle.Flags.Spawned) != 0;

				if (CustomPathManager._instance.CustomCreatePath(out path, ref Singleton<SimulationManager>.instance.m_randomizer, args)) {
#if DEBUG
					if (debug)
						Log._Debug($"CustomCarAI.CustomStartPathFind({vehicleID}): Path-finding starts for vehicle {vehicleID}, path={path}, extVehicleType={vehicleType}, startPosA.segment={startPosA.m_segment}, startPosA.lane={startPosA.m_lane}, info.m_vehicleType={info.m_vehicleType}, endPosA.segment={endPosA.m_segment}, endPosA.lane={endPosA.m_lane}");
#endif

					// NON-STOCK CODE END
					if (vehicleData.m_path != 0u) {
						Singleton<PathManager>.instance.ReleasePath(vehicleData.m_path);
					}
					vehicleData.m_path = path;
					vehicleData.m_flags |= Vehicle.Flags.WaitingPath;
					return true;
				}
			}
			return false;
		}

		[RedirectMethod]
		public static ushort CustomCheckOtherVehicle(ushort vehicleID, ref Vehicle vehicleData, ref Vehicle.Frame frameData, ref float maxSpeed, ref bool blocked, ref Vector3 collisionPush, float maxBraking, ushort otherID, ref Vehicle otherData, Vector3 min, Vector3 max, int lodPhysics) {
			if (otherID == vehicleID || vehicleData.m_leadingVehicle == otherID || vehicleData.m_trailingVehicle == otherID) {
				return otherData.m_nextGridVehicle;
			}

			VehicleInfo info = otherData.Info;
			if (info.m_vehicleType == VehicleInfo.VehicleType.Bicycle) {
				return otherData.m_nextGridVehicle;
			}

			if (((vehicleData.m_flags | otherData.m_flags) & Vehicle.Flags.Transition) == (Vehicle.Flags)0 && (vehicleData.m_flags & Vehicle.Flags.Underground) != (otherData.m_flags & Vehicle.Flags.Underground)) {
				return otherData.m_nextGridVehicle;
			}

#if DEBUG
			bool debug = GlobalConfig.Instance.Debug.Switches[24] &&
				(GlobalConfig.Instance.Debug.ExtVehicleType == ExtVehicleType.None || GlobalConfig.Instance.Debug.ExtVehicleType == ExtVehicleType.RoadVehicle) &&
				(GlobalConfig.Instance.Debug.VehicleId == 0 || GlobalConfig.Instance.Debug.VehicleId == vehicleID);

			if (debug) {
				Log._Debug($"CustomCarAI.CustomCheckOtherVehicle({vehicleID}, {otherID}) called.");
			}
#endif

			Vector3 otherSegMin;
			Vector3 otherSegMax;
			if (lodPhysics >= 2) {
				otherSegMin = otherData.m_segment.Min();
				otherSegMax = otherData.m_segment.Max();
			} else {
				otherSegMin = Vector3.Min(otherData.m_segment.Min(), otherData.m_targetPos3);
				otherSegMax = Vector3.Max(otherData.m_segment.Max(), otherData.m_targetPos3);
			}

			if (
				min.x >= otherSegMax.x + 2f &&
				min.y >= otherSegMax.y + 2f &&
				min.z >= otherSegMax.z + 2f &&
				otherSegMin.x >= max.x + 2f &&
				otherSegMin.y >= max.y + 2f &&
				otherSegMin.z >= max.z + 2f
			) {
				return otherData.m_nextGridVehicle;
			}

			Vehicle.Frame otherFrameData = otherData.GetLastFrameData();
			if (lodPhysics < 2) {
				float u = default(float);
				float v = default(float);
				float segSqrDist = vehicleData.m_segment.DistanceSqr(otherData.m_segment, out u, out v);
				if (segSqrDist < 4f) {
					Vector3 vehPos = vehicleData.m_segment.Position(0.5f);
					Vector3 otherPos = otherData.m_segment.Position(0.5f);
					Vector3 vehBounds = vehicleData.m_segment.b - vehicleData.m_segment.a;
					if (Vector3.Dot(vehBounds, vehPos - otherPos) < 0f) {
						collisionPush -= vehBounds.normalized * (0.1f - segSqrDist * 0.025f);
					} else {
						collisionPush += vehBounds.normalized * (0.1f - segSqrDist * 0.025f);
					}
					blocked = true;
				}
			}

			float vehVelocity = frameData.m_velocity.magnitude + 0.01f;
			float otherVehVelocity = otherFrameData.m_velocity.magnitude;
			float otherBreakingDist = otherVehVelocity * (0.5f + 0.5f * otherVehVelocity / info.m_braking) + Mathf.Min(1f, otherVehVelocity);
			otherVehVelocity += 0.01f;
			float prevLength = 0f;
			Vector3 prevTargetPos = vehicleData.m_segment.b;
			Vector3 prevBounds = vehicleData.m_segment.b - vehicleData.m_segment.a;
			int startI = (vehicleData.Info.m_vehicleType == VehicleInfo.VehicleType.Tram) ? 1 : 0;
			for (int i = startI; i < 4; i++) {
				Vector3 targetPos = vehicleData.GetTargetPos(i);
				Vector3 targetPosDiff = targetPos - prevTargetPos;
				if (Vector3.Dot(prevBounds, targetPosDiff) > 0f) {
					float targetPosDiffLen = targetPosDiff.magnitude;
					Segment3 curSegment = new Segment3(prevTargetPos, targetPos);
					min = curSegment.Min();
					max = curSegment.Max();
					curSegment.a.y *= 0.5f;
					curSegment.b.y *= 0.5f;

					if (
						targetPosDiffLen > 0.01f &&
						min.x < otherSegMax.x + 2f &&
						min.y < otherSegMax.y + 2f &&
						min.z < otherSegMax.z + 2f &&
						otherSegMin.x < max.x + 2f &&
						otherSegMin.y < max.y + 2f &&
						otherSegMin.z < max.z + 2f
					) {
						Vector3 otherVehFrontPos = otherData.m_segment.a;
						otherVehFrontPos.y *= 0.5f;
						float u = default(float);
						if (curSegment.DistanceSqr(otherVehFrontPos, out u) < 4f) {
							float otherCosAngleToTargetPosDiff = Vector3.Dot(otherFrameData.m_velocity, targetPosDiff) / targetPosDiffLen;
							float uDist = prevLength + targetPosDiffLen * u;
							if (uDist >= 0.01f) {
								uDist -= otherCosAngleToTargetPosDiff + 3f;
								float speed = Mathf.Max(0f, CustomCarAI.CalculateMaxSpeed(uDist, otherCosAngleToTargetPosDiff, maxBraking));
								if (speed < 0.01f) {
									blocked = true;
								}

								Vector3 normOtherDir = Vector3.Normalize((Vector3)otherData.m_targetPos0 - otherData.m_segment.a);
								float blockFactor = 1.2f - 1f / ((float)(int)vehicleData.m_blockCounter * 0.02f + 0.5f);
								if (Vector3.Dot(targetPosDiff, normOtherDir) > blockFactor * targetPosDiffLen) {
									maxSpeed = Mathf.Min(maxSpeed, speed);
								}
							}
							break;
						}

						if (lodPhysics < 2) {
							float totalDist = 0f;
							float otherBreakDist = otherBreakingDist;
							Vector3 otherFrontPos = otherData.m_segment.b;
							Vector3 otherBounds = otherData.m_segment.b - otherData.m_segment.a;
							int startOtherTargetPosIndex = (info.m_vehicleType == VehicleInfo.VehicleType.Tram) ? 1 : 0;
							bool exitTargetPosLoop = false;
							int otherTargetPosIndex = startOtherTargetPosIndex;
							while (otherTargetPosIndex < 4 && otherBreakDist > 0.1f) {
								Vector3 otherTargetPos;
								if (otherData.m_leadingVehicle == 0) {
									otherTargetPos = otherData.GetTargetPos(otherTargetPosIndex);
								} else {
									if (otherTargetPosIndex != startOtherTargetPosIndex) {
										break;
									}
									otherTargetPos = Singleton<VehicleManager>.instance.m_vehicles.m_buffer[otherData.m_leadingVehicle].m_segment.b;
								}

								Vector3 minBreakPos = Vector3.ClampMagnitude(otherTargetPos - otherFrontPos, otherBreakDist);
								if (Vector3.Dot(otherBounds, minBreakPos) > 0f) {
									otherTargetPos = otherFrontPos + minBreakPos;
									float breakPosDist = minBreakPos.magnitude;
									otherBreakDist -= breakPosDist;
									Segment3 otherVehNextSegment = new Segment3(otherFrontPos, otherTargetPos);
									otherVehNextSegment.a.y *= 0.5f;
									otherVehNextSegment.b.y *= 0.5f;
									if (breakPosDist > 0.01f) {
										float otherVehNextSegU = default(float);
										float otherVehNextSegV = default(float);
										float otherVehNextSegmentDistToCurSegment = (otherID >= vehicleID)
											? curSegment.DistanceSqr(otherVehNextSegment, out otherVehNextSegU, out otherVehNextSegV)
											: otherVehNextSegment.DistanceSqr(curSegment, out otherVehNextSegV, out otherVehNextSegU);
										if (otherVehNextSegmentDistToCurSegment < 4f) {
											float uDist = prevLength + targetPosDiffLen * otherVehNextSegU;
											float vDist = totalDist + breakPosDist * otherVehNextSegV + 0.1f;
											if (uDist >= 0.01f && uDist * otherVehVelocity > vDist * vehVelocity) {
												float otherCosAngleToTargetPosDiff = Vector3.Dot(otherFrameData.m_velocity, targetPosDiff) / targetPosDiffLen;
												if (uDist >= 0.01f) {
													uDist -= otherCosAngleToTargetPosDiff + 1f + otherData.Info.m_generatedInfo.m_size.z;
													float speed = Mathf.Max(0f, CustomCarAI.CalculateMaxSpeed(uDist, otherCosAngleToTargetPosDiff, maxBraking));
													if (speed < 0.01f) {
														blocked = true;
													}
													maxSpeed = Mathf.Min(maxSpeed, speed);
												}
											}
											exitTargetPosLoop = true;
											break;
										}
									}
									otherBounds = minBreakPos;
									totalDist += breakPosDist;
									otherFrontPos = otherTargetPos;
								}
								otherTargetPosIndex++;
							}
							if (exitTargetPosLoop) {
								break;
							}
						}
					}
					prevBounds = targetPosDiff;
					prevLength += targetPosDiffLen;
					prevTargetPos = targetPos;
				}
			}

			return otherData.m_nextGridVehicle;
		}

		[MethodImpl(MethodImplOptions.NoInlining)]
		[RedirectReverse]
		private static bool CheckOverlap(Segment3 segment, ushort ignoreVehicle, float maxVelocity) {
			Log.Error("CustomCarAI.CheckOverlap called");
			return false;
		}

		/*[MethodImpl(MethodImplOptions.NoInlining)]
		[RedirectReverse]
		private static ushort CheckOtherVehicle(ushort vehicleID, ref Vehicle vehicleData, ref Vehicle.Frame frameData, ref float maxSpeed, ref bool blocked, ref Vector3 collisionPush, float maxBraking, ushort otherID, ref Vehicle otherData, Vector3 min, Vector3 max, int lodPhysics) {
			Log.Error("CustomCarAI.CheckOtherVehicle called");
			return 0;
		}*/

		[MethodImpl(MethodImplOptions.NoInlining)]
		[RedirectReverse]
		private static ushort CheckCitizen(ushort vehicleID, ref Vehicle vehicleData, Segment3 segment, float lastLen, float nextLen, ref float maxSpeed, ref bool blocked, float maxBraking, ushort otherID, ref CitizenInstance otherData, Vector3 min, Vector3 max) {
			Log.Error("CustomCarAI.CheckCitizen called");
			return 0;
		}

		[MethodImpl(MethodImplOptions.NoInlining)]
		[RedirectReverse]
		private static float CalculateMaxSpeed(float targetDistance, float targetSpeed, float maxBraking) {
			Log.Error("CustomCarAI.CalculateMaxSpeed called");
			return 0f;
		}
	}
}<|MERGE_RESOLUTION|>--- conflicted
+++ resolved
@@ -38,15 +38,11 @@
 		/// <param name="physicsLodRefPos"></param>
 		[RedirectMethod]
 		public void CustomSimulationStep(ushort vehicleId, ref Vehicle vehicleData, Vector3 physicsLodRefPos) {
-<<<<<<< HEAD
-			IExtVehicleManager extVehicleMan = Constants.ManagerFactory.ExtVehicleManager;
-=======
 #if DEBUG
 			bool vehDebug = GlobalConfig.Instance.Debug.CitizenId == 0 || GlobalConfig.Instance.Debug.VehicleId == vehicleId;
 			bool debug = GlobalConfig.Instance.Debug.Switches[2] && vehDebug;
 			bool fineDebug = GlobalConfig.Instance.Debug.Switches[4] && vehDebug;
 #endif
->>>>>>> b65a1aa0
 
 			if ((vehicleData.m_flags & Vehicle.Flags.WaitingPath) != 0) {
 				PathManager pathManager = Singleton<PathManager>.instance;
@@ -60,12 +56,6 @@
 					mainPathState = ExtPathState.Ready;
 				}
 
-<<<<<<< HEAD
-				if (Options.parkingAI && extVehicleMan.ExtVehicles[vehicleId].vehicleType == ExtVehicleType.PassengerCar) {
-					mainPathState = AdvancedParkingManager.Instance.UpdateCarPathState(vehicleId, ref vehicleData, ref ExtCitizenInstanceManager.Instance.ExtInstances[extVehicleMan.GetDriverInstanceId(vehicleId, ref vehicleData)], mainPathState);
-				}
-				// NON-STOCK CODE END
-=======
 #if DEBUG
 				if (debug)
 					Log._Debug($"CustomCarAI.CustomSimulationStep({vehicleId}): Path: {vehicleData.m_path}, mainPathState={mainPathState}");
@@ -75,7 +65,7 @@
 				using (var bm = new Benchmark(null, "UpdateCarPathState")) {
 #endif
 				finalPathState = ExtCitizenInstance.ConvertPathStateToSoftPathState(mainPathState);
-				if (Options.prohibitPocketCars && VehicleStateManager.Instance.VehicleStates[vehicleId].vehicleType == ExtVehicleType.PassengerCar) {
+				if (Options.parkingAI && extVehicleMan.ExtVehicles[vehicleId].vehicleType == ExtVehicleType.PassengerCar) {
 					ushort driverInstanceId = CustomPassengerCarAI.GetDriverInstanceId(vehicleId, ref vehicleData);
 					finalPathState = AdvancedParkingManager.Instance.UpdateCarPathState(vehicleId, ref vehicleData, ref Singleton<CitizenManager>.instance.m_instances.m_buffer[driverInstanceId], ref ExtCitizenInstanceManager.Instance.ExtInstances[driverInstanceId], mainPathState);
 
@@ -87,7 +77,6 @@
 #if BENCHMARK
 				}
 #endif
->>>>>>> b65a1aa0
 
 				switch (finalPathState) {
 					case ExtSoftPathState.Ready:
@@ -143,30 +132,10 @@
 			}
 
 			// NON-STOCK CODE START
-<<<<<<< HEAD
 			extVehicleMan.UpdateVehiclePosition(vehicleId, ref vehicleData);
-
-			if (!Options.isStockLaneChangerUsed()) {
-				// Advanced AI traffic measurement
+			
+			if (!Options.isStockLaneChangerUsed() && (vehicleData.m_flags & Vehicle.Flags.Spawned) != 0) {
 				extVehicleMan.LogTraffic(vehicleId, ref vehicleData);
-=======
-#if BENCHMARK
-			using (var bm = new Benchmark(null, "UpdateVehiclePosition")) {
-#endif
-				VehicleStateManager.Instance.UpdateVehiclePosition(vehicleId, ref vehicleData);
-#if BENCHMARK
-			}
-#endif
-			if (!Options.isStockLaneChangerUsed() && (vehicleData.m_flags & Vehicle.Flags.Spawned) != 0) {
-#if BENCHMARK
-				using (var bm = new Benchmark(null, "LogTraffic")) {
-#endif
-					// Advanced AI traffic measurement
-					VehicleStateManager.Instance.LogTraffic(vehicleId);
-#if BENCHMARK
-				}
-#endif
->>>>>>> b65a1aa0
 			}
 			// NON-STOCK CODE END
 
