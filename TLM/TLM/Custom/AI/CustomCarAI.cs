--- conflicted
+++ resolved
@@ -402,15 +402,11 @@
 					var hasTrafficLight = (nodeFlags & NetNode.Flags.TrafficLights) != NetNode.Flags.None;
 					var hasCrossing = (nodeFlags & NetNode.Flags.LevelCrossing) != NetNode.Flags.None;
 					var isJoinedJunction = (prevLaneFlags & NetLane.Flags.JoinedJunction) != NetLane.Flags.None;
-<<<<<<< HEAD
-					if ((uint)vehicleId % (Options.getRecklessDriverModulo()/2) != 0) {
-=======
 					bool checkSpace = !Options.mayEnterBlockedJunctions;
 					if (checkSpace && (uint)vehicleId % (Options.getRecklessDriverModulo() / 2) == 0) {
 						checkSpace = false;
 					}
 					if (checkSpace) {
->>>>>>> 60433ae9
 						// check if there is enough space
 						if ((nodeFlags & (NetNode.Flags.Junction | NetNode.Flags.OneWayOut | NetNode.Flags.OneWayIn)) ==
 							NetNode.Flags.Junction && netManager.m_nodes.m_buffer[destinationNodeId].CountSegments() != 2) {
