using ColossalFramework;
using TrafficManager.State;
using TrafficManager.Geometry;
using TrafficManager.TrafficLight;
using TrafficManager.Manager;
using UnityEngine;
using TrafficManager.Traffic;
using TrafficManager.Custom.PathFinding;
using System;
using TrafficManager.Util;
using ColossalFramework.Math;
using TrafficManager.UI;
using CSUtil.Commons;
using TrafficManager.Manager.Impl;
using System.Runtime.CompilerServices;
using static TrafficManager.Traffic.Data.ExtCitizenInstance;
using TrafficManager.Traffic.Data;
using CSUtil.Commons.Benchmark;
using TrafficManager.Traffic.Enums;
using TrafficManager.RedirectionFramework.Attributes;

namespace TrafficManager.Custom.AI {
	[TargetType(typeof(HumanAI))]
	public class CustomHumanAI : CitizenAI {
		[RedirectMethod]
		public void CustomSimulationStep(ushort instanceID, ref CitizenInstance instanceData, Vector3 physicsLodRefPos) {
#if DEBUG
			bool citDebug = GlobalConfig.Instance.Debug.CitizenId == 0 || GlobalConfig.Instance.Debug.CitizenId == instanceData.m_citizen;
			bool debug = GlobalConfig.Instance.Debug.Switches[2] && citDebug;
			bool fineDebug = GlobalConfig.Instance.Debug.Switches[4] && citDebug;
#endif

			CitizenManager citizenManager = Singleton<CitizenManager>.instance;

			uint citizenId = instanceData.m_citizen;
			if ((instanceData.m_flags & (CitizenInstance.Flags.Blown | CitizenInstance.Flags.Floating)) != CitizenInstance.Flags.None && (instanceData.m_flags & CitizenInstance.Flags.Character) == CitizenInstance.Flags.None) {
				citizenManager.ReleaseCitizenInstance(instanceID);
				if (citizenId != 0u) {
					citizenManager.ReleaseCitizen(citizenId);
				}
				return;
			}

			if ((instanceData.m_flags & CitizenInstance.Flags.WaitingPath) != CitizenInstance.Flags.None) {
				PathManager pathManager = Singleton<PathManager>.instance;
				byte pathFindFlags = pathManager.m_pathUnits.m_buffer[instanceData.m_path].m_pathFindFlags;

				// NON-STOCK CODE START
				ExtPathState mainPathState = ExtPathState.Calculating;
				if ((pathFindFlags & PathUnit.FLAG_FAILED) != 0 || instanceData.m_path == 0) {
					mainPathState = ExtPathState.Failed;
				} else if ((pathFindFlags & PathUnit.FLAG_READY) != 0) {
					mainPathState = ExtPathState.Ready;
				}

#if DEBUG
				if (debug)
					Log._Debug($"CustomHumanAI.CustomSimulationStep({instanceID}): Path: {instanceData.m_path}, mainPathState={mainPathState}");
#endif

				ExtSoftPathState finalPathState = ExtSoftPathState.None;
#if BENCHMARK
				using (var bm = new Benchmark(null, "ConvertPathStateToSoftPathState+UpdateCitizenPathState")) {
#endif
					finalPathState = ExtCitizenInstance.ConvertPathStateToSoftPathState(mainPathState);
					if (Options.parkingAI) {
						finalPathState = AdvancedParkingManager.Instance.UpdateCitizenPathState(instanceID, ref instanceData, ref ExtCitizenInstanceManager.Instance.ExtInstances[instanceID], ref ExtCitizenManager.Instance.ExtCitizens[citizenId], ref citizenManager.m_citizens.m_buffer[instanceData.m_citizen], mainPathState);
#if DEBUG
						if (debug)
							Log._Debug($"CustomHumanAI.CustomSimulationStep({instanceID}): Applied Parking AI logic. Path: {instanceData.m_path}, mainPathState={mainPathState}, finalPathState={finalPathState}, extCitizenInstance={ExtCitizenInstanceManager.Instance.ExtInstances[instanceID]}");
#endif
					}
#if BENCHMARK
				}
#endif

				switch (finalPathState) {
					case ExtSoftPathState.Ready:
#if DEBUG
						if (debug)
							Log._Debug($"CustomHumanAI.CustomSimulationStep({instanceID}): Path-finding succeeded for citizen instance {instanceID} (finalPathState={finalPathState}). Path: {instanceData.m_path} -- calling HumanAI.PathfindSuccess");
#endif
						if (citizenId == 0 || citizenManager.m_citizens.m_buffer[instanceData.m_citizen].m_vehicle == 0) {
							this.Spawn(instanceID, ref instanceData);
						}
						instanceData.m_pathPositionIndex = 255;
						instanceData.m_flags &= ~CitizenInstance.Flags.WaitingPath;
						instanceData.m_flags &= ~(CitizenInstance.Flags.HangAround | CitizenInstance.Flags.Panicking | CitizenInstance.Flags.SittingDown | CitizenInstance.Flags.Cheering);
						// NON-STOCK CODE START (transferred from ResidentAI.PathfindSuccess)
						if (citizenId != 0 && (citizenManager.m_citizens.m_buffer[citizenId].m_flags & (Citizen.Flags.Tourist | Citizen.Flags.MovingIn | Citizen.Flags.DummyTraffic)) == Citizen.Flags.MovingIn) {
							StatisticBase statisticBase = Singleton<StatisticsManager>.instance.Acquire<StatisticInt32>(StatisticType.MoveRate);
							statisticBase.Add(1);
						}
						// NON-STOCK CODE END
						this.PathfindSuccess(instanceID, ref instanceData);
						break;
					case ExtSoftPathState.Ignore:
#if DEBUG
						if (debug)
							Log._Debug($"CustomHumanAI.CustomSimulationStep({instanceID}): Path-finding result shall be ignored for citizen instance {instanceID} (finalPathState={finalPathState}). Path: {instanceData.m_path} -- ignoring");
#endif
						return;
					case ExtSoftPathState.Calculating:
					default:
#if DEBUG
						if (debug)
							Log._Debug($"CustomHumanAI.CustomSimulationStep({instanceID}): Path-finding result undetermined for citizen instance {instanceID} (finalPathState={finalPathState}). Path: {instanceData.m_path} -- continue");
#endif
						break;
					case ExtSoftPathState.FailedHard:
#if DEBUG
						if (debug)
							Log._Debug($"CustomHumanAI.CustomSimulationStep({instanceID}): HARD path-finding failure for citizen instance {instanceID} (finalPathState={finalPathState}). Path: {instanceData.m_path} -- calling HumanAI.PathfindFailure");
#endif
						instanceData.m_flags &= ~CitizenInstance.Flags.WaitingPath;
						instanceData.m_flags &= ~(CitizenInstance.Flags.HangAround | CitizenInstance.Flags.Panicking | CitizenInstance.Flags.SittingDown | CitizenInstance.Flags.Cheering);
						Singleton<PathManager>.instance.ReleasePath(instanceData.m_path);
						instanceData.m_path = 0u;
						this.PathfindFailure(instanceID, ref instanceData);
						return;
					case ExtSoftPathState.FailedSoft:
#if DEBUG
						if (debug)
							Log._Debug($"CustomHumanAI.CustomSimulationStep({instanceID}): SOFT path-finding failure for citizen instance {instanceID} (finalPathState={finalPathState}). Path: {instanceData.m_path} -- calling HumanAI.InvalidPath");
#endif
						// path mode has been updated, repeat path-finding
						instanceData.m_flags &= ~CitizenInstance.Flags.WaitingPath;
						instanceData.m_flags &= ~(CitizenInstance.Flags.HangAround | CitizenInstance.Flags.Panicking | CitizenInstance.Flags.SittingDown | CitizenInstance.Flags.Cheering);
						this.InvalidPath(instanceID, ref instanceData);
						return;
				}
				// NON-STOCK CODE END
			}

			// NON-STOCK CODE START
#if BENCHMARK
			using (var bm = new Benchmark(null, "ExtSimulationStep")) {
#endif
				if (Options.parkingAI) {
					if (ExtSimulationStep(instanceID, ref instanceData, ref ExtCitizenInstanceManager.Instance.ExtInstances[instanceID], physicsLodRefPos)) {
						return;
					}
				}
#if BENCHMARK
			}
#endif
			// NON-STOCK CODE END

			base.SimulationStep(instanceID, ref instanceData, physicsLodRefPos);

			VehicleManager vehicleManager = Singleton<VehicleManager>.instance;
			ushort vehicleId = 0;
			if (instanceData.m_citizen != 0u) {
				vehicleId = citizenManager.m_citizens.m_buffer[instanceData.m_citizen].m_vehicle;
			}
			if (vehicleId != 0) {
				VehicleInfo vehicleInfo = vehicleManager.m_vehicles.m_buffer[(int)vehicleId].Info;
				if (vehicleInfo.m_vehicleType == VehicleInfo.VehicleType.Bicycle) {
					vehicleInfo.m_vehicleAI.SimulationStep(vehicleId, ref vehicleManager.m_vehicles.m_buffer[(int)vehicleId], vehicleId, ref vehicleManager.m_vehicles.m_buffer[(int)vehicleId], 0);
					vehicleId = 0;
				}
			}
			if (vehicleId == 0 && (instanceData.m_flags & (CitizenInstance.Flags.Character | CitizenInstance.Flags.WaitingPath | CitizenInstance.Flags.Blown | CitizenInstance.Flags.Floating)) == CitizenInstance.Flags.None) {
				instanceData.m_flags &= ~(CitizenInstance.Flags.HangAround | CitizenInstance.Flags.Panicking | CitizenInstance.Flags.SittingDown);
				ArriveAtDestination(instanceID, ref instanceData, false);
				citizenManager.ReleaseCitizenInstance(instanceID);
			}
		}

		public bool ExtSimulationStep(ushort instanceID, ref CitizenInstance instanceData, ref ExtCitizenInstance extInstance, Vector3 physicsLodRefPos) {
			IExtCitizenInstanceManager extCitInstMan = Constants.ManagerFactory.ExtCitizenInstanceManager;
#if DEBUG
			bool citDebug = GlobalConfig.Instance.Debug.CitizenId == 0 || GlobalConfig.Instance.Debug.CitizenId == instanceData.m_citizen;
			bool debug = GlobalConfig.Instance.Debug.Switches[2] && citDebug;
			bool fineDebug = GlobalConfig.Instance.Debug.Switches[4] && citDebug;
#endif

			// check if the citizen has reached a parked car or target
			if (extInstance.pathMode == ExtPathMode.WalkingToParkedCar || extInstance.pathMode == ExtPathMode.ApproachingParkedCar) {
				ushort parkedVehicleId = Singleton<CitizenManager>.instance.m_citizens.m_buffer[instanceData.m_citizen].m_parkedVehicle;
				if (parkedVehicleId == 0) {
					// citizen is reaching their parked car but does not own a parked car
#if DEBUG
						if (debug)
							Log.Warning($"CustomHumanAI.ExtSimulationStep({instanceID}): Citizen instance {instanceID} was walking to / reaching their parked car ({extInstance.pathMode}) but parked car has disappeared. RESET.");
#endif

					extCitInstMan.Reset(ref extInstance);

					instanceData.m_flags &= ~CitizenInstance.Flags.WaitingPath;
					instanceData.m_flags &= ~(CitizenInstance.Flags.HangAround | CitizenInstance.Flags.Panicking | CitizenInstance.Flags.SittingDown | CitizenInstance.Flags.Cheering);
					this.InvalidPath(instanceID, ref instanceData);
					return true;
				} else {
					ParkedCarApproachState approachState = AdvancedParkingManager.Instance.CitizenApproachingParkedCarSimulationStep(instanceID, ref instanceData, ref extInstance, physicsLodRefPos, ref Singleton<VehicleManager>.instance.m_parkedVehicles.m_buffer[parkedVehicleId]);
					switch (approachState) {
						case ParkedCarApproachState.None:
						default:
							break;
						case ParkedCarApproachState.Approaching:
							// citizen approaches their parked car
							return true;
						case ParkedCarApproachState.Approached:
							// citizen reached their parked car
#if DEBUG
								if (fineDebug)
									Log._Debug($"CustomHumanAI.CustomSimulationStep({instanceID}): Citizen instance {instanceID} arrived at parked car. PathMode={extInstance.pathMode}");
#endif
							if (instanceData.m_path != 0) {
								Singleton<PathManager>.instance.ReleasePath(instanceData.m_path);
								instanceData.m_path = 0;
							}
							instanceData.m_flags = instanceData.m_flags & (CitizenInstance.Flags.Created | CitizenInstance.Flags.Cheering | CitizenInstance.Flags.Deleted | CitizenInstance.Flags.Underground | CitizenInstance.Flags.CustomName | CitizenInstance.Flags.Character | CitizenInstance.Flags.BorrowCar | CitizenInstance.Flags.HangAround | CitizenInstance.Flags.InsideBuilding | CitizenInstance.Flags.WaitingPath | CitizenInstance.Flags.TryingSpawnVehicle | CitizenInstance.Flags.CannotUseTransport | CitizenInstance.Flags.Panicking | CitizenInstance.Flags.OnPath | CitizenInstance.Flags.SittingDown | CitizenInstance.Flags.AtTarget | CitizenInstance.Flags.RequireSlowStart | CitizenInstance.Flags.Transition | CitizenInstance.Flags.RidingBicycle | CitizenInstance.Flags.OnBikeLane | CitizenInstance.Flags.CannotUseTaxi | CitizenInstance.Flags.CustomColor | CitizenInstance.Flags.Blown | CitizenInstance.Flags.Floating | CitizenInstance.Flags.TargetFlags);
							if (!this.StartPathFind(instanceID, ref instanceData)) {
								instanceData.Unspawn(instanceID);
								extCitInstMan.Reset(ref extInstance);
							}

							return true;
						case ParkedCarApproachState.Failure:
#if DEBUG
								if (debug)
									Log._Debug($"CustomHumanAI.ExtSimulationStep({instanceID}): Citizen instance {instanceID} failed to arrive at parked car. PathMode={extInstance.pathMode}");
#endif
							// repeat path-finding
							instanceData.m_flags &= ~CitizenInstance.Flags.WaitingPath;
							instanceData.m_flags &= ~(CitizenInstance.Flags.HangAround | CitizenInstance.Flags.Panicking | CitizenInstance.Flags.SittingDown | CitizenInstance.Flags.Cheering);
							this.InvalidPath(instanceID, ref instanceData);
							return true;

					}
				}
			} else if (extInstance.pathMode == ExtPathMode.WalkingToTarget ||
					extInstance.pathMode == ExtPathMode.TaxiToTarget
			) {
				AdvancedParkingManager.Instance.CitizenApproachingTargetSimulationStep(instanceID, ref instanceData, ref extInstance);
			}
			return false;
		}
		
		[RedirectMethod]
		public bool CustomCheckTrafficLights(ushort nodeId, ushort segmentId) {
#if DEBUGTTL
			bool debug = GlobalConfig.Instance.Debug.Switches[7] && GlobalConfig.Instance.Debug.NodeId == nodeId;
#endif

			var netManager = Singleton<NetManager>.instance;

			var currentFrameIndex = Singleton<SimulationManager>.instance.m_currentFrameIndex;
			uint simGroup = (uint)nodeId >> 7;
			var stepWaitTime = currentFrameIndex - simGroup & 255u;

			// NON-STOCK CODE START //

			bool customSim = false;
#if BENCHMARK
			using (var bm = new Benchmark(null, "GetNodeSimulation")) {
#endif
				customSim = Options.timedLightsEnabled && TrafficLightSimulationManager.Instance.HasActiveSimulation(nodeId);
#if BENCHMARK
			}
#endif
			RoadBaseAI.TrafficLightState pedestrianLightState;
			bool startNode = netManager.m_segments.m_buffer[segmentId].m_startNode == nodeId;

			ICustomSegmentLights lights = null;
#if BENCHMARK
			using (var bm = new Benchmark(null, "GetSegmentLights")) {
#endif
				if (customSim) {
					lights = CustomSegmentLightsManager.Instance.GetSegmentLights(segmentId, startNode, false);
				}
#if BENCHMARK
			}
#endif

			if (lights == null) {
				// NON-STOCK CODE END //
				RoadBaseAI.TrafficLightState vehicleLightState;
				bool vehicles;
				bool pedestrians;

#if DEBUGTTL
				if (debug) {
					Log._Debug($"CustomHumanAI.CustomCheckTrafficLights({nodeId}, {segmentId}): No custom simulation!");
				}
#endif

				RoadBaseAI.GetTrafficLightState(nodeId, ref netManager.m_segments.m_buffer[segmentId], currentFrameIndex - simGroup, out vehicleLightState, out pedestrianLightState, out vehicles, out pedestrians);
				if (pedestrianLightState == RoadBaseAI.TrafficLightState.GreenToRed || pedestrianLightState ==  RoadBaseAI.TrafficLightState.Red) {
					if (!pedestrians && stepWaitTime >= 196u) {
						RoadBaseAI.SetTrafficLightState(nodeId, ref netManager.m_segments.m_buffer[segmentId], currentFrameIndex - simGroup, vehicleLightState, pedestrianLightState, vehicles, true);
					}
					return false;
				}
				// NON-STOCK CODE START //
			} else {


				if (lights.InvalidPedestrianLight) {
					pedestrianLightState = RoadBaseAI.TrafficLightState.Green;
				} else {
					pedestrianLightState = (RoadBaseAI.TrafficLightState)lights.PedestrianLightState;
				}

#if DEBUGTTL
				if (debug) {
					Log._Debug($"CustomHumanAI.CustomCheckTrafficLights({nodeId}, {segmentId}): Custom simulation! pedestrianLightState={pedestrianLightState}, lights.InvalidPedestrianLight={lights.InvalidPedestrianLight}");
				}
#endif
			}
			// NON-STOCK CODE END //

			switch (pedestrianLightState) {
				case RoadBaseAI.TrafficLightState.RedToGreen:
					if (stepWaitTime < 60u) {
						return false;
					}
					break;
				case RoadBaseAI.TrafficLightState.Red:
				case RoadBaseAI.TrafficLightState.GreenToRed:
					return false;
			}
			return true;
		}

<<<<<<< HEAD
		[RedirectReverse]
		[MethodImpl(MethodImplOptions.NoInlining)]
		private void ArriveAtDestination(ushort instanceID, ref CitizenInstance data, bool success) {
			Log.Error($"HumanAI.ArriveAtDestination is not overriden!");
=======
		protected void CustomArriveAtDestination(ushort instanceID, ref CitizenInstance citizenData, bool success) {
			uint citizenId = citizenData.m_citizen;
			if (citizenId != 0) {
				CitizenManager citizenMan = Singleton<CitizenManager>.instance;
				citizenMan.m_citizens.m_buffer[citizenId].SetVehicle(citizenId, 0, 0u);

				if ((citizenData.m_flags & CitizenInstance.Flags.TargetIsNode) != CitizenInstance.Flags.None) {
					if (success) {
						ushort targetBuildingId = citizenData.m_targetBuilding;
						if (targetBuildingId != 0) {
							ushort transportLineId = Singleton<NetManager>.instance.m_nodes.m_buffer[targetBuildingId].m_transportLine;
							if (transportLineId != 0) {
								TransportInfo info = Singleton<TransportManager>.instance.m_lines.m_buffer[transportLineId].Info;
								if (info.m_vehicleType == VehicleInfo.VehicleType.None) {
									targetBuildingId = (((instanceID & 1) != 0) ? TransportLine.GetPrevStop(targetBuildingId) : TransportLine.GetNextStop(targetBuildingId));
									if (targetBuildingId != 0) {
										citizenData.m_flags |= CitizenInstance.Flags.OnTour;
										((CitizenAI)this).SetTarget(instanceID, ref citizenData, targetBuildingId, true);
									} else {
										// Unrolled goto statement
										if ((citizenData.m_flags & CitizenInstance.Flags.HangAround) != 0 && success) {
											return;
										}
										((CitizenAI)this).SetSource(instanceID, ref citizenData, (ushort)0);
										((CitizenAI)this).SetTarget(instanceID, ref citizenData, (ushort)0);
										citizenData.Unspawn(instanceID);
									}
									return;
								}
								citizenData.m_flags |= CitizenInstance.Flags.OnTour;
								this.WaitTouristVehicle(instanceID, ref citizenData, targetBuildingId);
								return;
							}
						}
					}
				} else {
					if (success) {
						citizenMan.m_citizens.m_buffer[citizenId].SetLocationByBuilding(citizenId, citizenData.m_targetBuilding);
						// NON-STOCK CODE START
						Constants.ManagerFactory.ExtCitizenManager.OnArriveAtDestination(citizenId, ref citizenMan.m_citizens.m_buffer[citizenId]);
						// NON-STOCK CODE END
					}

					if (citizenData.m_targetBuilding != 0 && citizenMan.m_citizens.m_buffer[citizenId].CurrentLocation == Citizen.Location.Visit) {
						BuildingManager buildingMan = Singleton<BuildingManager>.instance;
						BuildingInfo info = buildingMan.m_buildings.m_buffer[citizenData.m_targetBuilding].Info;
						info.m_buildingAI.VisitorEnter(citizenData.m_targetBuilding, ref buildingMan.m_buildings.m_buffer[citizenData.m_targetBuilding], citizenId);
					}
				}
			}
			if ((citizenData.m_flags & CitizenInstance.Flags.HangAround) != 0 && success) {
				return;
			}
			((CitizenAI)this).SetSource(instanceID, ref citizenData, (ushort)0);
			((CitizenAI)this).SetTarget(instanceID, ref citizenData, (ushort)0);
			citizenData.Unspawn(instanceID);
>>>>>>> 6d8fc704
		}

		[RedirectReverse]
		[MethodImpl(MethodImplOptions.NoInlining)]
		private void PathfindFailure(ushort instanceID, ref CitizenInstance data) {
			Log.Error($"HumanAI.PathfindFailure is not overriden!");
		}

		[RedirectReverse]
		[MethodImpl(MethodImplOptions.NoInlining)]
		private void PathfindSuccess(ushort instanceID, ref CitizenInstance data) {
			Log.Error($"HumanAI.PathfindSuccess is not overriden!");
		}

		[RedirectReverse]
		[MethodImpl(MethodImplOptions.NoInlining)]
		private void Spawn(ushort instanceID, ref CitizenInstance data) {
			Log.Error($"HumanAI.Spawn is not overriden!");
		}

		[RedirectReverse]
		[MethodImpl(MethodImplOptions.NoInlining)]
		private void GetBuildingTargetPosition(ushort instanceID, ref CitizenInstance data, float minSqrDistance) {
			Log.Error($"HumanAI.GetBuildingTargetPosition is not overriden!");
		}

		[RedirectReverse]
		[MethodImpl(MethodImplOptions.NoInlining)]
		private void WaitTouristVehicle(ushort instanceID, ref CitizenInstance data, ushort targetBuildingId) {
			Log.Error($"HumanAI.InvokeWaitTouristVehicle is not overriden!");
		}
	}
}<|MERGE_RESOLUTION|>--- conflicted
+++ resolved
@@ -324,12 +324,7 @@
 			return true;
 		}
 
-<<<<<<< HEAD
-		[RedirectReverse]
-		[MethodImpl(MethodImplOptions.NoInlining)]
-		private void ArriveAtDestination(ushort instanceID, ref CitizenInstance data, bool success) {
-			Log.Error($"HumanAI.ArriveAtDestination is not overriden!");
-=======
+		[RedirectMethod]
 		protected void CustomArriveAtDestination(ushort instanceID, ref CitizenInstance citizenData, bool success) {
 			uint citizenId = citizenData.m_citizen;
 			if (citizenId != 0) {
@@ -386,7 +381,6 @@
 			((CitizenAI)this).SetSource(instanceID, ref citizenData, (ushort)0);
 			((CitizenAI)this).SetTarget(instanceID, ref citizenData, (ushort)0);
 			citizenData.Unspawn(instanceID);
->>>>>>> 6d8fc704
 		}
 
 		[RedirectReverse]
