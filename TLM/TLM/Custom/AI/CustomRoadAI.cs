using System;
using System.Collections.Generic;
using ColossalFramework;
using TrafficManager.TrafficLight;
using TrafficManager.Geometry;
using UnityEngine;
using ColossalFramework.Math;
using System.Threading;
using TrafficManager.UI;
using TrafficManager.State;
using TrafficManager.Manager;
using TrafficManager.UI.SubTools;
using CSUtil.Commons;
using TrafficManager.Manager.Impl;
using TrafficManager.Geometry.Impl;
using CSUtil.Commons.Benchmark;
using TrafficManager.TrafficLight.Data;

namespace TrafficManager.Custom.AI {
	public class CustomRoadAI : RoadBaseAI {
		private static ushort lastSimulatedSegmentId = 0;
		private static byte trafficMeasurementMod = 0;

		public void CustomNodeSimulationStep(ushort nodeId, ref NetNode data) {
			if (Options.timedLightsEnabled) {
				try {
					//tlsMan.SimulationStep();

					bool callStockSimStep = true;

#if BENCHMARK
					using (var bm = new Benchmark(null, "callStockSimStep")) {
#endif
						callStockSimStep = !Options.timedLightsEnabled || !TrafficLightSimulationManager.Instance.TrafficLightSimulations[nodeId].IsSimulationRunning();
#if BENCHMARK
					}
#endif

					if (callStockSimStep) {
						OriginalSimulationStep(nodeId, ref data);
					}
				} catch (Exception e) {
					Log.Warning($"CustomNodeSimulationStep: An error occurred: {e.ToString()}");
				}
			} else {
				OriginalSimulationStep(nodeId, ref data);
			}
		}

		public void CustomSegmentSimulationStep(ushort segmentID, ref NetSegment data) {
			//try {
			// TODO check if this is required
				uint curLaneId = data.m_lanes;
				int numLanes = data.Info.m_lanes.Length;
				uint laneIndex = 0;

				while (laneIndex < numLanes && curLaneId != 0u) {
					Flags.applyLaneArrowFlags(curLaneId);

					laneIndex++;
					curLaneId = Singleton<NetManager>.instance.m_lanes.m_buffer[curLaneId].m_nextLane;
				}

			//SegmentEndManager.Instance.SegmentSimulationStep(segmentID);
			/*} catch (Exception e) {
				Log.Error($"Error occured while housekeeping segment {segmentID}: " + e.ToString());
			}*/

#if BENCHMARK
			using (var bm = new Benchmark(null, "traffic-measurement")) {
#endif
				if (!Options.isStockLaneChangerUsed()) {
					if (segmentID < lastSimulatedSegmentId) {
						// segment simulation restart
						++trafficMeasurementMod;
						if (trafficMeasurementMod >= 4)
							trafficMeasurementMod = 0;
					}
					lastSimulatedSegmentId = segmentID;

					bool doTrafficMeasurement = true;
					if (Options.simAccuracy == 1 || Options.simAccuracy == 2) {
						doTrafficMeasurement = (segmentID & 1) == trafficMeasurementMod;
					} else if (Options.simAccuracy >= 3) {
						doTrafficMeasurement = (segmentID & 3) == trafficMeasurementMod;
					}

					if (doTrafficMeasurement) {
						//try {
							TrafficMeasurementManager.Instance.SimulationStep(segmentID, ref data);
						/*} catch (Exception e) {
							Log.Error("Error occured while calculating lane traffic density: " + e.ToString());
						}*/
					}
				}
#if BENCHMARK
			}
#endif

			OriginalSimulationStep(segmentID, ref data);
		}

		public static void GetTrafficLightState(
#if DEBUG
			ushort vehicleId, ref Vehicle vehicleData,
#endif
			ushort nodeId, ushort fromSegmentId, byte fromLaneIndex, ushort toSegmentId, ref NetSegment segmentData, uint frame, out RoadBaseAI.TrafficLightState vehicleLightState, out RoadBaseAI.TrafficLightState pedestrianLightState) {

			bool callStockMethod = true;
#if BENCHMARK
			using (var bm = new Benchmark(null, "callStockMethod")) {
#endif
				callStockMethod = !Options.timedLightsEnabled || !TrafficLightSimulationManager.Instance.TrafficLightSimulations[nodeId].IsSimulationRunning();
#if BENCHMARK
			}
#endif

			if (callStockMethod) {
				RoadBaseAI.GetTrafficLightState(nodeId, ref segmentData, frame, out vehicleLightState, out pedestrianLightState);
			} else {
#if BENCHMARK
				using (var bm = new Benchmark(null, "GetCustomTrafficLightState")) {
#endif
					GetCustomTrafficLightState(
#if DEBUG
						vehicleId, ref vehicleData,
#endif
						nodeId, fromSegmentId, fromLaneIndex, toSegmentId, out vehicleLightState, out pedestrianLightState, ref TrafficLightSimulationManager.Instance.TrafficLightSimulations[nodeId]);
#if BENCHMARK
				}
#endif
			}
		}

		public static void GetTrafficLightState(
#if DEBUG
			ushort vehicleId, ref Vehicle vehicleData,
#endif
			ushort nodeId, ushort fromSegmentId, byte fromLaneIndex, ushort toSegmentId, ref NetSegment segmentData, uint frame, out RoadBaseAI.TrafficLightState vehicleLightState, out RoadBaseAI.TrafficLightState pedestrianLightState, out bool vehicles, out bool pedestrians) {


			bool callStockMethod = true;
			
#if BENCHMARK
			using (var bm = new Benchmark(null, "callStockMethod")) {
#endif
				callStockMethod = !Options.timedLightsEnabled || !TrafficLightSimulationManager.Instance.TrafficLightSimulations[nodeId].IsSimulationRunning();
#if BENCHMARK
			}
#endif

			if (callStockMethod) {
				RoadBaseAI.GetTrafficLightState(nodeId, ref segmentData, frame, out vehicleLightState, out pedestrianLightState, out vehicles, out pedestrians);
			} else {
#if BENCHMARK
				using (var bm = new Benchmark(null, "GetCustomTrafficLightState")) {
#endif
					GetCustomTrafficLightState(
#if DEBUG
						vehicleId, ref vehicleData,
#endif
						nodeId, fromSegmentId, fromLaneIndex, toSegmentId, out vehicleLightState, out pedestrianLightState, ref TrafficLightSimulationManager.Instance.TrafficLightSimulations[nodeId]);
#if BENCHMARK
				}
#endif
				vehicles = false;
					pedestrians = false;
			}
		}

		// TODO refactor to manager
		private static void GetCustomTrafficLightState(
#if DEBUG
			ushort vehicleId, ref Vehicle vehicleData,
#endif
			ushort nodeId, ushort fromSegmentId, byte fromLaneIndex, ushort toSegmentId, out RoadBaseAI.TrafficLightState vehicleLightState, out RoadBaseAI.TrafficLightState pedestrianLightState, ref TrafficLightSimulation nodeSim) {

			// get responsible traffic light
			//Log._Debug($"GetTrafficLightState: Getting custom light for vehicle {vehicleId} @ node {nodeId}, segment {fromSegmentId}, lane {fromLaneIndex}.");
			SegmentGeometry geometry = SegmentGeometry.Get(fromSegmentId);
			if (geometry == null) {
				Log.Error($"GetTrafficLightState: No geometry information @ node {nodeId}, segment {fromSegmentId}.");
				vehicleLightState = TrafficLightState.Green;
				pedestrianLightState = TrafficLightState.Green;
				return;
			}

			// determine node position at `fromSegment` (start/end)
			bool isStartNode = geometry.StartNodeId() == nodeId;

			ICustomSegmentLights lights = CustomSegmentLightsManager.Instance.GetSegmentLights(fromSegmentId, isStartNode, false);

			if (lights != null) {
				// get traffic lights state for pedestrians
				pedestrianLightState = (lights.PedestrianLightState != null) ? (RoadBaseAI.TrafficLightState)lights.PedestrianLightState : RoadBaseAI.TrafficLightState.Green;
			} else {
				pedestrianLightState = TrafficLightState.Green;
				Log._Debug($"GetTrafficLightState: No pedestrian light @ node {nodeId}, segment {fromSegmentId} found.");
			}

			ICustomSegmentLight light = lights == null ? null : lights.GetCustomLight(fromLaneIndex);
			if (lights == null || light == null) {
				//Log.Warning($"GetTrafficLightState: No custom light for vehicle {vehicleId} @ node {nodeId}, segment {fromSegmentId}, lane {fromLaneIndex} found. lights null? {lights == null} light null? {light == null}");
				vehicleLightState = RoadBaseAI.TrafficLightState.Green;
				return;
			}

			// get traffic light state from responsible traffic light
			if (toSegmentId == fromSegmentId) {
				vehicleLightState = Constants.ServiceFactory.SimulationService.LeftHandDrive ? light.LightRight : light.LightLeft;
			} else if (geometry.IsLeftSegment(toSegmentId, isStartNode)) {
				vehicleLightState = light.LightLeft;
			} else if (geometry.IsRightSegment(toSegmentId, isStartNode)) {
				vehicleLightState = light.LightRight;
			} else {
				vehicleLightState = light.LightMain;
			}
#if DEBUG
			//Log._Debug($"GetTrafficLightState: Getting light for vehicle {vehicleId} @ node {nodeId}, segment {fromSegmentId}, lane {fromLaneIndex}. vehicleLightState={vehicleLightState}, pedestrianLightState={pedestrianLightState}");
#endif
		}

		public static void CustomSetTrafficLightState(ushort nodeID, ref NetSegment segmentData, uint frame, RoadBaseAI.TrafficLightState vehicleLightState, RoadBaseAI.TrafficLightState pedestrianLightState, bool vehicles, bool pedestrians) {
			OriginalSetTrafficLightState(false, nodeID, ref segmentData, frame, vehicleLightState, pedestrianLightState, vehicles, pedestrians);
		}

		public static void OriginalSetTrafficLightState(bool customCall, ushort nodeID, ref NetSegment segmentData, uint frame, RoadBaseAI.TrafficLightState vehicleLightState, RoadBaseAI.TrafficLightState pedestrianLightState, bool vehicles, bool pedestrians) {
			// NON-STOCK CODE START
			bool callStockCode = true;
#if BENCHMARK
			using (var bm = new Benchmark(null, "callStockCode")) {
#endif
				callStockCode = customCall || !Options.timedLightsEnabled || !TrafficLightSimulationManager.Instance.TrafficLightSimulations[nodeID].IsSimulationRunning();
#if BENCHMARK
			}
#endif

			if (callStockCode) {
				/// NON-STOCK CODE END ///
				int num = (int)pedestrianLightState << 2 | (int)vehicleLightState;
				if (segmentData.m_startNode == nodeID) {
					if ((frame >> 8 & 1u) == 0u) {
						segmentData.m_trafficLightState0 = (byte)((int)(segmentData.m_trafficLightState0 & 240) | num);
					} else {
						segmentData.m_trafficLightState1 = (byte)((int)(segmentData.m_trafficLightState1 & 240) | num);
					}
					if (vehicles) {
						segmentData.m_flags |= NetSegment.Flags.TrafficStart;
					} else {
						segmentData.m_flags &= ~NetSegment.Flags.TrafficStart;
					}
					if (pedestrians) {
						segmentData.m_flags |= NetSegment.Flags.CrossingStart;
					} else {
						segmentData.m_flags &= ~NetSegment.Flags.CrossingStart;
					}
				} else {
					if ((frame >> 8 & 1u) == 0u) {
						segmentData.m_trafficLightState0 = (byte)((int)(segmentData.m_trafficLightState0 & 15) | num << 4);
					} else {
						segmentData.m_trafficLightState1 = (byte)((int)(segmentData.m_trafficLightState1 & 15) | num << 4);
					}
					if (vehicles) {
						segmentData.m_flags |= NetSegment.Flags.TrafficEnd;
					} else {
						segmentData.m_flags &= ~NetSegment.Flags.TrafficEnd;
					}
					if (pedestrians) {
						segmentData.m_flags |= NetSegment.Flags.CrossingEnd;
					} else {
						segmentData.m_flags &= ~NetSegment.Flags.CrossingEnd;
					}
				}
			} // NON-STOCK CODE
		}

		public void CustomClickNodeButton(ushort nodeID, ref NetNode data, int index) {
			if ((data.m_flags & NetNode.Flags.Junction) != NetNode.Flags.None &&
				Singleton<InfoManager>.instance.CurrentMode == InfoManager.InfoMode.TrafficRoutes &&
				Singleton<InfoManager>.instance.CurrentSubMode == InfoManager.SubInfoMode.WaterPower) {
				if (index == -1) {
					/*data.m_flags ^= NetNode.Flags.TrafficLights;
					data.m_flags |= NetNode.Flags.CustomTrafficLights;*/
					// NON-STOCK CODE START
					ToggleTrafficLightsTool toggleTool = (ToggleTrafficLightsTool)UIBase.GetTrafficManagerTool(true).GetSubTool(ToolMode.SwitchTrafficLight);
					toggleTool.ToggleTrafficLight(nodeID, ref data, false);
					// NON-STOCK CODE END
					this.UpdateNodeFlags(nodeID, ref data);
					Singleton<NetManager>.instance.m_yieldLights.Disable();
				} else if (index >= 1 && index <= 8 && (data.m_flags & (NetNode.Flags.TrafficLights | NetNode.Flags.OneWayIn)) == NetNode.Flags.None) {
					ushort segmentId = data.GetSegment(index - 1);
					if (segmentId != 0) {
						NetManager netManager = Singleton<NetManager>.instance;
						NetInfo info = netManager.m_segments.m_buffer[(int)segmentId].Info;
						if ((info.m_vehicleTypes & (VehicleInfo.VehicleType.Car | VehicleInfo.VehicleType.Tram)) != VehicleInfo.VehicleType.None) {
							bool flag = netManager.m_segments.m_buffer[(int)segmentId].m_startNode == nodeID;
							NetSegment.Flags flags = (!flag) ? NetSegment.Flags.YieldEnd : NetSegment.Flags.YieldStart;
							netManager.m_segments.m_buffer[segmentId].m_flags ^= flags;
							netManager.m_segments.m_buffer[(int)segmentId].UpdateLanes(segmentId, true);
							Singleton<NetManager>.instance.m_yieldLights.Disable();
						}
					}
				}
			}
		}

		public void CustomUpdateLanes(ushort segmentID, ref NetSegment data, bool loading) {
			// stock code start
			NetManager instance = Singleton<NetManager>.instance;
			bool flag = Singleton<SimulationManager>.instance.m_metaData.m_invertTraffic == SimulationMetaData.MetaBool.True;
			Vector3 vector;
			Vector3 a;
			bool smoothStart;
			data.CalculateCorner(segmentID, true, true, true, out vector, out a, out smoothStart);
			Vector3 a2;
			Vector3 b;
			bool smoothEnd;
			data.CalculateCorner(segmentID, true, false, true, out a2, out b, out smoothEnd);
			Vector3 a3;
			Vector3 b2;
			data.CalculateCorner(segmentID, true, true, false, out a3, out b2, out smoothStart);
			Vector3 vector2;
			Vector3 a4;
			data.CalculateCorner(segmentID, true, false, false, out vector2, out a4, out smoothEnd);
			if ((data.m_flags & NetSegment.Flags.Invert) != NetSegment.Flags.None) {
				data.m_cornerAngleStart = (byte)(Mathf.RoundToInt(Mathf.Atan2(a3.z - vector.z, a3.x - vector.x) * 40.7436638f) & 255);
				data.m_cornerAngleEnd = (byte)(Mathf.RoundToInt(Mathf.Atan2(a2.z - vector2.z, a2.x - vector2.x) * 40.7436638f) & 255);
			} else {
				data.m_cornerAngleStart = (byte)(Mathf.RoundToInt(Mathf.Atan2(vector.z - a3.z, vector.x - a3.x) * 40.7436638f) & 255);
				data.m_cornerAngleEnd = (byte)(Mathf.RoundToInt(Mathf.Atan2(vector2.z - a2.z, vector2.x - a2.x) * 40.7436638f) & 255);
			}
			int num = 0;
			int num2 = 0;
			int num3 = 0;
			int num4 = 0;
			int num5 = 0;
			int num6 = 0;
			bool flag2 = false;
			bool flag3 = false;
			instance.m_nodes.m_buffer[(int)data.m_endNode].CountLanes(data.m_endNode, segmentID, NetInfo.Direction.Forward, NetInfo.LaneType.Vehicle | NetInfo.LaneType.TransportVehicle, VehicleInfo.VehicleType.Car, -data.m_endDirection, ref num, ref num2, ref num3, ref num4, ref num5, ref num6);
			if ((instance.m_nodes.m_buffer[(int)data.m_endNode].m_flags & (NetNode.Flags.End | NetNode.Flags.Middle | NetNode.Flags.Bend | NetNode.Flags.Outside)) != NetNode.Flags.None) {
				if (num + num2 + num3 == 0) {
					flag3 = true;
				} else {
					flag2 = true;
				}
			}
			int num7 = 0;
			int num8 = 0;
			int num9 = 0;
			int num10 = 0;
			int num11 = 0;
			int num12 = 0;
			bool flag4 = false;
			bool flag5 = false;
			instance.m_nodes.m_buffer[(int)data.m_startNode].CountLanes(data.m_startNode, segmentID, NetInfo.Direction.Forward, NetInfo.LaneType.Vehicle | NetInfo.LaneType.TransportVehicle, VehicleInfo.VehicleType.Car, -data.m_startDirection, ref num7, ref num8, ref num9, ref num10, ref num11, ref num12);
			if ((instance.m_nodes.m_buffer[(int)data.m_startNode].m_flags & (NetNode.Flags.End | NetNode.Flags.Middle | NetNode.Flags.Bend | NetNode.Flags.Outside)) != NetNode.Flags.None) {
				if (num7 + num8 + num9 == 0) {
					flag5 = true;
				} else {
					flag4 = true;
				}
			}
			NetLane.Flags flags = NetLane.Flags.None;
			if (num4 != 0 && num == 0) {
				flags |= (((data.m_flags & NetSegment.Flags.Invert) == NetSegment.Flags.None) ? NetLane.Flags.EndOneWayLeft : NetLane.Flags.StartOneWayLeft);
			}
			if (num6 != 0 && num3 == 0) {
				flags |= (((data.m_flags & NetSegment.Flags.Invert) == NetSegment.Flags.None) ? NetLane.Flags.EndOneWayRight : NetLane.Flags.StartOneWayRight);
			}
			if (num10 != 0 && num7 == 0) {
				flags |= (((data.m_flags & NetSegment.Flags.Invert) == NetSegment.Flags.None) ? NetLane.Flags.StartOneWayLeft : NetLane.Flags.EndOneWayLeft);
			}
			if (num12 != 0 && num9 == 0) {
				flags |= (((data.m_flags & NetSegment.Flags.Invert) == NetSegment.Flags.None) ? NetLane.Flags.StartOneWayRight : NetLane.Flags.EndOneWayRight);
			}
			if ((data.m_flags & NetSegment.Flags.YieldStart) != NetSegment.Flags.None) {
				flags |= (((data.m_flags & NetSegment.Flags.Invert) == NetSegment.Flags.None) ? NetLane.Flags.YieldStart : NetLane.Flags.YieldEnd);
			}
			if ((data.m_flags & NetSegment.Flags.YieldEnd) != NetSegment.Flags.None) {
				flags |= (((data.m_flags & NetSegment.Flags.Invert) == NetSegment.Flags.None) ? NetLane.Flags.YieldEnd : NetLane.Flags.YieldStart);
			}
			float num13 = 0f;
			float num14 = 0f;
			uint num15 = 0u;
			uint num16 = data.m_lanes;
			for (int i = 0; i < this.m_info.m_lanes.Length; i++) {
				if (num16 == 0u) {
					if (!Singleton<NetManager>.instance.CreateLanes(out num16, ref Singleton<SimulationManager>.instance.m_randomizer, segmentID, 1)) {
						break;
					}
					if (num15 != 0u) {
						instance.m_lanes.m_buffer[num15].m_nextLane = num16;
					} else {
						data.m_lanes = num16;
					}
				}
				NetInfo.Lane lane = this.m_info.m_lanes[i];
				float num17 = lane.m_position / (this.m_info.m_halfWidth * 2f) + 0.5f;
				if ((data.m_flags & NetSegment.Flags.Invert) != NetSegment.Flags.None) {
					num17 = 1f - num17;
				}
				Vector3 vector3 = vector + (a3 - vector) * num17;
				Vector3 startDir = Vector3.Lerp(a, b2, num17);
				Vector3 vector4 = vector2 + (a2 - vector2) * num17;
				Vector3 endDir = Vector3.Lerp(a4, b, num17);
				vector3.y += lane.m_verticalOffset;
				vector4.y += lane.m_verticalOffset;
				Vector3 b3;
				Vector3 c;
				NetSegment.CalculateMiddlePoints(vector3, startDir, vector4, endDir, smoothStart, smoothEnd, out b3, out c);
				NetLane.Flags flags2 = (NetLane.Flags)instance.m_lanes.m_buffer[num16].m_flags;
				NetLane.Flags flags3 = flags;
				flags2 &= ~(NetLane.Flags.Forward | NetLane.Flags.Left | NetLane.Flags.Right | NetLane.Flags.Merge | NetLane.Flags.YieldStart | NetLane.Flags.YieldEnd | NetLane.Flags.StartOneWayLeft | NetLane.Flags.StartOneWayRight | NetLane.Flags.EndOneWayLeft | NetLane.Flags.EndOneWayRight);
				if ((byte)(lane.m_finalDirection & NetInfo.Direction.Both) == 2) {
					flags3 &= ~NetLane.Flags.YieldEnd;
				}
				if ((byte)(lane.m_finalDirection & NetInfo.Direction.Both) == 1) {
					flags3 &= ~NetLane.Flags.YieldStart;
				}
				if ((lane.m_vehicleType & VehicleInfo.VehicleType.Monorail) != VehicleInfo.VehicleType.None) {
					flags3 &= ~(NetLane.Flags.YieldStart | NetLane.Flags.YieldEnd);
				}
				flags2 |= flags3;
				if (flag) {
					flags2 |= NetLane.Flags.Inverted;
				} else {
					flags2 &= ~NetLane.Flags.Inverted;
				}
				int num18 = 0;
				int num19 = 255;
				if ((byte)(lane.m_laneType & (NetInfo.LaneType.Vehicle | NetInfo.LaneType.TransportVehicle)) != 0) {
					bool flag6 = (byte)(lane.m_finalDirection & NetInfo.Direction.Forward) != 0 == ((data.m_flags & NetSegment.Flags.Invert) == NetSegment.Flags.None);
					int num20;
					int num21;
					int num22;
					if (flag6) {
						num20 = num;
						num21 = num2;
						num22 = num3;
					} else {
						num20 = num7;
						num21 = num8;
						num22 = num9;
					}
					int num23;
					int num24;
					if ((byte)(lane.m_finalDirection & NetInfo.Direction.Forward) != 0) {
						num23 = lane.m_similarLaneIndex;
						num24 = lane.m_similarLaneCount - lane.m_similarLaneIndex - 1;
					} else {
						num23 = lane.m_similarLaneCount - lane.m_similarLaneIndex - 1;
						num24 = lane.m_similarLaneIndex;
					}
					int num25 = num20 + num21 + num22;
					num18 = 255;
					num19 = 0;
					if (num25 != 0) {
<<<<<<< HEAD
						if (lane.m_similarLaneCount > num25 && num25 > 0) {
							num18 = num25 * num23 / lane.m_similarLaneCount;
							num19 = num25 - num25 * num24 / lane.m_similarLaneCount;
							flags2 |= NetLane.Flags.Merge;
							if (num18 < num20) {
								flags2 |= NetLane.Flags.Left;
							}
							if (num25 - num19 < num22) {
								flags2 |= NetLane.Flags.Right;
							}
							if (num21 != 0 && num18 < num20 + num21 && num19 > num20) {
=======
						if (lane.m_similarLaneCount > num25 && num25 > 0)
						{
							num18 = num25 * num23 / lane.m_similarLaneCount;
							num19 = num25 - num25 * num24 / lane.m_similarLaneCount;
							flags2 |= NetLane.Flags.Merge;
							if (num18 < num20)
							{
								flags2 |= NetLane.Flags.Left;
							}
							if (num25 - num19 < num22)
							{
								flags2 |= NetLane.Flags.Right;
							}
							if (num21 != 0 && num18 < num20 + num21 && num19 > num20)
							{
>>>>>>> b4e8214c
								flags2 |= NetLane.Flags.Forward;
							}
						} else {
							int num26;
							int num27;
							if (lane.m_similarLaneCount >= num25) {
								num26 = num20;
								num27 = num22;
							} else {
								num26 = num20 * lane.m_similarLaneCount / (num25 + (num21 >> 1));
								num27 = num22 * lane.m_similarLaneCount / (num25 + (num21 >> 1));
							}
<<<<<<< HEAD
=======

>>>>>>> b4e8214c
							int num28 = num26;
							int num29 = lane.m_similarLaneCount - num26 - num27;
							int num30 = num27;
							if (num29 > 0) {
								if (num20 > num26) {
									num28++;
								}
<<<<<<< HEAD
=======

>>>>>>> b4e8214c
								if (num22 > num27) {
									num30++;
								}
							}
<<<<<<< HEAD
=======

>>>>>>> b4e8214c
							if (num23 < num28) {
								int num31 = (num23 * num20 + num28 - 1) / num28;
								int num32 = ((num23 + 1) * num20 + num28 - 1) / num28;
								if (num32 > num31) {
									flags2 |= NetLane.Flags.Left;
									num18 = Mathf.Min(num18, num31);
									num19 = Mathf.Max(num19, num32);
								}
							}
<<<<<<< HEAD
=======

>>>>>>> b4e8214c
							if (num23 >= num26 && num24 >= num27 && num21 != 0) {
								if (lane.m_similarLaneCount > num25) {
									num26++;
								}
<<<<<<< HEAD
=======

>>>>>>> b4e8214c
								int num33 = num20 + ((num23 - num26) * num21 + num29 - 1) / num29;
								int num34 = num20 + ((num23 + 1 - num26) * num21 + num29 - 1) / num29;
								if (num34 > num33) {
									flags2 |= NetLane.Flags.Forward;
									num18 = Mathf.Min(num18, num33);
									num19 = Mathf.Max(num19, num34);
								}
							}
<<<<<<< HEAD
=======

>>>>>>> b4e8214c
							if (num24 < num30) {
								int num35 = num25 - ((num24 + 1) * num22 + num30 - 1) / num30;
								int num36 = num25 - (num24 * num22 + num30 - 1) / num30;
								if (num36 > num35) {
									flags2 |= NetLane.Flags.Right;
									num18 = Mathf.Min(num18, num35);
									num19 = Mathf.Max(num19, num36);
								}
							}
<<<<<<< HEAD
=======

>>>>>>> b4e8214c
							if (this.m_highwayRules) {
								if ((flags2 & NetLane.Flags.LeftRight) == NetLane.Flags.Left) {
									if ((flags2 & NetLane.Flags.Forward) == NetLane.Flags.None || (num21 >= 2 && num20 == 1)) {
										num19 = Mathf.Min(num19, num18 + 1);
									}
								} else if ((flags2 & NetLane.Flags.LeftRight) == NetLane.Flags.Right && ((flags2 & NetLane.Flags.Forward) == NetLane.Flags.None || (num21 >= 2 && num22 == 1))) {
									num18 = Mathf.Max(num18, num19 - 1);
								}
							}
						}
					}
					if (flag6) {
						if (flag2) {
							flags2 &= ~(NetLane.Flags.Forward | NetLane.Flags.Left | NetLane.Flags.Right);
						} else if (flag3) {
							flags2 |= NetLane.Flags.Forward;
						}
					} else if (flag4) {
						flags2 &= ~(NetLane.Flags.Forward | NetLane.Flags.Left | NetLane.Flags.Right);
					} else if (flag5) {
						flags2 |= NetLane.Flags.Forward;
					}
				}
				instance.m_lanes.m_buffer[num16].m_bezier = new Bezier3(vector3, b3, c, vector4);
				instance.m_lanes.m_buffer[num16].m_segment = segmentID;
				instance.m_lanes.m_buffer[num16].m_flags = (ushort)flags2;
				instance.m_lanes.m_buffer[num16].m_firstTarget = (byte)num18;
				instance.m_lanes.m_buffer[num16].m_lastTarget = (byte)num19;
				num13 += instance.m_lanes.m_buffer[num16].UpdateLength();
				num14 += 1f;
				num15 = num16;
				num16 = instance.m_lanes.m_buffer[num16].m_nextLane;
			}
			if (num14 != 0f) {
				data.m_averageLength = num13 / num14;
			} else {
				data.m_averageLength = 0f;
			}
			bool flag7 = false;
			if (data.m_averageLength < 11f && (instance.m_nodes.m_buffer[(int)data.m_startNode].m_flags & NetNode.Flags.Junction) != NetNode.Flags.None && (instance.m_nodes.m_buffer[(int)data.m_endNode].m_flags & NetNode.Flags.Junction) != NetNode.Flags.None) {
				flag7 = true;
			}
			num16 = data.m_lanes;
			int num37 = 0;
			while (num37 < this.m_info.m_lanes.Length && num16 != 0u) {
				NetLane.Flags flags4 = (NetLane.Flags)instance.m_lanes.m_buffer[num16].m_flags & ~NetLane.Flags.JoinedJunction;
				if (flag7) {
					flags4 |= NetLane.Flags.JoinedJunction;
				}
				instance.m_lanes.m_buffer[num16].m_flags = (ushort)flags4;
				num16 = instance.m_lanes.m_buffer[num16].m_nextLane;
				num37++;
			}
			if (!loading) {
				int num38 = Mathf.Max((int)((data.m_bounds.min.x - 16f) / 64f + 135f), 0);
				int num39 = Mathf.Max((int)((data.m_bounds.min.z - 16f) / 64f + 135f), 0);
				int num40 = Mathf.Min((int)((data.m_bounds.max.x + 16f) / 64f + 135f), 269);
				int num41 = Mathf.Min((int)((data.m_bounds.max.z + 16f) / 64f + 135f), 269);
				for (int j = num39; j <= num41; j++) {
					for (int k = num38; k <= num40; k++) {
						ushort num42 = instance.m_nodeGrid[j * 270 + k];
						int num43 = 0;
						while (num42 != 0) {
							NetInfo info = instance.m_nodes.m_buffer[(int)num42].Info;
							Vector3 position = instance.m_nodes.m_buffer[(int)num42].m_position;
							float num44 = Mathf.Max(Mathf.Max(data.m_bounds.min.x - 16f - position.x, data.m_bounds.min.z - 16f - position.z), Mathf.Max(position.x - data.m_bounds.max.x - 16f, position.z - data.m_bounds.max.z - 16f));
							if (num44 < 0f) {
								info.m_netAI.NearbyLanesUpdated(num42, ref instance.m_nodes.m_buffer[(int)num42]);
							}
							num42 = instance.m_nodes.m_buffer[(int)num42].m_nextGridNode;
							if (++num43 >= 32768) {
								CODebugBase<LogChannel>.Error(LogChannel.Core, "Invalid list detected!\n" + Environment.StackTrace);
								break;
							}
						}
					}
				}
				if (this.m_info.m_hasPedestrianLanes && (this.m_info.m_hasForwardVehicleLanes || this.m_info.m_hasBackwardVehicleLanes)) {
					CheckBuildings(segmentID, ref data);
				}
			}
			// stock code end

			// NON-STOCK CODE START
#if BENCHMARK
			using (var bm = new Benchmark(null, "applyLaneArrowFlags")) {
#endif
				try {
					NetManager netManager = Singleton<NetManager>.instance;

					// update lane arrows
					uint laneId = netManager.m_segments.m_buffer[segmentID].m_lanes;
					while (laneId != 0) {
						if (!Flags.applyLaneArrowFlags(laneId)) {
							Flags.removeLaneArrowFlags(laneId);
						}
						laneId = netManager.m_lanes.m_buffer[laneId].m_nextLane;
					}
				} catch (Exception e) {
					Log.Error($"Error occured in CustomRoadAI.CustomUpdateLanes @ seg. {segmentID}: " + e.ToString());
				}
#if BENCHMARK
			}
#endif
			// NON-STOCK CODE END
		}

		public static void CustomGetTrafficLightNodeState(ushort nodeID, ref NetNode nodeData, ushort segmentID, ref NetSegment segmentData, ref NetNode.Flags flags, ref Color color) {
			bool customSim = false;
#if BENCHMARK
			using (var bm = new Benchmark(null, "customSim")) {
#endif
				customSim = Options.timedLightsEnabled && TrafficLightSimulationManager.Instance.TrafficLightSimulations[nodeID].IsSimulationRunning();
#if BENCHMARK
			}
#endif

			uint num = Singleton<SimulationManager>.instance.m_referenceFrameIndex - 15u;
			uint num2 = (uint)(((int)nodeID << 8) / 32768);
			uint num3 = num - num2 & 255u;
			RoadBaseAI.TrafficLightState trafficLightState;
			RoadBaseAI.TrafficLightState trafficLightState2;
			RoadBaseAI.GetTrafficLightState(nodeID, ref segmentData, num - num2, out trafficLightState, out trafficLightState2);
			color.a = 0.5f;
			switch (trafficLightState) {
				case RoadBaseAI.TrafficLightState.Green:
					color.g = 1f;
					break;
				case RoadBaseAI.TrafficLightState.RedToGreen:
					if (customSim) {
						color.r = 1f;
					} else {
						if (num3 < 45u) {
							color.g = 0f;
						} else if (num3 < 60u) {
							color.r = 1f;
						} else {
							color.g = 1f;
						}
					}
					break;
				case RoadBaseAI.TrafficLightState.Red:
					color.g = 0f;
					break;
				case RoadBaseAI.TrafficLightState.GreenToRed:
					if (customSim) {
						color.r = 1f;
					} else {
						if (num3 < 45u) {
							color.r = 1f;
						} else {
							color.g = 0f;
						}
					}
					break;
			}
			switch (trafficLightState2) {
				case RoadBaseAI.TrafficLightState.Green:
					color.b = 1f;
					break;
				case RoadBaseAI.TrafficLightState.RedToGreen:
					if (customSim) {
						color.b = 0f;
					} else {
						if (num3 < 45u) {
							color.b = 0f;
						} else {
							color.b = 1f;
						}
					}
					break;
				case RoadBaseAI.TrafficLightState.Red:
					color.b = 0f;
					break;
				case RoadBaseAI.TrafficLightState.GreenToRed:
					if (customSim) {
						color.b = 0f;
					} else {
						if (num3 < 45u) {
							if ((num3 / 8u & 1u) == 1u) {
								color.b = 1f;
							}
						} else {
							color.b = 0f;
						}
					}
					break;
			}
		}

#region stock code

		public void OriginalSimulationStep(ushort nodeID, ref NetNode data) { // pure stock code
			if ((data.m_flags & NetNode.Flags.TrafficLights) != NetNode.Flags.None) {
				if ((data.m_flags & NetNode.Flags.LevelCrossing) != NetNode.Flags.None) {
					TrainTrackBaseAI.LevelCrossingSimulationStep(nodeID, ref data);
				} else {
					RoadBaseAI.TrafficLightSimulationStep(nodeID, ref data);
				}
			}
			NetManager instance = Singleton<NetManager>.instance;
			int num = 0;
			if (this.m_noiseAccumulation != 0) {
				int num2 = 0;
				for (int i = 0; i < 8; i++) {
					ushort segment = data.GetSegment(i);
					if (segment != 0) {
						num += (int)instance.m_segments.m_buffer[(int)segment].m_noiseDensity;
						num2++;
					}
				}
				if (num2 != 0) {
					num /= num2;
				}
			}
			int num3 = 100 - (num - 100) * (num - 100) / 100;
			int num4 = this.m_noiseAccumulation * num3 / 100;
			if (num4 != 0) {
				Singleton<ImmaterialResourceManager>.instance.AddResource(ImmaterialResourceManager.Resource.NoisePollution, num4, data.m_position, this.m_noiseRadius);
			}
			if ((data.m_problems & Notification.Problem.RoadNotConnected) != Notification.Problem.None && (data.m_flags & NetNode.Flags.Original) != NetNode.Flags.None) {
				GuideController properties = Singleton<GuideManager>.instance.m_properties;
				if (properties != null) {
					instance.m_outsideNodeNotConnected.Activate(properties.m_outsideNotConnected, nodeID, Notification.Problem.RoadNotConnected, false);
				}
			}
		}

		public void OriginalSimulationStep(ushort segmentID, ref NetSegment data) { // stock + custom code
			// base.SimulationStep START
			NetManager netManager = Singleton<NetManager>.instance;
			Vector3 startNodePos = netManager.m_nodes.m_buffer[data.m_startNode].m_position;
			Vector3 endNodePos = netManager.m_nodes.m_buffer[data.m_endNode].m_position;

			if (this.HasMaintenanceCost(segmentID, ref data)) {
				int maintenanceCost = this.GetMaintenanceCost(startNodePos, endNodePos);
				bool simulate = (ulong)(Singleton<SimulationManager>.instance.m_currentFrameIndex >> 8 & 15u) == (ulong)((long)(segmentID & 15));
				if (maintenanceCost != 0) {
					if (simulate) {
						maintenanceCost = maintenanceCost * 16 / 100 - maintenanceCost / 100 * 15;
					} else {
						maintenanceCost /= 100;
					}
					Singleton<EconomyManager>.instance.FetchResource(EconomyManager.Resource.Maintenance, maintenanceCost, this.m_info.m_class);
				}
				if (simulate) {
					float startNodeElevation = (float)netManager.m_nodes.m_buffer[data.m_startNode].m_elevation;
					float endNodeElevation = (float)netManager.m_nodes.m_buffer[data.m_endNode].m_elevation;
					if (this.IsUnderground()) {
						startNodeElevation = -startNodeElevation;
						endNodeElevation = -endNodeElevation;
					}
					int constructionCost = this.GetConstructionCost(startNodePos, endNodePos, startNodeElevation, endNodeElevation);
					if (constructionCost != 0) {
						StatisticBase statisticBase = Singleton<StatisticsManager>.instance.Acquire<StatisticInt64>(StatisticType.CityValue);
						if (statisticBase != null) {
							statisticBase.Add(constructionCost);
						}
					}
				}
			}
			// base.SimulationStep END

			SimulationManager simManager = Singleton<SimulationManager>.instance;
			Notification.Problem problem = Notification.RemoveProblems(data.m_problems, Notification.Problem.Flood | Notification.Problem.Snow);
			if ((data.m_flags & NetSegment.Flags.AccessFailed) != NetSegment.Flags.None && Singleton<SimulationManager>.instance.m_randomizer.Int32(16u) == 0) {
				data.m_flags &= ~NetSegment.Flags.AccessFailed;
			}
			float totalLength = 0f;
			uint curLaneId = data.m_lanes;
			int laneIndex = 0;
			while (laneIndex < this.m_info.m_lanes.Length && curLaneId != 0u) {
				NetInfo.Lane lane = this.m_info.m_lanes[laneIndex];
				if ((byte)(lane.m_laneType & (NetInfo.LaneType.Vehicle | NetInfo.LaneType.TransportVehicle)) != 0 && (lane.m_vehicleType & ~VehicleInfo.VehicleType.Bicycle) != VehicleInfo.VehicleType.None) {
					totalLength += netManager.m_lanes.m_buffer[curLaneId].m_length;
				}
				curLaneId = netManager.m_lanes.m_buffer[curLaneId].m_nextLane;
				laneIndex++;
			}

			int trafficDensity = 0;
            int noiseDensity = 0;
			if (data.m_trafficBuffer == 65535) {
				if ((data.m_flags & NetSegment.Flags.Blocked) == NetSegment.Flags.None) {
					data.m_flags |= NetSegment.Flags.Blocked;
					data.m_modifiedIndex = simManager.m_currentBuildIndex++;
				}
			} else {
				data.m_flags &= ~NetSegment.Flags.Blocked;
				int lengthDenominator = Mathf.RoundToInt(totalLength) << 4;
				if (lengthDenominator != 0) {
					trafficDensity = (int)((byte)Mathf.Min((int)(data.m_trafficBuffer * 100) / lengthDenominator, 100));
                    noiseDensity = (int)((byte)Mathf.Min((int)(data.m_noiseBuffer * 250) / lengthDenominator, 100));
                }
			}
			data.m_trafficBuffer = 0;
            data.m_noiseBuffer = 0;
            if (trafficDensity > (int)data.m_trafficDensity) {
				data.m_trafficDensity = (byte)Mathf.Min((int)(data.m_trafficDensity + 5), trafficDensity);
			} else if (trafficDensity < (int)data.m_trafficDensity) {
				data.m_trafficDensity = (byte)Mathf.Max((int)(data.m_trafficDensity - 5), trafficDensity);
			}
            if (noiseDensity > (int)data.m_noiseDensity){
                data.m_noiseDensity = (byte)Mathf.Min((int)(data.m_noiseDensity + 2), noiseDensity);
            } else if (noiseDensity < (int)data.m_noiseDensity){
                data.m_noiseDensity = (byte)Mathf.Max((int)(data.m_noiseDensity - 2), noiseDensity);
            }
            //Vector3 startNodePos = netManager.m_nodes.m_buffer[(int)data.m_startNode].m_position;
            //Vector3 endNodePos = netManager.m_nodes.m_buffer[(int)data.m_endNode].m_position;
            Vector3 middlePoint = (startNodePos + endNodePos) * 0.5f;
			bool flooded = false;
			if ((this.m_info.m_setVehicleFlags & Vehicle.Flags.Underground) == 0) {
				float waterLevelAtMiddlePoint = Singleton<TerrainManager>.instance.WaterLevel(VectorUtils.XZ(middlePoint));
				// NON-STOCK CODE START
				// Rainfall compatibility
				float _roadwayFloodedTolerance = LoadingExtension.IsRainfallLoaded ? (float)PlayerPrefs.GetInt("RF_RoadwayFloodedTolerance", 100)/100f : 1f;
				if (waterLevelAtMiddlePoint > middlePoint.y + _roadwayFloodedTolerance && waterLevelAtMiddlePoint > 0f) {
					flooded = true;
					data.m_flags |= NetSegment.Flags.Flooded;
					problem = Notification.AddProblems(problem, Notification.Problem.Flood | Notification.Problem.MajorProblem);
					Vector3 min = data.m_bounds.min;
					Vector3 max = data.m_bounds.max;
					RoadBaseAI.FloodParkedCars(min.x, min.z, max.x, max.z);
				} else {
					data.m_flags &= ~NetSegment.Flags.Flooded;
					float _roadwayFloodingTolerance = LoadingExtension.IsRainfallLoaded ? (float)PlayerPrefs.GetInt("RF_RoadwayFloodingTolerance", 50)/100f : 0f;
					if (waterLevelAtMiddlePoint > middlePoint.y + _roadwayFloodingTolerance && waterLevelAtMiddlePoint > 0f) {
						flooded = true;
						problem = Notification.AddProblems(problem, Notification.Problem.Flood);
					}
				}
				// NON-STOCK CODE END
			}
			DistrictManager districtManager = Singleton<DistrictManager>.instance;
			byte districtId = districtManager.GetDistrict(middlePoint);
			DistrictPolicies.CityPlanning cityPlanningPolicies = districtManager.m_districts.m_buffer[(int)districtId].m_cityPlanningPolicies;
			int noisePollution = (int)(100 - (data.m_noiseDensity - 100) * (data.m_noiseDensity - 100) / 100);
			if ((this.m_info.m_vehicleTypes & VehicleInfo.VehicleType.Car) != VehicleInfo.VehicleType.None) {
				if ((this.m_info.m_setVehicleFlags & Vehicle.Flags.Underground) == 0) {
					if (flooded && (data.m_flags & (NetSegment.Flags.AccessFailed | NetSegment.Flags.Blocked)) == NetSegment.Flags.None && simManager.m_randomizer.Int32(10u) == 0) {
						TransferManager.TransferOffer offer = default(TransferManager.TransferOffer);
						offer.Priority = 4;
						offer.NetSegment = segmentID;
						offer.Position = middlePoint;
						offer.Amount = 1;
						Singleton<TransferManager>.instance.AddOutgoingOffer(TransferManager.TransferReason.FloodWater, offer);
					}

					int wetness = (int)data.m_wetness;
					if (!netManager.m_treatWetAsSnow) {
						if (flooded) {
							wetness = 255;
						} else {
							int wetnessDelta = -(wetness + 63 >> 5);
							float rainIntensity = Singleton<WeatherManager>.instance.SampleRainIntensity(middlePoint, false);
							if (rainIntensity != 0f) {
								int wetnessIncreaseDueToRain = Mathf.RoundToInt(Mathf.Min(rainIntensity * 4000f, 1000f));
								wetnessDelta += simManager.m_randomizer.Int32(wetnessIncreaseDueToRain, wetnessIncreaseDueToRain + 99) / 100;
							}
							wetness = Mathf.Clamp(wetness + wetnessDelta, 0, 255);
						}
					} else if (this.m_accumulateSnow) {
						if (flooded) {
							wetness = 128;
						} else {
							float rainIntensity = Singleton<WeatherManager>.instance.SampleRainIntensity(middlePoint, false);
							if (rainIntensity != 0f) {
								int minWetnessDelta = Mathf.RoundToInt(rainIntensity * 400f);
								int wetnessDelta = simManager.m_randomizer.Int32(minWetnessDelta, minWetnessDelta + 99) / 100;
								if (Singleton<UnlockManager>.instance.Unlocked(UnlockManager.Feature.Snowplow)) {
									wetness = Mathf.Min(wetness + wetnessDelta, 255);
								} else {
									wetness = Mathf.Min(wetness + wetnessDelta, 128);
								}
							} else if (Singleton<SimulationManager>.instance.m_randomizer.Int32(4u) == 0) {
								wetness = Mathf.Max(wetness - 1, 0);
							}
							if (wetness >= 64 && (data.m_flags & (NetSegment.Flags.AccessFailed | NetSegment.Flags.Blocked | NetSegment.Flags.Flooded)) == NetSegment.Flags.None && simManager.m_randomizer.Int32(10u) == 0) {
								TransferManager.TransferOffer offer = default(TransferManager.TransferOffer);
								offer.Priority = wetness / 50;
								offer.NetSegment = segmentID;
								offer.Position = middlePoint;
								offer.Amount = 1;
								Singleton<TransferManager>.instance.AddOutgoingOffer(TransferManager.TransferReason.Snow, offer);
							}
							if (wetness >= 192) {
								problem = Notification.AddProblems(problem, Notification.Problem.Snow);
							}
							districtManager.m_districts.m_buffer[districtId].m_productionData.m_tempSnowCover += (uint)wetness;
						}
					}
					if (wetness != (int)data.m_wetness) {
						if (Mathf.Abs((int)data.m_wetness - wetness) > 10) {
							data.m_wetness = (byte)wetness;
							InstanceID empty = InstanceID.Empty;
							empty.NetSegment = segmentID;
							netManager.AddSmoothColor(empty);
							empty.NetNode = data.m_startNode;
							netManager.AddSmoothColor(empty);
							empty.NetNode = data.m_endNode;
							netManager.AddSmoothColor(empty);
						} else {
							data.m_wetness = (byte)wetness;
							netManager.m_wetnessChanged = 256;
						}
					}
				}
				int minConditionDelta;
				if ((cityPlanningPolicies & DistrictPolicies.CityPlanning.StuddedTires) != DistrictPolicies.CityPlanning.None) {
					noisePollution = noisePollution * 3 + 1 >> 1;
					minConditionDelta = Mathf.Min(700, (int)(50 + data.m_trafficDensity * 6));
				} else {
					minConditionDelta = Mathf.Min(500, (int)(50 + data.m_trafficDensity * 4));
				}
				if (!this.m_highwayRules) {
					int conditionDelta = simManager.m_randomizer.Int32(minConditionDelta, minConditionDelta + 99) / 100;
					data.m_condition = (byte)Mathf.Max((int)data.m_condition - conditionDelta, 0);
					if (data.m_condition < 192 && (data.m_flags & (NetSegment.Flags.AccessFailed | NetSegment.Flags.Blocked | NetSegment.Flags.Flooded)) == NetSegment.Flags.None && simManager.m_randomizer.Int32(20u) == 0) {
						TransferManager.TransferOffer offer = default(TransferManager.TransferOffer);
						offer.Priority = (int)((255 - data.m_condition) / 50);
						offer.NetSegment = segmentID;
						offer.Position = middlePoint;
						offer.Amount = 1;
						Singleton<TransferManager>.instance.AddIncomingOffer(TransferManager.TransferReason.RoadMaintenance, offer);
					}
				}
			}
			if (!this.m_highwayRules) {
				if ((cityPlanningPolicies & DistrictPolicies.CityPlanning.HeavyTrafficBan) != DistrictPolicies.CityPlanning.None) {
					data.m_flags |= NetSegment.Flags.HeavyBan;
				} else {
					data.m_flags &= ~NetSegment.Flags.HeavyBan;
				}
				if ((cityPlanningPolicies & DistrictPolicies.CityPlanning.BikeBan) != DistrictPolicies.CityPlanning.None) {
					data.m_flags |= NetSegment.Flags.BikeBan;
				} else {
					data.m_flags &= ~NetSegment.Flags.BikeBan;
				}
				if ((cityPlanningPolicies & DistrictPolicies.CityPlanning.OldTown) != DistrictPolicies.CityPlanning.None) {
					data.m_flags |= NetSegment.Flags.CarBan;
				} else {
					data.m_flags &= ~NetSegment.Flags.CarBan;
				}
			}
			int noisePollutionResource = this.m_noiseAccumulation * noisePollution / 100;
			if (noisePollutionResource != 0) {
				float distance = Vector3.Distance(startNodePos, endNodePos);
				int relNoiseRadius = Mathf.FloorToInt(distance / this.m_noiseRadius);
				for (int i = 0; i < relNoiseRadius; i++) {
					Vector3 position3 = Vector3.Lerp(startNodePos, endNodePos, (float)(i + 1) / (float)(relNoiseRadius + 1));
					Singleton<ImmaterialResourceManager>.instance.AddResource(ImmaterialResourceManager.Resource.NoisePollution, noisePollutionResource, position3, this.m_noiseRadius);
				}
			}
			if (data.m_trafficDensity >= 50 && data.m_averageLength < 25f && (netManager.m_nodes.m_buffer[(int)data.m_startNode].m_flags & (NetNode.Flags.LevelCrossing | NetNode.Flags.TrafficLights)) == NetNode.Flags.TrafficLights && (netManager.m_nodes.m_buffer[(int)data.m_endNode].m_flags & (NetNode.Flags.LevelCrossing | NetNode.Flags.TrafficLights)) == NetNode.Flags.TrafficLights) {
				GuideController guideCtrl = Singleton<GuideManager>.instance.m_properties;
				if (guideCtrl != null) {
					Singleton<NetManager>.instance.m_shortRoadTraffic.Activate(guideCtrl.m_shortRoadTraffic, segmentID, false);
				}
			}
			if ((data.m_flags & NetSegment.Flags.Collapsed) != NetSegment.Flags.None) {
				GuideController guideCtrl = Singleton<GuideManager>.instance.m_properties;
				if (guideCtrl != null) {
					Singleton<NetManager>.instance.m_roadDestroyed.Activate(guideCtrl.m_roadDestroyed, segmentID, false);
					Singleton<NetManager>.instance.m_roadDestroyed2.Activate(guideCtrl.m_roadDestroyed2, this.m_info.m_class.m_service);
				}
				if ((ulong)(simManager.m_currentFrameIndex >> 8 & 15u) == (ulong)((long)(segmentID & 15))) {
					int delta = Mathf.RoundToInt(data.m_averageLength);
					StatisticBase statisticBase = Singleton<StatisticsManager>.instance.Acquire<StatisticInt32>(StatisticType.DestroyedLength);
					statisticBase.Add(delta);
				}
			}
			data.m_problems = problem;
		}
#endregion
	}
}<|MERGE_RESOLUTION|>--- conflicted
+++ resolved
@@ -456,7 +456,6 @@
 					num18 = 255;
 					num19 = 0;
 					if (num25 != 0) {
-<<<<<<< HEAD
 						if (lane.m_similarLaneCount > num25 && num25 > 0) {
 							num18 = num25 * num23 / lane.m_similarLaneCount;
 							num19 = num25 - num25 * num24 / lane.m_similarLaneCount;
@@ -468,23 +467,6 @@
 								flags2 |= NetLane.Flags.Right;
 							}
 							if (num21 != 0 && num18 < num20 + num21 && num19 > num20) {
-=======
-						if (lane.m_similarLaneCount > num25 && num25 > 0)
-						{
-							num18 = num25 * num23 / lane.m_similarLaneCount;
-							num19 = num25 - num25 * num24 / lane.m_similarLaneCount;
-							flags2 |= NetLane.Flags.Merge;
-							if (num18 < num20)
-							{
-								flags2 |= NetLane.Flags.Left;
-							}
-							if (num25 - num19 < num22)
-							{
-								flags2 |= NetLane.Flags.Right;
-							}
-							if (num21 != 0 && num18 < num20 + num21 && num19 > num20)
-							{
->>>>>>> b4e8214c
 								flags2 |= NetLane.Flags.Forward;
 							}
 						} else {
@@ -497,10 +479,6 @@
 								num26 = num20 * lane.m_similarLaneCount / (num25 + (num21 >> 1));
 								num27 = num22 * lane.m_similarLaneCount / (num25 + (num21 >> 1));
 							}
-<<<<<<< HEAD
-=======
-
->>>>>>> b4e8214c
 							int num28 = num26;
 							int num29 = lane.m_similarLaneCount - num26 - num27;
 							int num30 = num27;
@@ -508,18 +486,10 @@
 								if (num20 > num26) {
 									num28++;
 								}
-<<<<<<< HEAD
-=======
-
->>>>>>> b4e8214c
 								if (num22 > num27) {
 									num30++;
 								}
 							}
-<<<<<<< HEAD
-=======
-
->>>>>>> b4e8214c
 							if (num23 < num28) {
 								int num31 = (num23 * num20 + num28 - 1) / num28;
 								int num32 = ((num23 + 1) * num20 + num28 - 1) / num28;
@@ -529,18 +499,10 @@
 									num19 = Mathf.Max(num19, num32);
 								}
 							}
-<<<<<<< HEAD
-=======
-
->>>>>>> b4e8214c
 							if (num23 >= num26 && num24 >= num27 && num21 != 0) {
 								if (lane.m_similarLaneCount > num25) {
 									num26++;
 								}
-<<<<<<< HEAD
-=======
-
->>>>>>> b4e8214c
 								int num33 = num20 + ((num23 - num26) * num21 + num29 - 1) / num29;
 								int num34 = num20 + ((num23 + 1 - num26) * num21 + num29 - 1) / num29;
 								if (num34 > num33) {
@@ -549,10 +511,6 @@
 									num19 = Mathf.Max(num19, num34);
 								}
 							}
-<<<<<<< HEAD
-=======
-
->>>>>>> b4e8214c
 							if (num24 < num30) {
 								int num35 = num25 - ((num24 + 1) * num22 + num30 - 1) / num30;
 								int num36 = num25 - (num24 * num22 + num30 - 1) / num30;
@@ -562,10 +520,6 @@
 									num19 = Mathf.Max(num19, num36);
 								}
 							}
-<<<<<<< HEAD
-=======
-
->>>>>>> b4e8214c
 							if (this.m_highwayRules) {
 								if ((flags2 & NetLane.Flags.LeftRight) == NetLane.Flags.Left) {
 									if ((flags2 & NetLane.Flags.Forward) == NetLane.Flags.None || (num21 >= 2 && num20 == 1)) {
