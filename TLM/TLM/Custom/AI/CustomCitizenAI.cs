﻿using ColossalFramework;
using ColossalFramework.Math;
using System;
using System.Collections.Generic;
using System.Text;
using TrafficManager.Custom.PathFinding;
using TrafficManager.State;
using TrafficManager.Geometry;
using UnityEngine;
using TrafficManager.Traffic;
using TrafficManager.Manager;
using CSUtil.Commons;
using TrafficManager.Manager.Impl;
using TrafficManager.Traffic.Data;
using static TrafficManager.Traffic.Data.ExtCitizenInstance;
using CSUtil.Commons.Benchmark;
using static TrafficManager.Custom.PathFinding.CustomPathManager;

namespace TrafficManager.Custom.AI {
	// TODO move Parking AI features from here to a distinct manager
	public class CustomCitizenAI : CitizenAI {

		public bool CustomStartPathFind(ushort instanceID, ref CitizenInstance citizenData, Vector3 startPos, Vector3 endPos, VehicleInfo vehicleInfo, bool enableTransport, bool ignoreCost) {
			return ExtStartPathFind(instanceID, ref citizenData, ref ExtCitizenInstanceManager.Instance.ExtInstances[instanceID], ref ExtCitizenManager.Instance.ExtCitizens[Singleton<CitizenManager>.instance.m_instances.m_buffer[instanceID].m_citizen], startPos, endPos, vehicleInfo, enableTransport, ignoreCost);
		}

		public bool ExtStartPathFind(ushort instanceID, ref CitizenInstance instanceData, ref ExtCitizenInstance extInstance, ref ExtCitizen extCitizen, Vector3 startPos, Vector3 endPos, VehicleInfo vehicleInfo, bool enableTransport, bool ignoreCost) {
#if DEBUG
			bool citDebug = GlobalConfig.Instance.Debug.CitizenId == 0 || GlobalConfig.Instance.Debug.CitizenId == instanceData.m_citizen;
			bool debug = GlobalConfig.Instance.Debug.Switches[2] && citDebug;
			bool fineDebug = GlobalConfig.Instance.Debug.Switches[4] && citDebug;

			if (debug)
				Log.Warning($"CustomCitizenAI.ExtStartPathFind({instanceID}): called for citizen {instanceData.m_citizen}, startPos={startPos}, endPos={endPos}, sourceBuilding={instanceData.m_sourceBuilding}, targetBuilding={instanceData.m_targetBuilding}, pathMode={extInstance.pathMode}, enableTransport={enableTransport}, ignoreCost={ignoreCost}");
#endif

			// NON-STOCK CODE START
			CitizenManager citizenManager = Singleton<CitizenManager>.instance;
			ushort parkedVehicleId = citizenManager.m_citizens.m_buffer[instanceData.m_citizen].m_parkedVehicle;
			ushort homeId = citizenManager.m_citizens.m_buffer[instanceData.m_citizen].m_homeBuilding;
			CarUsagePolicy carUsageMode = CarUsagePolicy.Allowed;

<<<<<<< HEAD
			bool isAtNonRoadOutsideConnection = false;
			if (Options.prohibitPocketCars) {
				ItemClass.Service sourceBuildingService = Singleton<BuildingManager>.instance.m_buildings.m_buffer[instanceData.m_sourceBuilding].Info.m_class.m_service;
				isAtNonRoadOutsideConnection = Constants.ManagerFactory.ExtCitizenInstanceManager.IsAtOutsideConnection(instanceID, ref instanceData, ref citizenManager.m_citizens.m_buffer[instanceData.m_citizen]) && sourceBuildingService != ItemClass.Service.Road;
=======
			if (Options.prohibitPocketCars) {
				ItemClass.Service sourceBuildingService = Singleton<BuildingManager>.instance.m_buildings.m_buffer[instanceData.m_sourceBuilding].Info.m_class.m_service;
				bool isAtNonRoadOutsideConnection = Constants.ManagerFactory.ExtCitizenInstanceManager.IsAtOutsideConnection(instanceID, ref instanceData, ref citizenManager.m_citizens.m_buffer[instanceData.m_citizen]) && sourceBuildingService != ItemClass.Service.Road;
>>>>>>> d8748795
#if DEBUG
				if (debug)
					Log._Debug($"CustomCitizenAI.ExtStartPathFind({instanceID}): Is citizen at a non-road outside connection? {isAtNonRoadOutsideConnection} ({sourceBuildingService})");
#endif
<<<<<<< HEAD
			}

			// disallow car usage if citizen is on a walking tour
			bool isOnWalkingTour = (instanceData.m_flags & CitizenInstance.Flags.OnTour) != CitizenInstance.Flags.None;
			if (ignoreCost /* = we are a mascot */ || isAtNonRoadOutsideConnection || isOnWalkingTour) {
				carUsageMode = CarUsagePolicy.Forbidden;
				if (isOnWalkingTour) {
					vehicleInfo = null;
=======

				// disallow car usage if citizen is on a walking tour
				bool isOnWalkingTour = (instanceData.m_flags & CitizenInstance.Flags.OnTour) != CitizenInstance.Flags.None;
				if (ignoreCost /* = we are a mascot */ || isAtNonRoadOutsideConnection || isOnWalkingTour) {
					carUsageMode = CarUsagePolicy.Forbidden;
					if (isOnWalkingTour) {
						vehicleInfo = null;
					}
>>>>>>> d8748795
				}
			}
			
#if BENCHMARK
			using (var bm = new Benchmark(null, "ParkingAI.Preparation")) {
#endif
			if (Options.prohibitPocketCars) {
					switch (extInstance.pathMode) {
						case ExtPathMode.RequiresWalkingPathToParkedCar:
						case ExtPathMode.CalculatingWalkingPathToParkedCar:
						case ExtPathMode.WalkingToParkedCar:
						case ExtPathMode.ApproachingParkedCar:
							if (parkedVehicleId == 0 || carUsageMode == CarUsagePolicy.Forbidden) {
								// parked vehicle not present or citizen is on a walking tour
#if DEBUG
								if (debug)
									Log._Debug($"CustomCitizenAI.ExtStartPathFind({instanceID}): Citizen has CurrentPathMode={extInstance.pathMode} but no parked vehicle present OR citizen is on a walking tour (carUsageMode={carUsageMode}). Change to 'None'.");
#endif

								extInstance.Reset();
							} else {
#if DEBUG
								if (fineDebug)
									Log._Debug($"CustomCitizenAI.ExtStartPathFind({instanceID}): Citizen has CurrentPathMode={extInstance.pathMode}.  Change to 'CalculatingWalkingPathToParkedCar'.");
#endif
								extInstance.pathMode = ExtPathMode.CalculatingWalkingPathToParkedCar;
							}
							break;
						case ExtPathMode.RequiresWalkingPathToTarget:
						case ExtPathMode.CalculatingWalkingPathToTarget:
						case ExtPathMode.WalkingToTarget:
#if DEBUG
							if (fineDebug)
								Log._Debug($"CustomCitizenAI.ExtStartPathFind({instanceID}): Citizen has CurrentPathMode={extInstance.pathMode}. Change to 'CalculatingWalkingPathToTarget'.");
#endif
							extInstance.pathMode = ExtPathMode.CalculatingWalkingPathToTarget;
							break;
						case ExtPathMode.RequiresCarPath:
						case ExtPathMode.DrivingToTarget:
						case ExtPathMode.DrivingToKnownParkPos:
						case ExtPathMode.DrivingToAltParkPos:
						case ExtPathMode.CalculatingCarPathToAltParkPos:
						case ExtPathMode.CalculatingCarPathToKnownParkPos:
						case ExtPathMode.CalculatingCarPathToTarget:
							if (parkedVehicleId == 0 || carUsageMode == CarUsagePolicy.Forbidden) {
								// parked vehicle not present or citizen is on a walking tour

#if DEBUG
								if (debug)
									Log._Debug($"CustomCitizenAI.ExtStartPathFind({instanceID}): Citizen has CurrentPathMode={extInstance.pathMode} but no parked vehicle present OR citizen is on a walking tour (carUsageMode={carUsageMode}). Change to 'None'.");
#endif

								extInstance.Reset();
							} else {
#if DEBUG
								if (fineDebug)
									Log._Debug($"CustomCitizenAI.ExtStartPathFind({instanceID}): Citizen has CurrentPathMode={extInstance.pathMode}.  Change to 'RequiresCarPath'.");
#endif
	
								extInstance.pathMode = ExtPathMode.RequiresCarPath;
							}
							break;
						default:
#if DEBUG
							if (debug)
								Log._Debug($"CustomCitizenAI.ExtStartPathFind({instanceID}): Citizen has CurrentPathMode={extInstance.pathMode}. Change to 'None'.");
#endif
							extInstance.Reset();
							break;
					}

					/*
					 * the following holds:
					 * - pathMode is now either CalculatingWalkingPathToParkedCar, CalculatingWalkingPathToTarget, RequiresCarPath or None.
					 * - if pathMode is CalculatingWalkingPathToParkedCar or RequiresCarPath: parked car is present and citizen is not on a walking tour
					 */

					/*
					 * reuse parked vehicle info
					 */
					if (carUsageMode != CarUsagePolicy.Forbidden && parkedVehicleId != 0) {
						vehicleInfo = Singleton<VehicleManager>.instance.m_parkedVehicles.m_buffer[parkedVehicleId].Info;
					}

					/*
					 * check if the citizen must use their car on their current path
					 */
					if (parkedVehicleId != 0 && // parked car present
							carUsageMode != CarUsagePolicy.Forbidden && // cititzen is not on a walking tour
							extInstance.pathMode == ExtPathMode.None && // initiating a new path
							homeId != 0 && // home building present
							instanceData.m_targetBuilding == homeId // current target is home
						) {
						/*
						 * citizen travels back home
						 * -> check if their car should be returned
						 */
						if ((extCitizen.lastTransportMode & ExtCitizen.ExtTransportMode.Car) != ExtCitizen.ExtTransportMode.None) {
							/*
							 * citizen travelled by car
							 * -> return car back home
							 */
							extInstance.pathMode = ExtCitizenInstance.ExtPathMode.CalculatingWalkingPathToParkedCar;

#if DEBUG
							if (fineDebug)
								Log._Debug($"CustomCitizenAI.ExtStartPathFind({instanceID}): Citizen used their car before and is not at home. Forcing to walk to parked car.");
#endif
						} else {
							/*
							 * citizen travelled by other means of transport
							 * -> check distance between home and parked car. if too far away: force to take the car back home
							 */
							float distHomeToParked = (Singleton<VehicleManager>.instance.m_parkedVehicles.m_buffer[parkedVehicleId].m_position - Singleton<BuildingManager>.instance.m_buildings.m_buffer[homeId].m_position).magnitude;

							if (distHomeToParked > GlobalConfig.Instance.ParkingAI.MaxParkedCarDistanceToHome) {
								/*
								 * force to take car back home
								 */
								extInstance.pathMode = ExtCitizenInstance.ExtPathMode.CalculatingWalkingPathToParkedCar;

#if DEBUG
								if (fineDebug)
									Log._Debug($"CustomCitizenAI.ExtStartPathFind({instanceID}): Citizen wants to go home and parked car is too far away ({distHomeToParked}). Forcing walking to parked car.");
#endif
							}
						}
					}

					/*
					 * modify path-finding constraints (vehicleInfo, endPos) if citizen is forced to walk
					 */
					if (extInstance.pathMode == ExtPathMode.CalculatingWalkingPathToParkedCar || extInstance.pathMode == ExtPathMode.CalculatingWalkingPathToTarget) {
						/*
						 * vehicle must not be used since we need a walking path to either
						 * 1. a parked car or
						 * 2. the target building
						 */
						carUsageMode = CarUsagePolicy.Forbidden;

						if (extInstance.pathMode == ExtCitizenInstance.ExtPathMode.CalculatingWalkingPathToParkedCar) {
							/*
							 * walk to parked car
							 * -> end position is parked car
							 */
							endPos = Singleton<VehicleManager>.instance.m_parkedVehicles.m_buffer[parkedVehicleId].m_position;
#if DEBUG
							if (fineDebug)
								Log._Debug($"CustomCitizenAI.ExtStartPathFind({instanceID}): Citizen shall go to parked vehicle @ {endPos}");
#endif
						}
					} else if (extInstance.pathMode == ExtPathMode.RequiresCarPath) {
						/*
						 * citizen stands in front of their parked vehicle
						 * -> find a car-only path now
						 */
						carUsageMode = CarUsagePolicy.Forced;
						startPos = Singleton<VehicleManager>.instance.m_parkedVehicles.m_buffer[parkedVehicleId].m_position; // force to start from the parked car

#if DEBUG
						if (fineDebug)
							Log._Debug($"CustomCitizenAI.ExtStartPathFind({instanceID}): Citizen is forced to drive their car");
#endif
					}
				}
#if BENCHMARK
			}
#endif
#if DEBUG
			if (fineDebug)
				Log._Debug($"CustomCitizenAI.ExtStartPathFind({instanceID}): Citizen is allowed to drive their car? {carUsageMode}");
#endif
			// NON-STOCK CODE END

			/*
			 * semi-stock code: determine path-finding parameters (laneTypes, vehicleTypes, extVehicleType, etc.)
			 */
			NetInfo.LaneType laneTypes = NetInfo.LaneType.Pedestrian;
			VehicleInfo.VehicleType vehicleTypes = VehicleInfo.VehicleType.None;
			bool randomParking = false;
			bool combustionEngine = false;
			ExtVehicleType extVehicleType = ExtVehicleType.None;
			if (vehicleInfo != null) {
				if (vehicleInfo.m_class.m_subService == ItemClass.SubService.PublicTransportTaxi) {
					if ((instanceData.m_flags & CitizenInstance.Flags.CannotUseTaxi) == CitizenInstance.Flags.None && Singleton<DistrictManager>.instance.m_districts.m_buffer[0].m_productionData.m_finalTaxiCapacity != 0u) {
						SimulationManager instance = Singleton<SimulationManager>.instance;
						if (instance.m_isNightTime || instance.m_randomizer.Int32(2u) == 0) {
							laneTypes |= (NetInfo.LaneType.Vehicle | NetInfo.LaneType.TransportVehicle);
							vehicleTypes |= vehicleInfo.m_vehicleType;
							extVehicleType = ExtVehicleType.Taxi; // NON-STOCK CODE
							// NON-STOCK CODE START
							if (Options.prohibitPocketCars) {
								extInstance.pathMode = ExtPathMode.TaxiToTarget;
							}
							// NON-STOCK CODE END
						}
					}
				} else
				// NON-STOCK CODE START
				if (vehicleInfo.m_vehicleType == VehicleInfo.VehicleType.Car) {
					if (carUsageMode != CarUsagePolicy.Forbidden) {
						extVehicleType = ExtVehicleType.PassengerCar;
						laneTypes |= NetInfo.LaneType.Vehicle;
						vehicleTypes |= vehicleInfo.m_vehicleType;
						combustionEngine = vehicleInfo.m_class.m_subService == ItemClass.SubService.ResidentialLow;
					}
				} else if (vehicleInfo.m_vehicleType == VehicleInfo.VehicleType.Bicycle) {
					extVehicleType = ExtVehicleType.Bicycle;
					laneTypes |= NetInfo.LaneType.Vehicle;
					vehicleTypes |= vehicleInfo.m_vehicleType;
				}
				// NON-STOCK CODE END
			}

			// NON-STOCK CODE START
			ExtPathType extPathType = ExtPathType.None;
			PathUnit.Position endPosA = default(PathUnit.Position);
			bool calculateEndPos = true;
			bool allowRandomParking = true;
#if BENCHMARK
			using (var bm = new Benchmark(null, "ParkingAI.Main")) {
#endif
				if (Options.prohibitPocketCars) {
					// Parking AI

					if (extInstance.pathMode == ExtCitizenInstance.ExtPathMode.RequiresCarPath) {
#if DEBUG
						if (debug)
							Log._Debug($"CustomCitizenAI.ExtStartPathFind({instanceID}): Setting startPos={startPos} for citizen instance {instanceID}. CurrentDepartureMode={extInstance.pathMode}");
#endif

						if (instanceData.m_targetBuilding == 0 || (Singleton<BuildingManager>.instance.m_buildings.m_buffer[instanceData.m_targetBuilding].m_flags & Building.Flags.IncomingOutgoing) == Building.Flags.None) {
							/*
							 * the citizen is starting their journey and the target is not an outside connection
							 * -> find a suitable parking space near the target
							 */

#if DEBUG
							if (debug)
								Log._Debug($"CustomCitizenAI.ExtStartPathFind({instanceID}): Finding parking space at target for citizen instance {instanceID}. CurrentDepartureMode={extInstance.pathMode} parkedVehicleId={parkedVehicleId}");
#endif

							// find a parking space in the vicinity of the target
							bool calcEndPos;
							Vector3 parkPos;
							if (AdvancedParkingManager.Instance.FindParkingSpaceForCitizen(endPos, vehicleInfo, ref extInstance, homeId, instanceData.m_targetBuilding == homeId, 0, false, out parkPos, ref endPosA, out calcEndPos) && extInstance.CalculateReturnPath(parkPos, endPos)) {
								// success
								extInstance.pathMode = ExtCitizenInstance.ExtPathMode.CalculatingCarPathToKnownParkPos;
								calculateEndPos = calcEndPos; // if true, the end path position still needs to be calculated
								allowRandomParking = false; // find a direct path to the calculated parking position
#if DEBUG
								if (debug)
									Log._Debug($"CustomCitizenAI.ExtStartPathFind({instanceID}): Finding known parking space for citizen instance {instanceID}, parked vehicle {parkedVehicleId} succeeded and return path {extInstance.returnPathId} ({extInstance.returnPathState}) is calculating. PathMode={extInstance.pathMode}");
#endif
								/*if (! extInstance.CalculateReturnPath(parkPos, endPos)) {
									// TODO retry?
									if (debug)
										Log._Debug($"CustomCitizenAI.CustomStartPathFind: [PFFAIL] Could not calculate return path for citizen instance {instanceID}, parked vehicle {parkedVehicleId}. Calling OnPathFindFailed.");
									CustomHumanAI.OnPathFindFailure(extInstance);
									return false;
								}*/
							}
						}

						if (extInstance.pathMode == ExtPathMode.RequiresCarPath) {
							/*
							 * no known parking space found (pathMode has not been updated in the block above)
							 * -> calculate direct path to target
							 */
#if DEBUG
							if (debug)
								Log._Debug($"CustomCitizenAI.ExtStartPathFind({instanceID}): Citizen instance {instanceID} is still at CurrentPathMode={extInstance.pathMode} (no parking space found?). Setting it to CalculatingCarPath. parkedVehicleId={parkedVehicleId}");
#endif
							extInstance.pathMode = ExtCitizenInstance.ExtPathMode.CalculatingCarPathToTarget;
						}
					}

					/*
					 * determine path type from path mode
					 */
					extPathType = extInstance.GetPathType();

					/*
					 * the following holds:
					 * - pathMode is now either CalculatingWalkingPathToParkedCar, CalculatingWalkingPathToTarget, CalculatingCarPathToTarget, CalculatingCarPathToKnownParkPos or None.
					 */
				}
#if BENCHMARK
			}
#endif

			/*
			 * enable random parking if exact parking space was not calculated yet
			 */ 
			if (extVehicleType == ExtVehicleType.PassengerCar || extVehicleType == ExtVehicleType.Bicycle) {
				if (allowRandomParking &&
					instanceData.m_targetBuilding != 0 &&
					(
						Singleton<BuildingManager>.instance.m_buildings.m_buffer[instanceData.m_targetBuilding].Info.m_class.m_service > ItemClass.Service.Office ||
						(instanceData.m_flags & CitizenInstance.Flags.TargetIsNode) != 0
					)) {
					randomParking = true;
				}
			}
			// NON-STOCK CODE END

			/*
			 * determine the path position of the parked vehicle
			 */
			PathUnit.Position parkedVehiclePathPos = default(PathUnit.Position);
			if (parkedVehicleId != 0 && extVehicleType == ExtVehicleType.PassengerCar) {
				Vector3 position = Singleton<VehicleManager>.instance.m_parkedVehicles.m_buffer[parkedVehicleId].m_position;
				CustomPathManager.FindPathPositionWithSpiralLoop(position, ItemClass.Service.Road, NetInfo.LaneType.Vehicle | NetInfo.LaneType.TransportVehicle, VehicleInfo.VehicleType.Car, NetInfo.LaneType.Pedestrian, VehicleInfo.VehicleType.None, false, false, GlobalConfig.Instance.ParkingAI.MaxBuildingToPedestrianLaneDistance, out parkedVehiclePathPos);
			}
			bool allowUnderground = (instanceData.m_flags & (CitizenInstance.Flags.Underground | CitizenInstance.Flags.Transition)) != CitizenInstance.Flags.None;

#if DEBUG
			if (debug)
				Log._Debug($"CustomCitizenAI.ExtStartPathFind({instanceID}): Requesting path-finding for citizen instance {instanceID}, citizen {instanceData.m_citizen}, extVehicleType={extVehicleType}, extPathType={extPathType}, startPos={startPos}, endPos={endPos}, sourceBuilding={instanceData.m_sourceBuilding}, targetBuilding={instanceData.m_targetBuilding} pathMode={extInstance.pathMode}");
#endif

			/*
			 * determine start & end path positions
			 */ 
			bool foundEndPos = !calculateEndPos || FindPathPosition(instanceID, ref instanceData, endPos, Options.prohibitPocketCars && (instanceData.m_targetBuilding == 0 || (Singleton<BuildingManager>.instance.m_buildings.m_buffer[instanceData.m_targetBuilding].m_flags & Building.Flags.IncomingOutgoing) == Building.Flags.None) ? NetInfo.LaneType.Pedestrian : laneTypes, vehicleTypes, false, out endPosA); // NON-STOCK CODE: with Parking AI enabled, the end position must be a pedestrian position
			bool foundStartPos = false;
			PathUnit.Position startPosA;

			if (Options.prohibitPocketCars && (extInstance.pathMode == ExtPathMode.CalculatingCarPathToTarget || extInstance.pathMode == ExtPathMode.CalculatingCarPathToKnownParkPos)) {
				/*
				 * citizen will enter their car now
				 * -> find a road start position
				 */
				foundStartPos = CustomPathManager.FindPathPosition(startPos, ItemClass.Service.Road, laneTypes & ~NetInfo.LaneType.Pedestrian, vehicleTypes, allowUnderground, false, GlobalConfig.Instance.ParkingAI.MaxBuildingToPedestrianLaneDistance, out startPosA);
			} else {
				foundStartPos = FindPathPosition(instanceID, ref instanceData, startPos, laneTypes, vehicleTypes, allowUnderground, out startPosA);
			}

			/*
			 * start path-finding
			 */
			if (foundStartPos && // TODO probably fails if vehicle is parked too far away from road
				foundEndPos // NON-STOCK CODE
				) {

				if (enableTransport) {
					/*
					 * public transport usage is allowed for this path
					 */ 
					if ((instanceData.m_flags & CitizenInstance.Flags.CannotUseTransport) == CitizenInstance.Flags.None) {
						if (carUsageMode != CarUsagePolicy.Forced) { // NON-STOCK CODE
							/*
							* citizen may use public transport
							*/
							laneTypes |= NetInfo.LaneType.PublicTransport;

							uint citizenId = instanceData.m_citizen;
							if (citizenId != 0u && (citizenManager.m_citizens.m_buffer[citizenId].m_flags & Citizen.Flags.Evacuating) != Citizen.Flags.None) {
								laneTypes |= NetInfo.LaneType.EvacuationTransport;
							}
						}
					} else if (Options.prohibitPocketCars) { // TODO check for incoming connection
						/*
						* citizen tried to use public transport but waiting time was too long
						* -> add public transport demand for source building
						*/
						if (instanceData.m_sourceBuilding != 0) {
#if DEBUG
							if (debug)
								Log._Debug($"CustomCitizenAI.ExtStartPathFind({instanceID}): Citizen instance {instanceID} cannot uses public transport from building {instanceData.m_sourceBuilding} to {instanceData.m_targetBuilding}. Incrementing public transport demand.");
#endif
							ExtBuildingManager.Instance.ExtBuildings[instanceData.m_sourceBuilding].AddPublicTransportDemand((uint)GlobalConfig.Instance.ParkingAI.PublicTransportDemandWaitingIncrement, true);
						}
					}
				}

				PathUnit.Position dummyPathPos = default(PathUnit.Position);
				uint path;
				// NON-STOCK CODE START
				PathCreationArgs args;
				args.extPathType = extPathType;
				args.extVehicleType = extVehicleType;
				args.vehicleId = 0;
				args.buildIndex = Singleton<SimulationManager>.instance.m_currentBuildIndex;
				args.startPosA = startPosA;
				args.startPosB = dummyPathPos;
				args.endPosA = endPosA;
				args.endPosB = dummyPathPos;
				args.vehiclePosition = parkedVehiclePathPos;
				args.laneTypes = laneTypes;
				args.vehicleTypes = vehicleTypes;
				args.maxLength = 20000f;
				args.isHeavyVehicle = false;
				args.hasCombustionEngine = combustionEngine;
				args.ignoreBlocked = false;
				args.ignoreFlooded = false;
				args.ignoreCosts = ignoreCost;
				args.randomParking = randomParking;
				args.stablePath = false;
				args.skipQueue = false;

				if ((instanceData.m_flags & CitizenInstance.Flags.OnTour) != 0) {
					args.stablePath = true;
					args.maxLength = 160000f;
					//args.laneTypes &= ~(NetInfo.LaneType.Vehicle | NetInfo.LaneType.TransportVehicle);
				} else {
					args.stablePath = false;
					args.maxLength = 20000f;
				}

				bool res = CustomPathManager._instance.CreatePath(out path, ref Singleton<SimulationManager>.instance.m_randomizer, args);
				// NON-STOCK CODE END

				if (res) {
#if DEBUG
					if (debug)
						Log._Debug($"CustomCitizenAI.ExtStartPathFind({instanceID}): Path-finding starts for citizen instance {instanceID}, path={path}, extVehicleType={extVehicleType}, startPosA.segment={startPosA.m_segment}, startPosA.lane={startPosA.m_lane}, laneType={laneTypes}, vehicleType={vehicleTypes}, endPosA.segment={endPosA.m_segment}, endPosA.lane={endPosA.m_lane}, vehiclePos.m_segment={parkedVehiclePathPos.m_segment}, vehiclePos.m_lane={parkedVehiclePathPos.m_lane}, vehiclePos.m_offset={parkedVehiclePathPos.m_offset}");
#endif

					if (instanceData.m_path != 0u) {
						Singleton<PathManager>.instance.ReleasePath(instanceData.m_path);
					}
					instanceData.m_path = path;
					instanceData.m_flags |= CitizenInstance.Flags.WaitingPath;
					return true;
				}
			}

#if DEBUG
			if (Options.prohibitPocketCars) {
				if (debug)
					Log._Debug($"CustomCitizenAI.ExtStartPathFind({instanceID}): CustomCitizenAI.CustomStartPathFind: [PFFAIL] failed for citizen instance {instanceID} (CurrentPathMode={extInstance.pathMode}). startPosA.segment={startPosA.m_segment}, startPosA.lane={startPosA.m_lane}, startPosA.offset={startPosA.m_offset}, endPosA.segment={endPosA.m_segment}, endPosA.lane={endPosA.m_lane}, endPosA.offset={endPosA.m_offset}, foundStartPos={foundStartPos}, foundEndPos={foundEndPos}");
			}
#endif
			return false;
		}

		public bool CustomFindPathPosition(ushort instanceID, ref CitizenInstance citizenData, Vector3 pos, NetInfo.LaneType laneTypes, VehicleInfo.VehicleType vehicleTypes, bool allowUnderground, out PathUnit.Position position) {
			position = default(PathUnit.Position);
			float minDist = 1E+10f;
			PathUnit.Position posA;
			PathUnit.Position posB;
			float distA;
			float distB;
			if (PathManager.FindPathPosition(pos, ItemClass.Service.Road, laneTypes, vehicleTypes, allowUnderground, false, Options.prohibitPocketCars ? GlobalConfig.Instance.ParkingAI.MaxBuildingToPedestrianLaneDistance : 32f, out posA, out posB, out distA, out distB) && distA < minDist) {
				minDist = distA;
				position = posA;
			}
			if (PathManager.FindPathPosition(pos, ItemClass.Service.Beautification, laneTypes, vehicleTypes, allowUnderground, false, Options.prohibitPocketCars ? GlobalConfig.Instance.ParkingAI.MaxBuildingToPedestrianLaneDistance : 32f, out posA, out posB, out distA, out distB) && distA < minDist) {
				minDist = distA;
				position = posA;
			}
			if ((citizenData.m_flags & CitizenInstance.Flags.CannotUseTransport) == CitizenInstance.Flags.None && PathManager.FindPathPosition(pos, ItemClass.Service.PublicTransport, laneTypes, vehicleTypes, allowUnderground, false, Options.prohibitPocketCars ? GlobalConfig.Instance.ParkingAI.MaxBuildingToPedestrianLaneDistance : 32f, out posA, out posB, out distA, out distB) && distA < minDist) {
				minDist = distA;
				position = posA;
			}
			return position.m_segment != 0;
		}

		// stock code
		internal static Citizen.AgeGroup GetAgeGroup(Citizen.AgePhase agePhase) {
			switch (agePhase) {
				case Citizen.AgePhase.Child:
					return Citizen.AgeGroup.Child;
				case Citizen.AgePhase.Teen0:
				case Citizen.AgePhase.Teen1:
					return Citizen.AgeGroup.Teen;
				case Citizen.AgePhase.Young0:
				case Citizen.AgePhase.Young1:
				case Citizen.AgePhase.Young2:
					return Citizen.AgeGroup.Young;
				case Citizen.AgePhase.Adult0:
				case Citizen.AgePhase.Adult1:
				case Citizen.AgePhase.Adult2:
				case Citizen.AgePhase.Adult3:
					return Citizen.AgeGroup.Adult;
				case Citizen.AgePhase.Senior0:
				case Citizen.AgePhase.Senior1:
				case Citizen.AgePhase.Senior2:
				case Citizen.AgePhase.Senior3:
					return Citizen.AgeGroup.Senior;
				default:
					return Citizen.AgeGroup.Adult;
			}
		}
	}
}<|MERGE_RESOLUTION|>--- conflicted
+++ resolved
@@ -40,30 +40,13 @@
 			ushort homeId = citizenManager.m_citizens.m_buffer[instanceData.m_citizen].m_homeBuilding;
 			CarUsagePolicy carUsageMode = CarUsagePolicy.Allowed;
 
-<<<<<<< HEAD
-			bool isAtNonRoadOutsideConnection = false;
-			if (Options.prohibitPocketCars) {
-				ItemClass.Service sourceBuildingService = Singleton<BuildingManager>.instance.m_buildings.m_buffer[instanceData.m_sourceBuilding].Info.m_class.m_service;
-				isAtNonRoadOutsideConnection = Constants.ManagerFactory.ExtCitizenInstanceManager.IsAtOutsideConnection(instanceID, ref instanceData, ref citizenManager.m_citizens.m_buffer[instanceData.m_citizen]) && sourceBuildingService != ItemClass.Service.Road;
-=======
 			if (Options.prohibitPocketCars) {
 				ItemClass.Service sourceBuildingService = Singleton<BuildingManager>.instance.m_buildings.m_buffer[instanceData.m_sourceBuilding].Info.m_class.m_service;
 				bool isAtNonRoadOutsideConnection = Constants.ManagerFactory.ExtCitizenInstanceManager.IsAtOutsideConnection(instanceID, ref instanceData, ref citizenManager.m_citizens.m_buffer[instanceData.m_citizen]) && sourceBuildingService != ItemClass.Service.Road;
->>>>>>> d8748795
 #if DEBUG
 				if (debug)
 					Log._Debug($"CustomCitizenAI.ExtStartPathFind({instanceID}): Is citizen at a non-road outside connection? {isAtNonRoadOutsideConnection} ({sourceBuildingService})");
 #endif
-<<<<<<< HEAD
-			}
-
-			// disallow car usage if citizen is on a walking tour
-			bool isOnWalkingTour = (instanceData.m_flags & CitizenInstance.Flags.OnTour) != CitizenInstance.Flags.None;
-			if (ignoreCost /* = we are a mascot */ || isAtNonRoadOutsideConnection || isOnWalkingTour) {
-				carUsageMode = CarUsagePolicy.Forbidden;
-				if (isOnWalkingTour) {
-					vehicleInfo = null;
-=======
 
 				// disallow car usage if citizen is on a walking tour
 				bool isOnWalkingTour = (instanceData.m_flags & CitizenInstance.Flags.OnTour) != CitizenInstance.Flags.None;
@@ -72,7 +55,6 @@
 					if (isOnWalkingTour) {
 						vehicleInfo = null;
 					}
->>>>>>> d8748795
 				}
 			}
 			
