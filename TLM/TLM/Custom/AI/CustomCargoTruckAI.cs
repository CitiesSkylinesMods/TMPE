using System;
using ColossalFramework;
using UnityEngine;
using TrafficManager.State;
using TrafficManager.Geometry;
using TrafficManager.Custom.PathFinding;
using TrafficManager.Traffic;
using TrafficManager.Manager;
using CSUtil.Commons;
using TrafficManager.Manager.Impl;
using TrafficManager.Traffic.Data;
using CSUtil.Commons.Benchmark;
using static TrafficManager.Custom.PathFinding.CustomPathManager;
using TrafficManager.Traffic.Enums;
using TrafficManager.RedirectionFramework.Attributes;
using System.Runtime.CompilerServices;

namespace TrafficManager.Custom.AI {
	[TargetType(typeof(CargoTruckAI))]
	public class CustomCargoTruckAI : CarAI {
		[RedirectMethod]
		public void CustomSimulationStep(ushort vehicleId, ref Vehicle vehicleData, Vector3 physicsLodRefPos) {
<<<<<<< HEAD
			// NON-STOCK CODE START
			bool mayDespawn = (vehicleData.m_flags & Vehicle.Flags.Congestion) != 0 && VehicleBehaviorManager.Instance.MayDespawn(ref vehicleData);
			// NON-STOCK CODE END

			if (mayDespawn) {
				Singleton<VehicleManager>.instance.ReleaseVehicle(vehicleId);
			} else {
				if ((vehicleData.m_flags & Vehicle.Flags.WaitingTarget) != 0 && (vehicleData.m_waitCounter += 1) > 20) {
					RemoveOffers(vehicleId, ref vehicleData);
					vehicleData.m_flags &= ~Vehicle.Flags.WaitingTarget;
					vehicleData.m_flags |= Vehicle.Flags.GoingBack;
					vehicleData.m_waitCounter = 0;
					if (!StartPathFind(vehicleId, ref vehicleData)) {
						vehicleData.Unspawn(vehicleId);
					}
				}
=======
			if ((vehicleData.m_flags & Vehicle.Flags.Congestion) != 0 && VehicleBehaviorManager.Instance.MayDespawn(ref vehicleData)) {
				Singleton<VehicleManager>.instance.ReleaseVehicle(vehicleId);
				return;
			}

			if ((vehicleData.m_flags & Vehicle.Flags.WaitingTarget) != 0 && (vehicleData.m_waitCounter += 1) > 20) {
				RemoveOffers(vehicleId, ref vehicleData);
				vehicleData.m_flags &= ~Vehicle.Flags.WaitingTarget;
				vehicleData.m_flags |= Vehicle.Flags.GoingBack;
				vehicleData.m_waitCounter = 0;
				if (!StartPathFind(vehicleId, ref vehicleData)) {
					vehicleData.Unspawn(vehicleId);
				}
			}

			base.SimulationStep(vehicleId, ref vehicleData, physicsLodRefPos);
		}
>>>>>>> b65a1aa0

				base.SimulationStep(vehicleId, ref vehicleData, physicsLodRefPos);
			}
		}

		[RedirectMethod]
		public bool CustomStartPathFind(ushort vehicleID, ref Vehicle vehicleData, Vector3 startPos, Vector3 endPos, bool startBothWays, bool endBothWays, bool undergroundTarget) {
#if DEBUG
			//Log._Debug($"CustomCargoTruckAI.CustomStartPathFind called for vehicle {vehicleID}");
#endif

			ExtVehicleType vehicleType = ExtVehicleManager.Instance.OnStartPathFind(vehicleID, ref vehicleData, null);
			if (vehicleType == ExtVehicleType.None) {
#if DEBUG
				Log.Warning($"CustomCargoTruck.CustomStartPathFind: Vehicle {vehicleID} does not have a valid vehicle type!");
#endif
			}

			if ((vehicleData.m_flags & (Vehicle.Flags.TransferToSource | Vehicle.Flags.GoingBack)) != 0) {
				return base.StartPathFind(vehicleID, ref vehicleData, startPos, endPos, startBothWays, endBothWays, undergroundTarget);
			}

			bool allowUnderground = (vehicleData.m_flags & (Vehicle.Flags.Underground | Vehicle.Flags.Transition)) != 0;
			PathUnit.Position startPosA;
			PathUnit.Position startPosB;
			float startDistSqrA;
			float startDistSqrB;
			bool startPosFound = CustomPathManager.FindPathPosition(startPos, ItemClass.Service.Road, NetInfo.LaneType.Vehicle | NetInfo.LaneType.TransportVehicle, VehicleInfo.VehicleType.Car, allowUnderground, false, 32f, out startPosA, out startPosB, out startDistSqrA, out startDistSqrB);
			PathUnit.Position startAltPosA;
			PathUnit.Position startAltPosB;
			float startAltDistSqrA;
			float startAltDistSqrB;
			if (CustomPathManager.FindPathPosition(startPos, ItemClass.Service.PublicTransport, NetInfo.LaneType.Vehicle, VehicleInfo.VehicleType.Train | VehicleInfo.VehicleType.Ship | VehicleInfo.VehicleType.Plane, allowUnderground, false, 32f, out startAltPosA, out startAltPosB, out startAltDistSqrA, out startAltDistSqrB)) {
				if (!startPosFound || (startAltDistSqrA < startDistSqrA && (Mathf.Abs(endPos.x) > 8000f || Mathf.Abs(endPos.z) > 8000f))) {
					startPosA = startAltPosA;
					startPosB = startAltPosB;
					startDistSqrA = startAltDistSqrA;
					startDistSqrB = startAltDistSqrB;
				}
				startPosFound = true;
			}
			PathUnit.Position endPosA;
			PathUnit.Position endPosB;
			float endDistSqrA;
			float endDistSqrB;
			bool endPosFound = CustomPathManager.FindPathPosition(endPos, ItemClass.Service.Road, NetInfo.LaneType.Vehicle | NetInfo.LaneType.TransportVehicle, VehicleInfo.VehicleType.Car, undergroundTarget, false, 32f, out endPosA, out endPosB, out endDistSqrA, out endDistSqrB);
			PathUnit.Position endAltPosA;
			PathUnit.Position endAltPosB;
			float endAltDistSqrA;
			float endAltDistSqrB;
			if (CustomPathManager.FindPathPosition(endPos, ItemClass.Service.PublicTransport, NetInfo.LaneType.Vehicle, VehicleInfo.VehicleType.Train | VehicleInfo.VehicleType.Ship | VehicleInfo.VehicleType.Plane, undergroundTarget, false, 32f, out endAltPosA, out endAltPosB, out endAltDistSqrA, out endAltDistSqrB)) {
				if (!endPosFound || (endAltDistSqrA < endDistSqrA && (Mathf.Abs(endPos.x) > 8000f || Mathf.Abs(endPos.z) > 8000f))) {
					endPosA = endAltPosA;
					endPosB = endAltPosB;
					endDistSqrA = endAltDistSqrA;
					endDistSqrB = endAltDistSqrB;
				}
				endPosFound = true;
			}
			if (startPosFound && endPosFound) {
				CustomPathManager pathMan = CustomPathManager._instance;
				if (!startBothWays || startDistSqrA < 10f) {
					startPosB = default(PathUnit.Position);
				}
				if (!endBothWays || endDistSqrA < 10f) {
					endPosB = default(PathUnit.Position);
				}
				NetInfo.LaneType laneTypes = NetInfo.LaneType.Vehicle | NetInfo.LaneType.CargoVehicle;
				VehicleInfo.VehicleType vehicleTypes = VehicleInfo.VehicleType.Car | VehicleInfo.VehicleType.Train | VehicleInfo.VehicleType.Ship | VehicleInfo.VehicleType.Plane;
				uint path;
				// NON-STOCK CODE START
				PathCreationArgs args;
				args.extPathType = ExtPathType.None;
				args.extVehicleType = ExtVehicleType.CargoVehicle;
				args.vehicleId = vehicleID;
				args.spawned = (vehicleData.m_flags & Vehicle.Flags.Spawned) != 0;
				args.buildIndex = Singleton<SimulationManager>.instance.m_currentBuildIndex;
				args.startPosA = startPosA;
				args.startPosB = startPosB;
				args.endPosA = endPosA;
				args.endPosB = endPosB;
				args.vehiclePosition = default(PathUnit.Position);
				args.laneTypes = laneTypes;
				args.vehicleTypes = vehicleTypes;
				args.maxLength = 20000f;
				args.isHeavyVehicle = this.IsHeavyVehicle();
				args.hasCombustionEngine = this.CombustionEngine();
				args.ignoreBlocked = this.IgnoreBlocked(vehicleID, ref vehicleData);
				args.ignoreFlooded = false;
				args.ignoreCosts = false;
				args.randomParking = false;
				args.stablePath = false;
				args.skipQueue = (vehicleData.m_flags & Vehicle.Flags.Spawned) != 0;

				if (pathMan.CustomCreatePath(out path, ref Singleton<SimulationManager>.instance.m_randomizer, args)) {
					// NON-STOCK CODE END
					if (vehicleData.m_path != 0u) {
						pathMan.ReleasePath(vehicleData.m_path);
					}
					vehicleData.m_path = path;
					vehicleData.m_flags |= Vehicle.Flags.WaitingPath;
					return true;
				}
			}
			return false;
		}

		[MethodImpl(MethodImplOptions.NoInlining)]
		[RedirectReverse]
		private void RemoveOffers(ushort vehicleId, ref Vehicle data) {
			Log.Error("CustomCargoTruckAI.RemoveOffers called");
		}
	}
}<|MERGE_RESOLUTION|>--- conflicted
+++ resolved
@@ -20,24 +20,6 @@
 	public class CustomCargoTruckAI : CarAI {
 		[RedirectMethod]
 		public void CustomSimulationStep(ushort vehicleId, ref Vehicle vehicleData, Vector3 physicsLodRefPos) {
-<<<<<<< HEAD
-			// NON-STOCK CODE START
-			bool mayDespawn = (vehicleData.m_flags & Vehicle.Flags.Congestion) != 0 && VehicleBehaviorManager.Instance.MayDespawn(ref vehicleData);
-			// NON-STOCK CODE END
-
-			if (mayDespawn) {
-				Singleton<VehicleManager>.instance.ReleaseVehicle(vehicleId);
-			} else {
-				if ((vehicleData.m_flags & Vehicle.Flags.WaitingTarget) != 0 && (vehicleData.m_waitCounter += 1) > 20) {
-					RemoveOffers(vehicleId, ref vehicleData);
-					vehicleData.m_flags &= ~Vehicle.Flags.WaitingTarget;
-					vehicleData.m_flags |= Vehicle.Flags.GoingBack;
-					vehicleData.m_waitCounter = 0;
-					if (!StartPathFind(vehicleId, ref vehicleData)) {
-						vehicleData.Unspawn(vehicleId);
-					}
-				}
-=======
 			if ((vehicleData.m_flags & Vehicle.Flags.Congestion) != 0 && VehicleBehaviorManager.Instance.MayDespawn(ref vehicleData)) {
 				Singleton<VehicleManager>.instance.ReleaseVehicle(vehicleId);
 				return;
@@ -54,11 +36,6 @@
 			}
 
 			base.SimulationStep(vehicleId, ref vehicleData, physicsLodRefPos);
-		}
->>>>>>> b65a1aa0
-
-				base.SimulationStep(vehicleId, ref vehicleData, physicsLodRefPos);
-			}
 		}
 
 		[RedirectMethod]
