<?xml version="1.0" encoding="utf-8"?>
<Project ToolsVersion="12.0" DefaultTargets="Build" xmlns="http://schemas.microsoft.com/developer/msbuild/2003">
  <Import Project="$(MSBuildExtensionsPath)\$(MSBuildToolsVersion)\Microsoft.Common.props" Condition="Exists('$(MSBuildExtensionsPath)\$(MSBuildToolsVersion)\Microsoft.Common.props')" />
  <PropertyGroup>
    <Configuration Condition=" '$(Configuration)' == '' ">Debug</Configuration>
    <Platform Condition=" '$(Platform)' == '' ">AnyCPU</Platform>
    <ProjectGuid>{7422AE58-8B0A-401C-9404-F4A438EFFE10}</ProjectGuid>
    <OutputType>Library</OutputType>
    <AppDesignerFolder>Properties</AppDesignerFolder>
    <RootNamespace>TrafficManager</RootNamespace>
    <AssemblyName>TrafficManager</AssemblyName>
    <TargetFrameworkVersion>v3.5</TargetFrameworkVersion>
    <FileAlignment>512</FileAlignment>
    <TargetFrameworkProfile />
    <LangVersion>latest</LangVersion>
  </PropertyGroup>
  <PropertyGroup Condition=" '$(Configuration)|$(Platform)' == 'Debug|AnyCPU' ">
    <DebugSymbols>true</DebugSymbols>
    <DebugType>full</DebugType>
    <Optimize>false</Optimize>
    <OutputPath>bin\Debug\</OutputPath>
    <DefineConstants>DEBUG;PF_DIJKSTRA;QUEUEDSTATS;PARKINGAI;SPEEDLIMITS;ROUTING;JUNCTIONRESTRICTIONS;VEHICLERESTRICTIONS;ADVANCEDAI;CUSTOMTRAFFICLIGHTS</DefineConstants>
    <ErrorReport>prompt</ErrorReport>
    <WarningLevel>4</WarningLevel>
    <AllowUnsafeBlocks>true</AllowUnsafeBlocks>
    <CodeAnalysisRuleSet>..\TMPE.ruleset</CodeAnalysisRuleSet>
  </PropertyGroup>
  <PropertyGroup Condition=" '$(Configuration)|$(Platform)' == 'Release|AnyCPU' ">
    <DebugType>pdbonly</DebugType>
    <Optimize>true</Optimize>
    <OutputPath>bin\Release\</OutputPath>
    <DefineConstants>PF_DIJKSTRA;QUEUEDSTATS;PARKINGAI;SPEEDLIMITS;ROUTING;JUNCTIONRESTRICTIONS;VEHICLERESTRICTIONS;ADVANCEDAI;CUSTOMTRAFFICLIGHTS</DefineConstants>
    <ErrorReport>prompt</ErrorReport>
    <WarningLevel>4</WarningLevel>
    <AllowUnsafeBlocks>true</AllowUnsafeBlocks>
    <CodeAnalysisRuleSet>..\TMPE.ruleset</CodeAnalysisRuleSet>
  </PropertyGroup>
  <PropertyGroup Condition=" '$(Configuration)|$(Platform)' == 'FullDebug|AnyCPU' ">
    <DebugSymbols>true</DebugSymbols>
    <OutputPath>bin\Debug\</OutputPath>
    <DefineConstants>DEBUG;PF_DIJKSTRA;QUEUEDSTATS;DEBUGVSTATE;DEBUGNEWPF;DEBUGCOSTS;DEBUGCONN2;DEBUGHWJUNCTIONROUTING;DEBUGHK;PARKINGAI;SPEEDLIMITS;ROUTING;JUNCTIONRESTRICTIONS;VEHICLERESTRICTIONS;ADVANCEDAI;CUSTOMTRAFFICLIGHTS</DefineConstants>
    <AllowUnsafeBlocks>true</AllowUnsafeBlocks>
    <WarningLevel>4</WarningLevel>
    <DebugType>full</DebugType>
    <PlatformTarget>AnyCPU</PlatformTarget>
    <ErrorReport>prompt</ErrorReport>
    <CodeAnalysisRuleSet>..\TMPE.ruleset</CodeAnalysisRuleSet>
  </PropertyGroup>
  <PropertyGroup Condition="'$(Configuration)|$(Platform)' == 'Benchmark|AnyCPU'">
    <DebugSymbols>true</DebugSymbols>
    <OutputPath>bin\Benchmark\</OutputPath>
    <DefineConstants>DEBUG;QUEUEDSTATS;DEBUGVSTATE;DEBUGNEWPF;DEBUGCOSTS;DEBUGCONN2;DEBUGHWJUNCTIONROUTING;DEBUGROUTING;BENCHMARK;PF_DIJKSTRA;PARKINGAI;SPEEDLIMITS;ROUTING;JUNCTIONRESTRICTIONS;VEHICLERESTRICTIONS;ADVANCEDAI;CUSTOMTRAFFICLIGHTS</DefineConstants>
    <AllowUnsafeBlocks>true</AllowUnsafeBlocks>
    <WarningLevel>4</WarningLevel>
    <DebugType>full</DebugType>
    <PlatformTarget>AnyCPU</PlatformTarget>
    <ErrorReport>prompt</ErrorReport>
    <CodeAnalysisRuleSet>..\TMPE.ruleset</CodeAnalysisRuleSet>
  </PropertyGroup>
  <PropertyGroup Condition="'$(Configuration)|$(Platform)' == 'PF2_Debug|AnyCPU'">
    <DebugSymbols>true</DebugSymbols>
    <OutputPath>bin\PF2_Debug\</OutputPath>
    <DefineConstants>DEBUG;QUEUEDSTATS;DEBUGVSTATE;DEBUGNEWPF;DEBUGCOSTS;DEBUGCONN2;DEBUGHWJUNCTIONROUTING;DEBUGROUTING;DEBUGHK;PF_DIJKSTRA;PARKINGAI;SPEEDLIMITS;ROUTING;JUNCTIONRESTRICTIONS;VEHICLERESTRICTIONS;ADVANCEDAI;CUSTOMTRAFFICLIGHTS</DefineConstants>
    <AllowUnsafeBlocks>true</AllowUnsafeBlocks>
    <WarningLevel>4</WarningLevel>
    <DebugType>full</DebugType>
    <PlatformTarget>AnyCPU</PlatformTarget>
    <ErrorReport>prompt</ErrorReport>
    <CodeAnalysisRuleSet>..\TMPE.ruleset</CodeAnalysisRuleSet>
  </PropertyGroup>
  <PropertyGroup Condition="'$(Configuration)|$(Platform)' == 'Release LABS|AnyCPU'">
    <OutputPath>bin\Release LABS\</OutputPath>
    <DefineConstants>PF_DIJKSTRA;QUEUEDSTATS;PARKINGAI;SPEEDLIMITS;ROUTING;JUNCTIONRESTRICTIONS;VEHICLERESTRICTIONS;ADVANCEDAI;CUSTOMTRAFFICLIGHTS;LABS</DefineConstants>
    <AllowUnsafeBlocks>true</AllowUnsafeBlocks>
    <Optimize>true</Optimize>
    <DebugType>pdbonly</DebugType>
    <PlatformTarget>AnyCPU</PlatformTarget>
    <ErrorReport>prompt</ErrorReport>
    <CodeAnalysisRuleSet>..\TMPE.ruleset</CodeAnalysisRuleSet>
  </PropertyGroup>
  <ItemGroup>
    <Reference Include="0TMPE.Harmony">
      <HintPath>RedirectionFramework\lib\0TMPE.Harmony.dll</HintPath>
    </Reference>
    <Reference Include="Assembly-CSharp">
      <HintPath>..\dependencies\Assembly-CSharp.dll</HintPath>
    </Reference>
    <Reference Include="ColossalManaged">
      <HintPath>..\dependencies\ColossalManaged.dll</HintPath>
    </Reference>
    <Reference Include="ICities">
      <HintPath>..\dependencies\ICities.dll</HintPath>
    </Reference>
    <Reference Include="System" />
    <Reference Include="System.Core">
      <HintPath>..\dependencies\System.Core.dll</HintPath>
    </Reference>
    <Reference Include="System.Runtime.Serialization" />
    <Reference Include="System.Xml" />
    <Reference Include="UnityEngine">
      <HintPath>..\dependencies\UnityEngine.dll</HintPath>
    </Reference>
    <Reference Include="UnityEngine.Networking">
      <HintPath>..\dependencies\UnityEngine.Networking.dll</HintPath>
    </Reference>
    <Reference Include="UnityEngine.UI">
      <HintPath>..\dependencies\UnityEngine.UI.dll</HintPath>
    </Reference>
  </ItemGroup>
  <ItemGroup>
    <Compile Include="CodeProfiler.cs" />
    <Compile Include="Constants.cs" />
    <Compile Include="Custom\AI\CustomBuildingAI.cs" />
    <Compile Include="Custom\AI\CustomBusAI.cs" />
    <Compile Include="Custom\AI\CustomAmbulanceAI.cs" />
    <Compile Include="Custom\AI\CustomCitizenAI.cs" />
    <Compile Include="Custom\AI\CustomFireTruckAI.cs" />
    <Compile Include="Custom\AI\CustomPoliceCarAI.cs" />
    <Compile Include="Custom\AI\CustomPostVanAI.cs" />
    <Compile Include="Custom\AI\CustomResidentAI.cs" />
    <Compile Include="Custom\AI\CustomShipAI.cs" />
    <Compile Include="Custom\AI\CustomTaxiAI.cs" />
    <Compile Include="Custom\AI\CustomTouristAI.cs" />
    <Compile Include="Custom\AI\CustomTransportLineAI.cs" />
    <Compile Include="Custom\AI\CustomTramBaseAI.cs" />
    <Compile Include="Custom\AI\CustomVehicleAI.cs" />
    <Compile Include="Custom\Data\CustomVehicle.cs" />
    <Compile Include="Geometry\Impl\SegmentEndId.cs" />
    <Compile Include="Manager\AbstractCustomManager.cs" />
    <Compile Include="Manager\AbstractFeatureManager.cs" />
    <Compile Include="Manager\AbstractGeometryObservingManager.cs" />
    <Compile Include="Manager\Impl\ExtNodeManager.cs" />
    <Compile Include="Manager\Impl\ExtSegmentEndManager.cs" />
    <Compile Include="Manager\Impl\ExtSegmentManager.cs" />
    <Compile Include="UI\Helpers\ExtUITabStrip.cs" />
    <Compile Include="Manager\Impl\SegmentEndManager.cs" />
    <Compile Include="Patch\_CommonBuildingAI\SimulationStepPatch.cs" />
    <Compile Include="Patch\_HumanAI\ArriveAtDestinationPatch.cs" />
    <Compile Include="Patch\_RoadBaseAI\GetTrafficLightNodeStatePatch.cs" />
    <Compile Include="Patch\_RoadBaseAI\UpdateNodePatch.cs" />
    <Compile Include="Patch\_TrainTrackBaseAI\LevelCrossingSimulationStepPatch.cs" />
    <Compile Include="Patch\_RoadBaseAI\UpdateLanesPatch.cs" />
    <Compile Include="Patch\_RoadBaseAI\SetTrafficLightStatePatch.cs" />
    <Compile Include="Patch\_RoadBaseAI\SegmentSimulationStepPatch.cs" />
    <Compile Include="Patch\_RoadBaseAI\TrafficLightSimulationStepPatch.cs" />
    <Compile Include="RedirectionFramework\AssemblyRedirector.cs" />
    <Compile Include="RedirectionFramework\Attributes\IgnoreConditionAttribute.cs" />
    <Compile Include="RedirectionFramework\Attributes\IgnoreConditions\DisableAttribute.cs" />
    <Compile Include="RedirectionFramework\Attributes\RedirectAttribute.cs" />
    <Compile Include="RedirectionFramework\Attributes\RedirectMethodAttribute.cs" />
    <Compile Include="RedirectionFramework\Attributes\RedirectReverseAttribute.cs" />
    <Compile Include="RedirectionFramework\Attributes\TargetTypeAttribute.cs" />
    <Compile Include="RedirectionFramework\Extensions\TypeExtension.cs" />
    <Compile Include="RedirectionFramework\HarmonyUtil.cs" />
    <Compile Include="RedirectionFramework\RedirectionHelper.cs" />
    <Compile Include="RedirectionFramework\RedirectionUtil.cs" />
    <Compile Include="RedirectionFramework\Redirector.cs" />
    <Compile Include="RedirectionFramework\Tuple.cs" />
    <Compile Include="Custom\PathFinding\CustomPathFind.cs" />
    <AdditionalFiles Include="Custom\PathFinding\StockPathFind.cs" />
    <Compile Include="Manager\Impl\ExtCitizenManager.cs" />
    <Compile Include="Manager\Impl\GeometryManager.cs" />
    <Compile Include="Manager\Impl\TurnOnRedManager.cs" />
    <Compile Include="Manager\Impl\ManagerFactory.cs" />
    <Compile Include="Manager\Impl\ParkingRestrictionsManager.cs" />
    <Compile Include="Manager\Impl\RoutingManager.cs" />
    <Compile Include="Manager\Impl\ExtPathManager.cs" />
    <Compile Include="Manager\Impl\VehicleBehaviorManager.cs" />
    <Compile Include="Manager\Impl\ExtBuildingManager.cs" />
    <Compile Include="Manager\Impl\AdvancedParkingManager.cs" />
    <Compile Include="Manager\Impl\LaneArrowManager.cs" />
    <Compile Include="Manager\Impl\OptionsManager.cs" />
    <Compile Include="Manager\Impl\TrafficLightManager.cs" />
    <Compile Include="Manager\Impl\TrafficMeasurementManager.cs" />
    <Compile Include="Manager\Impl\JunctionRestrictionsManager.cs" />
    <Compile Include="Manager\Impl\UtilityManager.cs" />
    <Compile Include="Manager\Impl\ExtCitizenInstanceManager.cs" />
    <Compile Include="Patch\_CitizenManager\ReleaseCitizenPatch.cs" />
    <Compile Include="Patch\_CitizenManager\ReleaseCitizenInstancePatch.cs" />
    <Compile Include="Patch\_NetManager\UpdateSegmentPatch.cs" />
    <Compile Include="Patch\_NetManager\FinalizeSegmentPatch.cs" />
    <Compile Include="Patch\_VehicleManager\CreateVehiclePatch.cs" />
    <Compile Include="Patch\_VehicleManager\ReleaseVehiclePatch.cs" />
    <Compile Include="Patch\_Vehicle\UnspawnPatch.cs" />
    <Compile Include="Patch\_Vehicle\SpawnPatch.cs" />
    <Compile Include="State\ConfigData\Gameplay.cs" />
    <Compile Include="State\ConfigData\DebugSettings.cs" />
    <Compile Include="State\ConfigData\DynamicLaneSelection.cs" />
    <Compile Include="State\ConfigData\Main.cs" />
    <Compile Include="State\ConfigData\ParkingAI.cs" />
    <Compile Include="State\ConfigData\PathFinding.cs" />
    <Compile Include="State\ConfigData\PriorityRules.cs" />
    <Compile Include="State\ConfigData\TimedTrafficLights.cs" />
    <Compile Include="State\ConfigData\AdvancedVehicleAI.cs" />
    <Compile Include="State\Configuration.cs" />
    <Compile Include="State\GlobalConfig.cs" />
    <Compile Include="State\Keybinds\Keybind.cs" />
    <Compile Include="State\Keybinds\KeybindSetting.cs" />
    <Compile Include="State\Keybinds\KeybindSettingsBase.cs" />
    <Compile Include="State\Keybinds\KeybindSettingsPage.cs" />
    <Compile Include="State\Keybinds\KeybindUI.cs" />
    <Compile Include="State\OptionsTabs\OptionsGameplayTab.cs" />
    <Compile Include="State\OptionsTabs\OptionsGeneralTab.cs" />
    <Compile Include="State\OptionsTabs\OptionsKeybindsTab.cs" />
    <Compile Include="State\OptionsTabs\OptionsMaintenanceTab.cs" />
    <Compile Include="State\OptionsTabs\OptionsMassEditTab.cs" />
    <Compile Include="State\OptionsTabs\OptionsOverlaysTab.cs" />
    <Compile Include="State\OptionsTabs\OptionsVehicleRestrictionsTab.cs" />
    <Compile Include="TrafficLight\Impl\CustomSegmentLights.cs" />
    <Compile Include="Manager\Impl\LaneConnectionManager.cs" />
    <Compile Include="Manager\Impl\ExtVehicleManager.cs" />
    <Compile Include="Manager\Impl\VehicleRestrictionsManager.cs" />
    <Compile Include="Custom\AI\CustomCarAI.cs" />
    <Compile Include="Custom\AI\CustomCargoTruckAI.cs" />
    <Compile Include="Custom\AI\CustomHumanAI.cs" />
    <Compile Include="Custom\AI\CustomPassengerCarAI.cs" />
    <Compile Include="Custom\AI\CustomRoadBaseAI.cs" />
    <Compile Include="Custom\AI\CustomTrainAI.cs" />
    <Compile Include="Custom\PathFinding\CustomPathManager.cs" />
    <Compile Include="LoadingExtension.cs" />
    <Compile Include="Traffic\ExtVehicleType.cs" />
    <Compile Include="Traffic\Impl\SegmentEnd.cs" />
    <Compile Include="UI\CustomKeyHandler.cs" />
<<<<<<< HEAD
    <Compile Include="UI\Helpers\Guide.cs" />
=======
    <Compile Include="UI\Helpers\CheckboxOption.cs" />
    <Compile Include="UI\Helpers\ISerializableOptionBase.cs" />
    <Compile Include="UI\Helpers\SerializableUIOptionBase.cs" />
>>>>>>> a4e58a6e
    <Compile Include="UI\IncompatibleModsPanel.cs" />
    <Compile Include="UI\RemoveCitizenInstanceButtonExtender.cs" />
    <Compile Include="UI\RemoveVehicleButtonExtender.cs" />
    <Compile Include="UI\MainMenu\LaneConnectorButton.cs" />
    <Compile Include="UI\MainMenu\MainMenuPanel.cs" />
    <Compile Include="UI\MainMenu\StatsLabel.cs" />
    <Compile Include="UI\MainMenu\ParkingRestrictionsButton.cs" />
    <Compile Include="UI\MainMenu\VersionLabel.cs" />
    <Compile Include="UI\MainMenu\VehicleRestrictionsButton.cs" />
    <Compile Include="UI\MainMenu\ToggleTrafficLightsButton.cs" />
    <Compile Include="UI\MainMenu\TimedTrafficLightsButton.cs" />
    <Compile Include="UI\MainMenu\SpeedLimitsButton.cs" />
    <Compile Include="UI\MainMenu\PrioritySignsButton.cs" />
    <Compile Include="UI\MainMenu\ManualTrafficLightsButton.cs" />
    <Compile Include="UI\MainMenu\LaneArrowsButton.cs" />
    <Compile Include="UI\MainMenu\MenuToolModeButton.cs" />
    <Compile Include="UI\MainMenu\JunctionRestrictionsButton.cs" />
    <Compile Include="UI\MainMenu\DespawnButton.cs" />
    <Compile Include="UI\MainMenu\ClearTrafficButton.cs" />
    <Compile Include="UI\MainMenu\MenuButton.cs" />
    <Compile Include="UI\LinearSpriteButton.cs" />
    <Compile Include="UI\SubTools\ParkingRestrictionsTool.cs" />
    <Compile Include="UI\SubTools\SpeedLimits\MphSignStyle.cs" />
    <Compile Include="UI\SubTools\SpeedLimits\SpeedLimitsTool.cs" />
    <Compile Include="UI\SubTools\SpeedLimits\SpeedUnit.cs" />
    <Compile Include="UI\Textures\JunctionRestrictions.cs" />
    <Compile Include="UI\Textures\MainMenu.cs" />
    <Compile Include="UI\Textures\RoadUI.cs" />
    <Compile Include="UI\Textures\SpeedLimitTextures.cs" />
    <Compile Include="UI\Textures\TextureResources.cs" />
    <Compile Include="UI\Textures\TrafficLightTextures.cs" />
    <Compile Include="UI\TrafficManagerMode.cs" />
    <Compile Include="UI\Localization\LookupTable.cs" />
    <Compile Include="UI\Localization\Translation.cs" />
    <Compile Include="UI\UIMainMenuButton.cs" />
    <Compile Include="UI\SubTool.cs" />
    <Compile Include="UI\SubTools\JunctionRestrictionsTool.cs" />
    <Compile Include="UI\SubTools\LaneConnectorTool.cs" />
    <Compile Include="UI\SubTools\VehicleRestrictionsTool.cs" />
    <Compile Include="UI\SubTools\LaneArrowTool.cs" />
    <Compile Include="UI\SubTools\TimedTrafficLightsTool.cs" />
    <Compile Include="UI\SubTools\ManualTrafficLightsTool.cs" />
    <Compile Include="UI\SubTools\PrioritySignsTool.cs" />
    <Compile Include="UI\SubTools\ToggleTrafficLightsTool.cs" />
    <Compile Include="State\Options.cs" />
    <Compile Include="Manager\Impl\SpeedLimitManager.cs" />
    <Compile Include="State\Flags.cs" />
    <Compile Include="UI\TransportDemandViewMode.cs" />
    <Compile Include="UI\UITransportDemand.cs" />
    <Compile Include="Util\AutoTimedTrafficLights.cs" />
    <Compile Include="Util\Caching\CameraTransformValue.cs" />
    <Compile Include="Util\Caching\GenericArrayCache.cs" />
    <Compile Include="Util\Shortcuts.cs" />
    <Compile Include="Util\FloatUtil.cs" />
    <Compile Include="Util\GenericObservable.cs" />
    <Compile Include="Util\GenericUnsubscriber.cs" />
    <Compile Include="Util\MathUtil.cs" />
    <Compile Include="Util\LoopUtil.cs" />
    <Compile Include="Util\ModsCompatibilityChecker.cs" />
    <Compile Include="Util\RoundaboutMassEdit.cs" />
    <Compile Include="Util\SegmentLaneTraverser.cs" />
    <Compile Include="Util\TextureUtil.cs" />
    <Compile Include="Util\TinyDictionary.cs" />
    <Compile Include="State\SerializableDataExtension.cs" />
    <Compile Include="ThreadingExtension.cs" />
    <Compile Include="TrafficLight\Impl\CustomSegment.cs" />
    <Compile Include="TrafficLight\Impl\CustomSegmentLight.cs" />
    <Compile Include="UI\ToolMode.cs" />
    <Compile Include="Manager\Impl\TrafficLightSimulationManager.cs" />
    <Compile Include="Manager\Impl\CustomSegmentLightsManager.cs" />
    <Compile Include="TrafficLight\Impl\TimedTrafficLights.cs" />
    <Compile Include="UI\TrafficManagerTool.cs" />
    <Compile Include="Properties\AssemblyInfo.cs" />
    <Compile Include="TrafficManagerMod.cs" />
    <Compile Include="TrafficLight\Impl\TimedTrafficLightsStep.cs" />
    <Compile Include="Manager\Impl\TrafficPriorityManager.cs" />
    <Compile Include="UI\UIBase.cs" />
    <Compile Include="UI\MainMenu\DebugMenu.cs" />
    <Compile Include="Util\SegmentTraverser.cs" />
  </ItemGroup>
  <ItemGroup>
    <EmbeddedResource Include="Resources\JunctionRestrictions\crossing_allowed.png" />
    <EmbeddedResource Include="Resources\JunctionRestrictions\crossing_forbidden.png" />
    <EmbeddedResource Include="Resources\JunctionRestrictions\enterblocked_allowed.png" />
    <EmbeddedResource Include="Resources\JunctionRestrictions\enterblocked_forbidden.png" />
    <EmbeddedResource Include="Resources\JunctionRestrictions\lanechange_allowed.png" />
    <EmbeddedResource Include="Resources\JunctionRestrictions\lanechange_forbidden.png" />
    <EmbeddedResource Include="Resources\JunctionRestrictions\left_on_red_allowed.png" />
    <EmbeddedResource Include="Resources\JunctionRestrictions\left_on_red_forbidden.png" />
    <EmbeddedResource Include="Resources\JunctionRestrictions\right_on_red_allowed.png" />
    <EmbeddedResource Include="Resources\JunctionRestrictions\right_on_red_forbidden.png" />
    <EmbeddedResource Include="Resources\JunctionRestrictions\uturn_allowed.png" />
    <EmbeddedResource Include="Resources\JunctionRestrictions\uturn_forbidden.png" />
    <EmbeddedResource Include="Resources\MainMenu\LegacyButtons.png" />
    <EmbeddedResource Include="Resources\MainMenu\MenuButton.png" />
    <EmbeddedResource Include="Resources\MainMenu\noimage.png" />
    <EmbeddedResource Include="Resources\MainMenu\remove-btn.png" />
    <EmbeddedResource Include="Resources\MainMenu\WindowBackground.png" />
    <EmbeddedResource Include="Resources\pedestrian_mode_1.png" />
    <EmbeddedResource Include="Resources\pedestrian_mode_2.png" />
  </ItemGroup>
  <ItemGroup>
    <EmbeddedResource Include="Resources\RoadUI\bicycle_infosign.png" />
    <EmbeddedResource Include="Resources\RoadUI\bus_infosign.png" />
    <EmbeddedResource Include="Resources\RoadUI\cargotrain_infosign.png" />
    <EmbeddedResource Include="Resources\RoadUI\cargotruck_infosign.png" />
    <EmbeddedResource Include="Resources\RoadUI\emergency_infosign.png" />
    <EmbeddedResource Include="Resources\RoadUI\parking_allowed.png" />
    <EmbeddedResource Include="Resources\RoadUI\parking_disallowed.png" />
    <EmbeddedResource Include="Resources\RoadUI\passengercar_infosign.png" />
    <EmbeddedResource Include="Resources\RoadUI\passengertrain_infosign.png" />
    <EmbeddedResource Include="Resources\RoadUI\remove_signs.png" />
    <EmbeddedResource Include="Resources\RoadUI\service_infosign.png" />
    <EmbeddedResource Include="Resources\RoadUI\sign_none.png" />
    <EmbeddedResource Include="Resources\RoadUI\sign_priority.png" />
    <EmbeddedResource Include="Resources\RoadUI\sign_stop.png" />
    <EmbeddedResource Include="Resources\RoadUI\sign_yield.png" />
  </ItemGroup>
  <ItemGroup>
    <EmbeddedResource Include="Resources\RoadUI\taxi_infosign.png" />
    <EmbeddedResource Include="Resources\RoadUI\tram_infosign.png" />
    <EmbeddedResource Include="Resources\TrafficLights\clock_pause.png" />
    <EmbeddedResource Include="Resources\TrafficLights\clock_play.png" />
    <EmbeddedResource Include="Resources\TrafficLights\clock_test.png" />
    <EmbeddedResource Include="Resources\TrafficLights\light_1_1.png" />
    <EmbeddedResource Include="Resources\TrafficLights\light_1_2.png" />
    <EmbeddedResource Include="Resources\TrafficLights\light_1_3.png" />
    <EmbeddedResource Include="Resources\TrafficLights\light_2_1.png" />
    <EmbeddedResource Include="Resources\TrafficLights\light_2_2.png" />
    <EmbeddedResource Include="Resources\TrafficLights\light_2_3.png" />
    <EmbeddedResource Include="Resources\TrafficLights\light_3_1.png" />
    <EmbeddedResource Include="Resources\TrafficLights\light_3_2.png" />
    <EmbeddedResource Include="Resources\TrafficLights\light_3_3.png" />
    <EmbeddedResource Include="Resources\TrafficLights\light_4_1.png" />
    <EmbeddedResource Include="Resources\TrafficLights\light_4_2.png" />
    <EmbeddedResource Include="Resources\TrafficLights\light_4_3.png" />
    <EmbeddedResource Include="Resources\TrafficLights\light_5_1.png" />
    <EmbeddedResource Include="Resources\TrafficLights\light_5_2.png" />
    <EmbeddedResource Include="Resources\TrafficLights\light_5_3.png" />
    <EmbeddedResource Include="Resources\TrafficLights\light_6_1.png" />
    <EmbeddedResource Include="Resources\TrafficLights\light_6_2.png" />
    <EmbeddedResource Include="Resources\TrafficLights\light_6_3.png" />
    <EmbeddedResource Include="Resources\TrafficLights\light_counter.png" />
    <EmbeddedResource Include="Resources\TrafficLights\light_counter_ja.png" />
    <EmbeddedResource Include="Resources\TrafficLights\light_counter_pl.png" />
    <EmbeddedResource Include="Resources\TrafficLights\light_mode.png" />
    <EmbeddedResource Include="Resources\TrafficLights\light_mode_ja.png" />
    <EmbeddedResource Include="Resources\TrafficLights\light_mode_pl.png" />
    <EmbeddedResource Include="Resources\TrafficLights\light_yellow.png" />
    <EmbeddedResource Include="Resources\TrafficLights\pedestrian_light_1.png" />
    <EmbeddedResource Include="Resources\TrafficLights\pedestrian_light_2.png" />
    <EmbeddedResource Include="Resources\bus_allowed.png" />
    <EmbeddedResource Include="Resources\bus_forbidden.png" />
    <EmbeddedResource Include="Resources\cargotrain_allowed.png" />
    <EmbeddedResource Include="Resources\cargotrain_forbidden.png" />
    <EmbeddedResource Include="Resources\cargotruck_allowed.png" />
    <EmbeddedResource Include="Resources\cargotruck_forbidden.png" />
    <EmbeddedResource Include="Resources\emergency_allowed.png" />
    <EmbeddedResource Include="Resources\emergency_forbidden.png" />
    <EmbeddedResource Include="Resources\passengercar_allowed.png" />
    <EmbeddedResource Include="Resources\passengercar_forbidden.png" />
    <EmbeddedResource Include="Resources\passengertrain_allowed.png" />
    <EmbeddedResource Include="Resources\passengertrain_forbidden.png" />
    <EmbeddedResource Include="Resources\service_allowed.png" />
    <EmbeddedResource Include="Resources\service_forbidden.png" />
    <EmbeddedResource Include="Resources\taxi_allowed.png" />
    <EmbeddedResource Include="Resources\taxi_forbidden.png" />
    <EmbeddedResource Include="Resources\pedestrian_mode_2_pl.png" />
  </ItemGroup>
  <ItemGroup>
    <EmbeddedResource Include="Resources\incompatible_mods.txt" />
  </ItemGroup>
  <ItemGroup>
    <ProjectReference Include="..\CSUtil.CameraControl\CSUtil.CameraControl\CSUtil.CameraControl\CSUtil.CameraControl.csproj">
      <Project>{f8759084-df5b-4a54-b73c-824640a8fa3f}</Project>
      <Name>CSUtil.CameraControl</Name>
    </ProjectReference>
    <ProjectReference Include="..\CSUtil.Commons\CSUtil.Commons.csproj">
      <Project>{D3ADE06E-F493-4819-865A-3BB44FEEDF01}</Project>
      <Name>CSUtil.Commons</Name>
    </ProjectReference>
    <ProjectReference Include="..\TMPE.API\TMPE.API.csproj">
      <Project>{c911d31c-c85d-42a8-a839-7b209a715495}</Project>
      <Name>TMPE.API</Name>
    </ProjectReference>
    <ProjectReference Include="..\TMPE.CitiesGameBridge\TMPE.CitiesGameBridge.csproj">
      <Project>{3f2f7926-5d51-4880-a2b7-4594a10d7e54}</Project>
      <Name>TMPE.CitiesGameBridge</Name>
    </ProjectReference>
    <ProjectReference Include="..\TMPE.GenericGameBridge\TMPE.GenericGameBridge.csproj">
      <Project>{663b991f-32a1-46e1-a4d3-540f8ea7f386}</Project>
      <Name>TMPE.GenericGameBridge</Name>
    </ProjectReference>
  </ItemGroup>
  <ItemGroup>
    <None Include="packages.config" />
  </ItemGroup>
  <ItemGroup>
    <Analyzer Include="..\packages\ReflectionIT.Analyzer.Structs.0.1.0\analyzers\dotnet\cs\ReflectionIT.Analyzer.Structs.dll" />
    <Analyzer Include="..\packages\StyleCop.Analyzers.1.1.118\analyzers\dotnet\cs\StyleCop.Analyzers.CodeFixes.dll" />
    <Analyzer Include="..\packages\StyleCop.Analyzers.1.1.118\analyzers\dotnet\cs\StyleCop.Analyzers.dll" />
  </ItemGroup>
  <ItemGroup>
    <EmbeddedResource Include="Resources\SpeedLimits\Kmh\0.png" />
    <EmbeddedResource Include="Resources\SpeedLimits\Kmh\10.png" />
    <EmbeddedResource Include="Resources\SpeedLimits\Kmh\100.png" />
    <EmbeddedResource Include="Resources\SpeedLimits\Kmh\105.png" />
    <EmbeddedResource Include="Resources\SpeedLimits\Kmh\110.png" />
    <EmbeddedResource Include="Resources\SpeedLimits\Kmh\115.png" />
    <EmbeddedResource Include="Resources\SpeedLimits\Kmh\120.png" />
    <EmbeddedResource Include="Resources\SpeedLimits\Kmh\125.png" />
    <EmbeddedResource Include="Resources\SpeedLimits\Kmh\130.png" />
    <EmbeddedResource Include="Resources\SpeedLimits\Kmh\135.png" />
    <EmbeddedResource Include="Resources\SpeedLimits\Kmh\140.png" />
    <EmbeddedResource Include="Resources\SpeedLimits\Kmh\15.png" />
    <EmbeddedResource Include="Resources\SpeedLimits\Kmh\20.png" />
    <EmbeddedResource Include="Resources\SpeedLimits\Kmh\25.png" />
    <EmbeddedResource Include="Resources\SpeedLimits\Kmh\30.png" />
    <EmbeddedResource Include="Resources\SpeedLimits\Kmh\35.png" />
    <EmbeddedResource Include="Resources\SpeedLimits\Kmh\40.png" />
    <EmbeddedResource Include="Resources\SpeedLimits\Kmh\45.png" />
    <EmbeddedResource Include="Resources\SpeedLimits\Kmh\5.png" />
    <EmbeddedResource Include="Resources\SpeedLimits\Kmh\50.png" />
    <EmbeddedResource Include="Resources\SpeedLimits\Kmh\55.png" />
    <EmbeddedResource Include="Resources\SpeedLimits\Kmh\60.png" />
    <EmbeddedResource Include="Resources\SpeedLimits\Kmh\65.png" />
    <EmbeddedResource Include="Resources\SpeedLimits\Kmh\70.png" />
    <EmbeddedResource Include="Resources\SpeedLimits\Kmh\75.png" />
    <EmbeddedResource Include="Resources\SpeedLimits\Kmh\80.png" />
    <EmbeddedResource Include="Resources\SpeedLimits\Kmh\85.png" />
    <EmbeddedResource Include="Resources\SpeedLimits\Kmh\90.png" />
    <EmbeddedResource Include="Resources\SpeedLimits\Kmh\95.png" />
  </ItemGroup>
  <ItemGroup>
    <EmbeddedResource Include="Resources\SpeedLimits\Mph_UK\0.png" />
    <EmbeddedResource Include="Resources\SpeedLimits\Mph_UK\10.png" />
    <EmbeddedResource Include="Resources\SpeedLimits\Mph_UK\15.png" />
    <EmbeddedResource Include="Resources\SpeedLimits\Mph_UK\20.png" />
    <EmbeddedResource Include="Resources\SpeedLimits\Mph_UK\25.png" />
    <EmbeddedResource Include="Resources\SpeedLimits\Mph_UK\30.png" />
    <EmbeddedResource Include="Resources\SpeedLimits\Mph_UK\35.png" />
    <EmbeddedResource Include="Resources\SpeedLimits\Mph_UK\40.png" />
    <EmbeddedResource Include="Resources\SpeedLimits\Mph_UK\45.png" />
    <EmbeddedResource Include="Resources\SpeedLimits\Mph_UK\5.png" />
    <EmbeddedResource Include="Resources\SpeedLimits\Mph_UK\50.png" />
    <EmbeddedResource Include="Resources\SpeedLimits\Mph_UK\55.png" />
    <EmbeddedResource Include="Resources\SpeedLimits\Mph_UK\60.png" />
    <EmbeddedResource Include="Resources\SpeedLimits\Mph_UK\65.png" />
    <EmbeddedResource Include="Resources\SpeedLimits\Mph_UK\70.png" />
    <EmbeddedResource Include="Resources\SpeedLimits\Mph_UK\75.png" />
    <EmbeddedResource Include="Resources\SpeedLimits\Mph_UK\80.png" />
    <EmbeddedResource Include="Resources\SpeedLimits\Mph_UK\85.png" />
    <EmbeddedResource Include="Resources\SpeedLimits\Mph_UK\90.png" />
    <EmbeddedResource Include="Resources\SpeedLimits\Mph_US\0.png" />
    <EmbeddedResource Include="Resources\SpeedLimits\Mph_US\10.png" />
    <EmbeddedResource Include="Resources\SpeedLimits\Mph_US\15.png" />
    <EmbeddedResource Include="Resources\SpeedLimits\Mph_US\20.png" />
    <EmbeddedResource Include="Resources\SpeedLimits\Mph_US\25.png" />
    <EmbeddedResource Include="Resources\SpeedLimits\Mph_US\30.png" />
    <EmbeddedResource Include="Resources\SpeedLimits\Mph_US\35.png" />
    <EmbeddedResource Include="Resources\SpeedLimits\Mph_US\40.png" />
    <EmbeddedResource Include="Resources\SpeedLimits\Mph_US\45.png" />
    <EmbeddedResource Include="Resources\SpeedLimits\Mph_US\5.png" />
    <EmbeddedResource Include="Resources\SpeedLimits\Mph_US\50.png" />
    <EmbeddedResource Include="Resources\SpeedLimits\Mph_US\55.png" />
    <EmbeddedResource Include="Resources\SpeedLimits\Mph_US\60.png" />
    <EmbeddedResource Include="Resources\SpeedLimits\Mph_US\65.png" />
    <EmbeddedResource Include="Resources\SpeedLimits\Mph_US\70.png" />
    <EmbeddedResource Include="Resources\SpeedLimits\Mph_US\75.png" />
    <EmbeddedResource Include="Resources\SpeedLimits\Mph_US\80.png" />
    <EmbeddedResource Include="Resources\SpeedLimits\Mph_US\85.png" />
    <EmbeddedResource Include="Resources\SpeedLimits\Mph_US\90.png" />
  </ItemGroup>
  <ItemGroup>
    <Folder Include="Traffic\Data\" />
  </ItemGroup>
  <ItemGroup>
    <EmbeddedResource Include="Resources\Translations\JunctionRestrictions.csv" />
    <EmbeddedResource Include="Resources\Translations\ParkingRestrictions.csv" />
    <EmbeddedResource Include="Resources\Translations\PrioritySigns.csv" />
    <EmbeddedResource Include="Resources\Translations\AI_Car.csv" />
    <EmbeddedResource Include="Resources\Translations\AI_Citizen.csv" />
    <EmbeddedResource Include="Resources\Translations\LaneRouting.csv" />
    <EmbeddedResource Include="Resources\Translations\Menu.csv" />
    <EmbeddedResource Include="Resources\Translations\ModConflicts.csv" />
    <EmbeddedResource Include="Resources\Translations\Options.csv" />
    <EmbeddedResource Include="Resources\Translations\SpeedLimits.csv" />
    <EmbeddedResource Include="Resources\TrafficLights\IconJunctionNoTrafficLights.png" />
    <EmbeddedResource Include="Resources\TrafficLights\IconJunctionTrafficLights.png" />
    <EmbeddedResource Include="Resources\TrafficLights\IconJunctionTimedTL.png" />
    <Content Include="Resources\Translations\Strings.csv" />
    <EmbeddedResource Include="Resources\Translations\TrafficLights.csv" />
    <EmbeddedResource Include="Resources\Translations\Tutorials.csv" />
    <EmbeddedResource Include="Resources\Translations\VehicleRestrictions.csv" />
  </ItemGroup>
  <Import Project="$(MSBuildToolsPath)\Microsoft.CSharp.targets" />
  <PropertyGroup>
    <PostBuildEvent>rem set "DEPLOYDIR=D:\Games\Steam\steamapps\workshop\content\255710\1637663252\"
set "DEPLOYDIR=$(LOCALAPPDATA)\Colossal Order\Cities_Skylines\Addons\Mods\$(TargetName)\"

del /Q "%25DEPLOYDIR%25*"
xcopy /y "$(TargetDir)TrafficManager.dll" "%25DEPLOYDIR%25"
xcopy /y "$(TargetDir)TMPE.CitiesGameBridge.dll" "%25DEPLOYDIR%25"
xcopy /y "$(TargetDir)TMPE.GenericGameBridge.dll" "%25DEPLOYDIR%25"
xcopy /y "$(TargetDir)TMPE.API.dll" "%25DEPLOYDIR%25"
xcopy /y "$(TargetDir)CSUtil.CameraControl.dll" "%25DEPLOYDIR%25"
xcopy /y "$(TargetDir)TMPE.RedirectionFramework.dll" "%25DEPLOYDIR%25"
xcopy /y "$(TargetDir)CSUtil.Commons.dll" "%25DEPLOYDIR%25"
xcopy /y "$(TargetDir)0TMPE.Harmony.dll" "%25DEPLOYDIR%25"

set DEPLOYDIR=</PostBuildEvent>
  </PropertyGroup>
  <PropertyGroup>
    <PreBuildEvent>
    </PreBuildEvent>
  </PropertyGroup>
  <!-- To modify your build process, add your task inside one of the targets below and uncomment it.
       Other similar extension points exist, see Microsoft.Common.targets.
  <Target Name="BeforeBuild">
  </Target>
  <Target Name="AfterBuild">
  </Target>
  -->
</Project><|MERGE_RESOLUTION|>--- conflicted
+++ resolved
@@ -221,13 +221,10 @@
     <Compile Include="Traffic\ExtVehicleType.cs" />
     <Compile Include="Traffic\Impl\SegmentEnd.cs" />
     <Compile Include="UI\CustomKeyHandler.cs" />
-<<<<<<< HEAD
     <Compile Include="UI\Helpers\Guide.cs" />
-=======
     <Compile Include="UI\Helpers\CheckboxOption.cs" />
     <Compile Include="UI\Helpers\ISerializableOptionBase.cs" />
     <Compile Include="UI\Helpers\SerializableUIOptionBase.cs" />
->>>>>>> a4e58a6e
     <Compile Include="UI\IncompatibleModsPanel.cs" />
     <Compile Include="UI\RemoveCitizenInstanceButtonExtender.cs" />
     <Compile Include="UI\RemoveVehicleButtonExtender.cs" />
