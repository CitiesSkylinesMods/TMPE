﻿<?xml version="1.0" encoding="utf-8"?>
<Project ToolsVersion="15.0" DefaultTargets="Build" xmlns="http://schemas.microsoft.com/developer/msbuild/2003">
  <Import Project="$(MSBuildExtensionsPath)\$(MSBuildToolsVersion)\Microsoft.Common.props" Condition="Exists('$(MSBuildExtensionsPath)\$(MSBuildToolsVersion)\Microsoft.Common.props')" />
  <PropertyGroup>
    <Configuration Condition=" '$(Configuration)' == '' ">Debug</Configuration>
    <Platform Condition=" '$(Platform)' == '' ">AnyCPU</Platform>
    <ProjectGuid>{7422AE58-8B0A-401C-9404-F4A438EFFE10}</ProjectGuid>
    <OutputType>Library</OutputType>
    <AppDesignerFolder>Properties</AppDesignerFolder>
    <RootNamespace>TrafficManager</RootNamespace>
    <AssemblyName>TrafficManager</AssemblyName>
    <TargetFrameworkVersion>v3.5</TargetFrameworkVersion>
    <FileAlignment>512</FileAlignment>
    <TargetFrameworkProfile />
    <LangVersion>preview</LangVersion>
    <ProduceReferenceAssembly>true</ProduceReferenceAssembly>
  </PropertyGroup>
  <PropertyGroup Condition=" '$(Configuration)|$(Platform)' == 'Debug|AnyCPU' ">
    <DebugSymbols>true</DebugSymbols>
    <DebugType>full</DebugType>
    <Optimize>false</Optimize>
    <OutputPath>bin\Debug\</OutputPath>
    <DefineConstants>DEBUG;QUEUEDSTATS;SPEEDLIMITS;ROUTING;JUNCTIONRESTRICTIONS;VEHICLERESTRICTIONS;ADVANCEDAI;CUSTOMTRAFFICLIGHTS</DefineConstants>
    <ErrorReport>prompt</ErrorReport>
    <WarningLevel>4</WarningLevel>
    <AllowUnsafeBlocks>true</AllowUnsafeBlocks>
  </PropertyGroup>
  <PropertyGroup Condition=" '$(Configuration)|$(Platform)' == 'Release|AnyCPU' ">
    <DebugType>pdbonly</DebugType>
    <Optimize>true</Optimize>
    <OutputPath>bin\Release\</OutputPath>
    <DefineConstants>TRACE;QUEUEDSTATS;SPEEDLIMITS;ROUTING;JUNCTIONRESTRICTIONS;VEHICLERESTRICTIONS;ADVANCEDAI;CUSTOMTRAFFICLIGHTS</DefineConstants>
    <ErrorReport>prompt</ErrorReport>
    <WarningLevel>4</WarningLevel>
    <AllowUnsafeBlocks>true</AllowUnsafeBlocks>
  </PropertyGroup>
  <PropertyGroup Condition=" '$(Configuration)|$(Platform)' == 'FullDebug|AnyCPU' ">
    <DebugSymbols>true</DebugSymbols>
    <OutputPath>bin\Debug\</OutputPath>
    <DefineConstants>DEBUG;QUEUEDSTATS;DEBUGVSTATE;DEBUGNEWPF;DEBUGCOSTS;DEBUGCONN2;DEBUGHWJUNCTIONROUTING;DEBUGHK;SPEEDLIMITS;ROUTING;JUNCTIONRESTRICTIONS;VEHICLERESTRICTIONS;ADVANCEDAI;CUSTOMTRAFFICLIGHTS</DefineConstants>
    <AllowUnsafeBlocks>true</AllowUnsafeBlocks>
    <WarningLevel>4</WarningLevel>
    <DebugType>full</DebugType>
    <PlatformTarget>AnyCPU</PlatformTarget>
    <ErrorReport>prompt</ErrorReport>
  </PropertyGroup>
  <PropertyGroup Condition="'$(Configuration)|$(Platform)' == 'PF2_Debug|AnyCPU'">
    <DebugSymbols>true</DebugSymbols>
    <OutputPath>bin\PF2_Debug\</OutputPath>
    <DefineConstants>DEBUG;QUEUEDSTATS;DEBUGVSTATE;DEBUGNEWPF;DEBUGCOSTS;DEBUGCONN2;DEBUGHWJUNCTIONROUTING;DEBUGROUTING;DEBUGHK;SPEEDLIMITS;ROUTING;JUNCTIONRESTRICTIONS;VEHICLERESTRICTIONS;ADVANCEDAI;CUSTOMTRAFFICLIGHTS</DefineConstants>
    <AllowUnsafeBlocks>true</AllowUnsafeBlocks>
    <WarningLevel>4</WarningLevel>
    <DebugType>full</DebugType>
    <PlatformTarget>AnyCPU</PlatformTarget>
    <ErrorReport>prompt</ErrorReport>
  </PropertyGroup>
  <PropertyGroup Condition="'$(Configuration)|$(Platform)' == 'Release TEST|AnyCPU'">
    <OutputPath>bin\Release TEST\</OutputPath>
    <DefineConstants>QUEUEDSTATS;SPEEDLIMITS;ROUTING;JUNCTIONRESTRICTIONS;VEHICLERESTRICTIONS;ADVANCEDAI;CUSTOMTRAFFICLIGHTS;TEST</DefineConstants>
    <AllowUnsafeBlocks>true</AllowUnsafeBlocks>
    <Optimize>true</Optimize>
    <DebugType>pdbonly</DebugType>
    <PlatformTarget>AnyCPU</PlatformTarget>
    <ErrorReport>prompt</ErrorReport>
  </PropertyGroup>
  <PropertyGroup>
    <SteamPath>~/Library/Application Support/Steam/</SteamPath>
    <SteamPath Condition="! Exists ('$(SteamPath)')">$(ProgramFiles)\Steam</SteamPath>
    <SteamPath Condition="! Exists ('$(SteamPath)')">$(Registry:HKEY_CURRENT_USER\Software\Valve\Steam@SteamPath)</SteamPath>
    <CSPath>$(SteamPath)\steamapps\common\Cities_Skylines</CSPath>
    <MangedDLLPath>$(CSPath)\Cities_Data\Managed</MangedDLLPath>
    <MangedDLLPath Condition="!  Exists ('$(MangedDLLPath)')">..\dependencies</MangedDLLPath>
    <UnityPath>$(MSBuildExtensionsPath64)\..\Unity\</UnityPath>
    <UnityPath Condition="! Exists ('$(UnityPath)')">..\Unity\</UnityPath>
  </PropertyGroup>
  <PropertyGroup Condition="'$(Configuration)|$(Platform)' == 'Benchmark|AnyCPU'">
    <OutputPath>bin\Benchmark\</OutputPath>
    <DefineConstants>QUEUEDSTATS;SPEEDLIMITS;ROUTING;JUNCTIONRESTRICTIONS;VEHICLERESTRICTIONS;ADVANCEDAI;CUSTOMTRAFFICLIGHTS;BENCHMARK;ENABLE_PROFILER</DefineConstants>
    <AllowUnsafeBlocks>true</AllowUnsafeBlocks>
    <Optimize>true</Optimize>
    <DebugType>pdbonly</DebugType>
    <PlatformTarget>AnyCPU</PlatformTarget>
    <LangVersion>latest</LangVersion>
    <ErrorReport>prompt</ErrorReport>
  </PropertyGroup>
  <ItemGroup>
    <Reference Include="Assembly-CSharp">
      <HintPath>$(MangedDLLPath)\Assembly-CSharp.dll</HintPath>
      <Private>False</Private>
    </Reference>
    <Reference Include="CitiesHarmony.API, Version=2.0.0.0, Culture=neutral, PublicKeyToken=null">
      <HintPath>..\packages\CitiesHarmony.API.2.0.0\lib\net35\CitiesHarmony.API.dll</HintPath>
      <Private>True</Private>
    </Reference>
    <Reference Include="CitiesHarmony.Harmony, Version=2.0.4.0, Culture=neutral, PublicKeyToken=null">
      <HintPath>..\packages\CitiesHarmony.Harmony.2.0.4\lib\net35\CitiesHarmony.Harmony.dll</HintPath>
      <Private>True</Private>
    </Reference>
    <Reference Include="ColossalManaged">
      <HintPath>$(MangedDLLPath)\ColossalManaged.dll</HintPath>
      <Private>False</Private>
    </Reference>
    <Reference Include="ICities">
      <HintPath>$(MangedDLLPath)\ICities.dll</HintPath>
      <Private>False</Private>
    </Reference>
    <Reference Include="MoveItIntegration">
      <HintPath>..\libs\MoveItIntegration.dll</HintPath>
    </Reference>
    <Reference Include="System" />
    <Reference Include="System.Core">
      <HintPath>$(MangedDLLPath)\System.Core.dll</HintPath>
    </Reference>
    <Reference Include="System.Runtime.Serialization" />
    <Reference Include="System.Xml" />
    <Reference Include="UnifiedUILib, Version=2.2.1.1037, Culture=neutral, processorArchitecture=MSIL">
      <HintPath>..\packages\UnifiedUILib.2.2.1\lib\net35\UnifiedUILib.dll</HintPath>
    </Reference>
    <Reference Include="UnityEngine">
      <HintPath>$(MangedDLLPath)\UnityEngine.dll</HintPath>
      <Private>False</Private>
    </Reference>
    <Reference Include="UnityEngine.Networking">
      <HintPath>$(MangedDLLPath)\UnityEngine.Networking.dll</HintPath>
      <Private>False</Private>
    </Reference>
    <Reference Include="UnityEngine.UI">
      <HintPath>$(MangedDLLPath)\UnityEngine.UI.dll</HintPath>
      <Private>False</Private>
    </Reference>
  </ItemGroup>
  <ItemGroup>
    <Compile Include="..\SharedAssemblyInfo.cs">
      <Link>Properties\SharedAssemblyInfo.cs</Link>
    </Compile>
    <Compile Include="Constants.cs" />
    <Compile Include="Custom\PathFinding\PathfinderUpdates.cs" />
    <Compile Include="Geometry\Impl\SegmentEndId.cs" />
    <Compile Include="Lifecycle\Patcher.cs" />
    <Compile Include="Lifecycle\TMPELifecycle.cs" />
    <Compile Include="Manager\Impl\ClockDirection.cs" />
    <Compile Include="Manager\Impl\ExtLaneManager.cs" />
    <Compile Include="Manager\Impl\GameConnectionManager.cs" />
    <Compile Include="Manager\AbstractCustomManager.cs" />
    <Compile Include="Manager\AbstractFeatureManager.cs" />
    <Compile Include="Manager\AbstractGeometryObservingManager.cs" />
    <Compile Include="Manager\Impl\ExtNodeManager.cs" />
    <Compile Include="Manager\Impl\ExtSegmentEndManager.cs" />
    <Compile Include="Manager\Impl\ExtSegmentManager.cs" />
    <Compile Include="Manager\Impl\GeometryNotifier.cs" />
    <Compile Include="Patch\NetManagerEvents.cs" />
    <Compile Include="Manager\Impl\LaneConnection\ConnectionDataBase.cs" />
    <Compile Include="Manager\Impl\LaneConnection\LaneConnectionData.cs" />
    <Compile Include="Manager\Impl\LaneConnection\LaneConnectionSubManager.cs" />
    <Compile Include="Manager\Impl\LaneConnection\LaneConnectionManager.cs" />
    <Compile Include="Manager\Impl\LaneConnection\LaneEnd.cs" />
    <Compile Include="Patch\_External\RTramAIModPatch.cs" />
    <Compile Include="Patch\_VehicleAI\InvalidPathPatch.cs" />
    <Compile Include="State\OptionsTabs\GameplayTab_AIGroups.cs" />
    <Compile Include="State\OptionsTabs\GeneralTab_CompatibilityGroup.cs" />
    <Compile Include="State\OptionsTabs\GeneralTab_LocalisationGroup.cs" />
    <Compile Include="State\OptionsTabs\GeneralTab_InterfaceGroup.cs" />
    <Compile Include="State\OptionsTabs\GeneralTab_SimulationGroup.cs" />
    <Compile Include="State\OptionsTabs\GameplayTab_VehicleBehaviourGroup.cs" />
    <Compile Include="State\OptionsTabs\PoliciesTab_RoundaboutsGroup.cs" />
    <Compile Include="State\OptionsTabs\PoliciesTab_InEmergenciesGroup.cs" />
    <Compile Include="State\OptionsTabs\PoliciesTab_OnHighwaysGroup.cs" />
    <Compile Include="State\OptionsTabs\PoliciesTab_OnRoadsGroup.cs" />
    <Compile Include="State\OptionsTabs\PoliciesTab_AtJunctionsGroup.cs" />
    <Compile Include="State\OptionsTabs\OverlaysTab_OverlaysGroup.cs" />
    <Compile Include="State\OptionsTabs\MaintenanceTab_FeaturesGroup.cs" />
    <Compile Include="State\OptionsTabs\MaintenanceTab_ConfigGroup.cs" />
    <Compile Include="State\OptionsTabs\MaintenanceTab_DespawnGroup.cs" />
    <Compile Include="State\OptionsTabs\MaintenanceTab_ToolsGroup.cs" />
    <Compile Include="State\VersionInfo.cs" />
    <Compile Include="TrafficLight\Impl\ITrafficLightContainer.cs" />
    <Compile Include="TrafficLight\Impl\TrafficLightSimulation.cs" />
    <Compile Include="UI\AllowDespawn\AllowDespawnPanel.cs" />
    <Compile Include="UI\Helpers\ActionButton.cs" />
    <Compile Include="UI\Helpers\GlobalConfigObserver.cs" />
    <Compile Include="UI\Helpers\DropDownOption.cs" />
    <Compile Include="UI\Helpers\SliderOption.cs" />
    <Compile Include="UI\Helpers\OptionButtonBase.cs" />
    <Compile Include="UI\Helpers\UrlButton.cs" />
    <Compile Include="UI\Textures\RoadSignTheme.cs" />
    <Compile Include="UI\MainMenu\RoutingDetectorButton.cs" />
    <Compile Include="UI\SubTools\RoutingDetector\Connection.cs" />
    <Compile Include="UI\SubTools\RoutingDetector\LaneEnd.cs" />
    <Compile Include="UI\SubTools\RoutingDetector\RoutingDetectorTool.cs" />
    <Compile Include="UI\UIFactory.cs" />
    <Compile Include="UI\WhatsNew\MarkupKeyword.cs" />
    <Compile Include="UI\WhatsNew\WhatsNewMarkup.cs" />
<<<<<<< HEAD
=======
    <Compile Include="Util\DetailLogger.cs" />
    <Compile Include="Util\Extensions\CitizenUnitExtensions.cs" />
>>>>>>> f709191f
    <Compile Include="Util\Extensions\ParkedVehicleExtensions.cs" />
    <Compile Include="Util\Extensions\VersionExtension.cs" />
    <Compile Include="Util\Iterators\GetNodeSegmentIdsEnumerable.cs" />
    <Compile Include="Util\Iterators\GetNodeSegmentIdsEnumerator.cs" />
    <Compile Include="Util\Iterators\GetSegmentLaneIdsEnumerable.cs" />
    <Compile Include="Util\Iterators\GetSegmentLaneIdsEnumerator.cs" />
    <Compile Include="Manager\Impl\LaneIdAndIndex.cs" />
    <Compile Include="Manager\Impl\LanePos.cs" />
    <Compile Include="Manager\Impl\SpeedLimitManagerExt.cs" />
    <Compile Include="Notifier.cs" />
    <Compile Include="Patch\CustomPathFindPatchAttribute.cs" />
    <Compile Include="Patch\PatchCommons.cs" />
    <Compile Include="Patch\_BuildingAI\GetColorPatch.cs" />
    <Compile Include="Patch\_BuildingDecoration\LoadPathsPatch.cs" />
    <Compile Include="Patch\_CitizenAI\_HumanAI\ArriveAtDestinationPatch.cs" />
    <Compile Include="Patch\_CitizenAI\_ResidentAI\Connection\ResidentAIConnection.cs" />
    <Compile Include="Patch\_CitizenAI\_ResidentAI\Connection\ResidentAIHook.cs" />
    <Compile Include="Patch\_CitizenAI\_ResidentAI\GetLocalizedStatusPatch.cs" />
    <Compile Include="Patch\_CitizenAI\_ResidentAI\GetVehicleInfoPatch.cs" />
    <Compile Include="Patch\_CitizenAI\StartPathFindPatch.cs" />
    <Compile Include="Patch\_CitizenAI\_HumanAI\CheckTrafficLightsPatch.cs" />
    <Compile Include="Patch\_CitizenAI\_HumanAI\Connection\HumanAIConnection.cs" />
    <Compile Include="Patch\_CitizenAI\_HumanAI\Connection\HumanAIHook.cs" />
    <Compile Include="Patch\_CitizenAI\_HumanAI\SimulationStepPatch.cs" />
    <Compile Include="Patch\_CitizenAI\_TouristAI\Connection\TouristAIHook.cs" />
    <Compile Include="Patch\_CitizenAI\_TouristAI\Connection\TouristAIConnection.cs" />
    <Compile Include="Patch\_CitizenAI\_TouristAI\GetLocalizedStatusPatch.cs" />
    <Compile Include="Patch\_CitizenAI\_TouristAI\GetVehicleInfoPatch.cs" />
    <Compile Include="Patch\_PathFind\CalculatePathPatch.cs" />
    <Compile Include="Patch\_PathManager\ReleasePathPatch.cs" />
    <Compile Include="Patch\_PathManager\WaitForAllPathsPatch.cs" />
    <Compile Include="Patch\_RoadBaseAI\ClickNodeButtonPatch.cs" />
    <Compile Include="Patch\_TransportLineAI\StartPathFindPatch.cs" />
    <Compile Include="Patch\_VehicleAI\CalculateSegmentPositionPatch.cs" />
    <Compile Include="Patch\_VehicleAI\CalculateSegmentPositionPatch2.cs" />
    <Compile Include="Patch\_VehicleAI\Connection\VehicleAIConnection.cs" />
    <Compile Include="Patch\_VehicleAI\Connection\VehicleAIHook.cs" />
    <Compile Include="Patch\_VehicleAI\StartPathFindCommons.cs" />
    <Compile Include="Patch\_VehicleAI\UpdatePathTargetPositionsPatch.cs" />
    <Compile Include="Patch\_VehicleAI\VehicleAICommons.cs" />
    <Compile Include="Patch\_VehicleAI\_CarAI\CalculateSegmentPositionPatch.cs" />
    <Compile Include="Patch\_VehicleAI\_CarAI\CalculateSegmentPositionPatch2.cs" />
    <Compile Include="Patch\_VehicleAI\_CarAI\SimulationStepPatch.cs" />
    <Compile Include="Patch\_VehicleAI\_CargoTruckAI\SimulationStepPatch.cs" />
    <Compile Include="Patch\_VehicleAI\_PassengerCarAI\Connection\PassengerCarAIConnection.cs" />
    <Compile Include="Patch\_VehicleAI\_PassengerCarAI\Connection\PassengerCarAIHook.cs" />
    <Compile Include="Patch\_VehicleAI\_PassengerCarAI\GetLocalizedStatusPatch.cs" />
    <Compile Include="Patch\_VehicleAI\_PassengerCarAI\ParkVehiclePatch.cs" />
    <Compile Include="Patch\_VehicleAI\_PassengerCarAI\SimulationStepPatch.cs" />
    <Compile Include="Patch\_VehicleAI\_PassengerCarAI\StartPathFindPatch.cs" />
    <Compile Include="Patch\_VehicleAI\_PassengerCarAI\UpdateParkedVehiclePatch.cs" />
    <Compile Include="Patch\_VehicleAI\_TrainAI\CalculateSegmentPositionPatch.cs" />
    <Compile Include="Patch\_VehicleAI\_TrainAI\CheckNextLanePatch.cs" />
    <Compile Include="Patch\_VehicleAI\_TrainAI\Connection\TrainAIConnection.cs" />
    <Compile Include="Patch\_VehicleAI\_TrainAI\Connection\TrainAIHook.cs" />
    <Compile Include="Patch\_VehicleAI\_TrainAI\ForceTrafficLightsPatch.cs" />
    <Compile Include="Patch\_VehicleAI\_TrainAI\SimulationStep2Patch.cs" />
    <Compile Include="Patch\_VehicleAI\_TrainAI\SimulationStepPatch.cs" />
    <Compile Include="Patch\_VehicleAI\_TramBaseAI\CalculateSegmentPositionPatch.cs" />
    <Compile Include="Patch\_VehicleAI\_TramBaseAI\CalculateSegmentPositionPatch2.cs" />
    <Compile Include="Patch\_VehicleAI\_TramBaseAI\SimulationStepPatch.cs" />
    <Compile Include="Patch\_VehicleAI\_TrolleybusAI\CalculateSegmentPositionPatch.cs" />
    <Compile Include="Patch\_VehicleAI\_TrolleybusAI\StartPathFindPatch.cs" />
    <Compile Include="Patch\_VehicleAI\_TramBaseAI\StartPathFindPatch.cs" />
    <Compile Include="Patch\_VehicleAI\_TrainAI\StartPathFindPatch.cs" />
    <Compile Include="Patch\_VehicleAI\_TaxiAI\StartPathFindPatch.cs" />
    <Compile Include="Patch\_VehicleAI\_ShipAI\StartPathFindPatch.cs" />
    <Compile Include="Patch\_VehicleAI\_PostVanAI\StartPathFindPatch.cs" />
    <Compile Include="Patch\_VehicleAI\_PoliceCarAI\StartPathFindPatch.cs" />
    <Compile Include="Patch\_VehicleAI\_FireTruckAI\StartPathFindPatch.cs" />
    <Compile Include="Patch\_VehicleAI\_AmbulanceAI\StartPathFindPatch.cs" />
    <Compile Include="Patch\_VehicleAI\_CargoTruckAI\StartPathFindPatch.cs" />
    <Compile Include="Patch\_VehicleAI\_CarAI\StartPathFindPatch.cs" />
    <Compile Include="Patch\_VehicleAI\_BusAI\StartPathFindPatch.cs" />
    <Compile Include="Patch\_CitizenManager\ReleaseCitizenPatch.cs" />
    <Compile Include="Patch\_DefaultTool\OnToolGUIPatch.cs" />
    <Compile Include="Patch\_InfoManager\SetModePatch.cs" />
    <Compile Include="Patch\_LoadAssetPanel\OnLoadPatch.cs" />
    <Compile Include="Patch\_NetSegment\CalculateSegmentPatch.cs" />
    <Compile Include="Patch\_PathManager\CreatePathPatch.cs" />
    <Compile Include="Patch\_RoadWorldInfoPanel\OnAdjustRoadButtonPatch.cs" />
    <Compile Include="State\Asset\AssetData.cs" />
    <Compile Include="Lifecycle\AssetDataExtension.cs" />
    <Compile Include="State\Asset\SegmentNetworkIDs.cs" />
    <Compile Include="State\GetSpeedLimitResult.cs" />
    <Compile Include="State\SerializationUtil.cs" />
    <Compile Include="State\SetSpeedLimitAction.cs" />
    <Compile Include="State\TMPEMoveItIntegration.cs" />
    <Compile Include="Traffic\LegacyExtVehicleType.cs" />
    <Compile Include="UI\Helpers\Highlight.cs" />
    <Compile Include="UI\Helpers\NodeLaneMarker.cs" />
    <Compile Include="UI\Helpers\OverlayHandleColorController.cs" />
    <Compile Include="UI\Helpers\Prompt.cs" />
    <Compile Include="UI\Helpers\SegmentLaneMarker.cs" />
    <Compile Include="UI\Helpers\ExtUITabStrip.cs" />
    <Compile Include="Manager\Impl\SegmentEndManager.cs" />
    <Compile Include="Patch\_CommonBuildingAI\SimulationStepPatch.cs" />
    <Compile Include="Patch\_RoadBaseAI\GetTrafficLightNodeStatePatch.cs" />
    <Compile Include="Patch\_RoadBaseAI\UpdateNodePatch.cs" />
    <Compile Include="Patch\_TrainTrackBaseAI\LevelCrossingSimulationStepPatch.cs" />
    <Compile Include="Patch\_RoadBaseAI\UpdateLanesPatch.cs" />
    <Compile Include="Patch\_RoadBaseAI\SetTrafficLightStatePatch.cs" />
    <Compile Include="Patch\_RoadBaseAI\SegmentSimulationStepPatch.cs" />
    <Compile Include="Patch\_RoadBaseAI\TrafficLightSimulationStepPatch.cs" />
    <Compile Include="Custom\PathFinding\CustomPathFind.cs" />
    <AdditionalFiles Include="Custom\PathFinding\StockPathFind.cs" />
    <Compile Include="Manager\Impl\ExtCitizenManager.cs" />
    <Compile Include="Manager\Impl\GeometryManager.cs" />
    <Compile Include="Manager\Impl\TurnOnRedManager.cs" />
    <Compile Include="Manager\Impl\ManagerFactory.cs" />
    <Compile Include="Manager\Impl\ParkingRestrictionsManager.cs" />
    <Compile Include="Manager\Impl\RoutingManager.cs" />
    <Compile Include="Manager\Impl\ExtPathManager.cs" />
    <Compile Include="Manager\Impl\VehicleBehaviorManager.cs" />
    <Compile Include="Manager\Impl\ExtBuildingManager.cs" />
    <Compile Include="Manager\Impl\AdvancedParkingManager.cs" />
    <Compile Include="Manager\Impl\LaneArrowManager.cs" />
    <Compile Include="Manager\Impl\OptionsManager.cs" />
    <Compile Include="Manager\Impl\TrafficLightManager.cs" />
    <Compile Include="Manager\Impl\TrafficMeasurementManager.cs" />
    <Compile Include="Manager\Impl\JunctionRestrictionsManager.cs" />
    <Compile Include="Manager\Impl\UtilityManager.cs" />
    <Compile Include="Manager\Impl\ExtCitizenInstanceManager.cs" />
    <Compile Include="Patch\_DefaultTool\RenderOverlayPatch.cs" />
    <Compile Include="Patch\_CitizenManager\ReleaseCitizenInstancePatch.cs" />
    <Compile Include="Patch\_NetManager\UpdateSegmentPatch.cs" />
    <Compile Include="Patch\_NetManager\FinalizeSegmentPatch.cs" />
    <Compile Include="Patch\_VehicleManager\CreateVehiclePatch.cs" />
    <Compile Include="Patch\_VehicleManager\ReleaseVehiclePatch.cs" />
    <Compile Include="Patch\_Vehicle\UnspawnPatch.cs" />
    <Compile Include="Patch\_Vehicle\SpawnPatch.cs" />
    <Compile Include="State\ConfigData\Gameplay.cs" />
    <Compile Include="State\ConfigData\DebugSettings.cs" />
    <Compile Include="State\ConfigData\DynamicLaneSelection.cs" />
    <Compile Include="State\ConfigData\Main.cs" />
    <Compile Include="State\ConfigData\ParkingAI.cs" />
    <Compile Include="State\ConfigData\PathFinding.cs" />
    <Compile Include="State\ConfigData\PriorityRules.cs" />
    <Compile Include="State\ConfigData\TimedTrafficLights.cs" />
    <Compile Include="State\ConfigData\AdvancedVehicleAI.cs" />
    <Compile Include="State\Configuration.cs" />
    <Compile Include="State\GlobalConfig.cs" />
    <Compile Include="State\Keybinds\Keybind.cs" />
    <Compile Include="State\Keybinds\KeybindSetting.cs" />
    <Compile Include="State\Keybinds\KeybindSettingsBase.cs" />
    <Compile Include="State\Keybinds\KeybindSettingsPage.cs" />
    <Compile Include="State\Keybinds\KeybindUI.cs" />
    <Compile Include="State\OptionsTabs\GameplayTab.cs" />
    <Compile Include="State\OptionsTabs\GeneralTab.cs" />
    <Compile Include="State\OptionsTabs\KeybindsTab.cs" />
    <Compile Include="State\OptionsTabs\MaintenanceTab.cs" />
    <Compile Include="State\OptionsTabs\PoliciesTab_PriorityRoadsGroup.cs" />
    <Compile Include="State\OptionsTabs\OverlaysTab.cs" />
    <Compile Include="State\OptionsTabs\PoliciesTab.cs" />
    <Compile Include="TrafficLight\Impl\CustomSegmentLights.cs" />
    <Compile Include="Manager\Impl\ExtVehicleManager.cs" />
    <Compile Include="Manager\Impl\VehicleRestrictionsManager.cs" />
    <Compile Include="Custom\PathFinding\CustomPathManager.cs" />
    <Compile Include="Traffic\ExtVehicleType.cs" />
    <Compile Include="Traffic\Impl\SegmentEnd.cs" />
    <Compile Include="UI\MainMenu\MainMenuWindow.MainMenuLayout.cs">
      <DependentUpon>MainMenuWindow.cs</DependentUpon>
    </Compile>
    <Compile Include="UI\MainMenu\MainMenuWindow.MenuButtonDef.cs">
      <DependentUpon>MainMenuWindow.cs</DependentUpon>
    </Compile>
    <Compile Include="UI\MainMenu\MainMenuWindow.OsdPanel.cs">
      <DependentUpon>MainMenuWindow.cs</DependentUpon>
    </Compile>
    <Compile Include="UI\MainMenu\MainMenuWindow.ToolPanel.cs">
      <DependentUpon>MainMenuWindow.cs</DependentUpon>
    </Compile>
    <Compile Include="UI\MainMenu\OSD\HoldModifier.cs" />
    <Compile Include="UI\ModUI.EventPublishers.cs">
      <DependentUpon>ModUI.cs</DependentUpon>
    </Compile>
    <Compile Include="UI\RoadSelectionPanels.cs" />
    <Compile Include="UI\CustomKeyHandler.cs" />
    <Compile Include="UI\Helpers\GuideHandler.cs" />
    <Compile Include="UI\Helpers\GuideWrapper.cs" />
    <Compile Include="UI\Helpers\CheckboxOption.cs" />
    <Compile Include="UI\Helpers\ILegacySerializableOption.cs" />
    <Compile Include="UI\Helpers\SerializableUIOptionBase.cs" />
    <Compile Include="UI\IncompatibleModsPanel.cs" />
    <Compile Include="UI\MainMenu\BaseMenuButton.cs" />
    <Compile Include="UI\MainMenu\BaseMenuToolModeButton.cs" />
    <Compile Include="UI\MainMenu\IOnscreenDisplayProvider.cs" />
    <Compile Include="UI\MainMenu\MainMenuButton.cs" />
    <Compile Include="UI\MainMenu\MenuButtonDef.cs" />
    <Compile Include="UI\MainMenu\OSD\Label.cs" />
    <Compile Include="UI\MainMenu\OSD\OnscreenDisplay.cs" />
    <Compile Include="UI\MainMenu\OSD\HardcodedMouseShortcut.cs" />
    <Compile Include="UI\MainMenu\OSD\OsdItem.cs" />
    <Compile Include="UI\MainMenu\OSD\Shortcut.cs" />
    <Compile Include="UI\RemoveCitizenInstanceButtonExtender.cs" />
    <Compile Include="UI\RemoveVehicleButtonExtender.cs" />
    <Compile Include="UI\MainMenu\LaneConnectorButton.cs" />
    <Compile Include="UI\MainMenu\MainMenuWindow.cs" />
    <Compile Include="UI\MainMenu\StatsLabel.cs" />
    <Compile Include="UI\MainMenu\ParkingRestrictionsButton.cs" />
    <Compile Include="UI\MainMenu\VehicleRestrictionsButton.cs" />
    <Compile Include="UI\MainMenu\ToggleTrafficLightsButton.cs" />
    <Compile Include="UI\MainMenu\TimedTrafficLightsButton.cs" />
    <Compile Include="UI\MainMenu\SpeedLimitsButton.cs" />
    <Compile Include="UI\MainMenu\PrioritySignsButton.cs" />
    <Compile Include="UI\MainMenu\ManualTrafficLightsButton.cs" />
    <Compile Include="UI\MainMenu\LaneArrowsMenuButton.cs" />
    <Compile Include="UI\MainMenu\JunctionRestrictionsButton.cs" />
    <Compile Include="UI\MainMenu\DespawnButton.cs" />
    <Compile Include="UI\MainMenu\ClearTrafficButton.cs" />
    <Compile Include="UI\SubTools\LaneArrows\LaneArrowButton.cs" />
    <Compile Include="UI\SubTools\LaneArrows\LaneArrowTool.cs" />
    <Compile Include="UI\SubTools\LaneArrows\LaneArrowToolWindow.cs" />
    <Compile Include="UI\SubTools\ParkingRestrictionsTool.cs" />
    <Compile Include="UI\SubTools\PrioritySigns\MassEditOverlay.cs" />
    <Compile Include="UI\Helpers\TrafficRulesOverlay.cs" />
    <Compile Include="UI\SubTools\PrioritySigns\PrioritySignsTool.cs" />
    <Compile Include="UI\SubTools\SpeedLimits\MphSignStyle.cs" />
    <Compile Include="UI\SubTools\SpeedLimits\Overlay\OverlayLaneSpeedlimitHandle.cs" />
    <Compile Include="UI\SubTools\SpeedLimits\Overlay\OverlaySegmentSpeedlimitHandle.cs" />
    <Compile Include="UI\SubTools\SpeedLimits\Overlay\SpeedLimitsOverlay.cs" />
    <Compile Include="UI\SubTools\SpeedLimits\Overlay\SignRenderer.cs" />
    <Compile Include="UI\SubTools\SpeedLimits\PaletteGenerator.cs">
      <DependentUpon>SpeedLimitsToolWindow.cs</DependentUpon>
    </Compile>
    <Compile Include="UI\SubTools\SpeedLimits\SetSpeedLimitTarget.cs" />
    <Compile Include="UI\SubTools\SpeedLimits\SpeedLimitPaletteButton.cs">
      <DependentUpon>SpeedLimitsToolWindow.cs</DependentUpon>
    </Compile>
    <Compile Include="UI\SubTools\SpeedLimits\SpeedLimitsTool.cs" />
    <Compile Include="UI\SubTools\SpeedLimits\SpeedlimitsToolMode.cs" />
    <Compile Include="UI\SubTools\SpeedLimits\SpeedUnit.cs" />
    <Compile Include="UI\SubTools\SpeedLimits\SpeedLimitsToolWindow.cs" />
    <Compile Include="UI\SubTools\SpeedLimits\SpeedLimitsToolWindow.ModeButtonsPanel.cs">
      <DependentUpon>SpeedLimitsToolWindow.cs</DependentUpon>
    </Compile>
    <Compile Include="UI\SubTools\SpeedLimits\SpeedLimitsToolWindow.ModeDescriptionPanel.cs">
      <DependentUpon>SpeedLimitsToolWindow.cs</DependentUpon>
    </Compile>
    <Compile Include="UI\SubTools\SpeedLimits\SpeedLimitsToolWindow.MphToggleButton.cs">
      <DependentUpon>SpeedLimitsToolWindow.cs</DependentUpon>
    </Compile>
    <Compile Include="UI\SubTools\SpeedLimits\SpeedLimitsToolWindow.PalettePanel.cs">
      <DependentUpon>SpeedLimitsToolWindow.cs</DependentUpon>
    </Compile>
    <Compile Include="UI\SubTools\TTL\TimedTrafficLightsTool.cs" />
    <Compile Include="UI\SubTools\TTL\TTLToolMode.cs" />
    <Compile Include="UI\Textures\MainMenu.cs" />
    <Compile Include="UI\Textures\RoadUI.cs" />
    <Compile Include="UI\Textures\RoadSignThemeManager.cs" />
    <Compile Include="UI\Textures\TextureResources.cs" />
    <Compile Include="UI\Textures\TrafficLightTextures.cs" />
    <Compile Include="UI\TrafficManagerMode.cs" />
    <Compile Include="UI\Localization\LookupTable.cs" />
    <Compile Include="UI\Localization\Translation.cs" />
    <Compile Include="UI\LegacySubTool.cs" />
    <Compile Include="UI\SubTools\JunctionRestrictionsTool.cs" />
    <Compile Include="UI\SubTools\LaneConnectorTool.cs" />
    <Compile Include="UI\SubTools\VehicleRestrictionsTool.cs" />
    <Compile Include="UI\SubTools\ManualTrafficLightsTool.cs" />
    <Compile Include="UI\SubTools\ToggleTrafficLightsTool.cs" />
    <Compile Include="State\Options.cs" />
    <Compile Include="Manager\Impl\SpeedLimitManager.cs" />
    <Compile Include="State\Flags.cs" />
    <Compile Include="UI\TrafficManagerSubTool.cs" />
    <Compile Include="UI\TransportDemandViewMode.cs" />
    <Compile Include="UI\UITransportDemand.cs" />
    <Compile Include="Util\Extensions\ArrayExtensions.cs" />
    <Compile Include="UI\WhatsNew\WhatsNew.cs" />
    <Compile Include="UI\WhatsNew\WhatsNewPanel.cs" />
    <Compile Include="Util\AutoTimedTrafficLights.cs" />
    <Compile Include="Util\Extensions\BuildingExtensions.cs" />
    <Compile Include="Util\Extensions\CitizenInstanceExtensions.cs" />
    <Compile Include="Util\Extensions\FlagsExtensions.cs" />
    <Compile Include="Util\Extensions\NetLaneExtensions.cs" />
    <Compile Include="Util\Extensions\NetNodeExtensions.cs" />
    <Compile Include="Util\Extensions\NetSegmentExtensions.cs" />
    <Compile Include="Util\Extensions\VehicleExtensions.cs" />
    <Compile Include="Util\InGameUtil.cs" />
    <Compile Include="Util\IntVector2.cs" />
    <Compile Include="Util\TMPEVectorUtil.cs" />
    <Compile Include="Util\RoadFamilyUtil.cs" />
    <Compile Include="Util\Spiral.cs" />
    <Compile Include="Util\Caching\CameraTransformValue.cs" />
    <Compile Include="Util\Caching\GenericArrayCache.cs" />
    <Compile Include="Util\GenericFsm.cs" />
    <Compile Include="Util\GeometryUtil.cs" />
    <Compile Include="Util\PlaceIntersectionUtil.cs" />
    <Compile Include="Util\PriorityRoad.cs" />
    <Compile Include="Util\Record\IRecordable.cs" />
    <Compile Include="Util\Record\LaneConnectionRecord.cs" />
    <Compile Include="Util\Record\VehicleRestrictionsLaneRecord.cs" />
    <Compile Include="Util\Record\SpeedLimitLaneRecord.cs" />
    <Compile Include="Util\Record\LaneArrowsRecord.cs" />
    <Compile Include="Util\Record\NodeRecord.cs" />
    <Compile Include="Util\Record\TrafficRulesRecord.cs" />
    <Compile Include="Util\Record\SegmentEndRecord.cs" />
    <Compile Include="Util\Record\SegmentRecord.cs" />
    <Compile Include="Util\SeparateTurningLanesUtil.cs" />
    <Compile Include="Util\Shortcuts.cs" />
    <Compile Include="Util\FloatUtil.cs" />
    <Compile Include="Util\GenericObservable.cs" />
    <Compile Include="Util\GenericUnsubscriber.cs" />
    <Compile Include="Util\LoopUtil.cs" />
    <Compile Include="Util\ModsCompatibilityChecker.cs" />
    <Compile Include="Util\RoadSelectionUtil.cs" />
    <Compile Include="Util\RoundaboutMassEdit.cs" />
    <Compile Include="Util\SegmentLaneTraverser.cs" />
    <Compile Include="Util\TrackUtils.cs" />
    <Compile Include="Util\VersionUtil.cs" />
    <Compile Include="Lifecycle\SerializableDataExtension.cs" />
    <Compile Include="Lifecycle\ThreadingExtension.cs" />
    <Compile Include="TrafficLight\Impl\CustomSegment.cs" />
    <Compile Include="TrafficLight\Impl\CustomSegmentLight.cs" />
    <Compile Include="UI\ToolMode.cs" />
    <Compile Include="Manager\Impl\TrafficLightSimulationManager.cs" />
    <Compile Include="Manager\Impl\CustomSegmentLightsManager.cs" />
    <Compile Include="TrafficLight\Impl\TimedTrafficLights.cs" />
    <Compile Include="UI\TrafficManagerTool.cs" />
    <Compile Include="Properties\AssemblyInfo.cs" />
    <Compile Include="Lifecycle\TrafficManagerMod.cs" />
    <Compile Include="TrafficLight\Impl\TimedTrafficLightsStep.cs" />
    <Compile Include="Manager\Impl\TrafficPriorityManager.cs" />
    <Compile Include="UI\ModUI.cs" />
    <Compile Include="UI\MainMenu\DebugMenu.cs" />
    <Compile Include="Util\SegmentTraverser.cs" />
    <Compile Include="Util\TranspilerUtil.cs" />
    <Compile Include="U\AtlasBuilder.cs" />
    <Compile Include="U\AtlasSpriteDef.cs" />
    <Compile Include="U\Autosize\ISmartSizableControl.cs" />
    <Compile Include="U\Autosize\SmartResizeExtensions.cs" />
    <Compile Include="U\Autosize\UBoundingBox.cs" />
    <Compile Include="U\Autosize\UPadding.cs" />
    <Compile Include="U\Autosize\UResizer.cs" />
    <Compile Include="U\Autosize\UResizerConfig.cs" />
    <Compile Include="U\Autosize\URule.cs" />
    <Compile Include="U\Autosize\USizeChoice.cs" />
    <Compile Include="U\Autosize\UStackingChoice.cs" />
    <Compile Include="U\Autosize\UStackMode.cs" />
    <Compile Include="U\Autosize\UValue.cs" />
    <Compile Include="U\Button\BaseUButton.cs" />
    <Compile Include="U\Button\ButtonSkin.cs" />
    <Compile Include="U\Button\UButton.cs" />
    <Compile Include="U\ControlActiveState.cs" />
    <Compile Include="U\ControlEnabledState.cs" />
    <Compile Include="U\ControlHoveredState.cs" />
    <Compile Include="U\CursorUtil.cs" />
    <Compile Include="U\FreeTooltip\UFloatingTooltip.cs" />
    <Compile Include="U\HelperExtensions.cs" />
    <Compile Include="U\Label\ULabel.cs" />
    <Compile Include="U\Panel\BaseUWindowPanel.cs" />
    <Compile Include="U\Panel\UPanel.cs" />
    <Compile Include="U\TextureUtil.cs" />
    <Compile Include="U\UBuilder.cs" />
    <Compile Include="U\UConst.cs" />
    <Compile Include="U\UIScaler.cs" />
    <Compile Include="U\UIUtil.cs" />
    <Compile Include="U\UOpacityValue.cs" />
  </ItemGroup>
  <ItemGroup>
    <EmbeddedResource Include="Resources\MainMenu\LegacyButtons.png" />
    <EmbeddedResource Include="Resources\MainMenu\noimage.png" />
    <EmbeddedResource Include="Resources\MainMenu\remove-btn.png" />
    <EmbeddedResource Include="Resources\MainMenu\Tool\Help-fg-active.png" />
    <EmbeddedResource Include="Resources\MainMenu\Tool\Help-fg-normal.png" />
    <EmbeddedResource Include="Resources\MainMenu\WindowBackground.png" />
    <EmbeddedResource Include="Resources\clear.png" />
  </ItemGroup>
  <ItemGroup>
    <EmbeddedResource Include="Resources\RoadUI\bicycle_infosign.png" />
    <EmbeddedResource Include="Resources\RoadUI\bus_infosign.png" />
    <EmbeddedResource Include="Resources\RoadUI\cargotrain_infosign.png" />
    <EmbeddedResource Include="Resources\RoadUI\cargotruck_infosign.png" />
    <EmbeddedResource Include="Resources\RoadUI\emergency_infosign.png" />
    <EmbeddedResource Include="Resources\RoadUI\passengercar_infosign.png" />
    <EmbeddedResource Include="Resources\RoadUI\passengertrain_infosign.png" />
    <EmbeddedResource Include="Resources\RoadUI\service_infosign.png" />
  </ItemGroup>
  <ItemGroup>
    <EmbeddedResource Include="Resources\RoadUI\taxi_infosign.png" />
    <EmbeddedResource Include="Resources\RoadUI\tram_infosign.png" />
    <EmbeddedResource Include="Resources\SignThemes\Kmph_Brazil\0.png" />
    <EmbeddedResource Include="Resources\SignThemes\Kmph_Brazil\10.png" />
    <EmbeddedResource Include="Resources\SignThemes\Kmph_Brazil\100.png" />
    <EmbeddedResource Include="Resources\SignThemes\Kmph_Brazil\105.png" />
    <EmbeddedResource Include="Resources\SignThemes\Kmph_Brazil\110.png" />
    <EmbeddedResource Include="Resources\SignThemes\Kmph_Brazil\115.png" />
    <EmbeddedResource Include="Resources\SignThemes\Kmph_Brazil\120.png" />
    <EmbeddedResource Include="Resources\SignThemes\Kmph_Brazil\125.png" />
    <EmbeddedResource Include="Resources\SignThemes\Kmph_Brazil\130.png" />
    <EmbeddedResource Include="Resources\SignThemes\Kmph_Brazil\135.png" />
    <EmbeddedResource Include="Resources\SignThemes\Kmph_Brazil\140.png" />
    <EmbeddedResource Include="Resources\SignThemes\Kmph_Brazil\15.png" />
    <EmbeddedResource Include="Resources\SignThemes\Kmph_Brazil\20.png" />
    <EmbeddedResource Include="Resources\SignThemes\Kmph_Brazil\25.png" />
    <EmbeddedResource Include="Resources\SignThemes\Kmph_Brazil\30.png" />
    <EmbeddedResource Include="Resources\SignThemes\Kmph_Brazil\35.png" />
    <EmbeddedResource Include="Resources\SignThemes\Kmph_Brazil\40.png" />
    <EmbeddedResource Include="Resources\SignThemes\Kmph_Brazil\45.png" />
    <EmbeddedResource Include="Resources\SignThemes\Kmph_Brazil\5.png" />
    <EmbeddedResource Include="Resources\SignThemes\Kmph_Brazil\50.png" />
    <EmbeddedResource Include="Resources\SignThemes\Kmph_Brazil\55.png" />
    <EmbeddedResource Include="Resources\SignThemes\Kmph_Brazil\60.png" />
    <EmbeddedResource Include="Resources\SignThemes\Kmph_Brazil\65.png" />
    <EmbeddedResource Include="Resources\SignThemes\Kmph_Brazil\70.png" />
    <EmbeddedResource Include="Resources\SignThemes\Kmph_Brazil\75.png" />
    <EmbeddedResource Include="Resources\SignThemes\Kmph_Brazil\80.png" />
    <EmbeddedResource Include="Resources\SignThemes\Kmph_Brazil\85.png" />
    <EmbeddedResource Include="Resources\SignThemes\Kmph_Brazil\90.png" />
    <EmbeddedResource Include="Resources\SignThemes\Kmph_Brazil\95.png" />
    <EmbeddedResource Include="Resources\SignThemes\Kmph_Canada\0.png" />
    <EmbeddedResource Include="Resources\SignThemes\Kmph_Canada\10.png" />
    <EmbeddedResource Include="Resources\SignThemes\Kmph_Canada\100.png" />
    <EmbeddedResource Include="Resources\SignThemes\Kmph_Canada\105.png" />
    <EmbeddedResource Include="Resources\SignThemes\Kmph_Canada\110.png" />
    <EmbeddedResource Include="Resources\SignThemes\Kmph_Canada\115.png" />
    <EmbeddedResource Include="Resources\SignThemes\Kmph_Canada\120.png" />
    <EmbeddedResource Include="Resources\SignThemes\Kmph_Canada\125.png" />
    <EmbeddedResource Include="Resources\SignThemes\Kmph_Canada\130.png" />
    <EmbeddedResource Include="Resources\SignThemes\Kmph_Canada\135.png" />
    <EmbeddedResource Include="Resources\SignThemes\Kmph_Canada\140.png" />
    <EmbeddedResource Include="Resources\SignThemes\Kmph_Canada\15.png" />
    <EmbeddedResource Include="Resources\SignThemes\Kmph_Canada\20.png" />
    <EmbeddedResource Include="Resources\SignThemes\Kmph_Canada\25.png" />
    <EmbeddedResource Include="Resources\SignThemes\Kmph_Canada\30.png" />
    <EmbeddedResource Include="Resources\SignThemes\Kmph_Canada\35.png" />
    <EmbeddedResource Include="Resources\SignThemes\Kmph_Canada\40.png" />
    <EmbeddedResource Include="Resources\SignThemes\Kmph_Canada\45.png" />
    <EmbeddedResource Include="Resources\SignThemes\Kmph_Canada\5.png" />
    <EmbeddedResource Include="Resources\SignThemes\Kmph_Canada\50.png" />
    <EmbeddedResource Include="Resources\SignThemes\Kmph_Canada\55.png" />
    <EmbeddedResource Include="Resources\SignThemes\Kmph_Canada\60.png" />
    <EmbeddedResource Include="Resources\SignThemes\Kmph_Canada\65.png" />
    <EmbeddedResource Include="Resources\SignThemes\Kmph_Canada\70.png" />
    <EmbeddedResource Include="Resources\SignThemes\Kmph_Canada\75.png" />
    <EmbeddedResource Include="Resources\SignThemes\Kmph_Canada\80.png" />
    <EmbeddedResource Include="Resources\SignThemes\Kmph_Canada\85.png" />
    <EmbeddedResource Include="Resources\SignThemes\Kmph_Canada\90.png" />
    <EmbeddedResource Include="Resources\SignThemes\Kmph_Canada\95.png" />
    <EmbeddedResource Include="Resources\SignThemes\Kmph_France\0.png" />
    <EmbeddedResource Include="Resources\SignThemes\Kmph_France\10.png" />
    <EmbeddedResource Include="Resources\SignThemes\Kmph_France\100.png" />
    <EmbeddedResource Include="Resources\SignThemes\Kmph_France\105.png" />
    <EmbeddedResource Include="Resources\SignThemes\Kmph_France\110.png" />
    <EmbeddedResource Include="Resources\SignThemes\Kmph_France\115.png" />
    <EmbeddedResource Include="Resources\SignThemes\Kmph_France\120.png" />
    <EmbeddedResource Include="Resources\SignThemes\Kmph_France\125.png" />
    <EmbeddedResource Include="Resources\SignThemes\Kmph_France\130.png" />
    <EmbeddedResource Include="Resources\SignThemes\Kmph_France\135.png" />
    <EmbeddedResource Include="Resources\SignThemes\Kmph_France\140.png" />
    <EmbeddedResource Include="Resources\SignThemes\Kmph_France\15.png" />
    <EmbeddedResource Include="Resources\SignThemes\Kmph_France\20.png" />
    <EmbeddedResource Include="Resources\SignThemes\Kmph_France\25.png" />
    <EmbeddedResource Include="Resources\SignThemes\Kmph_France\30.png" />
    <EmbeddedResource Include="Resources\SignThemes\Kmph_France\35.png" />
    <EmbeddedResource Include="Resources\SignThemes\Kmph_France\40.png" />
    <EmbeddedResource Include="Resources\SignThemes\Kmph_France\45.png" />
    <EmbeddedResource Include="Resources\SignThemes\Kmph_France\5.png" />
    <EmbeddedResource Include="Resources\SignThemes\Kmph_France\50.png" />
    <EmbeddedResource Include="Resources\SignThemes\Kmph_France\55.png" />
    <EmbeddedResource Include="Resources\SignThemes\Kmph_France\60.png" />
    <EmbeddedResource Include="Resources\SignThemes\Kmph_France\65.png" />
    <EmbeddedResource Include="Resources\SignThemes\Kmph_France\70.png" />
    <EmbeddedResource Include="Resources\SignThemes\Kmph_France\75.png" />
    <EmbeddedResource Include="Resources\SignThemes\Kmph_France\80.png" />
    <EmbeddedResource Include="Resources\SignThemes\Kmph_France\85.png" />
    <EmbeddedResource Include="Resources\SignThemes\Kmph_France\90.png" />
    <EmbeddedResource Include="Resources\SignThemes\Kmph_France\95.png" />
    <EmbeddedResource Include="Resources\SignThemes\Kmph_Germany\0.png" />
    <EmbeddedResource Include="Resources\SignThemes\Kmph_Germany\10.png" />
    <EmbeddedResource Include="Resources\SignThemes\Kmph_Germany\100.png" />
    <EmbeddedResource Include="Resources\SignThemes\Kmph_Germany\105.png" />
    <EmbeddedResource Include="Resources\SignThemes\Kmph_Germany\110.png" />
    <EmbeddedResource Include="Resources\SignThemes\Kmph_Germany\115.png" />
    <EmbeddedResource Include="Resources\SignThemes\Kmph_Germany\120.png" />
    <EmbeddedResource Include="Resources\SignThemes\Kmph_Germany\125.png" />
    <EmbeddedResource Include="Resources\SignThemes\Kmph_Germany\130.png" />
    <EmbeddedResource Include="Resources\SignThemes\Kmph_Germany\135.png" />
    <EmbeddedResource Include="Resources\SignThemes\Kmph_Germany\140.png" />
    <EmbeddedResource Include="Resources\SignThemes\Kmph_Germany\15.png" />
    <EmbeddedResource Include="Resources\SignThemes\Kmph_Germany\20.png" />
    <EmbeddedResource Include="Resources\SignThemes\Kmph_Germany\25.png" />
    <EmbeddedResource Include="Resources\SignThemes\Kmph_Germany\30.png" />
    <EmbeddedResource Include="Resources\SignThemes\Kmph_Germany\35.png" />
    <EmbeddedResource Include="Resources\SignThemes\Kmph_Germany\40.png" />
    <EmbeddedResource Include="Resources\SignThemes\Kmph_Germany\45.png" />
    <EmbeddedResource Include="Resources\SignThemes\Kmph_Germany\5.png" />
    <EmbeddedResource Include="Resources\SignThemes\Kmph_Germany\50.png" />
    <EmbeddedResource Include="Resources\SignThemes\Kmph_Germany\55.png" />
    <EmbeddedResource Include="Resources\SignThemes\Kmph_Germany\60.png" />
    <EmbeddedResource Include="Resources\SignThemes\Kmph_Germany\65.png" />
    <EmbeddedResource Include="Resources\SignThemes\Kmph_Germany\70.png" />
    <EmbeddedResource Include="Resources\SignThemes\Kmph_Germany\75.png" />
    <EmbeddedResource Include="Resources\SignThemes\Kmph_Germany\80.png" />
    <EmbeddedResource Include="Resources\SignThemes\Kmph_Germany\85.png" />
    <EmbeddedResource Include="Resources\SignThemes\Kmph_Germany\90.png" />
    <EmbeddedResource Include="Resources\SignThemes\Kmph_Germany\95.png" />
    <EmbeddedResource Include="Resources\SignThemes\Kmph_Indonesia\0.png" />
    <EmbeddedResource Include="Resources\SignThemes\Kmph_Indonesia\10.png" />
    <EmbeddedResource Include="Resources\SignThemes\Kmph_Indonesia\100.png" />
    <EmbeddedResource Include="Resources\SignThemes\Kmph_Indonesia\105.png" />
    <EmbeddedResource Include="Resources\SignThemes\Kmph_Indonesia\110.png" />
    <EmbeddedResource Include="Resources\SignThemes\Kmph_Indonesia\115.png" />
    <EmbeddedResource Include="Resources\SignThemes\Kmph_Indonesia\120.png" />
    <EmbeddedResource Include="Resources\SignThemes\Kmph_Indonesia\125.png" />
    <EmbeddedResource Include="Resources\SignThemes\Kmph_Indonesia\130.png" />
    <EmbeddedResource Include="Resources\SignThemes\Kmph_Indonesia\135.png" />
    <EmbeddedResource Include="Resources\SignThemes\Kmph_Indonesia\140.png" />
    <EmbeddedResource Include="Resources\SignThemes\Kmph_Indonesia\15.png" />
    <EmbeddedResource Include="Resources\SignThemes\Kmph_Indonesia\20.png" />
    <EmbeddedResource Include="Resources\SignThemes\Kmph_Indonesia\25.png" />
    <EmbeddedResource Include="Resources\SignThemes\Kmph_Indonesia\30.png" />
    <EmbeddedResource Include="Resources\SignThemes\Kmph_Indonesia\35.png" />
    <EmbeddedResource Include="Resources\SignThemes\Kmph_Indonesia\40.png" />
    <EmbeddedResource Include="Resources\SignThemes\Kmph_Indonesia\45.png" />
    <EmbeddedResource Include="Resources\SignThemes\Kmph_Indonesia\5.png" />
    <EmbeddedResource Include="Resources\SignThemes\Kmph_Indonesia\50.png" />
    <EmbeddedResource Include="Resources\SignThemes\Kmph_Indonesia\55.png" />
    <EmbeddedResource Include="Resources\SignThemes\Kmph_Indonesia\60.png" />
    <EmbeddedResource Include="Resources\SignThemes\Kmph_Indonesia\65.png" />
    <EmbeddedResource Include="Resources\SignThemes\Kmph_Indonesia\70.png" />
    <EmbeddedResource Include="Resources\SignThemes\Kmph_Indonesia\75.png" />
    <EmbeddedResource Include="Resources\SignThemes\Kmph_Indonesia\80.png" />
    <EmbeddedResource Include="Resources\SignThemes\Kmph_Indonesia\85.png" />
    <EmbeddedResource Include="Resources\SignThemes\Kmph_Indonesia\90.png" />
    <EmbeddedResource Include="Resources\SignThemes\Kmph_Indonesia\95.png" />
    <EmbeddedResource Include="Resources\SignThemes\Kmph_Japan\0.png" />
    <EmbeddedResource Include="Resources\SignThemes\Kmph_Japan\10.png" />
    <EmbeddedResource Include="Resources\SignThemes\Kmph_Japan\100.png" />
    <EmbeddedResource Include="Resources\SignThemes\Kmph_Japan\105.png" />
    <EmbeddedResource Include="Resources\SignThemes\Kmph_Japan\110.png" />
    <EmbeddedResource Include="Resources\SignThemes\Kmph_Japan\115.png" />
    <EmbeddedResource Include="Resources\SignThemes\Kmph_Japan\120.png" />
    <EmbeddedResource Include="Resources\SignThemes\Kmph_Japan\125.png" />
    <EmbeddedResource Include="Resources\SignThemes\Kmph_Japan\130.png" />
    <EmbeddedResource Include="Resources\SignThemes\Kmph_Japan\135.png" />
    <EmbeddedResource Include="Resources\SignThemes\Kmph_Japan\140.png" />
    <EmbeddedResource Include="Resources\SignThemes\Kmph_Japan\15.png" />
    <EmbeddedResource Include="Resources\SignThemes\Kmph_Japan\20.png" />
    <EmbeddedResource Include="Resources\SignThemes\Kmph_Japan\25.png" />
    <EmbeddedResource Include="Resources\SignThemes\Kmph_Japan\30.png" />
    <EmbeddedResource Include="Resources\SignThemes\Kmph_Japan\35.png" />
    <EmbeddedResource Include="Resources\SignThemes\Kmph_Japan\40.png" />
    <EmbeddedResource Include="Resources\SignThemes\Kmph_Japan\45.png" />
    <EmbeddedResource Include="Resources\SignThemes\Kmph_Japan\5.png" />
    <EmbeddedResource Include="Resources\SignThemes\Kmph_Japan\50.png" />
    <EmbeddedResource Include="Resources\SignThemes\Kmph_Japan\55.png" />
    <EmbeddedResource Include="Resources\SignThemes\Kmph_Japan\60.png" />
    <EmbeddedResource Include="Resources\SignThemes\Kmph_Japan\65.png" />
    <EmbeddedResource Include="Resources\SignThemes\Kmph_Japan\70.png" />
    <EmbeddedResource Include="Resources\SignThemes\Kmph_Japan\75.png" />
    <EmbeddedResource Include="Resources\SignThemes\Kmph_Japan\80.png" />
    <EmbeddedResource Include="Resources\SignThemes\Kmph_Japan\85.png" />
    <EmbeddedResource Include="Resources\SignThemes\Kmph_Japan\90.png" />
    <EmbeddedResource Include="Resources\SignThemes\Kmph_Japan\95.png" />
    <EmbeddedResource Include="Resources\SignThemes\Kmph_Sweden\0.png" />
    <EmbeddedResource Include="Resources\SignThemes\Kmph_Sweden\10.png" />
    <EmbeddedResource Include="Resources\SignThemes\Kmph_Sweden\100.png" />
    <EmbeddedResource Include="Resources\SignThemes\Kmph_Sweden\105.png" />
    <EmbeddedResource Include="Resources\SignThemes\Kmph_Sweden\110.png" />
    <EmbeddedResource Include="Resources\SignThemes\Kmph_Sweden\115.png" />
    <EmbeddedResource Include="Resources\SignThemes\Kmph_Sweden\120.png" />
    <EmbeddedResource Include="Resources\SignThemes\Kmph_Sweden\125.png" />
    <EmbeddedResource Include="Resources\SignThemes\Kmph_Sweden\130.png" />
    <EmbeddedResource Include="Resources\SignThemes\Kmph_Sweden\135.png" />
    <EmbeddedResource Include="Resources\SignThemes\Kmph_Sweden\140.png" />
    <EmbeddedResource Include="Resources\SignThemes\Kmph_Sweden\15.png" />
    <EmbeddedResource Include="Resources\SignThemes\Kmph_Sweden\20.png" />
    <EmbeddedResource Include="Resources\SignThemes\Kmph_Sweden\25.png" />
    <EmbeddedResource Include="Resources\SignThemes\Kmph_Sweden\30.png" />
    <EmbeddedResource Include="Resources\SignThemes\Kmph_Sweden\35.png" />
    <EmbeddedResource Include="Resources\SignThemes\Kmph_Sweden\40.png" />
    <EmbeddedResource Include="Resources\SignThemes\Kmph_Sweden\45.png" />
    <EmbeddedResource Include="Resources\SignThemes\Kmph_Sweden\5.png" />
    <EmbeddedResource Include="Resources\SignThemes\Kmph_Sweden\50.png" />
    <EmbeddedResource Include="Resources\SignThemes\Kmph_Sweden\55.png" />
    <EmbeddedResource Include="Resources\SignThemes\Kmph_Sweden\60.png" />
    <EmbeddedResource Include="Resources\SignThemes\Kmph_Sweden\65.png" />
    <EmbeddedResource Include="Resources\SignThemes\Kmph_Sweden\70.png" />
    <EmbeddedResource Include="Resources\SignThemes\Kmph_Sweden\75.png" />
    <EmbeddedResource Include="Resources\SignThemes\Kmph_Sweden\80.png" />
    <EmbeddedResource Include="Resources\SignThemes\Kmph_Sweden\85.png" />
    <EmbeddedResource Include="Resources\SignThemes\Kmph_Sweden\90.png" />
    <EmbeddedResource Include="Resources\SignThemes\Kmph_Sweden\95.png" />
    <EmbeddedResource Include="Resources\SignThemes\MPH_UK\0.png" />
    <EmbeddedResource Include="Resources\SignThemes\MPH_UK\10.png" />
    <EmbeddedResource Include="Resources\SignThemes\MPH_UK\15.png" />
    <EmbeddedResource Include="Resources\SignThemes\MPH_UK\20.png" />
    <EmbeddedResource Include="Resources\SignThemes\MPH_UK\25.png" />
    <EmbeddedResource Include="Resources\SignThemes\MPH_UK\30.png" />
    <EmbeddedResource Include="Resources\SignThemes\MPH_UK\35.png" />
    <EmbeddedResource Include="Resources\SignThemes\MPH_UK\40.png" />
    <EmbeddedResource Include="Resources\SignThemes\MPH_UK\45.png" />
    <EmbeddedResource Include="Resources\SignThemes\MPH_UK\5.png" />
    <EmbeddedResource Include="Resources\SignThemes\MPH_UK\50.png" />
    <EmbeddedResource Include="Resources\SignThemes\MPH_UK\55.png" />
    <EmbeddedResource Include="Resources\SignThemes\MPH_UK\60.png" />
    <EmbeddedResource Include="Resources\SignThemes\MPH_UK\65.png" />
    <EmbeddedResource Include="Resources\SignThemes\MPH_UK\70.png" />
    <EmbeddedResource Include="Resources\SignThemes\MPH_UK\75.png" />
    <EmbeddedResource Include="Resources\SignThemes\MPH_UK\80.png" />
    <EmbeddedResource Include="Resources\SignThemes\MPH_UK\85.png" />
    <EmbeddedResource Include="Resources\SignThemes\MPH_UK\90.png" />
    <EmbeddedResource Include="Resources\SignThemes\MPH_US\0.png" />
    <EmbeddedResource Include="Resources\SignThemes\MPH_US\10.png" />
    <EmbeddedResource Include="Resources\SignThemes\MPH_US\15.png" />
    <EmbeddedResource Include="Resources\SignThemes\MPH_US\20.png" />
    <EmbeddedResource Include="Resources\SignThemes\MPH_US\25.png" />
    <EmbeddedResource Include="Resources\SignThemes\MPH_US\30.png" />
    <EmbeddedResource Include="Resources\SignThemes\MPH_US\35.png" />
    <EmbeddedResource Include="Resources\SignThemes\MPH_US\40.png" />
    <EmbeddedResource Include="Resources\SignThemes\MPH_US\45.png" />
    <EmbeddedResource Include="Resources\SignThemes\MPH_US\5.png" />
    <EmbeddedResource Include="Resources\SignThemes\MPH_US\50.png" />
    <EmbeddedResource Include="Resources\SignThemes\MPH_US\55.png" />
    <EmbeddedResource Include="Resources\SignThemes\MPH_US\60.png" />
    <EmbeddedResource Include="Resources\SignThemes\MPH_US\65.png" />
    <EmbeddedResource Include="Resources\SignThemes\MPH_US\70.png" />
    <EmbeddedResource Include="Resources\SignThemes\MPH_US\75.png" />
    <EmbeddedResource Include="Resources\SignThemes\MPH_US\80.png" />
    <EmbeddedResource Include="Resources\SignThemes\MPH_US\85.png" />
    <EmbeddedResource Include="Resources\SignThemes\MPH_US\90.png" />
    <EmbeddedResource Include="Resources\SignThemes\SpeedLimitDefaults\0.png" />
    <EmbeddedResource Include="Resources\SignThemes\SpeedLimitDefaults\10.png" />
    <EmbeddedResource Include="Resources\SignThemes\SpeedLimitDefaults\100.png" />
    <EmbeddedResource Include="Resources\SignThemes\SpeedLimitDefaults\105.png" />
    <EmbeddedResource Include="Resources\SignThemes\SpeedLimitDefaults\110.png" />
    <EmbeddedResource Include="Resources\SignThemes\SpeedLimitDefaults\115.png" />
    <EmbeddedResource Include="Resources\SignThemes\SpeedLimitDefaults\120.png" />
    <EmbeddedResource Include="Resources\SignThemes\SpeedLimitDefaults\125.png" />
    <EmbeddedResource Include="Resources\SignThemes\SpeedLimitDefaults\130.png" />
    <EmbeddedResource Include="Resources\SignThemes\SpeedLimitDefaults\135.png" />
    <EmbeddedResource Include="Resources\SignThemes\SpeedLimitDefaults\140.png" />
    <EmbeddedResource Include="Resources\SignThemes\SpeedLimitDefaults\15.png" />
    <EmbeddedResource Include="Resources\SignThemes\SpeedLimitDefaults\20.png" />
    <EmbeddedResource Include="Resources\SignThemes\SpeedLimitDefaults\25.png" />
    <EmbeddedResource Include="Resources\SignThemes\SpeedLimitDefaults\30.png" />
    <EmbeddedResource Include="Resources\SignThemes\SpeedLimitDefaults\35.png" />
    <EmbeddedResource Include="Resources\SignThemes\SpeedLimitDefaults\40.png" />
    <EmbeddedResource Include="Resources\SignThemes\SpeedLimitDefaults\45.png" />
    <EmbeddedResource Include="Resources\SignThemes\SpeedLimitDefaults\5.png" />
    <EmbeddedResource Include="Resources\SignThemes\SpeedLimitDefaults\50.png" />
    <EmbeddedResource Include="Resources\SignThemes\SpeedLimitDefaults\55.png" />
    <EmbeddedResource Include="Resources\SignThemes\SpeedLimitDefaults\60.png" />
    <EmbeddedResource Include="Resources\SignThemes\SpeedLimitDefaults\65.png" />
    <EmbeddedResource Include="Resources\SignThemes\SpeedLimitDefaults\70.png" />
    <EmbeddedResource Include="Resources\SignThemes\SpeedLimitDefaults\75.png" />
    <EmbeddedResource Include="Resources\SignThemes\SpeedLimitDefaults\80.png" />
    <EmbeddedResource Include="Resources\SignThemes\SpeedLimitDefaults\85.png" />
    <EmbeddedResource Include="Resources\SignThemes\SpeedLimitDefaults\90.png" />
    <EmbeddedResource Include="Resources\SignThemes\SpeedLimitDefaults\95.png" />
    <EmbeddedResource Include="Resources\SignThemes\SpeedLimitDefaults\roadsigns-default.svg" />
    <EmbeddedResource Include="Resources\TrafficLights\clock_pause.png" />
    <EmbeddedResource Include="Resources\TrafficLights\clock_play.png" />
    <EmbeddedResource Include="Resources\TrafficLights\clock_test.png" />
    <EmbeddedResource Include="Resources\TrafficLights\light_1_1.png" />
    <EmbeddedResource Include="Resources\TrafficLights\light_1_2.png" />
    <EmbeddedResource Include="Resources\TrafficLights\light_1_3.png" />
    <EmbeddedResource Include="Resources\TrafficLights\light_2_1.png" />
    <EmbeddedResource Include="Resources\TrafficLights\light_2_2.png" />
    <EmbeddedResource Include="Resources\TrafficLights\light_2_3.png" />
    <EmbeddedResource Include="Resources\TrafficLights\light_3_1.png" />
    <EmbeddedResource Include="Resources\TrafficLights\light_3_2.png" />
    <EmbeddedResource Include="Resources\TrafficLights\light_3_3.png" />
    <EmbeddedResource Include="Resources\TrafficLights\light_4_1.png" />
    <EmbeddedResource Include="Resources\TrafficLights\light_4_2.png" />
    <EmbeddedResource Include="Resources\TrafficLights\light_4_3.png" />
    <EmbeddedResource Include="Resources\TrafficLights\light_5_1.png" />
    <EmbeddedResource Include="Resources\TrafficLights\light_5_2.png" />
    <EmbeddedResource Include="Resources\TrafficLights\light_5_3.png" />
    <EmbeddedResource Include="Resources\TrafficLights\light_6_1.png" />
    <EmbeddedResource Include="Resources\TrafficLights\light_6_2.png" />
    <EmbeddedResource Include="Resources\TrafficLights\light_6_3.png" />
    <EmbeddedResource Include="Resources\TrafficLights\light_counter.png" />
    <EmbeddedResource Include="Resources\TrafficLights\light_counter_ja.png" />
    <EmbeddedResource Include="Resources\TrafficLights\light_counter_pl.png" />
    <EmbeddedResource Include="Resources\TrafficLights\light_counter_zh.png" />
    <EmbeddedResource Include="Resources\TrafficLights\light_mode.png" />
    <EmbeddedResource Include="Resources\TrafficLights\light_mode_ja.png" />
    <EmbeddedResource Include="Resources\TrafficLights\light_mode_pl.png" />
    <EmbeddedResource Include="Resources\TrafficLights\light_mode_zh.png" />
    <EmbeddedResource Include="Resources\TrafficLights\light_yellow.png" />
    <EmbeddedResource Include="Resources\TrafficLights\pedestrian_light_1.png" />
    <EmbeddedResource Include="Resources\TrafficLights\pedestrian_light_2.png" />
  </ItemGroup>
  <ItemGroup>
    <EmbeddedResource Include="Resources\incompatible_mods.txt" />
  </ItemGroup>
  <ItemGroup>
    <ProjectReference Include="..\CSUtil.CameraControl\CSUtil.CameraControl\CSUtil.CameraControl\CSUtil.CameraControl.csproj">
      <Project>{f8759084-df5b-4a54-b73c-824640a8fa3f}</Project>
      <Name>CSUtil.CameraControl</Name>
    </ProjectReference>
    <ProjectReference Include="..\CSUtil.Commons\CSUtil.Commons.csproj">
      <Project>{D3ADE06E-F493-4819-865A-3BB44FEEDF01}</Project>
      <Name>CSUtil.Commons</Name>
    </ProjectReference>
    <ProjectReference Include="..\TMPE.API\TMPE.API.csproj">
      <Project>{c911d31c-c85d-42a8-a839-7b209a715495}</Project>
      <Name>TMPE.API</Name>
    </ProjectReference>
  </ItemGroup>
  <ItemGroup>
    <None Include="packages.config" />
  </ItemGroup>
  <ItemGroup>
    <Analyzer Include="..\packages\Microsoft.Unity.Analyzers.1.13.0\analyzers\dotnet\cs\Microsoft.Unity.Analyzers.dll" />
    <Analyzer Include="..\packages\ReflectionIT.Analyzer.Structs.0.1.0\analyzers\dotnet\cs\ReflectionIT.Analyzer.Structs.dll" />
    <Analyzer Include="..\packages\StyleCop.Analyzers.1.1.118\analyzers\dotnet\cs\StyleCop.Analyzers.CodeFixes.dll" />
    <Analyzer Include="..\packages\StyleCop.Analyzers.1.1.118\analyzers\dotnet\cs\StyleCop.Analyzers.dll" />
  </ItemGroup>
  <ItemGroup>
    <Folder Include="Traffic\Data\" />
  </ItemGroup>
  <ItemGroup>
    <EmbeddedResource Include="Resources\TrafficLights\pedestrian_mode_1.png" />
    <EmbeddedResource Include="Resources\TrafficLights\pedestrian_mode_1_zh.png" />
    <EmbeddedResource Include="Resources\TrafficLights\pedestrian_mode_2.png" />
    <EmbeddedResource Include="Resources\TrafficLights\pedestrian_mode_2_pl.png" />
    <EmbeddedResource Include="Resources\TrafficLights\pedestrian_mode_2_zh.png" />
    <EmbeddedResource Include="Resources\Translations\JunctionRestrictions.csv" />
    <EmbeddedResource Include="Resources\Translations\ParkingRestrictions.csv" />
    <EmbeddedResource Include="Resources\Translations\PrioritySigns.csv" />
    <EmbeddedResource Include="Resources\Translations\AI_Car.csv" />
    <EmbeddedResource Include="Resources\Translations\AI_Citizen.csv" />
    <EmbeddedResource Include="Resources\Translations\LaneRouting.csv" />
    <EmbeddedResource Include="Resources\Translations\Menu.csv" />
    <EmbeddedResource Include="Resources\Translations\ModConflicts.csv" />
    <EmbeddedResource Include="Resources\Translations\Options.csv" />
    <EmbeddedResource Include="Resources\Translations\SpeedLimits.csv" />
    <EmbeddedResource Include="Resources\TrafficLights\IconJunctionNoTrafficLights.png" />
    <EmbeddedResource Include="Resources\TrafficLights\IconJunctionTrafficLights.png" />
    <EmbeddedResource Include="Resources\TrafficLights\IconJunctionTimedTL.png" />
    <EmbeddedResource Include="Resources\Translations\Guide.csv" />
    <EmbeddedResource Include="Resources\MainMenu\MainMenuButton-bg-normal.png" />
    <EmbeddedResource Include="Resources\MainMenu\MainMenuButton-bg-active.png" />
    <EmbeddedResource Include="Resources\MainMenu\MainMenuButton-bg-hovered.png" />
    <EmbeddedResource Include="Resources\MainMenu\MainMenuButton-fg-active.png" />
    <EmbeddedResource Include="Resources\MainMenu\MainMenuButton-fg-hovered.png" />
    <EmbeddedResource Include="Resources\MainMenu\MainMenuButton-fg-normal.png" />
    <EmbeddedResource Include="Resources\MainMenu\Tool\ToggleTL-fg-normal.png" />
    <EmbeddedResource Include="Resources\MainMenu\Tool\ToggleTL-fg-active.png" />
    <EmbeddedResource Include="Resources\MainMenu\Tool\ManualTL-fg-active.png" />
    <EmbeddedResource Include="Resources\MainMenu\Tool\ManualTL-fg-normal.png" />
    <EmbeddedResource Include="Resources\MainMenu\Tool\TimedTL-fg-active.png" />
    <EmbeddedResource Include="Resources\MainMenu\Tool\TimedTL-fg-normal.png" />
    <EmbeddedResource Include="Resources\MainMenu\Tool\LaneArrows-fg-active.png" />
    <EmbeddedResource Include="Resources\MainMenu\Tool\LaneArrows-fg-normal.png" />
    <EmbeddedResource Include="Resources\MainMenu\Tool\LaneConnector-fg-active.png" />
    <EmbeddedResource Include="Resources\MainMenu\Tool\LaneConnector-fg-normal.png" />
    <EmbeddedResource Include="Resources\MainMenu\Tool\ClearTraffic-fg-active.png" />
    <EmbeddedResource Include="Resources\MainMenu\Tool\ClearTraffic-fg-normal.png" />
    <EmbeddedResource Include="Resources\MainMenu\Tool\RoundButton-bg-active.png" />
    <EmbeddedResource Include="Resources\MainMenu\Tool\RoundButton-bg-disabled.png" />
    <EmbeddedResource Include="Resources\MainMenu\Tool\RoundButton-bg-hovered.png" />
    <EmbeddedResource Include="Resources\MainMenu\Tool\RoundButton-bg-normal.png" />
    <EmbeddedResource Include="Resources\MainMenu\Tool\TrafficDespawning-fg-active.png" />
    <EmbeddedResource Include="Resources\MainMenu\Tool\TrafficDespawning-fg-normal.png" />
    <EmbeddedResource Include="Resources\MainMenu\Tool\ParkingRestrictions-fg-active.png" />
    <EmbeddedResource Include="Resources\MainMenu\Tool\ParkingRestrictions-fg-normal.png" />
    <EmbeddedResource Include="Resources\MainMenu\Tool\SpeedLimits-fg-active.png" />
    <EmbeddedResource Include="Resources\MainMenu\Tool\SpeedLimits-fg-normal.png" />
    <EmbeddedResource Include="Resources\MainMenu\Tool\JunctionRestrictions-fg-active.png" />
    <EmbeddedResource Include="Resources\MainMenu\Tool\JunctionRestrictions-fg-normal.png" />
    <EmbeddedResource Include="Resources\MainMenu\Tool\PrioritySigns-fg-active.png" />
    <EmbeddedResource Include="Resources\MainMenu\Tool\PrioritySigns-fg-normal.png" />
    <EmbeddedResource Include="Resources\MainMenu\Tool\VehicleRestrictions-fg-active.png" />
    <EmbeddedResource Include="Resources\MainMenu\Tool\VehicleRestrictions-fg-normal.png" />
    <EmbeddedResource Include="Resources\LaneArrows\LaneArrow-bg-active.png" />
    <EmbeddedResource Include="Resources\LaneArrows\LaneArrow-bg-disabled.png" />
    <EmbeddedResource Include="Resources\LaneArrows\LaneArrow-bg-hovered.png" />
    <EmbeddedResource Include="Resources\LaneArrows\LaneArrow-bg-normal.png" />
    <EmbeddedResource Include="Resources\LaneArrows\LaneArrowForward-fg-normal.png" />
    <EmbeddedResource Include="Resources\LaneArrows\LaneArrowLeft-fg-normal.png" />
    <EmbeddedResource Include="Resources\LaneArrows\LaneArrowRight-fg-normal.png" />
    <EmbeddedResource Include="Resources\LaneArrows\LaneArrowForward-fg-active.png" />
    <EmbeddedResource Include="Resources\LaneArrows\LaneArrowLeft-fg-active.png" />
    <EmbeddedResource Include="Resources\LaneArrows\LaneArrowRight-fg-active.png" />
    <EmbeddedResource Include="Resources\Clear\Clear-bg-active.png" />
    <EmbeddedResource Include="Resources\Clear\Clear-bg-normal.png" />
    <EmbeddedResource Include="Resources\Clear\Clear-bg-hovered.png" />
    <EmbeddedResource Include="Resources\Clear\Clear-fg-normal.png" />
    <EmbeddedResource Include="Resources\Clear\Clear-fg-hovered.png" />
    <EmbeddedResource Include="Resources\Clear\Clear-fg-active.png" />
    <EmbeddedResource Include="Resources\RoadSelectionPanel\RoundButton-bg-active.png" />
    <EmbeddedResource Include="Resources\RoadSelectionPanel\RoundButton-bg-disabled.png" />
    <EmbeddedResource Include="Resources\RoadSelectionPanel\RoundButton-bg-hovered.png" />
    <EmbeddedResource Include="Resources\RoadSelectionPanel\RoundButton-bg-normal.png" />
    <EmbeddedResource Include="Resources\RoadSelectionPanel\Stop_LHT-fg-normal.png" />
    <EmbeddedResource Include="Resources\RoadSelectionPanel\Stop_RHT-fg-disabled.png" />
    <EmbeddedResource Include="Resources\RoadSelectionPanel\Stop_RHT-fg-normal.png" />
    <EmbeddedResource Include="Resources\RoadSelectionPanel\Yield_LHT-fg-disabled.png" />
    <EmbeddedResource Include="Resources\RoadSelectionPanel\Yield_LHT-fg-normal.png" />
    <EmbeddedResource Include="Resources\RoadSelectionPanel\Yield_RHT-fg-disabled.png" />
    <EmbeddedResource Include="Resources\RoadSelectionPanel\Yield_RHT-fg-normal.png" />
    <EmbeddedResource Include="Resources\RoadSelectionPanel\HighPriority_LHT-fg-disabled.png" />
    <EmbeddedResource Include="Resources\RoadSelectionPanel\HighPriority_LHT-fg-normal.png" />
    <EmbeddedResource Include="Resources\RoadSelectionPanel\HighPriority_RHT-fg-disabled.png" />
    <EmbeddedResource Include="Resources\RoadSelectionPanel\HighPriority_RHT-fg-normal.png" />
    <EmbeddedResource Include="Resources\RoadSelectionPanel\Roundabout_LHT-fg-disabled.png" />
    <EmbeddedResource Include="Resources\RoadSelectionPanel\Roundabout_LHT-fg-normal.png" />
    <EmbeddedResource Include="Resources\RoadSelectionPanel\Roundabout_RHT-fg-disabled.png" />
    <EmbeddedResource Include="Resources\RoadSelectionPanel\Roundabout_RHT-fg-normal.png" />
    <EmbeddedResource Include="Resources\RoadSelectionPanel\Stop_LHT-fg-disabled.png" />
    <EmbeddedResource Include="Resources\SpeedLimits\EditDefaults-fg-active.png" />
    <EmbeddedResource Include="Resources\SpeedLimits\EditDefaults-fg-normal.png" />
    <EmbeddedResource Include="Resources\SpeedLimits\EditLanes-fg-active.png" />
    <EmbeddedResource Include="Resources\SpeedLimits\EditSegments-fg-active.png" />
    <EmbeddedResource Include="Resources\SpeedLimits\MphToggle-fg-active.png" />
    <EmbeddedResource Include="Resources\SpeedLimits\MphToggle-fg-normal.png" />
    <EmbeddedResource Include="Resources\SpeedLimits\NoOverride.png" />
    <EmbeddedResource Include="Resources\Translations\Strings.csv" />
    <EmbeddedResource Include="Resources\Translations\TrafficLights.csv" />
    <EmbeddedResource Include="Resources\Translations\Tutorials.csv" />
    <EmbeddedResource Include="Resources\Translations\VehicleRestrictions.csv" />
  </ItemGroup>
  <ItemGroup>
    <EmbeddedResource Include="Resources\RoadSelectionPanel\Clear-fg-disabled.png" />
    <EmbeddedResource Include="Resources\RoadSelectionPanel\Clear-fg-normal.png" />
  </ItemGroup>
  <ItemGroup>
    <EmbeddedResource Include="Resources\SpeedLimits\EditLanes-fg-normal.png" />
    <EmbeddedResource Include="Resources\SpeedLimits\EditSegments-fg-normal.png" />
  </ItemGroup>
  <ItemGroup>
    <EmbeddedResource Include="Resources\Underground.png" />
  </ItemGroup>
  <ItemGroup>
    <EmbeddedResource Include="Resources\SignThemes\Kmph_Germany\NoParking.png" />
    <EmbeddedResource Include="Resources\SignThemes\Kmph_Germany\Parking.png" />
  </ItemGroup>
  <ItemGroup>
    <EmbeddedResource Include="Resources\SignThemes\Kmph_Brazil\NoParking.png" />
    <EmbeddedResource Include="Resources\SignThemes\Kmph_Brazil\Parking.png" />
  </ItemGroup>
  <ItemGroup>
    <EmbeddedResource Include="Resources\SignThemes\Kmph_Canada\NoParking.png" />
    <EmbeddedResource Include="Resources\SignThemes\Kmph_Canada\Parking.png" />
  </ItemGroup>
  <ItemGroup>
    <EmbeddedResource Include="Resources\SignThemes\Kmph_France\NoParking.png" />
    <EmbeddedResource Include="Resources\SignThemes\Kmph_France\Parking.png" />
  </ItemGroup>
  <ItemGroup>
    <EmbeddedResource Include="Resources\SignThemes\Kmph_Indonesia\Parking.png" />
  </ItemGroup>
  <ItemGroup>
    <EmbeddedResource Include="Resources\SignThemes\Kmph_Japan\NoParking.png" />
    <EmbeddedResource Include="Resources\SignThemes\Kmph_Japan\Parking.png" />
  </ItemGroup>
  <ItemGroup>
    <EmbeddedResource Include="Resources\SignThemes\Kmph_Sweden\NoParking.png" />
    <EmbeddedResource Include="Resources\SignThemes\Kmph_Sweden\Parking.png" />
  </ItemGroup>
  <ItemGroup>
    <EmbeddedResource Include="Resources\SignThemes\MPH_UK\NoParking.png" />
    <EmbeddedResource Include="Resources\SignThemes\MPH_UK\Parking.png" />
  </ItemGroup>
  <ItemGroup>
    <EmbeddedResource Include="Resources\SignThemes\MPH_US\NoParking.png" />
    <EmbeddedResource Include="Resources\SignThemes\MPH_US\Parking.png" />
  </ItemGroup>
  <ItemGroup>
    <EmbeddedResource Include="Resources\SignThemes\Kmph_SouthKorea\0.png" />
    <EmbeddedResource Include="Resources\SignThemes\Kmph_SouthKorea\10.png" />
    <EmbeddedResource Include="Resources\SignThemes\Kmph_SouthKorea\100.png" />
    <EmbeddedResource Include="Resources\SignThemes\Kmph_SouthKorea\105.png" />
    <EmbeddedResource Include="Resources\SignThemes\Kmph_SouthKorea\110.png" />
    <EmbeddedResource Include="Resources\SignThemes\Kmph_SouthKorea\115.png" />
    <EmbeddedResource Include="Resources\SignThemes\Kmph_SouthKorea\120.png" />
    <EmbeddedResource Include="Resources\SignThemes\Kmph_SouthKorea\125.png" />
    <EmbeddedResource Include="Resources\SignThemes\Kmph_SouthKorea\130.png" />
    <EmbeddedResource Include="Resources\SignThemes\Kmph_SouthKorea\135.png" />
    <EmbeddedResource Include="Resources\SignThemes\Kmph_SouthKorea\140.png" />
    <EmbeddedResource Include="Resources\SignThemes\Kmph_SouthKorea\15.png" />
    <EmbeddedResource Include="Resources\SignThemes\Kmph_SouthKorea\20.png" />
    <EmbeddedResource Include="Resources\SignThemes\Kmph_SouthKorea\25.png" />
    <EmbeddedResource Include="Resources\SignThemes\Kmph_SouthKorea\30.png" />
    <EmbeddedResource Include="Resources\SignThemes\Kmph_SouthKorea\35.png" />
    <EmbeddedResource Include="Resources\SignThemes\Kmph_SouthKorea\40.png" />
    <EmbeddedResource Include="Resources\SignThemes\Kmph_SouthKorea\45.png" />
    <EmbeddedResource Include="Resources\SignThemes\Kmph_SouthKorea\5.png" />
    <EmbeddedResource Include="Resources\SignThemes\Kmph_SouthKorea\50.png" />
    <EmbeddedResource Include="Resources\SignThemes\Kmph_SouthKorea\55.png" />
    <EmbeddedResource Include="Resources\SignThemes\Kmph_SouthKorea\60.png" />
    <EmbeddedResource Include="Resources\SignThemes\Kmph_SouthKorea\65.png" />
    <EmbeddedResource Include="Resources\SignThemes\Kmph_SouthKorea\70.png" />
    <EmbeddedResource Include="Resources\SignThemes\Kmph_SouthKorea\75.png" />
    <EmbeddedResource Include="Resources\SignThemes\Kmph_SouthKorea\80.png" />
    <EmbeddedResource Include="Resources\SignThemes\Kmph_SouthKorea\85.png" />
    <EmbeddedResource Include="Resources\SignThemes\Kmph_SouthKorea\90.png" />
    <EmbeddedResource Include="Resources\SignThemes\Kmph_SouthKorea\95.png" />
    <EmbeddedResource Include="Resources\SignThemes\Kmph_SouthKorea\NoParking.png" />
    <EmbeddedResource Include="Resources\SignThemes\Kmph_SouthKorea\Parking.png" />
  </ItemGroup>
  <ItemGroup>
    <EmbeddedResource Include="Resources\SignThemes\Kmph_Indonesia\NoParking.png" />
  </ItemGroup>
  <ItemGroup>
    <EmbeddedResource Include="Resources\whats_new.txt" />
  </ItemGroup>
  <ItemGroup>
    <EmbeddedResource Include="Resources\LaneConnectionManager\add_cursor.png" />
    <EmbeddedResource Include="Resources\LaneConnectionManager\remove_cursor.png" />
  </ItemGroup>
  <ItemGroup>
    <EmbeddedResource Include="Resources\LaneConnectionManager\direction_arrow.png" />
  </ItemGroup>
  <ItemGroup>
    <EmbeddedResource Include="Resources\SignThemes\Fallback\Allow-Bus.png" />
    <EmbeddedResource Include="Resources\SignThemes\Fallback\Allow-CargoTrain.png" />
    <EmbeddedResource Include="Resources\SignThemes\Fallback\Allow-Emergency.png" />
    <EmbeddedResource Include="Resources\SignThemes\Fallback\Allow-PassengerTrain.png" />
    <EmbeddedResource Include="Resources\SignThemes\Fallback\Allow-PersonalCar.png" />
    <EmbeddedResource Include="Resources\SignThemes\Fallback\Allow-Service.png" />
    <EmbeddedResource Include="Resources\SignThemes\Fallback\Allow-Taxi.png" />
    <EmbeddedResource Include="Resources\SignThemes\Fallback\Allow-Truck.png" />
    <EmbeddedResource Include="Resources\SignThemes\Fallback\NoParking.png" />
    <EmbeddedResource Include="Resources\SignThemes\Fallback\Parking.png" />
    <EmbeddedResource Include="Resources\SignThemes\Fallback\PriorityNone.png" />
    <EmbeddedResource Include="Resources\SignThemes\Fallback\PriorityRightOfWay.png" />
    <EmbeddedResource Include="Resources\SignThemes\Fallback\PriorityStop.png" />
    <EmbeddedResource Include="Resources\SignThemes\Fallback\PriorityYield.png" />
    <EmbeddedResource Include="Resources\SignThemes\Fallback\Restrict-Bus.png" />
    <EmbeddedResource Include="Resources\SignThemes\Fallback\Restrict-CargoTrain.png" />
    <EmbeddedResource Include="Resources\SignThemes\Fallback\Restrict-Emergency.png" />
    <EmbeddedResource Include="Resources\SignThemes\Fallback\Restrict-PassengerTrain.png" />
    <EmbeddedResource Include="Resources\SignThemes\Fallback\Restrict-PersonalCar.png" />
    <EmbeddedResource Include="Resources\SignThemes\Fallback\Restrict-Service.png" />
    <EmbeddedResource Include="Resources\SignThemes\Fallback\Restrict-Taxi.png" />
    <EmbeddedResource Include="Resources\SignThemes\Fallback\Restrict-Truck.png" />
    <EmbeddedResource Include="Resources\SignThemes\Kmph_China\0.png" />
    <EmbeddedResource Include="Resources\SignThemes\Kmph_China\10.png" />
    <EmbeddedResource Include="Resources\SignThemes\Kmph_China\100.png" />
    <EmbeddedResource Include="Resources\SignThemes\Kmph_China\105.png" />
    <EmbeddedResource Include="Resources\SignThemes\Kmph_China\110.png" />
    <EmbeddedResource Include="Resources\SignThemes\Kmph_China\115.png" />
    <EmbeddedResource Include="Resources\SignThemes\Kmph_China\120.png" />
    <EmbeddedResource Include="Resources\SignThemes\Kmph_China\125.png" />
    <EmbeddedResource Include="Resources\SignThemes\Kmph_China\130.png" />
    <EmbeddedResource Include="Resources\SignThemes\Kmph_China\135.png" />
    <EmbeddedResource Include="Resources\SignThemes\Kmph_China\140.png" />
    <EmbeddedResource Include="Resources\SignThemes\Kmph_China\15.png" />
    <EmbeddedResource Include="Resources\SignThemes\Kmph_China\20.png" />
    <EmbeddedResource Include="Resources\SignThemes\Kmph_China\25.png" />
    <EmbeddedResource Include="Resources\SignThemes\Kmph_China\30.png" />
    <EmbeddedResource Include="Resources\SignThemes\Kmph_China\35.png" />
    <EmbeddedResource Include="Resources\SignThemes\Kmph_China\40.png" />
    <EmbeddedResource Include="Resources\SignThemes\Kmph_China\45.png" />
    <EmbeddedResource Include="Resources\SignThemes\Kmph_China\5.png" />
    <EmbeddedResource Include="Resources\SignThemes\Kmph_China\50.png" />
    <EmbeddedResource Include="Resources\SignThemes\Kmph_China\55.png" />
    <EmbeddedResource Include="Resources\SignThemes\Kmph_China\60.png" />
    <EmbeddedResource Include="Resources\SignThemes\Kmph_China\65.png" />
    <EmbeddedResource Include="Resources\SignThemes\Kmph_China\70.png" />
    <EmbeddedResource Include="Resources\SignThemes\Kmph_China\75.png" />
    <EmbeddedResource Include="Resources\SignThemes\Kmph_China\80.png" />
    <EmbeddedResource Include="Resources\SignThemes\Kmph_China\85.png" />
    <EmbeddedResource Include="Resources\SignThemes\Kmph_China\90.png" />
    <EmbeddedResource Include="Resources\SignThemes\Kmph_China\95.png" />
    <EmbeddedResource Include="Resources\SignThemes\Kmph_China\Allow-Bus.png" />
    <EmbeddedResource Include="Resources\SignThemes\Kmph_China\Allow-CargoTrain.png" />
    <EmbeddedResource Include="Resources\SignThemes\Kmph_China\Allow-Emergency.png" />
    <EmbeddedResource Include="Resources\SignThemes\Kmph_China\Allow-PassengerTrain.png" />
    <EmbeddedResource Include="Resources\SignThemes\Kmph_China\Allow-PersonalCar.png" />
    <EmbeddedResource Include="Resources\SignThemes\Kmph_China\Allow-Service.png" />
    <EmbeddedResource Include="Resources\SignThemes\Kmph_China\Allow-Taxi.png" />
    <EmbeddedResource Include="Resources\SignThemes\Kmph_China\Allow-Truck.png" />
    <EmbeddedResource Include="Resources\SignThemes\Kmph_China\NoParking.png" />
    <EmbeddedResource Include="Resources\SignThemes\Kmph_China\Parking.png" />
    <EmbeddedResource Include="Resources\SignThemes\Kmph_China\PriorityStop.png" />
    <EmbeddedResource Include="Resources\SignThemes\Kmph_China\PriorityYield.png" />
    <EmbeddedResource Include="Resources\SignThemes\Kmph_China\Restrict-Bus.png" />
    <EmbeddedResource Include="Resources\SignThemes\Kmph_China\Restrict-CargoTrain.png" />
    <EmbeddedResource Include="Resources\SignThemes\Kmph_China\Restrict-Emergency.png" />
    <EmbeddedResource Include="Resources\SignThemes\Kmph_China\Restrict-PassengerTrain.png" />
    <EmbeddedResource Include="Resources\SignThemes\Kmph_China\Restrict-PersonalCar.png" />
    <EmbeddedResource Include="Resources\SignThemes\Kmph_China\Restrict-Service.png" />
    <EmbeddedResource Include="Resources\SignThemes\Kmph_China\Restrict-Taxi.png" />
    <EmbeddedResource Include="Resources\SignThemes\Kmph_China\Restrict-Truck.png" />
  </ItemGroup>
  <ItemGroup>
    <EmbeddedResource Include="Resources\SignThemes\Kmph_Brazil\PriorityStop.png" />
    <EmbeddedResource Include="Resources\SignThemes\Kmph_Brazil\PriorityYield.png" />
    <EmbeddedResource Include="Resources\SignThemes\Kmph_Canada\PriorityStop.png" />
    <EmbeddedResource Include="Resources\SignThemes\Kmph_Canada\PriorityYield.png" />
  </ItemGroup>
  <ItemGroup>
    <EmbeddedResource Include="Resources\SignThemes\Kmph_France\PriorityRightOfWay.png" />
    <EmbeddedResource Include="Resources\SignThemes\Kmph_France\PriorityStop.png" />
    <EmbeddedResource Include="Resources\SignThemes\Kmph_France\PriorityYield.png" />
  </ItemGroup>
  <ItemGroup>
    <EmbeddedResource Include="Resources\SignThemes\Kmph_Germany\PriorityRightOfWay.png" />
    <EmbeddedResource Include="Resources\SignThemes\Kmph_Germany\PriorityStop.png" />
    <EmbeddedResource Include="Resources\SignThemes\Kmph_Germany\PriorityYield.png" />
  </ItemGroup>
  <ItemGroup>
    <EmbeddedResource Include="Resources\SignThemes\Kmph_Indonesia\PriorityRightOfWay.png" />
    <EmbeddedResource Include="Resources\SignThemes\Kmph_Indonesia\PriorityStop.png" />
    <EmbeddedResource Include="Resources\SignThemes\Kmph_Indonesia\PriorityYield.png" />
  </ItemGroup>
  <ItemGroup>
    <EmbeddedResource Include="Resources\SignThemes\Kmph_Japan\PriorityStop.png" />
    <EmbeddedResource Include="Resources\SignThemes\Kmph_Japan\PriorityYield.png" />
  </ItemGroup>
  <ItemGroup>
    <EmbeddedResource Include="Resources\SignThemes\Kmph_SouthKorea\PriorityStop.png" />
    <EmbeddedResource Include="Resources\SignThemes\Kmph_SouthKorea\PriorityYield.png" />
  </ItemGroup>
  <ItemGroup>
    <EmbeddedResource Include="Resources\SignThemes\Kmph_Sweden\PriorityRightOfWay.png" />
    <EmbeddedResource Include="Resources\SignThemes\Kmph_Sweden\PriorityStop.png" />
    <EmbeddedResource Include="Resources\SignThemes\Kmph_Sweden\PriorityYield.png" />
  </ItemGroup>
  <ItemGroup>
    <EmbeddedResource Include="Resources\SignThemes\MPH_UK\PriorityStop.png" />
    <EmbeddedResource Include="Resources\SignThemes\MPH_UK\PriorityYield.png" />
  </ItemGroup>
  <ItemGroup>
    <EmbeddedResource Include="Resources\SignThemes\MPH_US\PriorityStop.png" />
    <EmbeddedResource Include="Resources\SignThemes\MPH_US\PriorityYield.png" />
  </ItemGroup>
  <ItemGroup>
    <EmbeddedResource Include="Resources\SignThemes\Kmph_China_Generic\Allow-Emergency.png" />
    <EmbeddedResource Include="Resources\SignThemes\Kmph_China_Generic\Allow-Taxi.png" />
    <EmbeddedResource Include="Resources\SignThemes\Kmph_China_Generic\PriorityYield.png" />
    <EmbeddedResource Include="Resources\SignThemes\Kmph_China_Generic\Restrict-Emergency.png" />
    <EmbeddedResource Include="Resources\SignThemes\Kmph_China_Generic\Restrict-Taxi.png" />
  </ItemGroup>
  <ItemGroup>
    <EmbeddedResource Include="Resources\SignThemes\Fallback\Allow-EnterBlocked.png" />
    <EmbeddedResource Include="Resources\SignThemes\Fallback\Allow-LaneChange.png" />
    <EmbeddedResource Include="Resources\SignThemes\Fallback\Allow-LeftOnRed.png" />
    <EmbeddedResource Include="Resources\SignThemes\Fallback\Allow-PedestrianCrossing.png" />
    <EmbeddedResource Include="Resources\SignThemes\Fallback\Allow-RightOnRed.png" />
    <EmbeddedResource Include="Resources\SignThemes\Fallback\Allow-UTurn.png" />
    <EmbeddedResource Include="Resources\SignThemes\Fallback\Restrict-EnterBlocked.png" />
    <EmbeddedResource Include="Resources\SignThemes\Fallback\Restrict-LaneChange.png" />
    <EmbeddedResource Include="Resources\SignThemes\Fallback\Restrict-LeftOnRed.png" />
    <EmbeddedResource Include="Resources\SignThemes\Fallback\Restrict-PedestrianCrossing.png" />
    <EmbeddedResource Include="Resources\SignThemes\Fallback\Restrict-RightOnRed.png" />
    <EmbeddedResource Include="Resources\SignThemes\Fallback\Restrict-UTurn.png" />
    <Content Include="Resources\SignThemes\Kmph_China_Generic\README.md" />
  </ItemGroup>
  <ItemGroup Condition="'$(Configuration)'=='Debug' Or '$(Configuration)'=='FullDebug' Or '$(Configuration)'=='PF2_Debug'">
    <EmbeddedResource Include="Resources\MainMenu\Tool\RoutingDetector-fg-active.png" />
    <EmbeddedResource Include="Resources\MainMenu\Tool\RoutingDetector-fg-normal.png" />
  </ItemGroup>
  <Import Project="$(MSBuildToolsPath)\Microsoft.CSharp.targets" />
  <Target Name="PostBuildMacros">
    <!-- Code from https://superuser.com/questions/82231/how-do-i-do-comments-at-a-windows-command-prompt -->
    <GetAssemblyIdentity AssemblyFiles="$(TargetPath)">
      <Output TaskParameter="Assemblies" ItemName="Targets" />
    </GetAssemblyIdentity>
    <ItemGroup>
      <VersionNumber Include="@(Targets->'%(Version)')" />
      <UnityDir Include="$(UnityPath)" />
    </ItemGroup>
  </Target>
  <PropertyGroup>
    <PostBuildEventDependsOn>
      $(PostBuildEventDependsOn);
      PostBuildMacros;
    </PostBuildEventDependsOn>
    <PostBuildEvent>set "MONODIR=@(UnityDir)Editor\Data\MonoBleedingEdge\"
echo MONODIR is "%25MONODIR%25"
"%25MONODIR%25bin\mono.exe" "%25MONODIR%25lib\mono\4.5\pdb2mdb.exe" "$(TargetPath)"

set "DEPLOYDIR=$(LOCALAPPDATA)\Colossal Order\Cities_Skylines\Addons\Mods\$(TargetName)\"
xcopy /y /v "$(TargetPath).mdb" "%25DEPLOYDIR%25"
xcopy /y "$(TargetDir)TMPE.API.dll" "%25DEPLOYDIR%25"
xcopy /y "$(TargetDir)CSUtil.CameraControl.dll" "%25DEPLOYDIR%25"
xcopy /y "$(TargetDir)CSUtil.Commons.dll" "%25DEPLOYDIR%25"
xcopy /y "$(TargetDir)CitiesHarmony.API.dll" "%25DEPLOYDIR%25"
xcopy /y "$(TargetDir)MoveItIntegration.dll" "%25DEPLOYDIR%25"
xcopy /y "$(TargetDir)UnifiedUILib.dll" "%25DEPLOYDIR%25"

rem To avoid double hot reload, TrafficManager.dll must be replaced last and fast.
rem Once TrafficManager.dll is re-loaded, all other dlls will be reloaded as well
del  "%25DEPLOYDIR%25$(TargetFileName)"
xcopy /y "$(TargetPath)" "%25DEPLOYDIR%25"

echo THE ASSEMBLY VERSION IS: @(VersionNumber) created at %25time%25
set MONODIR=
set DEPLOYDIR=
</PostBuildEvent>
  </PropertyGroup>
  <!-- To modify your build process, add your task inside one of the targets below and uncomment it.
       Other similar extension points exist, see Microsoft.Common.targets.
  <Target Name="BeforeBuild">
  </Target>
  <Target Name="AfterBuild">
  </Target>
  -->
</Project><|MERGE_RESOLUTION|>--- conflicted
+++ resolved
@@ -190,11 +190,7 @@
     <Compile Include="UI\UIFactory.cs" />
     <Compile Include="UI\WhatsNew\MarkupKeyword.cs" />
     <Compile Include="UI\WhatsNew\WhatsNewMarkup.cs" />
-<<<<<<< HEAD
-=======
     <Compile Include="Util\DetailLogger.cs" />
-    <Compile Include="Util\Extensions\CitizenUnitExtensions.cs" />
->>>>>>> f709191f
     <Compile Include="Util\Extensions\ParkedVehicleExtensions.cs" />
     <Compile Include="Util\Extensions\VersionExtension.cs" />
     <Compile Include="Util\Iterators\GetNodeSegmentIdsEnumerable.cs" />
