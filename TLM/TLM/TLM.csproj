--- conflicted
+++ resolved
@@ -162,7 +162,6 @@
     <Compile Include="Manager\Impl\JunctionRestrictionsManager.cs" />
     <Compile Include="Manager\Impl\UtilityManager.cs" />
     <Compile Include="Manager\Impl\ExtCitizenInstanceManager.cs" />
-<<<<<<< HEAD
     <Compile Include="Patch\_CitizenManager\ReleaseCitizenPatch.cs" />
     <Compile Include="Patch\_CitizenManager\ReleaseCitizenInstancePatch.cs" />
     <Compile Include="Patch\_NetManager\UpdateSegmentPatch.cs" />
@@ -171,7 +170,6 @@
     <Compile Include="Patch\_VehicleManager\ReleaseVehiclePatch.cs" />
     <Compile Include="Patch\_Vehicle\UnspawnPatch.cs" />
     <Compile Include="Patch\_Vehicle\SpawnPatch.cs" />
-=======
     <Compile Include="Manager\IAdvancedParkingManager.cs" />
     <Compile Include="Manager\IOptionsManager.cs" />
     <Compile Include="Manager\IParkingRestrictionsManager.cs" />
@@ -187,7 +185,6 @@
     <Compile Include="Manager\IVehicleBehaviorManager.cs" />
     <Compile Include="Manager\IVehicleRestrictionsManager.cs" />
     <Compile Include="Manager\IVehicleStateManager.cs" />
->>>>>>> 39c8a906
     <Compile Include="PrintTransportLines.cs" />
     <Compile Include="State\ConfigData\Debug.cs" />
     <Compile Include="State\ConfigData\DynamicLaneSelection.cs" />
@@ -200,8 +197,6 @@
     <Compile Include="State\Configuration.cs" />
     <Compile Include="State\GlobalConfig.cs" />
     <Compile Include="TrafficLight\Impl\CustomSegmentLights.cs" />
-<<<<<<< HEAD
-=======
     <Compile Include="TrafficLight\ITimedTrafficLightsStep.cs" />
     <Compile Include="TrafficLight\ITimedTrafficLights.cs" />
     <Compile Include="TrafficLight\Data\TrafficLightSimulation.cs" />
@@ -214,7 +209,6 @@
     <Compile Include="Traffic\Data\SegmentEndFlags.cs" />
     <Compile Include="Traffic\Data\TurnOnRedSegments.cs" />
     <Compile Include="Traffic\ISegmentEnd.cs" />
->>>>>>> 39c8a906
     <Compile Include="TrafficManager.cs" />
     <Compile Include="Manager\Impl\LaneConnectionManager.cs" />
     <Compile Include="Manager\Impl\ExtVehicleManager.cs" />
