﻿<?xml version="1.0" encoding="utf-8"?>
<Project ToolsVersion="12.0" DefaultTargets="Build" xmlns="http://schemas.microsoft.com/developer/msbuild/2003">
  <Import Project="$(MSBuildExtensionsPath)\$(MSBuildToolsVersion)\Microsoft.Common.props" Condition="Exists('$(MSBuildExtensionsPath)\$(MSBuildToolsVersion)\Microsoft.Common.props')" />
  <PropertyGroup>
    <Configuration Condition=" '$(Configuration)' == '' ">Debug</Configuration>
    <Platform Condition=" '$(Platform)' == '' ">AnyCPU</Platform>
    <ProjectGuid>{7422AE58-8B0A-401C-9404-F4A438EFFE10}</ProjectGuid>
    <OutputType>Library</OutputType>
    <AppDesignerFolder>Properties</AppDesignerFolder>
    <RootNamespace>TrafficManager</RootNamespace>
    <AssemblyName>TrafficManager</AssemblyName>
    <TargetFrameworkVersion>v3.5</TargetFrameworkVersion>
    <FileAlignment>512</FileAlignment>
    <TargetFrameworkProfile />
    <LangVersion>latest</LangVersion>
  </PropertyGroup>
  <PropertyGroup Condition=" '$(Configuration)|$(Platform)' == 'Debug|AnyCPU' ">
    <DebugSymbols>true</DebugSymbols>
    <DebugType>full</DebugType>
    <Optimize>false</Optimize>
    <OutputPath>bin\Debug\</OutputPath>
    <DefineConstants>DEBUG;PF_DIJKSTRA;QUEUEDSTATS;PARKINGAI;SPEEDLIMITS;ROUTING;JUNCTIONRESTRICTIONS;VEHICLERESTRICTIONS;ADVANCEDAI;CUSTOMTRAFFICLIGHTS</DefineConstants>
    <ErrorReport>prompt</ErrorReport>
    <WarningLevel>4</WarningLevel>
    <AllowUnsafeBlocks>true</AllowUnsafeBlocks>
    <CodeAnalysisRuleSet>..\TMPE.ruleset</CodeAnalysisRuleSet>
  </PropertyGroup>
  <PropertyGroup Condition=" '$(Configuration)|$(Platform)' == 'Release|AnyCPU' ">
    <DebugType>pdbonly</DebugType>
    <Optimize>true</Optimize>
    <OutputPath>bin\Release\</OutputPath>
    <DefineConstants>PF_DIJKSTRA;QUEUEDSTATS;PARKINGAI;SPEEDLIMITS;ROUTING;JUNCTIONRESTRICTIONS;VEHICLERESTRICTIONS;ADVANCEDAI;CUSTOMTRAFFICLIGHTS</DefineConstants>
    <ErrorReport>prompt</ErrorReport>
    <WarningLevel>4</WarningLevel>
    <AllowUnsafeBlocks>true</AllowUnsafeBlocks>
    <CodeAnalysisRuleSet>..\TMPE.ruleset</CodeAnalysisRuleSet>
  </PropertyGroup>
  <PropertyGroup Condition=" '$(Configuration)|$(Platform)' == 'FullDebug|AnyCPU' ">
    <DebugSymbols>true</DebugSymbols>
    <OutputPath>bin\Debug\</OutputPath>
    <DefineConstants>DEBUG;PF_DIJKSTRA;QUEUEDSTATS;DEBUGVSTATE;DEBUGNEWPF;DEBUGCOSTS;DEBUGCONN2;DEBUGHWJUNCTIONROUTING;DEBUGHK;PARKINGAI;SPEEDLIMITS;ROUTING;JUNCTIONRESTRICTIONS;VEHICLERESTRICTIONS;ADVANCEDAI;CUSTOMTRAFFICLIGHTS</DefineConstants>
    <AllowUnsafeBlocks>true</AllowUnsafeBlocks>
    <WarningLevel>4</WarningLevel>
    <DebugType>full</DebugType>
    <PlatformTarget>AnyCPU</PlatformTarget>
    <ErrorReport>prompt</ErrorReport>
    <CodeAnalysisRuleSet>..\TMPE.ruleset</CodeAnalysisRuleSet>
  </PropertyGroup>
  <PropertyGroup Condition="'$(Configuration)|$(Platform)' == 'Benchmark|AnyCPU'">
    <DebugSymbols>true</DebugSymbols>
    <OutputPath>bin\Benchmark\</OutputPath>
    <DefineConstants>DEBUG;QUEUEDSTATS;DEBUGVSTATE;DEBUGNEWPF;DEBUGCOSTS;DEBUGCONN2;DEBUGHWJUNCTIONROUTING;DEBUGROUTING;BENCHMARK;PF_DIJKSTRA;PARKINGAI;SPEEDLIMITS;ROUTING;JUNCTIONRESTRICTIONS;VEHICLERESTRICTIONS;ADVANCEDAI;CUSTOMTRAFFICLIGHTS</DefineConstants>
    <AllowUnsafeBlocks>true</AllowUnsafeBlocks>
    <WarningLevel>4</WarningLevel>
    <DebugType>full</DebugType>
    <PlatformTarget>AnyCPU</PlatformTarget>
    <ErrorReport>prompt</ErrorReport>
    <CodeAnalysisRuleSet>..\TMPE.ruleset</CodeAnalysisRuleSet>
  </PropertyGroup>
  <PropertyGroup Condition="'$(Configuration)|$(Platform)' == 'PF2_Debug|AnyCPU'">
    <DebugSymbols>true</DebugSymbols>
    <OutputPath>bin\PF2_Debug\</OutputPath>
    <DefineConstants>DEBUG;QUEUEDSTATS;DEBUGVSTATE;DEBUGNEWPF;DEBUGCOSTS;DEBUGCONN2;DEBUGHWJUNCTIONROUTING;DEBUGROUTING;DEBUGHK;PF_DIJKSTRA;PARKINGAI;SPEEDLIMITS;ROUTING;JUNCTIONRESTRICTIONS;VEHICLERESTRICTIONS;ADVANCEDAI;CUSTOMTRAFFICLIGHTS</DefineConstants>
    <AllowUnsafeBlocks>true</AllowUnsafeBlocks>
    <WarningLevel>4</WarningLevel>
    <DebugType>full</DebugType>
    <PlatformTarget>AnyCPU</PlatformTarget>
    <ErrorReport>prompt</ErrorReport>
    <CodeAnalysisRuleSet>..\TMPE.ruleset</CodeAnalysisRuleSet>
  </PropertyGroup>
  <PropertyGroup Condition="'$(Configuration)|$(Platform)' == 'Release LABS|AnyCPU'">
    <OutputPath>bin\Release LABS\</OutputPath>
    <DefineConstants>PF_DIJKSTRA;QUEUEDSTATS;PARKINGAI;SPEEDLIMITS;ROUTING;JUNCTIONRESTRICTIONS;VEHICLERESTRICTIONS;ADVANCEDAI;CUSTOMTRAFFICLIGHTS;LABS</DefineConstants>
    <AllowUnsafeBlocks>true</AllowUnsafeBlocks>
    <Optimize>true</Optimize>
    <DebugType>pdbonly</DebugType>
    <PlatformTarget>AnyCPU</PlatformTarget>
    <ErrorReport>prompt</ErrorReport>
    <CodeAnalysisRuleSet>..\TMPE.ruleset</CodeAnalysisRuleSet>
  </PropertyGroup>
  <ItemGroup>
    <Reference Include="0TMPE.Harmony">
      <HintPath>RedirectionFramework\lib\0TMPE.Harmony.dll</HintPath>
    </Reference>
    <Reference Include="Assembly-CSharp">
      <HintPath>..\dependencies\Assembly-CSharp.dll</HintPath>
    </Reference>
    <Reference Include="ColossalManaged">
      <HintPath>..\dependencies\ColossalManaged.dll</HintPath>
    </Reference>
    <Reference Include="ICities">
      <HintPath>..\dependencies\ICities.dll</HintPath>
    </Reference>
    <Reference Include="System" />
    <Reference Include="System.Core">
      <HintPath>..\dependencies\System.Core.dll</HintPath>
    </Reference>
    <Reference Include="System.Runtime.Serialization" />
    <Reference Include="System.Xml" />
    <Reference Include="UnityEngine">
      <HintPath>..\dependencies\UnityEngine.dll</HintPath>
    </Reference>
    <Reference Include="UnityEngine.Networking">
      <HintPath>..\dependencies\UnityEngine.Networking.dll</HintPath>
    </Reference>
    <Reference Include="UnityEngine.UI">
      <HintPath>..\dependencies\UnityEngine.UI.dll</HintPath>
    </Reference>
  </ItemGroup>
  <ItemGroup>
    <Compile Include="CodeProfiler.cs" />
    <Compile Include="Constants.cs" />
    <Compile Include="Custom\AI\CustomBuildingAI.cs" />
    <Compile Include="Custom\AI\CustomBusAI.cs" />
    <Compile Include="Custom\AI\CustomAmbulanceAI.cs" />
    <Compile Include="Custom\AI\CustomCitizenAI.cs" />
    <Compile Include="Custom\AI\CustomFireTruckAI.cs" />
    <Compile Include="Custom\AI\CustomPoliceCarAI.cs" />
    <Compile Include="Custom\AI\CustomPostVanAI.cs" />
    <Compile Include="Custom\AI\CustomResidentAI.cs" />
    <Compile Include="Custom\AI\CustomShipAI.cs" />
    <Compile Include="Custom\AI\CustomTaxiAI.cs" />
    <Compile Include="Custom\AI\CustomTouristAI.cs" />
    <Compile Include="Custom\AI\CustomTransportLineAI.cs" />
    <Compile Include="Custom\AI\CustomTramBaseAI.cs" />
    <Compile Include="Custom\AI\CustomVehicleAI.cs" />
    <Compile Include="Custom\Data\CustomVehicle.cs" />
    <Compile Include="Geometry\Impl\SegmentEndId.cs" />
    <Compile Include="Manager\AbstractCustomManager.cs" />
    <Compile Include="Manager\AbstractFeatureManager.cs" />
    <Compile Include="Manager\AbstractGeometryObservingManager.cs" />
    <Compile Include="Manager\Impl\ExtNodeManager.cs" />
    <Compile Include="Manager\Impl\ExtSegmentEndManager.cs" />
    <Compile Include="Manager\Impl\ExtSegmentManager.cs" />
    <Compile Include="UI\Helpers\ExtUITabStrip.cs" />
    <Compile Include="Manager\Impl\SegmentEndManager.cs" />
    <Compile Include="Patch\_CommonBuildingAI\SimulationStepPatch.cs" />
    <Compile Include="Patch\_HumanAI\ArriveAtDestinationPatch.cs" />
    <Compile Include="Patch\_RoadBaseAI\GetTrafficLightNodeStatePatch.cs" />
    <Compile Include="Patch\_RoadBaseAI\UpdateNodePatch.cs" />
    <Compile Include="Patch\_TrainTrackBaseAI\LevelCrossingSimulationStepPatch.cs" />
    <Compile Include="Patch\_RoadBaseAI\UpdateLanesPatch.cs" />
    <Compile Include="Patch\_RoadBaseAI\SetTrafficLightStatePatch.cs" />
    <Compile Include="Patch\_RoadBaseAI\SegmentSimulationStepPatch.cs" />
    <Compile Include="Patch\_RoadBaseAI\TrafficLightSimulationStepPatch.cs" />
    <Compile Include="RedirectionFramework\AssemblyRedirector.cs" />
    <Compile Include="RedirectionFramework\Attributes\IgnoreConditionAttribute.cs" />
    <Compile Include="RedirectionFramework\Attributes\IgnoreConditions\DisableAttribute.cs" />
    <Compile Include="RedirectionFramework\Attributes\RedirectAttribute.cs" />
    <Compile Include="RedirectionFramework\Attributes\RedirectMethodAttribute.cs" />
    <Compile Include="RedirectionFramework\Attributes\RedirectReverseAttribute.cs" />
    <Compile Include="RedirectionFramework\Attributes\TargetTypeAttribute.cs" />
    <Compile Include="RedirectionFramework\Extensions\TypeExtension.cs" />
    <Compile Include="RedirectionFramework\HarmonyUtil.cs" />
    <Compile Include="RedirectionFramework\RedirectionHelper.cs" />
    <Compile Include="RedirectionFramework\RedirectionUtil.cs" />
    <Compile Include="RedirectionFramework\Redirector.cs" />
    <Compile Include="RedirectionFramework\Tuple.cs" />
    <Compile Include="Custom\PathFinding\CustomPathFind.cs" />
    <AdditionalFiles Include="Custom\PathFinding\StockPathFind.cs" />
    <Compile Include="Manager\Impl\ExtCitizenManager.cs" />
    <Compile Include="Manager\Impl\GeometryManager.cs" />
    <Compile Include="Manager\Impl\TurnOnRedManager.cs" />
    <Compile Include="Manager\Impl\ManagerFactory.cs" />
    <Compile Include="Manager\Impl\ParkingRestrictionsManager.cs" />
    <Compile Include="Manager\Impl\RoutingManager.cs" />
    <Compile Include="Manager\Impl\ExtPathManager.cs" />
    <Compile Include="Manager\Impl\VehicleBehaviorManager.cs" />
    <Compile Include="Manager\Impl\ExtBuildingManager.cs" />
    <Compile Include="Manager\Impl\AdvancedParkingManager.cs" />
    <Compile Include="Manager\Impl\LaneArrowManager.cs" />
    <Compile Include="Manager\Impl\OptionsManager.cs" />
    <Compile Include="Manager\Impl\TrafficLightManager.cs" />
    <Compile Include="Manager\Impl\TrafficMeasurementManager.cs" />
    <Compile Include="Manager\Impl\JunctionRestrictionsManager.cs" />
    <Compile Include="Manager\Impl\UtilityManager.cs" />
    <Compile Include="Manager\Impl\ExtCitizenInstanceManager.cs" />
    <Compile Include="Patch\_CitizenManager\ReleaseCitizenPatch.cs" />
    <Compile Include="Patch\_CitizenManager\ReleaseCitizenInstancePatch.cs" />
    <Compile Include="Patch\_NetManager\UpdateSegmentPatch.cs" />
    <Compile Include="Patch\_NetManager\FinalizeSegmentPatch.cs" />
    <Compile Include="Patch\_VehicleManager\CreateVehiclePatch.cs" />
    <Compile Include="Patch\_VehicleManager\ReleaseVehiclePatch.cs" />
    <Compile Include="Patch\_Vehicle\UnspawnPatch.cs" />
    <Compile Include="Patch\_Vehicle\SpawnPatch.cs" />
    <Compile Include="State\ConfigData\Gameplay.cs" />
    <Compile Include="State\ConfigData\DebugSettings.cs" />
    <Compile Include="State\ConfigData\DynamicLaneSelection.cs" />
    <Compile Include="State\ConfigData\Main.cs" />
    <Compile Include="State\ConfigData\ParkingAI.cs" />
    <Compile Include="State\ConfigData\PathFinding.cs" />
    <Compile Include="State\ConfigData\PriorityRules.cs" />
    <Compile Include="State\ConfigData\TimedTrafficLights.cs" />
    <Compile Include="State\ConfigData\AdvancedVehicleAI.cs" />
    <Compile Include="State\Configuration.cs" />
    <Compile Include="State\GlobalConfig.cs" />
    <Compile Include="State\Keybinds\Keybind.cs" />
    <Compile Include="State\Keybinds\KeybindSetting.cs" />
    <Compile Include="State\Keybinds\KeybindSettingsBase.cs" />
    <Compile Include="State\Keybinds\KeybindSettingsPage.cs" />
    <Compile Include="State\Keybinds\KeybindUI.cs" />
    <Compile Include="State\OptionsTabs\OptionsGameplayTab.cs" />
    <Compile Include="State\OptionsTabs\OptionsGeneralTab.cs" />
    <Compile Include="State\OptionsTabs\OptionsKeybindsTab.cs" />
    <Compile Include="State\OptionsTabs\OptionsMaintenanceTab.cs" />
    <Compile Include="State\OptionsTabs\OptionsMassEditTab.cs" />
    <Compile Include="State\OptionsTabs\OptionsOverlaysTab.cs" />
    <Compile Include="State\OptionsTabs\OptionsVehicleRestrictionsTab.cs" />
    <Compile Include="TrafficLight\Impl\CustomSegmentLights.cs" />
    <Compile Include="Manager\Impl\LaneConnectionManager.cs" />
    <Compile Include="Manager\Impl\ExtVehicleManager.cs" />
    <Compile Include="Manager\Impl\VehicleRestrictionsManager.cs" />
    <Compile Include="Custom\AI\CustomCarAI.cs" />
    <Compile Include="Custom\AI\CustomCargoTruckAI.cs" />
    <Compile Include="Custom\AI\CustomHumanAI.cs" />
    <Compile Include="Custom\AI\CustomPassengerCarAI.cs" />
    <Compile Include="Custom\AI\CustomRoadBaseAI.cs" />
    <Compile Include="Custom\AI\CustomTrainAI.cs" />
    <Compile Include="Custom\PathFinding\CustomPathManager.cs" />
    <Compile Include="LoadingExtension.cs" />
    <Compile Include="Traffic\ExtVehicleType.cs" />
    <Compile Include="Traffic\Impl\SegmentEnd.cs" />
    <Compile Include="UI\RoadSelectionPanels.cs" />
    <Compile Include="UI\CustomKeyHandler.cs" />
    <Compile Include="UI\Helpers\CheckboxOption.cs" />
    <Compile Include="UI\Helpers\ISerializableOptionBase.cs" />
    <Compile Include="UI\Helpers\SerializableUIOptionBase.cs" />
    <Compile Include="UI\IncompatibleModsPanel.cs" />
    <Compile Include="UI\RemoveCitizenInstanceButtonExtender.cs" />
    <Compile Include="UI\RemoveVehicleButtonExtender.cs" />
    <Compile Include="UI\MainMenu\LaneConnectorButton.cs" />
    <Compile Include="UI\MainMenu\MainMenuPanel.cs" />
    <Compile Include="UI\MainMenu\StatsLabel.cs" />
    <Compile Include="UI\MainMenu\ParkingRestrictionsButton.cs" />
    <Compile Include="UI\MainMenu\VersionLabel.cs" />
    <Compile Include="UI\MainMenu\VehicleRestrictionsButton.cs" />
    <Compile Include="UI\MainMenu\ToggleTrafficLightsButton.cs" />
    <Compile Include="UI\MainMenu\TimedTrafficLightsButton.cs" />
    <Compile Include="UI\MainMenu\SpeedLimitsButton.cs" />
    <Compile Include="UI\MainMenu\PrioritySignsButton.cs" />
    <Compile Include="UI\MainMenu\ManualTrafficLightsButton.cs" />
    <Compile Include="UI\MainMenu\LaneArrowsButton.cs" />
    <Compile Include="UI\MainMenu\MenuToolModeButton.cs" />
    <Compile Include="UI\MainMenu\JunctionRestrictionsButton.cs" />
    <Compile Include="UI\MainMenu\DespawnButton.cs" />
    <Compile Include="UI\MainMenu\ClearTrafficButton.cs" />
    <Compile Include="UI\MainMenu\MenuButton.cs" />
    <Compile Include="UI\LinearSpriteButton.cs" />
    <Compile Include="UI\SubTools\ParkingRestrictionsTool.cs" />
    <Compile Include="UI\SubTools\SpeedLimits\MphSignStyle.cs" />
    <Compile Include="UI\SubTools\SpeedLimits\SpeedLimitsTool.cs" />
    <Compile Include="UI\SubTools\SpeedLimits\SpeedUnit.cs" />
    <Compile Include="UI\Textures\JunctionRestrictions.cs" />
    <Compile Include="UI\Textures\MainMenu.cs" />
    <Compile Include="UI\Textures\RoadUI.cs" />
    <Compile Include="UI\Textures\SpeedLimitTextures.cs" />
    <Compile Include="UI\Textures\TextureResources.cs" />
    <Compile Include="UI\Textures\TrafficLightTextures.cs" />
    <Compile Include="UI\TrafficManagerMode.cs" />
    <Compile Include="UI\Localization\LookupTable.cs" />
    <Compile Include="UI\Localization\Translation.cs" />
    <Compile Include="UI\UIMainMenuButton.cs" />
    <Compile Include="UI\SubTool.cs" />
    <Compile Include="UI\SubTools\JunctionRestrictionsTool.cs" />
    <Compile Include="UI\SubTools\LaneConnectorTool.cs" />
    <Compile Include="UI\SubTools\VehicleRestrictionsTool.cs" />
    <Compile Include="UI\SubTools\LaneArrowTool.cs" />
    <Compile Include="UI\SubTools\TimedTrafficLightsTool.cs" />
    <Compile Include="UI\SubTools\ManualTrafficLightsTool.cs" />
    <Compile Include="UI\SubTools\PrioritySignsTool.cs" />
    <Compile Include="UI\SubTools\ToggleTrafficLightsTool.cs" />
    <Compile Include="State\Options.cs" />
    <Compile Include="Manager\Impl\SpeedLimitManager.cs" />
    <Compile Include="State\Flags.cs" />
    <Compile Include="UI\TransportDemandViewMode.cs" />
    <Compile Include="UI\UITransportDemand.cs" />
    <Compile Include="Util\AutoTimedTrafficLights.cs" />
    <Compile Include="Util\Caching\CameraTransformValue.cs" />
    <Compile Include="Util\Caching\GenericArrayCache.cs" />
    <Compile Include="Util\ClearOnMass.cs" />
    <Compile Include="Util\Shortcuts.cs" />
    <Compile Include="Util\FloatUtil.cs" />
    <Compile Include="Util\GenericObservable.cs" />
    <Compile Include="Util\GenericUnsubscriber.cs" />
    <Compile Include="Util\MathUtil.cs" />
    <Compile Include="Util\LoopUtil.cs" />
    <Compile Include="Util\ModsCompatibilityChecker.cs" />
    <Compile Include="Util\RoadSelection.cs" />
    <Compile Include="Util\RoundaboutMassEdit.cs" />
    <Compile Include="Util\SegmentLaneTraverser.cs" />
    <Compile Include="Util\TextureUtil.cs" />
    <Compile Include="Util\TinyDictionary.cs" />
    <Compile Include="State\SerializableDataExtension.cs" />
    <Compile Include="ThreadingExtension.cs" />
    <Compile Include="TrafficLight\Impl\CustomSegment.cs" />
    <Compile Include="TrafficLight\Impl\CustomSegmentLight.cs" />
    <Compile Include="UI\ToolMode.cs" />
    <Compile Include="Manager\Impl\TrafficLightSimulationManager.cs" />
    <Compile Include="Manager\Impl\CustomSegmentLightsManager.cs" />
    <Compile Include="TrafficLight\Impl\TimedTrafficLights.cs" />
    <Compile Include="UI\TrafficManagerTool.cs" />
    <Compile Include="Properties\AssemblyInfo.cs" />
    <Compile Include="TrafficManagerMod.cs" />
    <Compile Include="TrafficLight\Impl\TimedTrafficLightsStep.cs" />
    <Compile Include="Manager\Impl\TrafficPriorityManager.cs" />
    <Compile Include="UI\UIBase.cs" />
    <Compile Include="UI\MainMenu\DebugMenu.cs" />
    <Compile Include="Util\SegmentTraverser.cs" />
  </ItemGroup>
  <ItemGroup>
    <EmbeddedResource Include="Resources\JunctionRestrictions\crossing_allowed.png" />
    <EmbeddedResource Include="Resources\JunctionRestrictions\crossing_forbidden.png" />
    <EmbeddedResource Include="Resources\JunctionRestrictions\enterblocked_allowed.png" />
    <EmbeddedResource Include="Resources\JunctionRestrictions\enterblocked_forbidden.png" />
    <EmbeddedResource Include="Resources\JunctionRestrictions\lanechange_allowed.png" />
    <EmbeddedResource Include="Resources\JunctionRestrictions\lanechange_forbidden.png" />
    <EmbeddedResource Include="Resources\JunctionRestrictions\left_on_red_allowed.png" />
    <EmbeddedResource Include="Resources\JunctionRestrictions\left_on_red_forbidden.png" />
    <EmbeddedResource Include="Resources\JunctionRestrictions\right_on_red_allowed.png" />
    <EmbeddedResource Include="Resources\JunctionRestrictions\right_on_red_forbidden.png" />
    <EmbeddedResource Include="Resources\JunctionRestrictions\uturn_allowed.png" />
    <EmbeddedResource Include="Resources\JunctionRestrictions\uturn_forbidden.png" />
    <EmbeddedResource Include="Resources\MainMenu\LegacyButtons.png" />
    <EmbeddedResource Include="Resources\MainMenu\MenuButton.png" />
    <EmbeddedResource Include="Resources\MainMenu\noimage.png" />
    <EmbeddedResource Include="Resources\MainMenu\remove-btn.png" />
    <EmbeddedResource Include="Resources\MainMenu\WindowBackground.png" />
    <EmbeddedResource Include="Resources\pedestrian_mode_1.png" />
    <EmbeddedResource Include="Resources\pedestrian_mode_2.png" />
  </ItemGroup>
  <ItemGroup>
    <EmbeddedResource Include="Resources\RoadUI\bicycle_infosign.png" />
    <EmbeddedResource Include="Resources\RoadUI\bus_infosign.png" />
    <EmbeddedResource Include="Resources\RoadUI\cargotrain_infosign.png" />
    <EmbeddedResource Include="Resources\RoadUI\cargotruck_infosign.png" />
    <EmbeddedResource Include="Resources\RoadUI\emergency_infosign.png" />
    <EmbeddedResource Include="Resources\RoadUI\parking_allowed.png" />
    <EmbeddedResource Include="Resources\RoadUI\parking_disallowed.png" />
    <EmbeddedResource Include="Resources\RoadUI\passengercar_infosign.png" />
    <EmbeddedResource Include="Resources\RoadUI\passengertrain_infosign.png" />
    <EmbeddedResource Include="Resources\RoadUI\remove_signs.png" />
    <EmbeddedResource Include="Resources\RoadUI\service_infosign.png" />
    <EmbeddedResource Include="Resources\RoadUI\sign_none.png" />
    <EmbeddedResource Include="Resources\RoadUI\sign_priority.png" />
    <EmbeddedResource Include="Resources\RoadUI\sign_stop.png" />
    <EmbeddedResource Include="Resources\RoadUI\sign_yield.png" />
  </ItemGroup>
  <ItemGroup>
    <EmbeddedResource Include="Resources\RoadUI\taxi_infosign.png" />
    <EmbeddedResource Include="Resources\RoadUI\tram_infosign.png" />
    <EmbeddedResource Include="Resources\TrafficLights\clock_pause.png" />
    <EmbeddedResource Include="Resources\TrafficLights\clock_play.png" />
    <EmbeddedResource Include="Resources\TrafficLights\clock_test.png" />
    <EmbeddedResource Include="Resources\TrafficLights\light_1_1.png" />
    <EmbeddedResource Include="Resources\TrafficLights\light_1_2.png" />
    <EmbeddedResource Include="Resources\TrafficLights\light_1_3.png" />
    <EmbeddedResource Include="Resources\TrafficLights\light_2_1.png" />
    <EmbeddedResource Include="Resources\TrafficLights\light_2_2.png" />
    <EmbeddedResource Include="Resources\TrafficLights\light_2_3.png" />
    <EmbeddedResource Include="Resources\TrafficLights\light_3_1.png" />
    <EmbeddedResource Include="Resources\TrafficLights\light_3_2.png" />
    <EmbeddedResource Include="Resources\TrafficLights\light_3_3.png" />
    <EmbeddedResource Include="Resources\TrafficLights\light_4_1.png" />
    <EmbeddedResource Include="Resources\TrafficLights\light_4_2.png" />
    <EmbeddedResource Include="Resources\TrafficLights\light_4_3.png" />
    <EmbeddedResource Include="Resources\TrafficLights\light_5_1.png" />
    <EmbeddedResource Include="Resources\TrafficLights\light_5_2.png" />
    <EmbeddedResource Include="Resources\TrafficLights\light_5_3.png" />
    <EmbeddedResource Include="Resources\TrafficLights\light_6_1.png" />
    <EmbeddedResource Include="Resources\TrafficLights\light_6_2.png" />
    <EmbeddedResource Include="Resources\TrafficLights\light_6_3.png" />
    <EmbeddedResource Include="Resources\TrafficLights\light_counter.png" />
    <EmbeddedResource Include="Resources\TrafficLights\light_counter_ja.png" />
    <EmbeddedResource Include="Resources\TrafficLights\light_counter_pl.png" />
    <EmbeddedResource Include="Resources\TrafficLights\light_mode.png" />
    <EmbeddedResource Include="Resources\TrafficLights\light_mode_ja.png" />
    <EmbeddedResource Include="Resources\TrafficLights\light_mode_pl.png" />
    <EmbeddedResource Include="Resources\TrafficLights\light_yellow.png" />
    <EmbeddedResource Include="Resources\TrafficLights\pedestrian_light_1.png" />
    <EmbeddedResource Include="Resources\TrafficLights\pedestrian_light_2.png" />
    <EmbeddedResource Include="Resources\bus_allowed.png" />
    <EmbeddedResource Include="Resources\bus_forbidden.png" />
    <EmbeddedResource Include="Resources\cargotrain_allowed.png" />
    <EmbeddedResource Include="Resources\cargotrain_forbidden.png" />
    <EmbeddedResource Include="Resources\cargotruck_allowed.png" />
    <EmbeddedResource Include="Resources\cargotruck_forbidden.png" />
    <EmbeddedResource Include="Resources\emergency_allowed.png" />
    <EmbeddedResource Include="Resources\emergency_forbidden.png" />
    <EmbeddedResource Include="Resources\passengercar_allowed.png" />
    <EmbeddedResource Include="Resources\passengercar_forbidden.png" />
    <EmbeddedResource Include="Resources\passengertrain_allowed.png" />
    <EmbeddedResource Include="Resources\passengertrain_forbidden.png" />
    <EmbeddedResource Include="Resources\service_allowed.png" />
    <EmbeddedResource Include="Resources\service_forbidden.png" />
    <EmbeddedResource Include="Resources\taxi_allowed.png" />
    <EmbeddedResource Include="Resources\taxi_forbidden.png" />
    <EmbeddedResource Include="Resources\pedestrian_mode_2_pl.png" />
  </ItemGroup>
  <ItemGroup>
    <EmbeddedResource Include="Resources\incompatible_mods.txt" />
  </ItemGroup>
  <ItemGroup>
    <ProjectReference Include="..\CSUtil.CameraControl\CSUtil.CameraControl\CSUtil.CameraControl\CSUtil.CameraControl.csproj">
      <Project>{f8759084-df5b-4a54-b73c-824640a8fa3f}</Project>
      <Name>CSUtil.CameraControl</Name>
    </ProjectReference>
    <ProjectReference Include="..\CSUtil.Commons\CSUtil.Commons.csproj">
      <Project>{D3ADE06E-F493-4819-865A-3BB44FEEDF01}</Project>
      <Name>CSUtil.Commons</Name>
    </ProjectReference>
    <ProjectReference Include="..\TMPE.API\TMPE.API.csproj">
      <Project>{c911d31c-c85d-42a8-a839-7b209a715495}</Project>
      <Name>TMPE.API</Name>
    </ProjectReference>
    <ProjectReference Include="..\TMPE.CitiesGameBridge\TMPE.CitiesGameBridge.csproj">
      <Project>{3f2f7926-5d51-4880-a2b7-4594a10d7e54}</Project>
      <Name>TMPE.CitiesGameBridge</Name>
    </ProjectReference>
    <ProjectReference Include="..\TMPE.GenericGameBridge\TMPE.GenericGameBridge.csproj">
      <Project>{663b991f-32a1-46e1-a4d3-540f8ea7f386}</Project>
      <Name>TMPE.GenericGameBridge</Name>
    </ProjectReference>
  </ItemGroup>
  <ItemGroup>
<<<<<<< HEAD
    <EmbeddedResource Include="Resources\mainmenu-btns.png" />
  </ItemGroup>
  <ItemGroup>
    <EmbeddedResource Include="Resources\road-edit-btns.png" />
  </ItemGroup>
  <ItemGroup>
    <EmbeddedResource Include="Resources\parking_allowed.png" />
    <EmbeddedResource Include="Resources\parking_disallowed.png" />
  </ItemGroup>
  <ItemGroup>
    <EmbeddedResource Include="Resources\remove-btn.png" />
  </ItemGroup>
  <ItemGroup>
    <EmbeddedResource Include="Resources\WindowBackground.png" />
  </ItemGroup>
  <ItemGroup>
    <EmbeddedResource Include="Resources\left_on_red_allowed.png" />
    <EmbeddedResource Include="Resources\left_on_red_forbidden.png" />
    <EmbeddedResource Include="Resources\right_on_red_allowed.png" />
    <EmbeddedResource Include="Resources\right_on_red_forbidden.png" />
  </ItemGroup>
  <ItemGroup>
=======
>>>>>>> a4e58a6e
    <None Include="packages.config" />
  </ItemGroup>
  <ItemGroup>
    <Analyzer Include="..\packages\ReflectionIT.Analyzer.Structs.0.1.0\analyzers\dotnet\cs\ReflectionIT.Analyzer.Structs.dll" />
    <Analyzer Include="..\packages\StyleCop.Analyzers.1.1.118\analyzers\dotnet\cs\StyleCop.Analyzers.CodeFixes.dll" />
    <Analyzer Include="..\packages\StyleCop.Analyzers.1.1.118\analyzers\dotnet\cs\StyleCop.Analyzers.dll" />
  </ItemGroup>
  <ItemGroup>
    <EmbeddedResource Include="Resources\SpeedLimits\Kmh\0.png" />
    <EmbeddedResource Include="Resources\SpeedLimits\Kmh\10.png" />
    <EmbeddedResource Include="Resources\SpeedLimits\Kmh\100.png" />
    <EmbeddedResource Include="Resources\SpeedLimits\Kmh\105.png" />
    <EmbeddedResource Include="Resources\SpeedLimits\Kmh\110.png" />
    <EmbeddedResource Include="Resources\SpeedLimits\Kmh\115.png" />
    <EmbeddedResource Include="Resources\SpeedLimits\Kmh\120.png" />
    <EmbeddedResource Include="Resources\SpeedLimits\Kmh\125.png" />
    <EmbeddedResource Include="Resources\SpeedLimits\Kmh\130.png" />
    <EmbeddedResource Include="Resources\SpeedLimits\Kmh\135.png" />
    <EmbeddedResource Include="Resources\SpeedLimits\Kmh\140.png" />
    <EmbeddedResource Include="Resources\SpeedLimits\Kmh\15.png" />
    <EmbeddedResource Include="Resources\SpeedLimits\Kmh\20.png" />
    <EmbeddedResource Include="Resources\SpeedLimits\Kmh\25.png" />
    <EmbeddedResource Include="Resources\SpeedLimits\Kmh\30.png" />
    <EmbeddedResource Include="Resources\SpeedLimits\Kmh\35.png" />
    <EmbeddedResource Include="Resources\SpeedLimits\Kmh\40.png" />
    <EmbeddedResource Include="Resources\SpeedLimits\Kmh\45.png" />
    <EmbeddedResource Include="Resources\SpeedLimits\Kmh\5.png" />
    <EmbeddedResource Include="Resources\SpeedLimits\Kmh\50.png" />
    <EmbeddedResource Include="Resources\SpeedLimits\Kmh\55.png" />
    <EmbeddedResource Include="Resources\SpeedLimits\Kmh\60.png" />
    <EmbeddedResource Include="Resources\SpeedLimits\Kmh\65.png" />
    <EmbeddedResource Include="Resources\SpeedLimits\Kmh\70.png" />
    <EmbeddedResource Include="Resources\SpeedLimits\Kmh\75.png" />
    <EmbeddedResource Include="Resources\SpeedLimits\Kmh\80.png" />
    <EmbeddedResource Include="Resources\SpeedLimits\Kmh\85.png" />
    <EmbeddedResource Include="Resources\SpeedLimits\Kmh\90.png" />
    <EmbeddedResource Include="Resources\SpeedLimits\Kmh\95.png" />
  </ItemGroup>
  <ItemGroup>
    <EmbeddedResource Include="Resources\SpeedLimits\Mph_UK\0.png" />
    <EmbeddedResource Include="Resources\SpeedLimits\Mph_UK\10.png" />
    <EmbeddedResource Include="Resources\SpeedLimits\Mph_UK\15.png" />
    <EmbeddedResource Include="Resources\SpeedLimits\Mph_UK\20.png" />
    <EmbeddedResource Include="Resources\SpeedLimits\Mph_UK\25.png" />
    <EmbeddedResource Include="Resources\SpeedLimits\Mph_UK\30.png" />
    <EmbeddedResource Include="Resources\SpeedLimits\Mph_UK\35.png" />
    <EmbeddedResource Include="Resources\SpeedLimits\Mph_UK\40.png" />
    <EmbeddedResource Include="Resources\SpeedLimits\Mph_UK\45.png" />
    <EmbeddedResource Include="Resources\SpeedLimits\Mph_UK\5.png" />
    <EmbeddedResource Include="Resources\SpeedLimits\Mph_UK\50.png" />
    <EmbeddedResource Include="Resources\SpeedLimits\Mph_UK\55.png" />
    <EmbeddedResource Include="Resources\SpeedLimits\Mph_UK\60.png" />
    <EmbeddedResource Include="Resources\SpeedLimits\Mph_UK\65.png" />
    <EmbeddedResource Include="Resources\SpeedLimits\Mph_UK\70.png" />
    <EmbeddedResource Include="Resources\SpeedLimits\Mph_UK\75.png" />
    <EmbeddedResource Include="Resources\SpeedLimits\Mph_UK\80.png" />
    <EmbeddedResource Include="Resources\SpeedLimits\Mph_UK\85.png" />
    <EmbeddedResource Include="Resources\SpeedLimits\Mph_UK\90.png" />
    <EmbeddedResource Include="Resources\SpeedLimits\Mph_US\0.png" />
    <EmbeddedResource Include="Resources\SpeedLimits\Mph_US\10.png" />
    <EmbeddedResource Include="Resources\SpeedLimits\Mph_US\15.png" />
    <EmbeddedResource Include="Resources\SpeedLimits\Mph_US\20.png" />
    <EmbeddedResource Include="Resources\SpeedLimits\Mph_US\25.png" />
    <EmbeddedResource Include="Resources\SpeedLimits\Mph_US\30.png" />
    <EmbeddedResource Include="Resources\SpeedLimits\Mph_US\35.png" />
    <EmbeddedResource Include="Resources\SpeedLimits\Mph_US\40.png" />
    <EmbeddedResource Include="Resources\SpeedLimits\Mph_US\45.png" />
    <EmbeddedResource Include="Resources\SpeedLimits\Mph_US\5.png" />
    <EmbeddedResource Include="Resources\SpeedLimits\Mph_US\50.png" />
    <EmbeddedResource Include="Resources\SpeedLimits\Mph_US\55.png" />
    <EmbeddedResource Include="Resources\SpeedLimits\Mph_US\60.png" />
    <EmbeddedResource Include="Resources\SpeedLimits\Mph_US\65.png" />
    <EmbeddedResource Include="Resources\SpeedLimits\Mph_US\70.png" />
    <EmbeddedResource Include="Resources\SpeedLimits\Mph_US\75.png" />
    <EmbeddedResource Include="Resources\SpeedLimits\Mph_US\80.png" />
    <EmbeddedResource Include="Resources\SpeedLimits\Mph_US\85.png" />
    <EmbeddedResource Include="Resources\SpeedLimits\Mph_US\90.png" />
  </ItemGroup>
  <ItemGroup>
    <Folder Include="Traffic\Data\" />
  </ItemGroup>
  <ItemGroup>
    <EmbeddedResource Include="Resources\Translations\JunctionRestrictions.csv" />
    <EmbeddedResource Include="Resources\Translations\ParkingRestrictions.csv" />
    <EmbeddedResource Include="Resources\Translations\PrioritySigns.csv" />
    <EmbeddedResource Include="Resources\Translations\AI_Car.csv" />
    <EmbeddedResource Include="Resources\Translations\AI_Citizen.csv" />
    <EmbeddedResource Include="Resources\Translations\LaneRouting.csv" />
    <EmbeddedResource Include="Resources\Translations\Menu.csv" />
    <EmbeddedResource Include="Resources\Translations\ModConflicts.csv" />
    <EmbeddedResource Include="Resources\Translations\Options.csv" />
    <EmbeddedResource Include="Resources\Translations\SpeedLimits.csv" />
    <EmbeddedResource Include="Resources\TrafficLights\IconJunctionNoTrafficLights.png" />
    <EmbeddedResource Include="Resources\TrafficLights\IconJunctionTrafficLights.png" />
    <EmbeddedResource Include="Resources\TrafficLights\IconJunctionTimedTL.png" />
    <Content Include="Resources\Translations\Strings.csv" />
    <EmbeddedResource Include="Resources\Translations\TrafficLights.csv" />
    <EmbeddedResource Include="Resources\Translations\Tutorials.csv" />
    <EmbeddedResource Include="Resources\Translations\VehicleRestrictions.csv" />
  </ItemGroup>
  <Import Project="$(MSBuildToolsPath)\Microsoft.CSharp.targets" />
  <PropertyGroup>
    <PostBuildEvent>rem set "DEPLOYDIR=D:\Games\Steam\steamapps\workshop\content\255710\1637663252\"
set "DEPLOYDIR=$(LOCALAPPDATA)\Colossal Order\Cities_Skylines\Addons\Mods\$(TargetName)\"

del /Q "%25DEPLOYDIR%25*"
xcopy /y "$(TargetDir)TrafficManager.dll" "%25DEPLOYDIR%25"
xcopy /y "$(TargetDir)TMPE.CitiesGameBridge.dll" "%25DEPLOYDIR%25"
xcopy /y "$(TargetDir)TMPE.GenericGameBridge.dll" "%25DEPLOYDIR%25"
xcopy /y "$(TargetDir)TMPE.API.dll" "%25DEPLOYDIR%25"
xcopy /y "$(TargetDir)CSUtil.CameraControl.dll" "%25DEPLOYDIR%25"
xcopy /y "$(TargetDir)TMPE.RedirectionFramework.dll" "%25DEPLOYDIR%25"
xcopy /y "$(TargetDir)CSUtil.Commons.dll" "%25DEPLOYDIR%25"
xcopy /y "$(TargetDir)0TMPE.Harmony.dll" "%25DEPLOYDIR%25"

set DEPLOYDIR=</PostBuildEvent>
  </PropertyGroup>
  <PropertyGroup>
    <PreBuildEvent>
    </PreBuildEvent>
  </PropertyGroup>
  <!-- To modify your build process, add your task inside one of the targets below and uncomment it.
       Other similar extension points exist, see Microsoft.Common.targets.
  <Target Name="BeforeBuild">
  </Target>
  <Target Name="AfterBuild">
  </Target>
  -->
</Project><|MERGE_RESOLUTION|>--- conflicted
+++ resolved
@@ -1,4 +1,4 @@
-﻿<?xml version="1.0" encoding="utf-8"?>
+<?xml version="1.0" encoding="utf-8"?>
 <Project ToolsVersion="12.0" DefaultTargets="Build" xmlns="http://schemas.microsoft.com/developer/msbuild/2003">
   <Import Project="$(MSBuildExtensionsPath)\$(MSBuildToolsVersion)\Microsoft.Common.props" Condition="Exists('$(MSBuildExtensionsPath)\$(MSBuildToolsVersion)\Microsoft.Common.props')" />
   <PropertyGroup>
@@ -422,31 +422,9 @@
     </ProjectReference>
   </ItemGroup>
   <ItemGroup>
-<<<<<<< HEAD
-    <EmbeddedResource Include="Resources\mainmenu-btns.png" />
-  </ItemGroup>
-  <ItemGroup>
     <EmbeddedResource Include="Resources\road-edit-btns.png" />
   </ItemGroup>
   <ItemGroup>
-    <EmbeddedResource Include="Resources\parking_allowed.png" />
-    <EmbeddedResource Include="Resources\parking_disallowed.png" />
-  </ItemGroup>
-  <ItemGroup>
-    <EmbeddedResource Include="Resources\remove-btn.png" />
-  </ItemGroup>
-  <ItemGroup>
-    <EmbeddedResource Include="Resources\WindowBackground.png" />
-  </ItemGroup>
-  <ItemGroup>
-    <EmbeddedResource Include="Resources\left_on_red_allowed.png" />
-    <EmbeddedResource Include="Resources\left_on_red_forbidden.png" />
-    <EmbeddedResource Include="Resources\right_on_red_allowed.png" />
-    <EmbeddedResource Include="Resources\right_on_red_forbidden.png" />
-  </ItemGroup>
-  <ItemGroup>
-=======
->>>>>>> a4e58a6e
     <None Include="packages.config" />
   </ItemGroup>
   <ItemGroup>
