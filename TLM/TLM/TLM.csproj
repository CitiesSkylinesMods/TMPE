--- conflicted
+++ resolved
@@ -194,16 +194,11 @@
     <Compile Include="State\ConfigData\AdvancedVehicleAI.cs" />
     <Compile Include="State\Configuration.cs" />
     <Compile Include="State\GlobalConfig.cs" />
-<<<<<<< HEAD
-=======
     <Compile Include="State\Keybinds\Keybind.cs" />
     <Compile Include="State\Keybinds\KeybindSetting.cs" />
     <Compile Include="State\Keybinds\KeybindSettingsBase.cs" />
     <Compile Include="State\Keybinds\KeybindSettingsPage.cs" />
     <Compile Include="State\Keybinds\KeybindUI.cs" />
-    <Compile Include="TrafficLight\FlowWaitCalcMode.cs" />
-    <Compile Include="TrafficLight\ICustomSegmentLight.cs" />
->>>>>>> 36631b9e
     <Compile Include="TrafficLight\Impl\CustomSegmentLights.cs" />
     <Compile Include="Traffic\Data\SpeedLimit.cs" />
     <Compile Include="TrafficManager.cs" />
