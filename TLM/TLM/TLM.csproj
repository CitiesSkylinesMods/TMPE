﻿<?xml version="1.0" encoding="utf-8"?>
<Project ToolsVersion="12.0" DefaultTargets="Build" xmlns="http://schemas.microsoft.com/developer/msbuild/2003">
  <Import Project="$(MSBuildExtensionsPath)\$(MSBuildToolsVersion)\Microsoft.Common.props" Condition="Exists('$(MSBuildExtensionsPath)\$(MSBuildToolsVersion)\Microsoft.Common.props')" />
  <PropertyGroup>
    <Configuration Condition=" '$(Configuration)' == '' ">Debug</Configuration>
    <Platform Condition=" '$(Platform)' == '' ">AnyCPU</Platform>
    <ProjectGuid>{7422AE58-8B0A-401C-9404-F4A438EFFE10}</ProjectGuid>
    <OutputType>Library</OutputType>
    <AppDesignerFolder>Properties</AppDesignerFolder>
    <RootNamespace>TrafficManager</RootNamespace>
    <AssemblyName>TrafficManager</AssemblyName>
    <TargetFrameworkVersion>v3.5</TargetFrameworkVersion>
    <FileAlignment>512</FileAlignment>
    <TargetFrameworkProfile />
  </PropertyGroup>
  <PropertyGroup Condition=" '$(Configuration)|$(Platform)' == 'Debug|AnyCPU' ">
    <DebugSymbols>true</DebugSymbols>
    <DebugType>full</DebugType>
    <Optimize>false</Optimize>
    <OutputPath>bin\Debug\</OutputPath>
    <DefineConstants>DEBUG;PF2;QUEUEDSTATS;PARKINGAI;SPEEDLIMITS;ROUTING;JUNCTIONRESTRICTIONS;VEHICLERESTRICTIONS;ADVANCEDAI;CUSTOMTRAFFICLIGHTS</DefineConstants>
    <ErrorReport>prompt</ErrorReport>
    <WarningLevel>4</WarningLevel>
    <AllowUnsafeBlocks>true</AllowUnsafeBlocks>
    <CodeAnalysisRuleSet>..\TMPE.ruleset</CodeAnalysisRuleSet>
  </PropertyGroup>
  <PropertyGroup Condition=" '$(Configuration)|$(Platform)' == 'Release|AnyCPU' ">
    <DebugType>pdbonly</DebugType>
    <Optimize>true</Optimize>
    <OutputPath>bin\Release\</OutputPath>
    <DefineConstants>PF2;QUEUEDSTATS;PARKINGAI;SPEEDLIMITS;ROUTING;JUNCTIONRESTRICTIONS;VEHICLERESTRICTIONS;ADVANCEDAI;CUSTOMTRAFFICLIGHTS</DefineConstants>
    <ErrorReport>prompt</ErrorReport>
    <WarningLevel>4</WarningLevel>
    <AllowUnsafeBlocks>true</AllowUnsafeBlocks>
    <CodeAnalysisRuleSet>..\TMPE.ruleset</CodeAnalysisRuleSet>
  </PropertyGroup>
  <PropertyGroup Condition=" '$(Configuration)|$(Platform)' == 'FullDebug|AnyCPU' ">
    <DebugSymbols>true</DebugSymbols>
    <OutputPath>bin\Debug\</OutputPath>
    <DefineConstants>DEBUG;PF2;QUEUEDSTATS;DEBUGGEO;DEBUGVSTATE;DEBUGNEWPF;DEBUGCOSTS;DEBUGCONN2;DEBUGTTL;DEBUGHWJUNCTIONROUTING;DEBUGROUTING;DEBUGCONN;DEBUGHK;PARKINGAI;SPEEDLIMITS;ROUTING;JUNCTIONRESTRICTIONS;VEHICLERESTRICTIONS;ADVANCEDAI;CUSTOMTRAFFICLIGHTS</DefineConstants>
    <AllowUnsafeBlocks>true</AllowUnsafeBlocks>
    <WarningLevel>4</WarningLevel>
    <DebugType>full</DebugType>
    <PlatformTarget>AnyCPU</PlatformTarget>
    <ErrorReport>prompt</ErrorReport>
    <CodeAnalysisRuleSet>..\TMPE.ruleset</CodeAnalysisRuleSet>
  </PropertyGroup>
  <PropertyGroup Condition="'$(Configuration)|$(Platform)' == 'Benchmark|AnyCPU'">
    <DebugSymbols>true</DebugSymbols>
    <OutputPath>bin\Benchmark\</OutputPath>
    <DefineConstants>DEBUG;QUEUEDSTATS;DEBUGGEO;DEBUGVSTATE;DEBUGNEWPF;DEBUGCOSTS;DEBUGCONN2;DEBUGTTL;DEBUGHWJUNCTIONROUTING;DEBUGROUTING;BENCHMARK</DefineConstants>
    <AllowUnsafeBlocks>true</AllowUnsafeBlocks>
    <WarningLevel>4</WarningLevel>
    <DebugType>full</DebugType>
    <PlatformTarget>AnyCPU</PlatformTarget>
    <ErrorReport>prompt</ErrorReport>
    <CodeAnalysisRuleSet>..\TMPE.ruleset</CodeAnalysisRuleSet>
  </PropertyGroup>
  <PropertyGroup Condition="'$(Configuration)|$(Platform)' == 'PF2_Debug|AnyCPU'">
    <DebugSymbols>true</DebugSymbols>
    <OutputPath>bin\PF2_Debug\</OutputPath>
    <DefineConstants>DEBUG;QUEUEDSTATS;DEBUGGEO;DEBUGVSTATE;DEBUGNEWPF;DEBUGCOSTS;DEBUGCONN2;DEBUGTTL;DEBUGHWJUNCTIONROUTING;DEBUGROUTING;DEBUGHK;PF2;PARKINGAI;SPEEDLIMITS;ROUTING;JUNCTIONRESTRICTIONS;VEHICLERESTRICTIONS;ADVANCEDAI;CUSTOMTRAFFICLIGHTS</DefineConstants>
    <AllowUnsafeBlocks>true</AllowUnsafeBlocks>
    <WarningLevel>4</WarningLevel>
    <DebugType>full</DebugType>
    <PlatformTarget>AnyCPU</PlatformTarget>
    <ErrorReport>prompt</ErrorReport>
    <CodeAnalysisRuleSet>..\TMPE.ruleset</CodeAnalysisRuleSet>
  </PropertyGroup>
  <ItemGroup>
    <Reference Include="0TMPE.Harmony">
      <HintPath>RedirectionFramework\lib\0TMPE.Harmony.dll</HintPath>
    </Reference>
    <Reference Include="Assembly-CSharp">
      <HintPath>..\dependencies\Assembly-CSharp.dll</HintPath>
    </Reference>
    <Reference Include="ColossalManaged">
      <HintPath>..\dependencies\ColossalManaged.dll</HintPath>
    </Reference>
    <Reference Include="ICities">
      <HintPath>..\dependencies\ICities.dll</HintPath>
    </Reference>
    <Reference Include="System" />
    <Reference Include="System.Core">
      <HintPath>..\dependencies\System.Core.dll</HintPath>
    </Reference>
    <Reference Include="System.Runtime.Serialization" />
    <Reference Include="System.Xml" />
    <Reference Include="UnityEngine">
      <HintPath>..\dependencies\UnityEngine.dll</HintPath>
    </Reference>
    <Reference Include="UnityEngine.Networking">
      <HintPath>..\dependencies\UnityEngine.Networking.dll</HintPath>
    </Reference>
    <Reference Include="UnityEngine.UI">
      <HintPath>..\dependencies\UnityEngine.UI.dll</HintPath>
    </Reference>
  </ItemGroup>
  <ItemGroup>
    <Compile Include="CodeProfiler.cs" />
    <Compile Include="Constants.cs" />
    <Compile Include="Custom\AI\CustomBuildingAI.cs" />
    <Compile Include="Custom\AI\CustomBusAI.cs" />
    <Compile Include="Custom\AI\CustomAmbulanceAI.cs" />
    <Compile Include="Custom\AI\CustomCitizenAI.cs" />
    <Compile Include="Custom\AI\CustomFireTruckAI.cs" />
    <Compile Include="Custom\AI\CustomPoliceCarAI.cs" />
    <Compile Include="Custom\AI\CustomPostVanAI.cs" />
    <Compile Include="Custom\AI\CustomResidentAI.cs" />
    <Compile Include="Custom\AI\CustomShipAI.cs" />
    <Compile Include="Custom\AI\CustomTaxiAI.cs" />
    <Compile Include="Custom\AI\CustomTouristAI.cs" />
    <Compile Include="Custom\AI\CustomTransportLineAI.cs" />
    <Compile Include="Custom\AI\CustomTramBaseAI.cs" />
    <Compile Include="Custom\AI\CustomVehicleAI.cs" />
    <Compile Include="Custom\Data\CustomVehicle.cs" />
    <Compile Include="Custom\PathFinding\CustomPathFind.cs" />
    <Compile Include="Geometry\Impl\SegmentEndId.cs" />
    <Compile Include="Manager\AbstractCustomManager.cs" />
    <Compile Include="Manager\AbstractFeatureManager.cs" />
    <Compile Include="Manager\AbstractGeometryObservingManager.cs" />
    <Compile Include="Manager\Impl\ExtNodeManager.cs" />
    <Compile Include="Manager\Impl\ExtSegmentEndManager.cs" />
    <Compile Include="Manager\Impl\ExtSegmentManager.cs" />
    <Compile Include="Manager\Impl\SegmentEndManager.cs" />
    <Compile Include="Patch\_CommonBuildingAI\SimulationStepPatch.cs" />
    <Compile Include="Patch\_HumanAI\ArriveAtDestinationPatch.cs" />
    <Compile Include="Patch\_RoadBaseAI\GetTrafficLightNodeStatePatch.cs" />
    <Compile Include="Patch\_TrainTrackBaseAI\LevelCrossingSimulationStepPatch.cs" />
    <Compile Include="Patch\_RoadBaseAI\UpdateLanesPatch.cs" />
    <Compile Include="Patch\_RoadBaseAI\SetTrafficLightStatePatch.cs" />
    <Compile Include="Patch\_RoadBaseAI\SegmentSimulationStepPatch.cs" />
    <Compile Include="Patch\_RoadBaseAI\TrafficLightSimulationStepPatch.cs" />
    <Compile Include="RedirectionFramework\AssemblyRedirector.cs" />
    <Compile Include="RedirectionFramework\Attributes\IgnoreConditionAttribute.cs" />
    <Compile Include="RedirectionFramework\Attributes\IgnoreConditions\DisableAttribute.cs" />
    <Compile Include="RedirectionFramework\Attributes\RedirectAttribute.cs" />
    <Compile Include="RedirectionFramework\Attributes\RedirectMethodAttribute.cs" />
    <Compile Include="RedirectionFramework\Attributes\RedirectReverseAttribute.cs" />
    <Compile Include="RedirectionFramework\Attributes\TargetTypeAttribute.cs" />
    <Compile Include="RedirectionFramework\Extensions\TypeExtension.cs" />
    <Compile Include="RedirectionFramework\HarmonyUtil.cs" />
    <Compile Include="RedirectionFramework\RedirectionHelper.cs" />
    <Compile Include="RedirectionFramework\RedirectionUtil.cs" />
    <Compile Include="RedirectionFramework\Redirector.cs" />
    <Compile Include="RedirectionFramework\Tuple.cs" />
    <Compile Include="Custom\PathFinding\CustomPathFind2.cs" />
    <Compile Include="Custom\PathFinding\StockPathFind.cs" />
    <Compile Include="Manager\Impl\ExtCitizenManager.cs" />
    <Compile Include="Manager\Impl\GeometryManager.cs" />
    <Compile Include="Manager\Impl\TurnOnRedManager.cs" />
    <Compile Include="Manager\Impl\ManagerFactory.cs" />
    <Compile Include="Manager\Impl\ParkingRestrictionsManager.cs" />
    <Compile Include="Manager\Impl\RoutingManager.cs" />
    <Compile Include="Manager\Impl\ExtPathManager.cs" />
    <Compile Include="Manager\Impl\VehicleBehaviorManager.cs" />
    <Compile Include="Manager\Impl\ExtBuildingManager.cs" />
    <Compile Include="Manager\Impl\AdvancedParkingManager.cs" />
    <Compile Include="Manager\Impl\LaneArrowManager.cs" />
    <Compile Include="Manager\Impl\OptionsManager.cs" />
    <Compile Include="Manager\Impl\TrafficLightManager.cs" />
    <Compile Include="Manager\Impl\TrafficMeasurementManager.cs" />
    <Compile Include="Manager\Impl\JunctionRestrictionsManager.cs" />
    <Compile Include="Manager\Impl\UtilityManager.cs" />
    <Compile Include="Manager\Impl\ExtCitizenInstanceManager.cs" />
    <Compile Include="Patch\_CitizenManager\ReleaseCitizenPatch.cs" />
    <Compile Include="Patch\_CitizenManager\ReleaseCitizenInstancePatch.cs" />
    <Compile Include="Patch\_NetManager\UpdateSegmentPatch.cs" />
    <Compile Include="Patch\_NetManager\FinalizeSegmentPatch.cs" />
    <Compile Include="Patch\_VehicleManager\CreateVehiclePatch.cs" />
    <Compile Include="Patch\_VehicleManager\ReleaseVehiclePatch.cs" />
    <Compile Include="Patch\_Vehicle\UnspawnPatch.cs" />
    <Compile Include="Patch\_Vehicle\SpawnPatch.cs" />
    <Compile Include="PrintTransportLines.cs" />
    <Compile Include="State\ConfigData\Gameplay.cs" />
    <Compile Include="State\ConfigData\Debug.cs" />
    <Compile Include="State\ConfigData\DynamicLaneSelection.cs" />
    <Compile Include="State\ConfigData\Main.cs" />
    <Compile Include="State\ConfigData\ParkingAI.cs" />
    <Compile Include="State\ConfigData\PathFinding.cs" />
    <Compile Include="State\ConfigData\PriorityRules.cs" />
    <Compile Include="State\ConfigData\TimedTrafficLights.cs" />
    <Compile Include="State\ConfigData\AdvancedVehicleAI.cs" />
    <Compile Include="State\Configuration.cs" />
    <Compile Include="State\GlobalConfig.cs" />
    <Compile Include="TrafficLight\Impl\CustomSegmentLights.cs" />
<<<<<<< HEAD
=======
    <Compile Include="TrafficLight\ITimedTrafficLightsStep.cs" />
    <Compile Include="TrafficLight\ITimedTrafficLights.cs" />
    <Compile Include="TrafficLight\Data\TrafficLightSimulation.cs" />
    <Compile Include="TrafficLight\ICustomSegmentLights.cs" />
    <Compile Include="TrafficLight\LightMode.cs" />
    <Compile Include="TrafficLight\StepChangeMetric.cs" />
    <Compile Include="TrafficLight\TrafficLightSimulationType.cs" />
    <Compile Include="Traffic\Data\SpeedLimit.cs" />
    <Compile Include="Traffic\Data\ExtCitizen.cs" />
    <Compile Include="Traffic\Data\SegmentFlags.cs" />
    <Compile Include="Traffic\Data\SegmentEndFlags.cs" />
    <Compile Include="Traffic\Data\TurnOnRedSegments.cs" />
    <Compile Include="Traffic\ISegmentEnd.cs" />
>>>>>>> fd5e7d44
    <Compile Include="TrafficManager.cs" />
    <Compile Include="Manager\Impl\LaneConnectionManager.cs" />
    <Compile Include="Manager\Impl\ExtVehicleManager.cs" />
    <Compile Include="Manager\Impl\VehicleRestrictionsManager.cs" />
    <Compile Include="Custom\AI\CustomCarAI.cs" />
    <Compile Include="Custom\AI\CustomCargoTruckAI.cs" />
    <Compile Include="Custom\AI\CustomHumanAI.cs" />
    <Compile Include="Custom\AI\CustomPassengerCarAI.cs" />
    <Compile Include="Custom\AI\CustomRoadBaseAI.cs" />
    <Compile Include="Custom\AI\CustomTrainAI.cs" />
    <Compile Include="Custom\PathFinding\CustomPathManager.cs" />
    <Compile Include="LoadingExtension.cs" />
    <Compile Include="Traffic\Impl\SegmentEnd.cs" />
    <Compile Include="UI\CustomKeyHandler.cs" />
    <Compile Include="UI\IncompatibleModsPanel.cs" />
    <Compile Include="UI\RemoveCitizenInstanceButtonExtender.cs" />
    <Compile Include="UI\RemoveVehicleButtonExtender.cs" />
    <Compile Include="UI\MainMenu\LaneConnectorButton.cs" />
    <Compile Include="UI\MainMenu\MainMenuPanel.cs" />
    <Compile Include="UI\MainMenu\StatsLabel.cs" />
    <Compile Include="UI\MainMenu\ParkingRestrictionsButton.cs" />
    <Compile Include="UI\MainMenu\VersionLabel.cs" />
    <Compile Include="UI\MainMenu\VehicleRestrictionsButton.cs" />
    <Compile Include="UI\MainMenu\ToggleTrafficLightsButton.cs" />
    <Compile Include="UI\MainMenu\TimedTrafficLightsButton.cs" />
    <Compile Include="UI\MainMenu\SpeedLimitsButton.cs" />
    <Compile Include="UI\MainMenu\PrioritySignsButton.cs" />
    <Compile Include="UI\MainMenu\ManualTrafficLightsButton.cs" />
    <Compile Include="UI\MainMenu\LaneArrowsButton.cs" />
    <Compile Include="UI\MainMenu\MenuToolModeButton.cs" />
    <Compile Include="UI\MainMenu\JunctionRestrictionsButton.cs" />
    <Compile Include="UI\MainMenu\DespawnButton.cs" />
    <Compile Include="UI\MainMenu\ClearTrafficButton.cs" />
    <Compile Include="UI\MainMenu\MenuButton.cs" />
    <Compile Include="UI\LinearSpriteButton.cs" />
    <Compile Include="UI\SubTools\ParkingRestrictionsTool.cs" />
    <Compile Include="UI\UIMainMenuButton.cs" />
    <Compile Include="UI\SubTool.cs" />
    <Compile Include="UI\SubTools\JunctionRestrictionsTool.cs" />
    <Compile Include="UI\SubTools\SpeedLimitsTool.cs" />
    <Compile Include="UI\SubTools\LaneConnectorTool.cs" />
    <Compile Include="UI\SubTools\VehicleRestrictionsTool.cs" />
    <Compile Include="UI\SubTools\LaneArrowTool.cs" />
    <Compile Include="UI\SubTools\TimedTrafficLightsTool.cs" />
    <Compile Include="UI\SubTools\ManualTrafficLightsTool.cs" />
    <Compile Include="UI\SubTools\PrioritySignsTool.cs" />
    <Compile Include="UI\SubTools\ToggleTrafficLightsTool.cs" />
    <Compile Include="UI\Translation.cs" />
    <Compile Include="State\Options.cs" />
    <Compile Include="Manager\Impl\SpeedLimitManager.cs" />
    <Compile Include="State\Flags.cs" />
    <Compile Include="UI\TransportDemandViewMode.cs" />
    <Compile Include="UI\UITransportDemand.cs" />
    <Compile Include="Util\GenericObservable.cs" />
    <Compile Include="Util\GenericUnsubscriber.cs" />
    <Compile Include="Util\MathUtil.cs" />
    <Compile Include="Util\LoopUtil.cs" />
    <Compile Include="Util\ModsCompatibilityChecker.cs" />
    <Compile Include="Util\SegmentLaneTraverser.cs" />
    <Compile Include="Util\TextureUtil.cs" />
    <Compile Include="Util\TinyDictionary.cs" />
    <Compile Include="State\SerializableDataExtension.cs" />
    <Compile Include="ThreadingExtension.cs" />
    <Compile Include="TrafficLight\Impl\CustomSegment.cs" />
    <Compile Include="TrafficLight\Impl\CustomSegmentLight.cs" />
    <Compile Include="UI\ToolMode.cs" />
    <Compile Include="Manager\Impl\TrafficLightSimulationManager.cs" />
    <Compile Include="Manager\Impl\CustomSegmentLightsManager.cs" />
    <Compile Include="TrafficLight\Impl\TimedTrafficLights.cs" />
    <Compile Include="UI\TrafficManagerTool.cs" />
    <Compile Include="Properties\AssemblyInfo.cs" />
    <Compile Include="UI\TextureResources.cs" />
    <Compile Include="TrafficManagerMod.cs" />
    <Compile Include="TrafficManagerMode.cs" />
    <Compile Include="TrafficLight\Impl\TimedTrafficLightsStep.cs" />
    <Compile Include="Manager\Impl\TrafficPriorityManager.cs" />
    <Compile Include="UI\UIBase.cs" />
    <Compile Include="UI\MainMenu\DebugMenu.cs" />
    <Compile Include="Util\SegmentTraverser.cs" />
  </ItemGroup>
  <ItemGroup>
    <EmbeddedResource Include="Resources\light_1_1.png" />
    <EmbeddedResource Include="Resources\light_1_2.png" />
    <EmbeddedResource Include="Resources\light_1_3.png" />
    <EmbeddedResource Include="Resources\light_2_1.png" />
    <EmbeddedResource Include="Resources\light_2_2.png" />
    <EmbeddedResource Include="Resources\light_2_3.png" />
    <EmbeddedResource Include="Resources\light_3_1.png" />
    <EmbeddedResource Include="Resources\light_3_2.png" />
    <EmbeddedResource Include="Resources\light_3_3.png" />
    <EmbeddedResource Include="Resources\light_4_1.png" />
    <EmbeddedResource Include="Resources\light_4_2.png" />
    <EmbeddedResource Include="Resources\light_4_3.png" />
    <EmbeddedResource Include="Resources\light_5_1.png" />
    <EmbeddedResource Include="Resources\light_5_2.png" />
    <EmbeddedResource Include="Resources\light_5_3.png" />
    <EmbeddedResource Include="Resources\light_6_1.png" />
    <EmbeddedResource Include="Resources\light_6_2.png" />
    <EmbeddedResource Include="Resources\light_6_3.png" />
    <EmbeddedResource Include="Resources\light_counter.png" />
    <EmbeddedResource Include="Resources\light_mode.png" />
    <EmbeddedResource Include="Resources\light_yellow.png" />
    <EmbeddedResource Include="Resources\pedestrian_light_1.png" />
    <EmbeddedResource Include="Resources\pedestrian_light_2.png" />
    <EmbeddedResource Include="Resources\pedestrian_mode_1.png" />
    <EmbeddedResource Include="Resources\pedestrian_mode_2.png" />
  </ItemGroup>
  <ItemGroup>
    <EmbeddedResource Include="Resources\sign_none.png" />
    <EmbeddedResource Include="Resources\sign_priority.png" />
    <EmbeddedResource Include="Resources\sign_stop.png" />
    <EmbeddedResource Include="Resources\sign_yield.png" />
  </ItemGroup>
  <ItemGroup>
    <EmbeddedResource Include="Resources\lang_zh-tw.txt" />
    <EmbeddedResource Include="Resources\lang_es.txt" />
    <EmbeddedResource Include="Resources\lanechange_allowed.png" />
    <EmbeddedResource Include="Resources\lanechange_forbidden.png" />
    <EmbeddedResource Include="Resources\bicycle_infosign.png" />
    <EmbeddedResource Include="Resources\bus_infosign.png" />
    <EmbeddedResource Include="Resources\cargotrain_infosign.png" />
    <EmbeddedResource Include="Resources\cargotruck_infosign.png" />
    <EmbeddedResource Include="Resources\passengercar_infosign.png" />
    <EmbeddedResource Include="Resources\passengertrain_infosign.png" />
    <EmbeddedResource Include="Resources\emergency_infosign.png" />
    <EmbeddedResource Include="Resources\service_infosign.png" />
    <EmbeddedResource Include="Resources\taxi_infosign.png" />
    <EmbeddedResource Include="Resources\tram_infosign.png" />
    <EmbeddedResource Include="Resources\bus_allowed.png" />
    <EmbeddedResource Include="Resources\bus_forbidden.png" />
    <EmbeddedResource Include="Resources\cargotrain_allowed.png" />
    <EmbeddedResource Include="Resources\cargotrain_forbidden.png" />
    <EmbeddedResource Include="Resources\cargotruck_allowed.png" />
    <EmbeddedResource Include="Resources\cargotruck_forbidden.png" />
    <EmbeddedResource Include="Resources\emergency_allowed.png" />
    <EmbeddedResource Include="Resources\emergency_forbidden.png" />
    <EmbeddedResource Include="Resources\passengercar_allowed.png" />
    <EmbeddedResource Include="Resources\passengercar_forbidden.png" />
    <EmbeddedResource Include="Resources\passengertrain_allowed.png" />
    <EmbeddedResource Include="Resources\passengertrain_forbidden.png" />
    <EmbeddedResource Include="Resources\service_allowed.png" />
    <EmbeddedResource Include="Resources\service_forbidden.png" />
    <EmbeddedResource Include="Resources\taxi_allowed.png" />
    <EmbeddedResource Include="Resources\taxi_forbidden.png" />
    <EmbeddedResource Include="Resources\light_counter_pl.png" />
    <EmbeddedResource Include="Resources\light_mode_pl.png" />
    <EmbeddedResource Include="Resources\pedestrian_mode_2_pl.png" />
    <EmbeddedResource Include="Resources\lang_fr.txt" />
    <EmbeddedResource Include="Resources\lang_pl.txt" />
    <EmbeddedResource Include="Resources\lang_ru.txt" />
    <EmbeddedResource Include="Resources\lang_pt.txt" />
    <EmbeddedResource Include="Resources\lang.txt" />
    <EmbeddedResource Include="Resources\lang_de.txt" />
    <EmbeddedResource Include="Resources\lang_ja.txt" />
    <EmbeddedResource Include="Resources\light_counter_ja.png" />
    <EmbeddedResource Include="Resources\light_mode_ja.png" />
    <EmbeddedResource Include="Resources\clock_pause.png" />
    <EmbeddedResource Include="Resources\clock_test.png" />
    <EmbeddedResource Include="Resources\clock_play.png" />
    <EmbeddedResource Include="Resources\remove_signs.png" />
  </ItemGroup>
  <ItemGroup>
    <EmbeddedResource Include="Resources\lang_nl.txt" />
  </ItemGroup>
  <ItemGroup>
    <EmbeddedResource Include="Resources\crossing_allowed.png" />
    <EmbeddedResource Include="Resources\crossing_forbidden.png" />
    <EmbeddedResource Include="Resources\enterblocked_allowed.png" />
    <EmbeddedResource Include="Resources\enterblocked_forbidden.png" />
    <EmbeddedResource Include="Resources\uturn_allowed.png" />
    <EmbeddedResource Include="Resources\uturn_forbidden.png" />
  </ItemGroup>
  <ItemGroup>
    <EmbeddedResource Include="Resources\MenuButton.png" />
  </ItemGroup>
  <ItemGroup>
    <EmbeddedResource Include="Resources\lang_zh.txt" />
  </ItemGroup>
  <ItemGroup>
    <EmbeddedResource Include="Resources\lang_it.txt" />
  </ItemGroup>
  <ItemGroup>
    <EmbeddedResource Include="Resources\noimage.png" />
  </ItemGroup>
  <ItemGroup>
    <EmbeddedResource Include="Resources\incompatible_mods.txt" />
  </ItemGroup>
  <ItemGroup>
    <ProjectReference Include="..\CSUtil.CameraControl\CSUtil.CameraControl\CSUtil.CameraControl\CSUtil.CameraControl.csproj">
      <Project>{f8759084-df5b-4a54-b73c-824640a8fa3f}</Project>
      <Name>CSUtil.CameraControl</Name>
    </ProjectReference>
    <ProjectReference Include="..\CSUtil.Commons\CSUtil.Commons.csproj">
      <Project>{D3ADE06E-F493-4819-865A-3BB44FEEDF01}</Project>
      <Name>CSUtil.Commons</Name>
    </ProjectReference>
    <ProjectReference Include="..\TMPE.API\TMPE.API.csproj">
      <Project>{c911d31c-c85d-42a8-a839-7b209a715495}</Project>
      <Name>TMPE.API</Name>
    </ProjectReference>
    <ProjectReference Include="..\TMPE.CitiesGameBridge\TMPE.CitiesGameBridge.csproj">
      <Project>{3f2f7926-5d51-4880-a2b7-4594a10d7e54}</Project>
      <Name>TMPE.CitiesGameBridge</Name>
    </ProjectReference>
    <ProjectReference Include="..\TMPE.GenericGameBridge\TMPE.GenericGameBridge.csproj">
      <Project>{663b991f-32a1-46e1-a4d3-540f8ea7f386}</Project>
      <Name>TMPE.GenericGameBridge</Name>
    </ProjectReference>
  </ItemGroup>
  <ItemGroup>
    <EmbeddedResource Include="Resources\mainmenu-btns.png" />
  </ItemGroup>
  <ItemGroup>
    <EmbeddedResource Include="Resources\parking_allowed.png" />
    <EmbeddedResource Include="Resources\parking_disallowed.png" />
  </ItemGroup>
  <ItemGroup>
    <EmbeddedResource Include="Resources\lang_ko.txt" />
  </ItemGroup>
  <ItemGroup>
    <EmbeddedResource Include="Resources\remove-btn.png" />
  </ItemGroup>
  <ItemGroup>
    <EmbeddedResource Include="Resources\WindowBackground.png" />
  </ItemGroup>
  <ItemGroup>
    <EmbeddedResource Include="Resources\left_on_red_allowed.png" />
    <EmbeddedResource Include="Resources\left_on_red_forbidden.png" />
    <EmbeddedResource Include="Resources\right_on_red_allowed.png" />
    <EmbeddedResource Include="Resources\right_on_red_forbidden.png" />
  </ItemGroup>
  <ItemGroup>
    <None Include="packages.config" />
  </ItemGroup>
  <ItemGroup>
    <Analyzer Include="..\packages\StyleCop.Analyzers.1.0.2\analyzers\dotnet\cs\StyleCop.Analyzers.CodeFixes.dll" />
    <Analyzer Include="..\packages\StyleCop.Analyzers.1.0.2\analyzers\dotnet\cs\StyleCop.Analyzers.dll" />
  </ItemGroup>
  <ItemGroup>
    <EmbeddedResource Include="Resources\SpeedLimits\Kmh\0.png" />
    <EmbeddedResource Include="Resources\SpeedLimits\Kmh\10.png" />
    <EmbeddedResource Include="Resources\SpeedLimits\Kmh\100.png" />
    <EmbeddedResource Include="Resources\SpeedLimits\Kmh\105.png" />
    <EmbeddedResource Include="Resources\SpeedLimits\Kmh\110.png" />
    <EmbeddedResource Include="Resources\SpeedLimits\Kmh\115.png" />
    <EmbeddedResource Include="Resources\SpeedLimits\Kmh\120.png" />
    <EmbeddedResource Include="Resources\SpeedLimits\Kmh\125.png" />
    <EmbeddedResource Include="Resources\SpeedLimits\Kmh\130.png" />
    <EmbeddedResource Include="Resources\SpeedLimits\Kmh\135.png" />
    <EmbeddedResource Include="Resources\SpeedLimits\Kmh\140.png" />
    <EmbeddedResource Include="Resources\SpeedLimits\Kmh\15.png" />
    <EmbeddedResource Include="Resources\SpeedLimits\Kmh\20.png" />
    <EmbeddedResource Include="Resources\SpeedLimits\Kmh\25.png" />
    <EmbeddedResource Include="Resources\SpeedLimits\Kmh\30.png" />
    <EmbeddedResource Include="Resources\SpeedLimits\Kmh\35.png" />
    <EmbeddedResource Include="Resources\SpeedLimits\Kmh\40.png" />
    <EmbeddedResource Include="Resources\SpeedLimits\Kmh\45.png" />
    <EmbeddedResource Include="Resources\SpeedLimits\Kmh\5.png" />
    <EmbeddedResource Include="Resources\SpeedLimits\Kmh\50.png" />
    <EmbeddedResource Include="Resources\SpeedLimits\Kmh\55.png" />
    <EmbeddedResource Include="Resources\SpeedLimits\Kmh\60.png" />
    <EmbeddedResource Include="Resources\SpeedLimits\Kmh\65.png" />
    <EmbeddedResource Include="Resources\SpeedLimits\Kmh\70.png" />
    <EmbeddedResource Include="Resources\SpeedLimits\Kmh\75.png" />
    <EmbeddedResource Include="Resources\SpeedLimits\Kmh\80.png" />
    <EmbeddedResource Include="Resources\SpeedLimits\Kmh\85.png" />
    <EmbeddedResource Include="Resources\SpeedLimits\Kmh\90.png" />
    <EmbeddedResource Include="Resources\SpeedLimits\Kmh\95.png" />
  </ItemGroup>
  <ItemGroup>
    <EmbeddedResource Include="Resources\SpeedLimits\Mph_UK\0.png" />
    <EmbeddedResource Include="Resources\SpeedLimits\Mph_UK\10.png" />
    <EmbeddedResource Include="Resources\SpeedLimits\Mph_UK\15.png" />
    <EmbeddedResource Include="Resources\SpeedLimits\Mph_UK\20.png" />
    <EmbeddedResource Include="Resources\SpeedLimits\Mph_UK\25.png" />
    <EmbeddedResource Include="Resources\SpeedLimits\Mph_UK\30.png" />
    <EmbeddedResource Include="Resources\SpeedLimits\Mph_UK\35.png" />
    <EmbeddedResource Include="Resources\SpeedLimits\Mph_UK\40.png" />
    <EmbeddedResource Include="Resources\SpeedLimits\Mph_UK\45.png" />
    <EmbeddedResource Include="Resources\SpeedLimits\Mph_UK\5.png" />
    <EmbeddedResource Include="Resources\SpeedLimits\Mph_UK\50.png" />
    <EmbeddedResource Include="Resources\SpeedLimits\Mph_UK\55.png" />
    <EmbeddedResource Include="Resources\SpeedLimits\Mph_UK\60.png" />
    <EmbeddedResource Include="Resources\SpeedLimits\Mph_UK\65.png" />
    <EmbeddedResource Include="Resources\SpeedLimits\Mph_UK\70.png" />
    <EmbeddedResource Include="Resources\SpeedLimits\Mph_UK\75.png" />
    <EmbeddedResource Include="Resources\SpeedLimits\Mph_UK\80.png" />
    <EmbeddedResource Include="Resources\SpeedLimits\Mph_UK\85.png" />
    <EmbeddedResource Include="Resources\SpeedLimits\Mph_UK\90.png" />
    <EmbeddedResource Include="Resources\SpeedLimits\Mph_US\0.png" />
    <EmbeddedResource Include="Resources\SpeedLimits\Mph_US\10.png" />
    <EmbeddedResource Include="Resources\SpeedLimits\Mph_US\15.png" />
    <EmbeddedResource Include="Resources\SpeedLimits\Mph_US\20.png" />
    <EmbeddedResource Include="Resources\SpeedLimits\Mph_US\25.png" />
    <EmbeddedResource Include="Resources\SpeedLimits\Mph_US\30.png" />
    <EmbeddedResource Include="Resources\SpeedLimits\Mph_US\35.png" />
    <EmbeddedResource Include="Resources\SpeedLimits\Mph_US\40.png" />
    <EmbeddedResource Include="Resources\SpeedLimits\Mph_US\45.png" />
    <EmbeddedResource Include="Resources\SpeedLimits\Mph_US\5.png" />
    <EmbeddedResource Include="Resources\SpeedLimits\Mph_US\50.png" />
    <EmbeddedResource Include="Resources\SpeedLimits\Mph_US\55.png" />
    <EmbeddedResource Include="Resources\SpeedLimits\Mph_US\60.png" />
    <EmbeddedResource Include="Resources\SpeedLimits\Mph_US\65.png" />
    <EmbeddedResource Include="Resources\SpeedLimits\Mph_US\70.png" />
    <EmbeddedResource Include="Resources\SpeedLimits\Mph_US\75.png" />
    <EmbeddedResource Include="Resources\SpeedLimits\Mph_US\80.png" />
    <EmbeddedResource Include="Resources\SpeedLimits\Mph_US\85.png" />
    <EmbeddedResource Include="Resources\SpeedLimits\Mph_US\90.png" />
  </ItemGroup>
  <Import Project="$(MSBuildToolsPath)\Microsoft.CSharp.targets" />
  <PropertyGroup>
    <PostBuildEvent>rem set "DEPLOYDIR=D:\Games\Steam\steamapps\workshop\content\255710\1637663252\"
set "DEPLOYDIR=$(LOCALAPPDATA)\Colossal Order\Cities_Skylines\Addons\Mods\$(TargetName)\"

del /Q "%25DEPLOYDIR%25*"
xcopy /y "$(TargetDir)TrafficManager.dll" "%25DEPLOYDIR%25"
xcopy /y "$(TargetDir)TMPE.CitiesGameBridge.dll" "%25DEPLOYDIR%25"
xcopy /y "$(TargetDir)TMPE.GenericGameBridge.dll" "%25DEPLOYDIR%25"
xcopy /y "$(TargetDir)TMPE.API.dll" "%25DEPLOYDIR%25"
xcopy /y "$(TargetDir)CSUtil.CameraControl.dll" "%25DEPLOYDIR%25"
xcopy /y "$(TargetDir)TMPE.RedirectionFramework.dll" "%25DEPLOYDIR%25"
xcopy /y "$(TargetDir)CSUtil.Commons.dll" "%25DEPLOYDIR%25"
xcopy /y "$(TargetDir)0TMPE.Harmony.dll" "%25DEPLOYDIR%25"

set DEPLOYDIR=</PostBuildEvent>
  </PropertyGroup>
  <PropertyGroup>
    <PreBuildEvent>
    </PreBuildEvent>
  </PropertyGroup>
  <!-- To modify your build process, add your task inside one of the targets below and uncomment it.
       Other similar extension points exist, see Microsoft.Common.targets.
  <Target Name="BeforeBuild">
  </Target>
  <Target Name="AfterBuild">
  </Target>
  -->
</Project><|MERGE_RESOLUTION|>--- conflicted
+++ resolved
@@ -184,22 +184,7 @@
     <Compile Include="State\Configuration.cs" />
     <Compile Include="State\GlobalConfig.cs" />
     <Compile Include="TrafficLight\Impl\CustomSegmentLights.cs" />
-<<<<<<< HEAD
-=======
-    <Compile Include="TrafficLight\ITimedTrafficLightsStep.cs" />
-    <Compile Include="TrafficLight\ITimedTrafficLights.cs" />
-    <Compile Include="TrafficLight\Data\TrafficLightSimulation.cs" />
-    <Compile Include="TrafficLight\ICustomSegmentLights.cs" />
-    <Compile Include="TrafficLight\LightMode.cs" />
-    <Compile Include="TrafficLight\StepChangeMetric.cs" />
-    <Compile Include="TrafficLight\TrafficLightSimulationType.cs" />
     <Compile Include="Traffic\Data\SpeedLimit.cs" />
-    <Compile Include="Traffic\Data\ExtCitizen.cs" />
-    <Compile Include="Traffic\Data\SegmentFlags.cs" />
-    <Compile Include="Traffic\Data\SegmentEndFlags.cs" />
-    <Compile Include="Traffic\Data\TurnOnRedSegments.cs" />
-    <Compile Include="Traffic\ISegmentEnd.cs" />
->>>>>>> fd5e7d44
     <Compile Include="TrafficManager.cs" />
     <Compile Include="Manager\Impl\LaneConnectionManager.cs" />
     <Compile Include="Manager\Impl\ExtVehicleManager.cs" />
