--- conflicted
+++ resolved
@@ -617,15 +617,8 @@
       $(PostBuildEventDependsOn);
       PostBuildMacros;
     </PostBuildEventDependsOn>
-<<<<<<< HEAD
-    <PostBuildEvent>
-rem set "DEPLOYDIR=D:\Games\Steam\steamapps\workshop\content\255710\1637663252\"
-set "DEPLOYDIR=$(LOCALAPPDATA)\Colossal Order\Cities_Skylines\Addons\Mods\$(TargetName)\"
-
-=======
     <PostBuildEvent>set "DEPLOYDIR=$(LOCALAPPDATA)\Colossal Order\Cities_Skylines\Addons\Mods\$(TargetName)\"
 xcopy /y "$(TargetDir)TrafficManager.dll" "%25DEPLOYDIR%25"
->>>>>>> 06eda8d0
 xcopy /y "$(TargetDir)TMPE.CitiesGameBridge.dll" "%25DEPLOYDIR%25"
 xcopy /y "$(TargetDir)TMPE.GenericGameBridge.dll" "%25DEPLOYDIR%25"
 xcopy /y "$(TargetDir)TMPE.API.dll" "%25DEPLOYDIR%25"
@@ -634,15 +627,10 @@
 xcopy /y "$(TargetDir)CSUtil.Commons.dll" "%25DEPLOYDIR%25"
 xcopy /y "$(TargetDir)0TMPE.Harmony.dll" "%25DEPLOYDIR%25"
 
-<<<<<<< HEAD
-del  "%25DEPLOYDIR%25TrafficManager.dll"
-xcopy /y "$(TargetDir)TrafficManager.dll" "%25DEPLOYDIR%25"       
-=======
 rem To avoid double hot reload, TrafficManager.dll must be replaced last and fast. 
 rem Once TrafficManager.dll is re-loaded, all other dlls will be reloaded as well
 del  "%25DEPLOYDIR%25TrafficManager.dll"
 xcopy /y "$(TargetDir)TrafficManager.dll" "%25DEPLOYDIR%25"    
->>>>>>> 06eda8d0
 
 echo THE ASSEMBLY VERSION IS: @(VersionNumber) created at %25time%25
 set DEPLOYDIR=
