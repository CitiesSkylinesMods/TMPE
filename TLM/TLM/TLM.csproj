--- conflicted
+++ resolved
@@ -148,11 +148,8 @@
     <Compile Include="Manager\Impl\ExtSegmentManager.cs" />
     <Compile Include="Manager\Impl\GeometryNotifier.cs" />
     <Compile Include="Patch\_External\RTramAIModPatch.cs" />
-<<<<<<< HEAD
     <Compile Include="State\OptionsTabs\GeneralTab_LocalisationGroup.cs" />
-=======
     <Compile Include="State\OptionsTabs\GameplayTab_VehicleBehaviourGroup.cs" />
->>>>>>> dfd16b7f
     <Compile Include="State\OptionsTabs\GeneralTab_DebugGroup.cs" />
     <Compile Include="State\OptionsTabs\MaintenanceTab_DespawnGroup.cs" />
     <Compile Include="State\VersionInfo.cs" />
