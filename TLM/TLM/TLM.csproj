--- conflicted
+++ resolved
@@ -148,15 +148,12 @@
     <Compile Include="Manager\Impl\ExtSegmentManager.cs" />
     <Compile Include="Manager\Impl\GeometryNotifier.cs" />
     <Compile Include="Patch\_External\RTramAIModPatch.cs" />
-<<<<<<< HEAD
     <Compile Include="State\OptionsTabs\MaintenanceTab_ConfigGroup.cs" />
     <Compile Include="State\OptionsTabs\MaintenanceTab_ToolsGroup.cs" />
     <Compile Include="State\OptionsTabs\PoliciesTab_AtJunctionsGroup.cs" />
     <Compile Include="State\OptionsTabs\OverlaysTab_OverlaysGroup.cs" />
     <Compile Include="State\OptionsTabs\MaintenanceTab_FeaturesGroup.cs" />
-=======
     <Compile Include="State\OptionsTabs\GameplayTab_VehicleBehaviourGroup.cs" />
->>>>>>> dfd16b7f
     <Compile Include="State\OptionsTabs\GeneralTab_DebugGroup.cs" />
     <Compile Include="State\OptionsTabs\MaintenanceTab_DespawnGroup.cs" />
     <Compile Include="State\VersionInfo.cs" />
