﻿<?xml version="1.0" encoding="utf-8"?>
<Project ToolsVersion="15.0" DefaultTargets="Build" xmlns="http://schemas.microsoft.com/developer/msbuild/2003">
  <Import Project="$(MSBuildExtensionsPath)\$(MSBuildToolsVersion)\Microsoft.Common.props" Condition="Exists('$(MSBuildExtensionsPath)\$(MSBuildToolsVersion)\Microsoft.Common.props')" />
  <PropertyGroup>
    <Configuration Condition=" '$(Configuration)' == '' ">Debug</Configuration>
    <Platform Condition=" '$(Platform)' == '' ">AnyCPU</Platform>
    <ProjectGuid>{7422AE58-8B0A-401C-9404-F4A438EFFE10}</ProjectGuid>
    <OutputType>Library</OutputType>
    <AppDesignerFolder>Properties</AppDesignerFolder>
    <RootNamespace>TrafficManager</RootNamespace>
    <AssemblyName>TrafficManager</AssemblyName>
    <TargetFrameworkVersion>v3.5</TargetFrameworkVersion>
    <FileAlignment>512</FileAlignment>
    <TargetFrameworkProfile />
    <LangVersion>preview</LangVersion>
    <ProduceReferenceAssembly>true</ProduceReferenceAssembly>
  </PropertyGroup>
  <PropertyGroup Condition=" '$(Configuration)|$(Platform)' == 'Debug|AnyCPU' ">
    <DebugSymbols>true</DebugSymbols>
    <DebugType>full</DebugType>
    <Optimize>false</Optimize>
    <OutputPath>bin\Debug\</OutputPath>
    <DefineConstants>DEBUG;QUEUEDSTATS;SPEEDLIMITS;ROUTING;JUNCTIONRESTRICTIONS;VEHICLERESTRICTIONS;ADVANCEDAI;CUSTOMTRAFFICLIGHTS</DefineConstants>
    <ErrorReport>prompt</ErrorReport>
    <WarningLevel>4</WarningLevel>
    <AllowUnsafeBlocks>true</AllowUnsafeBlocks>
  </PropertyGroup>
  <PropertyGroup Condition=" '$(Configuration)|$(Platform)' == 'Release|AnyCPU' ">
    <DebugType>pdbonly</DebugType>
    <Optimize>true</Optimize>
    <OutputPath>bin\Release\</OutputPath>
    <DefineConstants>TRACE;QUEUEDSTATS;SPEEDLIMITS;ROUTING;JUNCTIONRESTRICTIONS;VEHICLERESTRICTIONS;ADVANCEDAI;CUSTOMTRAFFICLIGHTS</DefineConstants>
    <ErrorReport>prompt</ErrorReport>
    <WarningLevel>4</WarningLevel>
    <AllowUnsafeBlocks>true</AllowUnsafeBlocks>
  </PropertyGroup>
  <PropertyGroup Condition=" '$(Configuration)|$(Platform)' == 'FullDebug|AnyCPU' ">
    <DebugSymbols>true</DebugSymbols>
    <OutputPath>bin\Debug\</OutputPath>
    <DefineConstants>DEBUG;QUEUEDSTATS;DEBUGVSTATE;DEBUGNEWPF;DEBUGCOSTS;DEBUGCONN2;DEBUGHWJUNCTIONROUTING;DEBUGHK;SPEEDLIMITS;ROUTING;JUNCTIONRESTRICTIONS;VEHICLERESTRICTIONS;ADVANCEDAI;CUSTOMTRAFFICLIGHTS</DefineConstants>
    <AllowUnsafeBlocks>true</AllowUnsafeBlocks>
    <WarningLevel>4</WarningLevel>
    <DebugType>full</DebugType>
    <PlatformTarget>AnyCPU</PlatformTarget>
    <ErrorReport>prompt</ErrorReport>
  </PropertyGroup>
  <PropertyGroup Condition="'$(Configuration)|$(Platform)' == 'PF2_Debug|AnyCPU'">
    <DebugSymbols>true</DebugSymbols>
    <OutputPath>bin\PF2_Debug\</OutputPath>
    <DefineConstants>DEBUG;QUEUEDSTATS;DEBUGVSTATE;DEBUGNEWPF;DEBUGCOSTS;DEBUGCONN2;DEBUGHWJUNCTIONROUTING;DEBUGROUTING;DEBUGHK;SPEEDLIMITS;ROUTING;JUNCTIONRESTRICTIONS;VEHICLERESTRICTIONS;ADVANCEDAI;CUSTOMTRAFFICLIGHTS</DefineConstants>
    <AllowUnsafeBlocks>true</AllowUnsafeBlocks>
    <WarningLevel>4</WarningLevel>
    <DebugType>full</DebugType>
    <PlatformTarget>AnyCPU</PlatformTarget>
    <ErrorReport>prompt</ErrorReport>
  </PropertyGroup>
  <PropertyGroup Condition="'$(Configuration)|$(Platform)' == 'Release TEST|AnyCPU'">
    <OutputPath>bin\Release TEST\</OutputPath>
    <DefineConstants>QUEUEDSTATS;SPEEDLIMITS;ROUTING;JUNCTIONRESTRICTIONS;VEHICLERESTRICTIONS;ADVANCEDAI;CUSTOMTRAFFICLIGHTS;TEST</DefineConstants>
    <AllowUnsafeBlocks>true</AllowUnsafeBlocks>
    <Optimize>true</Optimize>
    <DebugType>pdbonly</DebugType>
    <PlatformTarget>AnyCPU</PlatformTarget>
    <ErrorReport>prompt</ErrorReport>
  </PropertyGroup>
  <PropertyGroup>
    <SteamPath>~/Library/Application Support/Steam/</SteamPath>
    <SteamPath Condition="! Exists ('$(SteamPath)')">$(ProgramFiles)\Steam</SteamPath>
    <SteamPath Condition="! Exists ('$(SteamPath)')">$(Registry:HKEY_CURRENT_USER\Software\Valve\Steam@SteamPath)</SteamPath>
    <CSPath>$(SteamPath)\steamapps\common\Cities_Skylines</CSPath>
    <MangedDLLPath>$(CSPath)\Cities_Data\Managed</MangedDLLPath>
    <MangedDLLPath Condition="!  Exists ('$(MangedDLLPath)')">..\dependencies</MangedDLLPath>
    <UnityPath>$(MSBuildExtensionsPath64)\..\Unity\</UnityPath>
    <UnityPath Condition="! Exists ('$(UnityPath)')">..\Unity\</UnityPath>
  </PropertyGroup>
  <PropertyGroup Condition="'$(Configuration)|$(Platform)' == 'Benchmark|AnyCPU'">
    <OutputPath>bin\Benchmark\</OutputPath>
    <DefineConstants>QUEUEDSTATS;SPEEDLIMITS;ROUTING;JUNCTIONRESTRICTIONS;VEHICLERESTRICTIONS;ADVANCEDAI;CUSTOMTRAFFICLIGHTS;BENCHMARK;ENABLE_PROFILER</DefineConstants>
    <AllowUnsafeBlocks>true</AllowUnsafeBlocks>
    <Optimize>true</Optimize>
    <DebugType>pdbonly</DebugType>
    <PlatformTarget>AnyCPU</PlatformTarget>
    <LangVersion>latest</LangVersion>
    <ErrorReport>prompt</ErrorReport>
  </PropertyGroup>
  <ItemGroup>
    <Reference Include="Assembly-CSharp">
      <HintPath>$(MangedDLLPath)\Assembly-CSharp.dll</HintPath>
      <Private>False</Private>
    </Reference>
    <Reference Include="CitiesHarmony.API, Version=2.0.0.0, Culture=neutral, PublicKeyToken=null">
      <HintPath>..\packages\CitiesHarmony.API.2.0.0\lib\net35\CitiesHarmony.API.dll</HintPath>
      <Private>True</Private>
    </Reference>
    <Reference Include="CitiesHarmony.Harmony, Version=2.0.4.0, Culture=neutral, PublicKeyToken=null">
      <HintPath>..\packages\CitiesHarmony.Harmony.2.0.4\lib\net35\CitiesHarmony.Harmony.dll</HintPath>
      <Private>True</Private>
    </Reference>
    <Reference Include="ColossalManaged">
      <HintPath>$(MangedDLLPath)\ColossalManaged.dll</HintPath>
      <Private>False</Private>
    </Reference>
    <Reference Include="ICities">
      <HintPath>$(MangedDLLPath)\ICities.dll</HintPath>
      <Private>False</Private>
    </Reference>
    <Reference Include="MoveItIntegration">
      <HintPath>..\libs\MoveItIntegration.dll</HintPath>
    </Reference>
    <Reference Include="System" />
    <Reference Include="System.Core">
      <HintPath>$(MangedDLLPath)\System.Core.dll</HintPath>
    </Reference>
    <Reference Include="System.Runtime.Serialization" />
    <Reference Include="System.Xml" />
    <Reference Include="UnifiedUILib, Version=2.2.1.1037, Culture=neutral, processorArchitecture=MSIL">
      <HintPath>..\packages\UnifiedUILib.2.2.1\lib\net35\UnifiedUILib.dll</HintPath>
    </Reference>
    <Reference Include="UnityEngine">
      <HintPath>$(MangedDLLPath)\UnityEngine.dll</HintPath>
      <Private>False</Private>
    </Reference>
    <Reference Include="UnityEngine.Networking">
      <HintPath>$(MangedDLLPath)\UnityEngine.Networking.dll</HintPath>
      <Private>False</Private>
    </Reference>
    <Reference Include="UnityEngine.UI">
      <HintPath>$(MangedDLLPath)\UnityEngine.UI.dll</HintPath>
      <Private>False</Private>
    </Reference>
  </ItemGroup>
  <ItemGroup>
    <Compile Include="..\SharedAssemblyInfo.cs">
      <Link>Properties\SharedAssemblyInfo.cs</Link>
    </Compile>
    <Compile Include="Constants.cs" />
    <Compile Include="Custom\PathFinding\PathfinderUpdates.cs" />
    <Compile Include="Geometry\Impl\SegmentEndId.cs" />
    <Compile Include="Lifecycle\Patcher.cs" />
    <Compile Include="Lifecycle\TMPELifecycle.cs" />
    <Compile Include="Manager\Impl\ClockDirection.cs" />
    <Compile Include="Manager\Impl\ExtLaneManager.cs" />
    <Compile Include="Manager\Impl\GameConnectionManager.cs" />
    <Compile Include="Manager\AbstractCustomManager.cs" />
    <Compile Include="Manager\AbstractFeatureManager.cs" />
    <Compile Include="Manager\AbstractGeometryObservingManager.cs" />
    <Compile Include="Manager\Impl\ExtNodeManager.cs" />
    <Compile Include="Manager\Impl\ExtSegmentEndManager.cs" />
    <Compile Include="Manager\Impl\ExtSegmentManager.cs" />
    <Compile Include="Manager\Impl\GeometryNotifier.cs" />
<<<<<<< HEAD
    <Compile Include="Patch\NetManagerEvents.cs" />
=======
    <Compile Include="Manager\Impl\LaneConnectionManagerData\ConnectionDataBase.cs" />
    <Compile Include="Manager\Impl\LaneConnectionManagerData\LaneConnectionData.cs" />
    <Compile Include="Manager\Impl\LaneConnectionManagerData\LaneEnd.cs" />
>>>>>>> f3925bf6
    <Compile Include="Patch\_External\RTramAIModPatch.cs" />
    <Compile Include="State\OptionsTabs\GameplayTab_AIGroups.cs" />
    <Compile Include="State\OptionsTabs\GeneralTab_CompatibilityGroup.cs" />
    <Compile Include="State\OptionsTabs\GeneralTab_LocalisationGroup.cs" />
    <Compile Include="State\OptionsTabs\GeneralTab_InterfaceGroup.cs" />
    <Compile Include="State\OptionsTabs\GeneralTab_SimulationGroup.cs" />
    <Compile Include="State\OptionsTabs\GameplayTab_VehicleBehaviourGroup.cs" />
    <Compile Include="State\OptionsTabs\PoliciesTab_RoundaboutsGroup.cs" />
    <Compile Include="State\OptionsTabs\PoliciesTab_InEmergenciesGroup.cs" />
    <Compile Include="State\OptionsTabs\PoliciesTab_OnHighwaysGroup.cs" />
    <Compile Include="State\OptionsTabs\PoliciesTab_OnRoadsGroup.cs" />
    <Compile Include="State\OptionsTabs\PoliciesTab_AtJunctionsGroup.cs" />
    <Compile Include="State\OptionsTabs\OverlaysTab_OverlaysGroup.cs" />
    <Compile Include="State\OptionsTabs\MaintenanceTab_FeaturesGroup.cs" />
    <Compile Include="State\OptionsTabs\MaintenanceTab_ConfigGroup.cs" />
    <Compile Include="State\OptionsTabs\MaintenanceTab_DespawnGroup.cs" />
    <Compile Include="State\OptionsTabs\MaintenanceTab_ToolsGroup.cs" />
    <Compile Include="State\VersionInfo.cs" />
    <Compile Include="UI\AllowDespawn\AllowDespawnPanel.cs" />
    <Compile Include="UI\Helpers\ActionButton.cs" />
    <Compile Include="UI\Helpers\GlobalConfigObserver.cs" />
    <Compile Include="UI\Helpers\SliderOption.cs" />
    <Compile Include="UI\Helpers\OptionButtonBase.cs" />
    <Compile Include="UI\Helpers\UrlButton.cs" />
    <Compile Include="UI\WhatsNew\MarkupKeyword.cs" />
    <Compile Include="UI\WhatsNew\WhatsNewMarkup.cs" />
    <Compile Include="Util\Extensions\CitizenUnitExtensions.cs" />
    <Compile Include="Util\Extensions\ParkedVehicleExtensions.cs" />
    <Compile Include="Util\Extensions\VersionExtension.cs" />
    <Compile Include="Util\Iterators\GetNodeSegmentIdsEnumerable.cs" />
    <Compile Include="Util\Iterators\GetNodeSegmentIdsEnumerator.cs" />
    <Compile Include="Util\Iterators\GetSegmentLaneIdsEnumerable.cs" />
    <Compile Include="Util\Iterators\GetSegmentLaneIdsEnumerator.cs" />
    <Compile Include="Manager\Impl\LaneIdAndIndex.cs" />
    <Compile Include="Manager\Impl\LanePos.cs" />
    <Compile Include="Manager\Impl\SpeedLimitManagerExt.cs" />
    <Compile Include="Notifier.cs" />
    <Compile Include="Patch\CustomPathFindPatchAttribute.cs" />
    <Compile Include="Patch\PatchCommons.cs" />
    <Compile Include="Patch\_BuildingAI\GetColorPatch.cs" />
    <Compile Include="Patch\_BuildingDecoration\LoadPathsPatch.cs" />
    <Compile Include="Patch\_CitizenAI\_HumanAI\ArriveAtDestinationPatch.cs" />
    <Compile Include="Patch\_CitizenAI\_ResidentAI\Connection\ResidentAIConnection.cs" />
    <Compile Include="Patch\_CitizenAI\_ResidentAI\Connection\ResidentAIHook.cs" />
    <Compile Include="Patch\_CitizenAI\_ResidentAI\GetLocalizedStatusPatch.cs" />
    <Compile Include="Patch\_CitizenAI\_ResidentAI\GetVehicleInfoPatch.cs" />
    <Compile Include="Patch\_CitizenAI\StartPathFindPatch.cs" />
    <Compile Include="Patch\_CitizenAI\_HumanAI\CheckTrafficLightsPatch.cs" />
    <Compile Include="Patch\_CitizenAI\_HumanAI\Connection\HumanAIConnection.cs" />
    <Compile Include="Patch\_CitizenAI\_HumanAI\Connection\HumanAIHook.cs" />
    <Compile Include="Patch\_CitizenAI\_HumanAI\SimulationStepPatch.cs" />
    <Compile Include="Patch\_CitizenAI\_TouristAI\Connection\TouristAIHook.cs" />
    <Compile Include="Patch\_CitizenAI\_TouristAI\Connection\TouristAIConnection.cs" />
    <Compile Include="Patch\_CitizenAI\_TouristAI\GetLocalizedStatusPatch.cs" />
    <Compile Include="Patch\_CitizenAI\_TouristAI\GetVehicleInfoPatch.cs" />
    <Compile Include="Patch\_PathFind\CalculatePathPatch.cs" />
    <Compile Include="Patch\_PathManager\ReleasePathPatch.cs" />
    <Compile Include="Patch\_PathManager\WaitForAllPathsPatch.cs" />
    <Compile Include="Patch\_RoadBaseAI\ClickNodeButtonPatch.cs" />
    <Compile Include="Patch\_TransportLineAI\StartPathFindPatch.cs" />
    <Compile Include="Patch\_VehicleAI\CalculateSegmentPositionPatch.cs" />
    <Compile Include="Patch\_VehicleAI\CalculateSegmentPositionPatch2.cs" />
    <Compile Include="Patch\_VehicleAI\Connection\VehicleAIConnection.cs" />
    <Compile Include="Patch\_VehicleAI\Connection\VehicleAIHook.cs" />
    <Compile Include="Patch\_VehicleAI\StartPathFindCommons.cs" />
    <Compile Include="Patch\_VehicleAI\UpdatePathTargetPositionsPatch.cs" />
    <Compile Include="Patch\_VehicleAI\VehicleAICommons.cs" />
    <Compile Include="Patch\_VehicleAI\_CarAI\CalculateSegmentPositionPatch.cs" />
    <Compile Include="Patch\_VehicleAI\_CarAI\CalculateSegmentPositionPatch2.cs" />
    <Compile Include="Patch\_VehicleAI\_CarAI\SimulationStepPatch.cs" />
    <Compile Include="Patch\_VehicleAI\_CargoTruckAI\SimulationStepPatch.cs" />
    <Compile Include="Patch\_VehicleAI\_PassengerCarAI\Connection\PassengerCarAIConnection.cs" />
    <Compile Include="Patch\_VehicleAI\_PassengerCarAI\Connection\PassengerCarAIHook.cs" />
    <Compile Include="Patch\_VehicleAI\_PassengerCarAI\GetLocalizedStatusPatch.cs" />
    <Compile Include="Patch\_VehicleAI\_PassengerCarAI\ParkVehiclePatch.cs" />
    <Compile Include="Patch\_VehicleAI\_PassengerCarAI\SimulationStepPatch.cs" />
    <Compile Include="Patch\_VehicleAI\_PassengerCarAI\StartPathFindPatch.cs" />
    <Compile Include="Patch\_VehicleAI\_PassengerCarAI\UpdateParkedVehiclePatch.cs" />
    <Compile Include="Patch\_VehicleAI\_TrainAI\CalculateSegmentPositionPatch.cs" />
    <Compile Include="Patch\_VehicleAI\_TrainAI\CheckNextLanePatch.cs" />
    <Compile Include="Patch\_VehicleAI\_TrainAI\Connection\TrainAIConnection.cs" />
    <Compile Include="Patch\_VehicleAI\_TrainAI\Connection\TrainAIHook.cs" />
    <Compile Include="Patch\_VehicleAI\_TrainAI\ForceTrafficLightsPatch.cs" />
    <Compile Include="Patch\_VehicleAI\_TrainAI\SimulationStep2Patch.cs" />
    <Compile Include="Patch\_VehicleAI\_TrainAI\SimulationStepPatch.cs" />
    <Compile Include="Patch\_VehicleAI\_TramBaseAI\CalculateSegmentPositionPatch.cs" />
    <Compile Include="Patch\_VehicleAI\_TramBaseAI\CalculateSegmentPositionPatch2.cs" />
    <Compile Include="Patch\_VehicleAI\_TramBaseAI\SimulationStepPatch.cs" />
    <Compile Include="Patch\_VehicleAI\_TrolleybusAI\CalculateSegmentPositionPatch.cs" />
    <Compile Include="Patch\_VehicleAI\_TrolleybusAI\StartPathFindPatch.cs" />
    <Compile Include="Patch\_VehicleAI\_TramBaseAI\StartPathFindPatch.cs" />
    <Compile Include="Patch\_VehicleAI\_TrainAI\StartPathFindPatch.cs" />
    <Compile Include="Patch\_VehicleAI\_TaxiAI\StartPathFindPatch.cs" />
    <Compile Include="Patch\_VehicleAI\_ShipAI\StartPathFindPatch.cs" />
    <Compile Include="Patch\_VehicleAI\_PostVanAI\StartPathFindPatch.cs" />
    <Compile Include="Patch\_VehicleAI\_PoliceCarAI\StartPathFindPatch.cs" />
    <Compile Include="Patch\_VehicleAI\_FireTruckAI\StartPathFindPatch.cs" />
    <Compile Include="Patch\_VehicleAI\_AmbulanceAI\StartPathFindPatch.cs" />
    <Compile Include="Patch\_VehicleAI\_CargoTruckAI\StartPathFindPatch.cs" />
    <Compile Include="Patch\_VehicleAI\_CarAI\StartPathFindPatch.cs" />
    <Compile Include="Patch\_VehicleAI\_BusAI\StartPathFindPatch.cs" />
    <Compile Include="Patch\_CitizenManager\ReleaseCitizenPatch.cs" />
    <Compile Include="Patch\_DefaultTool\OnToolGUIPatch.cs" />
    <Compile Include="Patch\_InfoManager\SetModePatch.cs" />
    <Compile Include="Patch\_LoadAssetPanel\OnLoadPatch.cs" />
    <Compile Include="Patch\_NetSegment\CalculateSegmentPatch.cs" />
    <Compile Include="Patch\_PathManager\CreatePathPatch.cs" />
    <Compile Include="Patch\_RoadWorldInfoPanel\OnAdjustRoadButtonPatch.cs" />
    <Compile Include="State\Asset\AssetData.cs" />
    <Compile Include="Lifecycle\AssetDataExtension.cs" />
    <Compile Include="State\Asset\SegmentNetworkIDs.cs" />
    <Compile Include="State\GetSpeedLimitResult.cs" />
    <Compile Include="State\SerializationUtil.cs" />
    <Compile Include="State\SetSpeedLimitAction.cs" />
    <Compile Include="State\TMPEMoveItIntegration.cs" />
    <Compile Include="Traffic\LegacyExtVehicleType.cs" />
    <Compile Include="UI\Helpers\Highlight.cs" />
    <Compile Include="UI\Helpers\NodeLaneMarker.cs" />
    <Compile Include="UI\Helpers\OverlayHandleColorController.cs" />
    <Compile Include="UI\Helpers\Prompt.cs" />
    <Compile Include="UI\Helpers\SegmentLaneMarker.cs" />
    <Compile Include="UI\Helpers\ExtUITabStrip.cs" />
    <Compile Include="Manager\Impl\SegmentEndManager.cs" />
    <Compile Include="Patch\_CommonBuildingAI\SimulationStepPatch.cs" />
    <Compile Include="Patch\_RoadBaseAI\GetTrafficLightNodeStatePatch.cs" />
    <Compile Include="Patch\_RoadBaseAI\UpdateNodePatch.cs" />
    <Compile Include="Patch\_TrainTrackBaseAI\LevelCrossingSimulationStepPatch.cs" />
    <Compile Include="Patch\_RoadBaseAI\UpdateLanesPatch.cs" />
    <Compile Include="Patch\_RoadBaseAI\SetTrafficLightStatePatch.cs" />
    <Compile Include="Patch\_RoadBaseAI\SegmentSimulationStepPatch.cs" />
    <Compile Include="Patch\_RoadBaseAI\TrafficLightSimulationStepPatch.cs" />
    <Compile Include="Custom\PathFinding\CustomPathFind.cs" />
    <AdditionalFiles Include="Custom\PathFinding\StockPathFind.cs" />
    <Compile Include="Manager\Impl\ExtCitizenManager.cs" />
    <Compile Include="Manager\Impl\GeometryManager.cs" />
    <Compile Include="Manager\Impl\TurnOnRedManager.cs" />
    <Compile Include="Manager\Impl\ManagerFactory.cs" />
    <Compile Include="Manager\Impl\ParkingRestrictionsManager.cs" />
    <Compile Include="Manager\Impl\RoutingManager.cs" />
    <Compile Include="Manager\Impl\ExtPathManager.cs" />
    <Compile Include="Manager\Impl\VehicleBehaviorManager.cs" />
    <Compile Include="Manager\Impl\ExtBuildingManager.cs" />
    <Compile Include="Manager\Impl\AdvancedParkingManager.cs" />
    <Compile Include="Manager\Impl\LaneArrowManager.cs" />
    <Compile Include="Manager\Impl\OptionsManager.cs" />
    <Compile Include="Manager\Impl\TrafficLightManager.cs" />
    <Compile Include="Manager\Impl\TrafficMeasurementManager.cs" />
    <Compile Include="Manager\Impl\JunctionRestrictionsManager.cs" />
    <Compile Include="Manager\Impl\UtilityManager.cs" />
    <Compile Include="Manager\Impl\ExtCitizenInstanceManager.cs" />
    <Compile Include="Patch\_DefaultTool\RenderOverlayPatch.cs" />
    <Compile Include="Patch\_CitizenManager\ReleaseCitizenInstancePatch.cs" />
    <Compile Include="Patch\_NetManager\UpdateSegmentPatch.cs" />
    <Compile Include="Patch\_NetManager\FinalizeSegmentPatch.cs" />
    <Compile Include="Patch\_VehicleManager\CreateVehiclePatch.cs" />
    <Compile Include="Patch\_VehicleManager\ReleaseVehiclePatch.cs" />
    <Compile Include="Patch\_Vehicle\UnspawnPatch.cs" />
    <Compile Include="Patch\_Vehicle\SpawnPatch.cs" />
    <Compile Include="State\ConfigData\Gameplay.cs" />
    <Compile Include="State\ConfigData\DebugSettings.cs" />
    <Compile Include="State\ConfigData\DynamicLaneSelection.cs" />
    <Compile Include="State\ConfigData\Main.cs" />
    <Compile Include="State\ConfigData\ParkingAI.cs" />
    <Compile Include="State\ConfigData\PathFinding.cs" />
    <Compile Include="State\ConfigData\PriorityRules.cs" />
    <Compile Include="State\ConfigData\TimedTrafficLights.cs" />
    <Compile Include="State\ConfigData\AdvancedVehicleAI.cs" />
    <Compile Include="State\Configuration.cs" />
    <Compile Include="State\GlobalConfig.cs" />
    <Compile Include="State\Keybinds\Keybind.cs" />
    <Compile Include="State\Keybinds\KeybindSetting.cs" />
    <Compile Include="State\Keybinds\KeybindSettingsBase.cs" />
    <Compile Include="State\Keybinds\KeybindSettingsPage.cs" />
    <Compile Include="State\Keybinds\KeybindUI.cs" />
    <Compile Include="State\OptionsTabs\GameplayTab.cs" />
    <Compile Include="State\OptionsTabs\GeneralTab.cs" />
    <Compile Include="State\OptionsTabs\KeybindsTab.cs" />
    <Compile Include="State\OptionsTabs\MaintenanceTab.cs" />
    <Compile Include="State\OptionsTabs\PoliciesTab_PriorityRoadsGroup.cs" />
    <Compile Include="State\OptionsTabs\OverlaysTab.cs" />
    <Compile Include="State\OptionsTabs\PoliciesTab.cs" />
    <Compile Include="TrafficLight\Impl\CustomSegmentLights.cs" />
    <Compile Include="Manager\Impl\LaneConnectionManager.cs" />
    <Compile Include="Manager\Impl\ExtVehicleManager.cs" />
    <Compile Include="Manager\Impl\VehicleRestrictionsManager.cs" />
    <Compile Include="Custom\PathFinding\CustomPathManager.cs" />
    <Compile Include="Traffic\ExtVehicleType.cs" />
    <Compile Include="Traffic\Impl\SegmentEnd.cs" />
    <Compile Include="UI\MainMenu\MainMenuWindow.MainMenuLayout.cs">
      <DependentUpon>MainMenuWindow.cs</DependentUpon>
    </Compile>
    <Compile Include="UI\MainMenu\MainMenuWindow.MenuButtonDef.cs">
      <DependentUpon>MainMenuWindow.cs</DependentUpon>
    </Compile>
    <Compile Include="UI\MainMenu\MainMenuWindow.OsdPanel.cs">
      <DependentUpon>MainMenuWindow.cs</DependentUpon>
    </Compile>
    <Compile Include="UI\MainMenu\MainMenuWindow.ToolPanel.cs">
      <DependentUpon>MainMenuWindow.cs</DependentUpon>
    </Compile>
    <Compile Include="UI\MainMenu\OSD\HoldModifier.cs" />
    <Compile Include="UI\ModUI.EventPublishers.cs">
      <DependentUpon>ModUI.cs</DependentUpon>
    </Compile>
    <Compile Include="UI\RoadSelectionPanels.cs" />
    <Compile Include="UI\CustomKeyHandler.cs" />
    <Compile Include="UI\Helpers\GuideHandler.cs" />
    <Compile Include="UI\Helpers\GuideWrapper.cs" />
    <Compile Include="UI\Helpers\CheckboxOption.cs" />
    <Compile Include="UI\Helpers\ILegacySerializableOption.cs" />
    <Compile Include="UI\Helpers\SerializableUIOptionBase.cs" />
    <Compile Include="UI\IncompatibleModsPanel.cs" />
    <Compile Include="UI\MainMenu\BaseMenuButton.cs" />
    <Compile Include="UI\MainMenu\BaseMenuToolModeButton.cs" />
    <Compile Include="UI\MainMenu\IOnscreenDisplayProvider.cs" />
    <Compile Include="UI\MainMenu\MainMenuButton.cs" />
    <Compile Include="UI\MainMenu\MenuButtonDef.cs" />
    <Compile Include="UI\MainMenu\OSD\Label.cs" />
    <Compile Include="UI\MainMenu\OSD\OnscreenDisplay.cs" />
    <Compile Include="UI\MainMenu\OSD\HardcodedMouseShortcut.cs" />
    <Compile Include="UI\MainMenu\OSD\OsdItem.cs" />
    <Compile Include="UI\MainMenu\OSD\Shortcut.cs" />
    <Compile Include="UI\RemoveCitizenInstanceButtonExtender.cs" />
    <Compile Include="UI\RemoveVehicleButtonExtender.cs" />
    <Compile Include="UI\MainMenu\LaneConnectorButton.cs" />
    <Compile Include="UI\MainMenu\MainMenuWindow.cs" />
    <Compile Include="UI\MainMenu\StatsLabel.cs" />
    <Compile Include="UI\MainMenu\ParkingRestrictionsButton.cs" />
    <Compile Include="UI\MainMenu\VehicleRestrictionsButton.cs" />
    <Compile Include="UI\MainMenu\ToggleTrafficLightsButton.cs" />
    <Compile Include="UI\MainMenu\TimedTrafficLightsButton.cs" />
    <Compile Include="UI\MainMenu\SpeedLimitsButton.cs" />
    <Compile Include="UI\MainMenu\PrioritySignsButton.cs" />
    <Compile Include="UI\MainMenu\ManualTrafficLightsButton.cs" />
    <Compile Include="UI\MainMenu\LaneArrowsMenuButton.cs" />
    <Compile Include="UI\MainMenu\JunctionRestrictionsButton.cs" />
    <Compile Include="UI\MainMenu\DespawnButton.cs" />
    <Compile Include="UI\MainMenu\ClearTrafficButton.cs" />
    <Compile Include="UI\SubTools\LaneArrows\LaneArrowButton.cs" />
    <Compile Include="UI\SubTools\LaneArrows\LaneArrowTool.cs" />
    <Compile Include="UI\SubTools\LaneArrows\LaneArrowToolWindow.cs" />
    <Compile Include="UI\SubTools\ParkingRestrictionsTool.cs" />
    <Compile Include="UI\SubTools\PrioritySigns\MassEditOverlay.cs" />
    <Compile Include="UI\Helpers\TrafficRulesOverlay.cs" />
    <Compile Include="UI\SubTools\PrioritySigns\PrioritySignsTool.cs" />
    <Compile Include="UI\SubTools\SpeedLimits\MphSignStyle.cs" />
    <Compile Include="UI\SubTools\SpeedLimits\Overlay\OverlayLaneSpeedlimitHandle.cs" />
    <Compile Include="UI\SubTools\SpeedLimits\Overlay\OverlaySegmentSpeedlimitHandle.cs" />
    <Compile Include="UI\SubTools\SpeedLimits\Overlay\SpeedLimitsOverlay.cs" />
    <Compile Include="UI\SubTools\SpeedLimits\Overlay\SignRenderer.cs" />
    <Compile Include="UI\SubTools\SpeedLimits\PaletteGenerator.cs">
      <DependentUpon>SpeedLimitsToolWindow.cs</DependentUpon>
    </Compile>
    <Compile Include="UI\SubTools\SpeedLimits\SetSpeedLimitTarget.cs" />
    <Compile Include="UI\SubTools\SpeedLimits\SpeedLimitPaletteButton.cs">
      <DependentUpon>SpeedLimitsToolWindow.cs</DependentUpon>
    </Compile>
    <Compile Include="UI\SubTools\SpeedLimits\SpeedLimitsTool.cs" />
    <Compile Include="UI\SubTools\SpeedLimits\SpeedlimitsToolMode.cs" />
    <Compile Include="UI\SubTools\SpeedLimits\SpeedUnit.cs" />
    <Compile Include="UI\SubTools\SpeedLimits\SpeedLimitsToolWindow.cs" />
    <Compile Include="UI\SubTools\SpeedLimits\SpeedLimitsToolWindow.ModeButtonsPanel.cs">
      <DependentUpon>SpeedLimitsToolWindow.cs</DependentUpon>
    </Compile>
    <Compile Include="UI\SubTools\SpeedLimits\SpeedLimitsToolWindow.ModeDescriptionPanel.cs">
      <DependentUpon>SpeedLimitsToolWindow.cs</DependentUpon>
    </Compile>
    <Compile Include="UI\SubTools\SpeedLimits\SpeedLimitsToolWindow.MphToggleButton.cs">
      <DependentUpon>SpeedLimitsToolWindow.cs</DependentUpon>
    </Compile>
    <Compile Include="UI\SubTools\SpeedLimits\SpeedLimitsToolWindow.PalettePanel.cs">
      <DependentUpon>SpeedLimitsToolWindow.cs</DependentUpon>
    </Compile>
    <Compile Include="UI\SubTools\TimedTrafficLights\TimedTrafficLightsTool.cs" />
    <Compile Include="UI\SubTools\TimedTrafficLights\TTLToolMode.cs" />
    <Compile Include="UI\Textures\JunctionRestrictions.cs" />
    <Compile Include="UI\Textures\MainMenu.cs" />
    <Compile Include="UI\Textures\RoadUI.cs" />
    <Compile Include="UI\Textures\RoadSignThemes.cs" />
    <Compile Include="UI\Textures\TextureResources.cs" />
    <Compile Include="UI\Textures\TrafficLightTextures.cs" />
    <Compile Include="UI\TrafficManagerMode.cs" />
    <Compile Include="UI\Localization\LookupTable.cs" />
    <Compile Include="UI\Localization\Translation.cs" />
    <Compile Include="UI\LegacySubTool.cs" />
    <Compile Include="UI\SubTools\JunctionRestrictionsTool.cs" />
    <Compile Include="UI\SubTools\LaneConnectorTool.cs" />
    <Compile Include="UI\SubTools\VehicleRestrictionsTool.cs" />
    <Compile Include="UI\SubTools\ManualTrafficLightsTool.cs" />
    <Compile Include="UI\SubTools\ToggleTrafficLightsTool.cs" />
    <Compile Include="State\Options.cs" />
    <Compile Include="Manager\Impl\SpeedLimitManager.cs" />
    <Compile Include="State\Flags.cs" />
    <Compile Include="UI\TrafficManagerSubTool.cs" />
    <Compile Include="UI\TransportDemandViewMode.cs" />
    <Compile Include="UI\UITransportDemand.cs" />
    <Compile Include="Util\Extensions\ArrayExtensions.cs" />
    <Compile Include="UI\WhatsNew\WhatsNew.cs" />
    <Compile Include="UI\WhatsNew\WhatsNewPanel.cs" />
    <Compile Include="Util\AutoTimedTrafficLights.cs" />
    <Compile Include="Util\Extensions\BuildingExtensions.cs" />
    <Compile Include="Util\Extensions\CitizenExtensions.cs" />
    <Compile Include="Util\Extensions\CitizenInstanceExtensions.cs" />
    <Compile Include="Util\Extensions\FlagsExtensions.cs" />
    <Compile Include="Util\Extensions\NetLaneExtensions.cs" />
    <Compile Include="Util\Extensions\NetNodeExtensions.cs" />
    <Compile Include="Util\Extensions\NetSegmentExtensions.cs" />
    <Compile Include="Util\Extensions\VehicleExtensions.cs" />
    <Compile Include="Util\InGameUtil.cs" />
    <Compile Include="Util\IntVector2.cs" />
<<<<<<< HEAD
=======
    <Compile Include="Util\LaneUtil.cs" />
    <Compile Include="Util\TMPEVectorUtil.cs" />
>>>>>>> f3925bf6
    <Compile Include="Util\RoadFamilyUtil.cs" />
    <Compile Include="Util\Spiral.cs" />
    <Compile Include="Util\Caching\CameraTransformValue.cs" />
    <Compile Include="Util\Caching\GenericArrayCache.cs" />
    <Compile Include="Util\GenericFsm.cs" />
    <Compile Include="Util\GeometryUtil.cs" />
    <Compile Include="Util\PlaceIntersectionUtil.cs" />
    <Compile Include="Util\PriorityRoad.cs" />
    <Compile Include="Util\Record\IRecordable.cs" />
    <Compile Include="Util\Record\LaneConnectionRecord.cs" />
    <Compile Include="Util\Record\VehicleRestrictionsLaneRecord.cs" />
    <Compile Include="Util\Record\SpeedLimitLaneRecord.cs" />
    <Compile Include="Util\Record\LaneArrowsRecord.cs" />
    <Compile Include="Util\Record\NodeRecord.cs" />
    <Compile Include="Util\Record\TrafficRulesRecord.cs" />
    <Compile Include="Util\Record\SegmentEndRecord.cs" />
    <Compile Include="Util\Record\SegmentRecord.cs" />
    <Compile Include="Util\SeparateTurningLanesUtil.cs" />
    <Compile Include="Util\Shortcuts.cs" />
    <Compile Include="Util\FloatUtil.cs" />
    <Compile Include="Util\GenericObservable.cs" />
    <Compile Include="Util\GenericUnsubscriber.cs" />
    <Compile Include="Util\LoopUtil.cs" />
    <Compile Include="Util\ModsCompatibilityChecker.cs" />
    <Compile Include="Util\RoadSelectionUtil.cs" />
    <Compile Include="Util\RoundaboutMassEdit.cs" />
    <Compile Include="Util\SegmentLaneTraverser.cs" />
    <Compile Include="Util\TrackUtils.cs" />
    <Compile Include="Util\VersionUtil.cs" />
    <Compile Include="Lifecycle\SerializableDataExtension.cs" />
    <Compile Include="Lifecycle\ThreadingExtension.cs" />
    <Compile Include="TrafficLight\Impl\CustomSegment.cs" />
    <Compile Include="TrafficLight\Impl\CustomSegmentLight.cs" />
    <Compile Include="UI\ToolMode.cs" />
    <Compile Include="Manager\Impl\TrafficLightSimulationManager.cs" />
    <Compile Include="Manager\Impl\CustomSegmentLightsManager.cs" />
    <Compile Include="TrafficLight\Impl\TimedTrafficLights.cs" />
    <Compile Include="UI\TrafficManagerTool.cs" />
    <Compile Include="Properties\AssemblyInfo.cs" />
    <Compile Include="Lifecycle\TrafficManagerMod.cs" />
    <Compile Include="TrafficLight\Impl\TimedTrafficLightsStep.cs" />
    <Compile Include="Manager\Impl\TrafficPriorityManager.cs" />
    <Compile Include="UI\ModUI.cs" />
    <Compile Include="UI\MainMenu\DebugMenu.cs" />
    <Compile Include="Util\SegmentTraverser.cs" />
    <Compile Include="Util\TranspilerUtil.cs" />
    <Compile Include="U\AtlasBuilder.cs" />
    <Compile Include="U\AtlasSpriteDef.cs" />
    <Compile Include="U\Autosize\ISmartSizableControl.cs" />
    <Compile Include="U\Autosize\SmartResizeExtensions.cs" />
    <Compile Include="U\Autosize\UBoundingBox.cs" />
    <Compile Include="U\Autosize\UPadding.cs" />
    <Compile Include="U\Autosize\UResizer.cs" />
    <Compile Include="U\Autosize\UResizerConfig.cs" />
    <Compile Include="U\Autosize\URule.cs" />
    <Compile Include="U\Autosize\USizeChoice.cs" />
    <Compile Include="U\Autosize\UStackingChoice.cs" />
    <Compile Include="U\Autosize\UStackMode.cs" />
    <Compile Include="U\Autosize\UValue.cs" />
    <Compile Include="U\Button\BaseUButton.cs" />
    <Compile Include="U\Button\ButtonSkin.cs" />
    <Compile Include="U\Button\UButton.cs" />
    <Compile Include="U\ControlActiveState.cs" />
    <Compile Include="U\ControlEnabledState.cs" />
    <Compile Include="U\ControlHoveredState.cs" />
    <Compile Include="U\CursorUtil.cs" />
    <Compile Include="U\FreeTooltip\UFloatingTooltip.cs" />
    <Compile Include="U\HelperExtensions.cs" />
    <Compile Include="U\Label\ULabel.cs" />
    <Compile Include="U\Panel\BaseUWindowPanel.cs" />
    <Compile Include="U\Panel\UPanel.cs" />
    <Compile Include="U\TextureUtil.cs" />
    <Compile Include="U\UBuilder.cs" />
    <Compile Include="U\UConst.cs" />
    <Compile Include="U\UIScaler.cs" />
    <Compile Include="U\UIUtil.cs" />
    <Compile Include="U\UOpacityValue.cs" />
  </ItemGroup>
  <ItemGroup>
    <EmbeddedResource Include="Resources\JunctionRestrictions\crossing_allowed.png" />
    <EmbeddedResource Include="Resources\JunctionRestrictions\crossing_forbidden.png" />
    <EmbeddedResource Include="Resources\JunctionRestrictions\enterblocked_allowed.png" />
    <EmbeddedResource Include="Resources\JunctionRestrictions\enterblocked_forbidden.png" />
    <EmbeddedResource Include="Resources\JunctionRestrictions\lanechange_allowed.png" />
    <EmbeddedResource Include="Resources\JunctionRestrictions\lanechange_forbidden.png" />
    <EmbeddedResource Include="Resources\JunctionRestrictions\left_on_red_allowed.png" />
    <EmbeddedResource Include="Resources\JunctionRestrictions\left_on_red_forbidden.png" />
    <EmbeddedResource Include="Resources\JunctionRestrictions\right_on_red_allowed.png" />
    <EmbeddedResource Include="Resources\JunctionRestrictions\right_on_red_forbidden.png" />
    <EmbeddedResource Include="Resources\JunctionRestrictions\uturn_allowed.png" />
    <EmbeddedResource Include="Resources\JunctionRestrictions\uturn_forbidden.png" />
    <EmbeddedResource Include="Resources\MainMenu\LegacyButtons.png" />
    <EmbeddedResource Include="Resources\MainMenu\noimage.png" />
    <EmbeddedResource Include="Resources\MainMenu\remove-btn.png" />
    <EmbeddedResource Include="Resources\MainMenu\Tool\Help-fg-active.png" />
    <EmbeddedResource Include="Resources\MainMenu\Tool\Help-fg-normal.png" />
    <EmbeddedResource Include="Resources\MainMenu\WindowBackground.png" />
    <EmbeddedResource Include="Resources\clear.png" />
  </ItemGroup>
  <ItemGroup>
    <EmbeddedResource Include="Resources\RoadUI\bicycle_infosign.png" />
    <EmbeddedResource Include="Resources\RoadUI\bus_infosign.png" />
    <EmbeddedResource Include="Resources\RoadUI\cargotrain_infosign.png" />
    <EmbeddedResource Include="Resources\RoadUI\cargotruck_infosign.png" />
    <EmbeddedResource Include="Resources\RoadUI\emergency_infosign.png" />
    <EmbeddedResource Include="Resources\RoadUI\parking_allowed.png" />
    <EmbeddedResource Include="Resources\RoadUI\parking_disallowed.png" />
    <EmbeddedResource Include="Resources\RoadUI\passengercar_infosign.png" />
    <EmbeddedResource Include="Resources\RoadUI\passengertrain_infosign.png" />
    <EmbeddedResource Include="Resources\RoadUI\service_infosign.png" />
    <EmbeddedResource Include="Resources\RoadUI\sign_none.png" />
    <EmbeddedResource Include="Resources\RoadUI\sign_priority.png" />
    <EmbeddedResource Include="Resources\RoadUI\sign_stop.png" />
    <EmbeddedResource Include="Resources\RoadUI\sign_stop_zh.png" />
    <EmbeddedResource Include="Resources\RoadUI\sign_yield.png" />
    <EmbeddedResource Include="Resources\RoadUI\sign_yield_zh.png" />
  </ItemGroup>
  <ItemGroup>
    <EmbeddedResource Include="Resources\RoadUI\taxi_infosign.png" />
    <EmbeddedResource Include="Resources\RoadUI\tram_infosign.png" />
    <EmbeddedResource Include="Resources\SignThemes\Kmph_Brazil\0.png" />
    <EmbeddedResource Include="Resources\SignThemes\Kmph_Brazil\10.png" />
    <EmbeddedResource Include="Resources\SignThemes\Kmph_Brazil\100.png" />
    <EmbeddedResource Include="Resources\SignThemes\Kmph_Brazil\105.png" />
    <EmbeddedResource Include="Resources\SignThemes\Kmph_Brazil\110.png" />
    <EmbeddedResource Include="Resources\SignThemes\Kmph_Brazil\115.png" />
    <EmbeddedResource Include="Resources\SignThemes\Kmph_Brazil\120.png" />
    <EmbeddedResource Include="Resources\SignThemes\Kmph_Brazil\125.png" />
    <EmbeddedResource Include="Resources\SignThemes\Kmph_Brazil\130.png" />
    <EmbeddedResource Include="Resources\SignThemes\Kmph_Brazil\135.png" />
    <EmbeddedResource Include="Resources\SignThemes\Kmph_Brazil\140.png" />
    <EmbeddedResource Include="Resources\SignThemes\Kmph_Brazil\15.png" />
    <EmbeddedResource Include="Resources\SignThemes\Kmph_Brazil\20.png" />
    <EmbeddedResource Include="Resources\SignThemes\Kmph_Brazil\25.png" />
    <EmbeddedResource Include="Resources\SignThemes\Kmph_Brazil\30.png" />
    <EmbeddedResource Include="Resources\SignThemes\Kmph_Brazil\35.png" />
    <EmbeddedResource Include="Resources\SignThemes\Kmph_Brazil\40.png" />
    <EmbeddedResource Include="Resources\SignThemes\Kmph_Brazil\45.png" />
    <EmbeddedResource Include="Resources\SignThemes\Kmph_Brazil\5.png" />
    <EmbeddedResource Include="Resources\SignThemes\Kmph_Brazil\50.png" />
    <EmbeddedResource Include="Resources\SignThemes\Kmph_Brazil\55.png" />
    <EmbeddedResource Include="Resources\SignThemes\Kmph_Brazil\60.png" />
    <EmbeddedResource Include="Resources\SignThemes\Kmph_Brazil\65.png" />
    <EmbeddedResource Include="Resources\SignThemes\Kmph_Brazil\70.png" />
    <EmbeddedResource Include="Resources\SignThemes\Kmph_Brazil\75.png" />
    <EmbeddedResource Include="Resources\SignThemes\Kmph_Brazil\80.png" />
    <EmbeddedResource Include="Resources\SignThemes\Kmph_Brazil\85.png" />
    <EmbeddedResource Include="Resources\SignThemes\Kmph_Brazil\90.png" />
    <EmbeddedResource Include="Resources\SignThemes\Kmph_Brazil\95.png" />
    <EmbeddedResource Include="Resources\SignThemes\Kmph_Canada\0.png" />
    <EmbeddedResource Include="Resources\SignThemes\Kmph_Canada\10.png" />
    <EmbeddedResource Include="Resources\SignThemes\Kmph_Canada\100.png" />
    <EmbeddedResource Include="Resources\SignThemes\Kmph_Canada\105.png" />
    <EmbeddedResource Include="Resources\SignThemes\Kmph_Canada\110.png" />
    <EmbeddedResource Include="Resources\SignThemes\Kmph_Canada\115.png" />
    <EmbeddedResource Include="Resources\SignThemes\Kmph_Canada\120.png" />
    <EmbeddedResource Include="Resources\SignThemes\Kmph_Canada\125.png" />
    <EmbeddedResource Include="Resources\SignThemes\Kmph_Canada\130.png" />
    <EmbeddedResource Include="Resources\SignThemes\Kmph_Canada\135.png" />
    <EmbeddedResource Include="Resources\SignThemes\Kmph_Canada\140.png" />
    <EmbeddedResource Include="Resources\SignThemes\Kmph_Canada\15.png" />
    <EmbeddedResource Include="Resources\SignThemes\Kmph_Canada\20.png" />
    <EmbeddedResource Include="Resources\SignThemes\Kmph_Canada\25.png" />
    <EmbeddedResource Include="Resources\SignThemes\Kmph_Canada\30.png" />
    <EmbeddedResource Include="Resources\SignThemes\Kmph_Canada\35.png" />
    <EmbeddedResource Include="Resources\SignThemes\Kmph_Canada\40.png" />
    <EmbeddedResource Include="Resources\SignThemes\Kmph_Canada\45.png" />
    <EmbeddedResource Include="Resources\SignThemes\Kmph_Canada\5.png" />
    <EmbeddedResource Include="Resources\SignThemes\Kmph_Canada\50.png" />
    <EmbeddedResource Include="Resources\SignThemes\Kmph_Canada\55.png" />
    <EmbeddedResource Include="Resources\SignThemes\Kmph_Canada\60.png" />
    <EmbeddedResource Include="Resources\SignThemes\Kmph_Canada\65.png" />
    <EmbeddedResource Include="Resources\SignThemes\Kmph_Canada\70.png" />
    <EmbeddedResource Include="Resources\SignThemes\Kmph_Canada\75.png" />
    <EmbeddedResource Include="Resources\SignThemes\Kmph_Canada\80.png" />
    <EmbeddedResource Include="Resources\SignThemes\Kmph_Canada\85.png" />
    <EmbeddedResource Include="Resources\SignThemes\Kmph_Canada\90.png" />
    <EmbeddedResource Include="Resources\SignThemes\Kmph_Canada\95.png" />
    <EmbeddedResource Include="Resources\SignThemes\Kmph_France\0.png" />
    <EmbeddedResource Include="Resources\SignThemes\Kmph_France\10.png" />
    <EmbeddedResource Include="Resources\SignThemes\Kmph_France\100.png" />
    <EmbeddedResource Include="Resources\SignThemes\Kmph_France\105.png" />
    <EmbeddedResource Include="Resources\SignThemes\Kmph_France\110.png" />
    <EmbeddedResource Include="Resources\SignThemes\Kmph_France\115.png" />
    <EmbeddedResource Include="Resources\SignThemes\Kmph_France\120.png" />
    <EmbeddedResource Include="Resources\SignThemes\Kmph_France\125.png" />
    <EmbeddedResource Include="Resources\SignThemes\Kmph_France\130.png" />
    <EmbeddedResource Include="Resources\SignThemes\Kmph_France\135.png" />
    <EmbeddedResource Include="Resources\SignThemes\Kmph_France\140.png" />
    <EmbeddedResource Include="Resources\SignThemes\Kmph_France\15.png" />
    <EmbeddedResource Include="Resources\SignThemes\Kmph_France\20.png" />
    <EmbeddedResource Include="Resources\SignThemes\Kmph_France\25.png" />
    <EmbeddedResource Include="Resources\SignThemes\Kmph_France\30.png" />
    <EmbeddedResource Include="Resources\SignThemes\Kmph_France\35.png" />
    <EmbeddedResource Include="Resources\SignThemes\Kmph_France\40.png" />
    <EmbeddedResource Include="Resources\SignThemes\Kmph_France\45.png" />
    <EmbeddedResource Include="Resources\SignThemes\Kmph_France\5.png" />
    <EmbeddedResource Include="Resources\SignThemes\Kmph_France\50.png" />
    <EmbeddedResource Include="Resources\SignThemes\Kmph_France\55.png" />
    <EmbeddedResource Include="Resources\SignThemes\Kmph_France\60.png" />
    <EmbeddedResource Include="Resources\SignThemes\Kmph_France\65.png" />
    <EmbeddedResource Include="Resources\SignThemes\Kmph_France\70.png" />
    <EmbeddedResource Include="Resources\SignThemes\Kmph_France\75.png" />
    <EmbeddedResource Include="Resources\SignThemes\Kmph_France\80.png" />
    <EmbeddedResource Include="Resources\SignThemes\Kmph_France\85.png" />
    <EmbeddedResource Include="Resources\SignThemes\Kmph_France\90.png" />
    <EmbeddedResource Include="Resources\SignThemes\Kmph_France\95.png" />
    <EmbeddedResource Include="Resources\SignThemes\Kmph_Germany\0.png" />
    <EmbeddedResource Include="Resources\SignThemes\Kmph_Germany\10.png" />
    <EmbeddedResource Include="Resources\SignThemes\Kmph_Germany\100.png" />
    <EmbeddedResource Include="Resources\SignThemes\Kmph_Germany\105.png" />
    <EmbeddedResource Include="Resources\SignThemes\Kmph_Germany\110.png" />
    <EmbeddedResource Include="Resources\SignThemes\Kmph_Germany\115.png" />
    <EmbeddedResource Include="Resources\SignThemes\Kmph_Germany\120.png" />
    <EmbeddedResource Include="Resources\SignThemes\Kmph_Germany\125.png" />
    <EmbeddedResource Include="Resources\SignThemes\Kmph_Germany\130.png" />
    <EmbeddedResource Include="Resources\SignThemes\Kmph_Germany\135.png" />
    <EmbeddedResource Include="Resources\SignThemes\Kmph_Germany\140.png" />
    <EmbeddedResource Include="Resources\SignThemes\Kmph_Germany\15.png" />
    <EmbeddedResource Include="Resources\SignThemes\Kmph_Germany\20.png" />
    <EmbeddedResource Include="Resources\SignThemes\Kmph_Germany\25.png" />
    <EmbeddedResource Include="Resources\SignThemes\Kmph_Germany\30.png" />
    <EmbeddedResource Include="Resources\SignThemes\Kmph_Germany\35.png" />
    <EmbeddedResource Include="Resources\SignThemes\Kmph_Germany\40.png" />
    <EmbeddedResource Include="Resources\SignThemes\Kmph_Germany\45.png" />
    <EmbeddedResource Include="Resources\SignThemes\Kmph_Germany\5.png" />
    <EmbeddedResource Include="Resources\SignThemes\Kmph_Germany\50.png" />
    <EmbeddedResource Include="Resources\SignThemes\Kmph_Germany\55.png" />
    <EmbeddedResource Include="Resources\SignThemes\Kmph_Germany\60.png" />
    <EmbeddedResource Include="Resources\SignThemes\Kmph_Germany\65.png" />
    <EmbeddedResource Include="Resources\SignThemes\Kmph_Germany\70.png" />
    <EmbeddedResource Include="Resources\SignThemes\Kmph_Germany\75.png" />
    <EmbeddedResource Include="Resources\SignThemes\Kmph_Germany\80.png" />
    <EmbeddedResource Include="Resources\SignThemes\Kmph_Germany\85.png" />
    <EmbeddedResource Include="Resources\SignThemes\Kmph_Germany\90.png" />
    <EmbeddedResource Include="Resources\SignThemes\Kmph_Germany\95.png" />
    <EmbeddedResource Include="Resources\SignThemes\Kmph_Indonesia\0.png" />
    <EmbeddedResource Include="Resources\SignThemes\Kmph_Indonesia\10.png" />
    <EmbeddedResource Include="Resources\SignThemes\Kmph_Indonesia\100.png" />
    <EmbeddedResource Include="Resources\SignThemes\Kmph_Indonesia\105.png" />
    <EmbeddedResource Include="Resources\SignThemes\Kmph_Indonesia\110.png" />
    <EmbeddedResource Include="Resources\SignThemes\Kmph_Indonesia\115.png" />
    <EmbeddedResource Include="Resources\SignThemes\Kmph_Indonesia\120.png" />
    <EmbeddedResource Include="Resources\SignThemes\Kmph_Indonesia\125.png" />
    <EmbeddedResource Include="Resources\SignThemes\Kmph_Indonesia\130.png" />
    <EmbeddedResource Include="Resources\SignThemes\Kmph_Indonesia\135.png" />
    <EmbeddedResource Include="Resources\SignThemes\Kmph_Indonesia\140.png" />
    <EmbeddedResource Include="Resources\SignThemes\Kmph_Indonesia\15.png" />
    <EmbeddedResource Include="Resources\SignThemes\Kmph_Indonesia\20.png" />
    <EmbeddedResource Include="Resources\SignThemes\Kmph_Indonesia\25.png" />
    <EmbeddedResource Include="Resources\SignThemes\Kmph_Indonesia\30.png" />
    <EmbeddedResource Include="Resources\SignThemes\Kmph_Indonesia\35.png" />
    <EmbeddedResource Include="Resources\SignThemes\Kmph_Indonesia\40.png" />
    <EmbeddedResource Include="Resources\SignThemes\Kmph_Indonesia\45.png" />
    <EmbeddedResource Include="Resources\SignThemes\Kmph_Indonesia\5.png" />
    <EmbeddedResource Include="Resources\SignThemes\Kmph_Indonesia\50.png" />
    <EmbeddedResource Include="Resources\SignThemes\Kmph_Indonesia\55.png" />
    <EmbeddedResource Include="Resources\SignThemes\Kmph_Indonesia\60.png" />
    <EmbeddedResource Include="Resources\SignThemes\Kmph_Indonesia\65.png" />
    <EmbeddedResource Include="Resources\SignThemes\Kmph_Indonesia\70.png" />
    <EmbeddedResource Include="Resources\SignThemes\Kmph_Indonesia\75.png" />
    <EmbeddedResource Include="Resources\SignThemes\Kmph_Indonesia\80.png" />
    <EmbeddedResource Include="Resources\SignThemes\Kmph_Indonesia\85.png" />
    <EmbeddedResource Include="Resources\SignThemes\Kmph_Indonesia\90.png" />
    <EmbeddedResource Include="Resources\SignThemes\Kmph_Indonesia\95.png" />
    <EmbeddedResource Include="Resources\SignThemes\Kmph_Japan\0.png" />
    <EmbeddedResource Include="Resources\SignThemes\Kmph_Japan\10.png" />
    <EmbeddedResource Include="Resources\SignThemes\Kmph_Japan\100.png" />
    <EmbeddedResource Include="Resources\SignThemes\Kmph_Japan\105.png" />
    <EmbeddedResource Include="Resources\SignThemes\Kmph_Japan\110.png" />
    <EmbeddedResource Include="Resources\SignThemes\Kmph_Japan\115.png" />
    <EmbeddedResource Include="Resources\SignThemes\Kmph_Japan\120.png" />
    <EmbeddedResource Include="Resources\SignThemes\Kmph_Japan\125.png" />
    <EmbeddedResource Include="Resources\SignThemes\Kmph_Japan\130.png" />
    <EmbeddedResource Include="Resources\SignThemes\Kmph_Japan\135.png" />
    <EmbeddedResource Include="Resources\SignThemes\Kmph_Japan\140.png" />
    <EmbeddedResource Include="Resources\SignThemes\Kmph_Japan\15.png" />
    <EmbeddedResource Include="Resources\SignThemes\Kmph_Japan\20.png" />
    <EmbeddedResource Include="Resources\SignThemes\Kmph_Japan\25.png" />
    <EmbeddedResource Include="Resources\SignThemes\Kmph_Japan\30.png" />
    <EmbeddedResource Include="Resources\SignThemes\Kmph_Japan\35.png" />
    <EmbeddedResource Include="Resources\SignThemes\Kmph_Japan\40.png" />
    <EmbeddedResource Include="Resources\SignThemes\Kmph_Japan\45.png" />
    <EmbeddedResource Include="Resources\SignThemes\Kmph_Japan\5.png" />
    <EmbeddedResource Include="Resources\SignThemes\Kmph_Japan\50.png" />
    <EmbeddedResource Include="Resources\SignThemes\Kmph_Japan\55.png" />
    <EmbeddedResource Include="Resources\SignThemes\Kmph_Japan\60.png" />
    <EmbeddedResource Include="Resources\SignThemes\Kmph_Japan\65.png" />
    <EmbeddedResource Include="Resources\SignThemes\Kmph_Japan\70.png" />
    <EmbeddedResource Include="Resources\SignThemes\Kmph_Japan\75.png" />
    <EmbeddedResource Include="Resources\SignThemes\Kmph_Japan\80.png" />
    <EmbeddedResource Include="Resources\SignThemes\Kmph_Japan\85.png" />
    <EmbeddedResource Include="Resources\SignThemes\Kmph_Japan\90.png" />
    <EmbeddedResource Include="Resources\SignThemes\Kmph_Japan\95.png" />
    <EmbeddedResource Include="Resources\SignThemes\Kmph_Sweden\0.png" />
    <EmbeddedResource Include="Resources\SignThemes\Kmph_Sweden\10.png" />
    <EmbeddedResource Include="Resources\SignThemes\Kmph_Sweden\100.png" />
    <EmbeddedResource Include="Resources\SignThemes\Kmph_Sweden\105.png" />
    <EmbeddedResource Include="Resources\SignThemes\Kmph_Sweden\110.png" />
    <EmbeddedResource Include="Resources\SignThemes\Kmph_Sweden\115.png" />
    <EmbeddedResource Include="Resources\SignThemes\Kmph_Sweden\120.png" />
    <EmbeddedResource Include="Resources\SignThemes\Kmph_Sweden\125.png" />
    <EmbeddedResource Include="Resources\SignThemes\Kmph_Sweden\130.png" />
    <EmbeddedResource Include="Resources\SignThemes\Kmph_Sweden\135.png" />
    <EmbeddedResource Include="Resources\SignThemes\Kmph_Sweden\140.png" />
    <EmbeddedResource Include="Resources\SignThemes\Kmph_Sweden\15.png" />
    <EmbeddedResource Include="Resources\SignThemes\Kmph_Sweden\20.png" />
    <EmbeddedResource Include="Resources\SignThemes\Kmph_Sweden\25.png" />
    <EmbeddedResource Include="Resources\SignThemes\Kmph_Sweden\30.png" />
    <EmbeddedResource Include="Resources\SignThemes\Kmph_Sweden\35.png" />
    <EmbeddedResource Include="Resources\SignThemes\Kmph_Sweden\40.png" />
    <EmbeddedResource Include="Resources\SignThemes\Kmph_Sweden\45.png" />
    <EmbeddedResource Include="Resources\SignThemes\Kmph_Sweden\5.png" />
    <EmbeddedResource Include="Resources\SignThemes\Kmph_Sweden\50.png" />
    <EmbeddedResource Include="Resources\SignThemes\Kmph_Sweden\55.png" />
    <EmbeddedResource Include="Resources\SignThemes\Kmph_Sweden\60.png" />
    <EmbeddedResource Include="Resources\SignThemes\Kmph_Sweden\65.png" />
    <EmbeddedResource Include="Resources\SignThemes\Kmph_Sweden\70.png" />
    <EmbeddedResource Include="Resources\SignThemes\Kmph_Sweden\75.png" />
    <EmbeddedResource Include="Resources\SignThemes\Kmph_Sweden\80.png" />
    <EmbeddedResource Include="Resources\SignThemes\Kmph_Sweden\85.png" />
    <EmbeddedResource Include="Resources\SignThemes\Kmph_Sweden\90.png" />
    <EmbeddedResource Include="Resources\SignThemes\Kmph_Sweden\95.png" />
    <EmbeddedResource Include="Resources\SignThemes\MPH_UK\0.png" />
    <EmbeddedResource Include="Resources\SignThemes\MPH_UK\10.png" />
    <EmbeddedResource Include="Resources\SignThemes\MPH_UK\15.png" />
    <EmbeddedResource Include="Resources\SignThemes\MPH_UK\20.png" />
    <EmbeddedResource Include="Resources\SignThemes\MPH_UK\25.png" />
    <EmbeddedResource Include="Resources\SignThemes\MPH_UK\30.png" />
    <EmbeddedResource Include="Resources\SignThemes\MPH_UK\35.png" />
    <EmbeddedResource Include="Resources\SignThemes\MPH_UK\40.png" />
    <EmbeddedResource Include="Resources\SignThemes\MPH_UK\45.png" />
    <EmbeddedResource Include="Resources\SignThemes\MPH_UK\5.png" />
    <EmbeddedResource Include="Resources\SignThemes\MPH_UK\50.png" />
    <EmbeddedResource Include="Resources\SignThemes\MPH_UK\55.png" />
    <EmbeddedResource Include="Resources\SignThemes\MPH_UK\60.png" />
    <EmbeddedResource Include="Resources\SignThemes\MPH_UK\65.png" />
    <EmbeddedResource Include="Resources\SignThemes\MPH_UK\70.png" />
    <EmbeddedResource Include="Resources\SignThemes\MPH_UK\75.png" />
    <EmbeddedResource Include="Resources\SignThemes\MPH_UK\80.png" />
    <EmbeddedResource Include="Resources\SignThemes\MPH_UK\85.png" />
    <EmbeddedResource Include="Resources\SignThemes\MPH_UK\90.png" />
    <EmbeddedResource Include="Resources\SignThemes\MPH_US\0.png" />
    <EmbeddedResource Include="Resources\SignThemes\MPH_US\10.png" />
    <EmbeddedResource Include="Resources\SignThemes\MPH_US\15.png" />
    <EmbeddedResource Include="Resources\SignThemes\MPH_US\20.png" />
    <EmbeddedResource Include="Resources\SignThemes\MPH_US\25.png" />
    <EmbeddedResource Include="Resources\SignThemes\MPH_US\30.png" />
    <EmbeddedResource Include="Resources\SignThemes\MPH_US\35.png" />
    <EmbeddedResource Include="Resources\SignThemes\MPH_US\40.png" />
    <EmbeddedResource Include="Resources\SignThemes\MPH_US\45.png" />
    <EmbeddedResource Include="Resources\SignThemes\MPH_US\5.png" />
    <EmbeddedResource Include="Resources\SignThemes\MPH_US\50.png" />
    <EmbeddedResource Include="Resources\SignThemes\MPH_US\55.png" />
    <EmbeddedResource Include="Resources\SignThemes\MPH_US\60.png" />
    <EmbeddedResource Include="Resources\SignThemes\MPH_US\65.png" />
    <EmbeddedResource Include="Resources\SignThemes\MPH_US\70.png" />
    <EmbeddedResource Include="Resources\SignThemes\MPH_US\75.png" />
    <EmbeddedResource Include="Resources\SignThemes\MPH_US\80.png" />
    <EmbeddedResource Include="Resources\SignThemes\MPH_US\85.png" />
    <EmbeddedResource Include="Resources\SignThemes\MPH_US\90.png" />
    <EmbeddedResource Include="Resources\SignThemes\RoadDefaults\0.png" />
    <EmbeddedResource Include="Resources\SignThemes\RoadDefaults\10.png" />
    <EmbeddedResource Include="Resources\SignThemes\RoadDefaults\100.png" />
    <EmbeddedResource Include="Resources\SignThemes\RoadDefaults\105.png" />
    <EmbeddedResource Include="Resources\SignThemes\RoadDefaults\110.png" />
    <EmbeddedResource Include="Resources\SignThemes\RoadDefaults\115.png" />
    <EmbeddedResource Include="Resources\SignThemes\RoadDefaults\120.png" />
    <EmbeddedResource Include="Resources\SignThemes\RoadDefaults\125.png" />
    <EmbeddedResource Include="Resources\SignThemes\RoadDefaults\130.png" />
    <EmbeddedResource Include="Resources\SignThemes\RoadDefaults\135.png" />
    <EmbeddedResource Include="Resources\SignThemes\RoadDefaults\140.png" />
    <EmbeddedResource Include="Resources\SignThemes\RoadDefaults\15.png" />
    <EmbeddedResource Include="Resources\SignThemes\RoadDefaults\20.png" />
    <EmbeddedResource Include="Resources\SignThemes\RoadDefaults\25.png" />
    <EmbeddedResource Include="Resources\SignThemes\RoadDefaults\30.png" />
    <EmbeddedResource Include="Resources\SignThemes\RoadDefaults\35.png" />
    <EmbeddedResource Include="Resources\SignThemes\RoadDefaults\40.png" />
    <EmbeddedResource Include="Resources\SignThemes\RoadDefaults\45.png" />
    <EmbeddedResource Include="Resources\SignThemes\RoadDefaults\5.png" />
    <EmbeddedResource Include="Resources\SignThemes\RoadDefaults\50.png" />
    <EmbeddedResource Include="Resources\SignThemes\RoadDefaults\55.png" />
    <EmbeddedResource Include="Resources\SignThemes\RoadDefaults\60.png" />
    <EmbeddedResource Include="Resources\SignThemes\RoadDefaults\65.png" />
    <EmbeddedResource Include="Resources\SignThemes\RoadDefaults\70.png" />
    <EmbeddedResource Include="Resources\SignThemes\RoadDefaults\75.png" />
    <EmbeddedResource Include="Resources\SignThemes\RoadDefaults\80.png" />
    <EmbeddedResource Include="Resources\SignThemes\RoadDefaults\85.png" />
    <EmbeddedResource Include="Resources\SignThemes\RoadDefaults\90.png" />
    <EmbeddedResource Include="Resources\SignThemes\RoadDefaults\95.png" />
    <EmbeddedResource Include="Resources\SignThemes\RoadDefaults\roadsigns-default.svg" />
    <EmbeddedResource Include="Resources\TrafficLights\clock_pause.png" />
    <EmbeddedResource Include="Resources\TrafficLights\clock_play.png" />
    <EmbeddedResource Include="Resources\TrafficLights\clock_test.png" />
    <EmbeddedResource Include="Resources\TrafficLights\light_1_1.png" />
    <EmbeddedResource Include="Resources\TrafficLights\light_1_2.png" />
    <EmbeddedResource Include="Resources\TrafficLights\light_1_3.png" />
    <EmbeddedResource Include="Resources\TrafficLights\light_2_1.png" />
    <EmbeddedResource Include="Resources\TrafficLights\light_2_2.png" />
    <EmbeddedResource Include="Resources\TrafficLights\light_2_3.png" />
    <EmbeddedResource Include="Resources\TrafficLights\light_3_1.png" />
    <EmbeddedResource Include="Resources\TrafficLights\light_3_2.png" />
    <EmbeddedResource Include="Resources\TrafficLights\light_3_3.png" />
    <EmbeddedResource Include="Resources\TrafficLights\light_4_1.png" />
    <EmbeddedResource Include="Resources\TrafficLights\light_4_2.png" />
    <EmbeddedResource Include="Resources\TrafficLights\light_4_3.png" />
    <EmbeddedResource Include="Resources\TrafficLights\light_5_1.png" />
    <EmbeddedResource Include="Resources\TrafficLights\light_5_2.png" />
    <EmbeddedResource Include="Resources\TrafficLights\light_5_3.png" />
    <EmbeddedResource Include="Resources\TrafficLights\light_6_1.png" />
    <EmbeddedResource Include="Resources\TrafficLights\light_6_2.png" />
    <EmbeddedResource Include="Resources\TrafficLights\light_6_3.png" />
    <EmbeddedResource Include="Resources\TrafficLights\light_counter.png" />
    <EmbeddedResource Include="Resources\TrafficLights\light_counter_ja.png" />
    <EmbeddedResource Include="Resources\TrafficLights\light_counter_pl.png" />
    <EmbeddedResource Include="Resources\TrafficLights\light_counter_zh.png" />
    <EmbeddedResource Include="Resources\TrafficLights\light_mode.png" />
    <EmbeddedResource Include="Resources\TrafficLights\light_mode_ja.png" />
    <EmbeddedResource Include="Resources\TrafficLights\light_mode_pl.png" />
    <EmbeddedResource Include="Resources\TrafficLights\light_mode_zh.png" />
    <EmbeddedResource Include="Resources\TrafficLights\light_yellow.png" />
    <EmbeddedResource Include="Resources\TrafficLights\pedestrian_light_1.png" />
    <EmbeddedResource Include="Resources\TrafficLights\pedestrian_light_2.png" />
    <EmbeddedResource Include="Resources\bus_allowed.png" />
    <EmbeddedResource Include="Resources\bus_forbidden.png" />
    <EmbeddedResource Include="Resources\cargotrain_allowed.png" />
    <EmbeddedResource Include="Resources\cargotrain_forbidden.png" />
    <EmbeddedResource Include="Resources\cargotruck_allowed.png" />
    <EmbeddedResource Include="Resources\cargotruck_forbidden.png" />
    <EmbeddedResource Include="Resources\emergency_allowed.png" />
    <EmbeddedResource Include="Resources\emergency_forbidden.png" />
    <EmbeddedResource Include="Resources\passengercar_allowed.png" />
    <EmbeddedResource Include="Resources\passengercar_forbidden.png" />
    <EmbeddedResource Include="Resources\passengertrain_allowed.png" />
    <EmbeddedResource Include="Resources\passengertrain_forbidden.png" />
    <EmbeddedResource Include="Resources\service_allowed.png" />
    <EmbeddedResource Include="Resources\service_forbidden.png" />
    <EmbeddedResource Include="Resources\taxi_allowed.png" />
    <EmbeddedResource Include="Resources\taxi_forbidden.png" />
  </ItemGroup>
  <ItemGroup>
    <EmbeddedResource Include="Resources\incompatible_mods.txt" />
  </ItemGroup>
  <ItemGroup>
    <ProjectReference Include="..\CSUtil.CameraControl\CSUtil.CameraControl\CSUtil.CameraControl\CSUtil.CameraControl.csproj">
      <Project>{f8759084-df5b-4a54-b73c-824640a8fa3f}</Project>
      <Name>CSUtil.CameraControl</Name>
    </ProjectReference>
    <ProjectReference Include="..\CSUtil.Commons\CSUtil.Commons.csproj">
      <Project>{D3ADE06E-F493-4819-865A-3BB44FEEDF01}</Project>
      <Name>CSUtil.Commons</Name>
    </ProjectReference>
    <ProjectReference Include="..\TMPE.API\TMPE.API.csproj">
      <Project>{c911d31c-c85d-42a8-a839-7b209a715495}</Project>
      <Name>TMPE.API</Name>
    </ProjectReference>
  </ItemGroup>
  <ItemGroup>
    <None Include="packages.config" />
  </ItemGroup>
  <ItemGroup>
    <Analyzer Include="..\packages\Microsoft.Unity.Analyzers.1.13.0\analyzers\dotnet\cs\Microsoft.Unity.Analyzers.dll" />
    <Analyzer Include="..\packages\ReflectionIT.Analyzer.Structs.0.1.0\analyzers\dotnet\cs\ReflectionIT.Analyzer.Structs.dll" />
    <Analyzer Include="..\packages\StyleCop.Analyzers.1.1.118\analyzers\dotnet\cs\StyleCop.Analyzers.CodeFixes.dll" />
    <Analyzer Include="..\packages\StyleCop.Analyzers.1.1.118\analyzers\dotnet\cs\StyleCop.Analyzers.dll" />
  </ItemGroup>
  <ItemGroup>
    <Folder Include="Traffic\Data\" />
  </ItemGroup>
  <ItemGroup>
    <EmbeddedResource Include="Resources\TrafficLights\pedestrian_mode_1.png" />
    <EmbeddedResource Include="Resources\TrafficLights\pedestrian_mode_1_zh.png" />
    <EmbeddedResource Include="Resources\TrafficLights\pedestrian_mode_2.png" />
    <EmbeddedResource Include="Resources\TrafficLights\pedestrian_mode_2_pl.png" />
    <EmbeddedResource Include="Resources\TrafficLights\pedestrian_mode_2_zh.png" />
    <EmbeddedResource Include="Resources\Translations\JunctionRestrictions.csv" />
    <EmbeddedResource Include="Resources\Translations\ParkingRestrictions.csv" />
    <EmbeddedResource Include="Resources\Translations\PrioritySigns.csv" />
    <EmbeddedResource Include="Resources\Translations\AI_Car.csv" />
    <EmbeddedResource Include="Resources\Translations\AI_Citizen.csv" />
    <EmbeddedResource Include="Resources\Translations\LaneRouting.csv" />
    <EmbeddedResource Include="Resources\Translations\Menu.csv" />
    <EmbeddedResource Include="Resources\Translations\ModConflicts.csv" />
    <EmbeddedResource Include="Resources\Translations\Options.csv" />
    <EmbeddedResource Include="Resources\Translations\SpeedLimits.csv" />
    <EmbeddedResource Include="Resources\TrafficLights\IconJunctionNoTrafficLights.png" />
    <EmbeddedResource Include="Resources\TrafficLights\IconJunctionTrafficLights.png" />
    <EmbeddedResource Include="Resources\TrafficLights\IconJunctionTimedTL.png" />
    <EmbeddedResource Include="Resources\Translations\Guide.csv" />
    <EmbeddedResource Include="Resources\MainMenu\MainMenuButton-bg-normal.png" />
    <EmbeddedResource Include="Resources\MainMenu\MainMenuButton-bg-active.png" />
    <EmbeddedResource Include="Resources\MainMenu\MainMenuButton-bg-hovered.png" />
    <EmbeddedResource Include="Resources\MainMenu\MainMenuButton-fg-active.png" />
    <EmbeddedResource Include="Resources\MainMenu\MainMenuButton-fg-hovered.png" />
    <EmbeddedResource Include="Resources\MainMenu\MainMenuButton-fg-normal.png" />
    <EmbeddedResource Include="Resources\MainMenu\Tool\ToggleTL-fg-normal.png" />
    <EmbeddedResource Include="Resources\MainMenu\Tool\ToggleTL-fg-active.png" />
    <EmbeddedResource Include="Resources\MainMenu\Tool\ManualTL-fg-active.png" />
    <EmbeddedResource Include="Resources\MainMenu\Tool\ManualTL-fg-normal.png" />
    <EmbeddedResource Include="Resources\MainMenu\Tool\TimedTL-fg-active.png" />
    <EmbeddedResource Include="Resources\MainMenu\Tool\TimedTL-fg-normal.png" />
    <EmbeddedResource Include="Resources\MainMenu\Tool\LaneArrows-fg-active.png" />
    <EmbeddedResource Include="Resources\MainMenu\Tool\LaneArrows-fg-normal.png" />
    <EmbeddedResource Include="Resources\MainMenu\Tool\LaneConnector-fg-active.png" />
    <EmbeddedResource Include="Resources\MainMenu\Tool\LaneConnector-fg-normal.png" />
    <EmbeddedResource Include="Resources\MainMenu\Tool\ClearTraffic-fg-active.png" />
    <EmbeddedResource Include="Resources\MainMenu\Tool\ClearTraffic-fg-normal.png" />
    <EmbeddedResource Include="Resources\MainMenu\Tool\RoundButton-bg-active.png" />
    <EmbeddedResource Include="Resources\MainMenu\Tool\RoundButton-bg-disabled.png" />
    <EmbeddedResource Include="Resources\MainMenu\Tool\RoundButton-bg-hovered.png" />
    <EmbeddedResource Include="Resources\MainMenu\Tool\RoundButton-bg-normal.png" />
    <EmbeddedResource Include="Resources\MainMenu\Tool\TrafficDespawning-fg-active.png" />
    <EmbeddedResource Include="Resources\MainMenu\Tool\TrafficDespawning-fg-normal.png" />
    <EmbeddedResource Include="Resources\MainMenu\Tool\ParkingRestrictions-fg-active.png" />
    <EmbeddedResource Include="Resources\MainMenu\Tool\ParkingRestrictions-fg-normal.png" />
    <EmbeddedResource Include="Resources\MainMenu\Tool\SpeedLimits-fg-active.png" />
    <EmbeddedResource Include="Resources\MainMenu\Tool\SpeedLimits-fg-normal.png" />
    <EmbeddedResource Include="Resources\MainMenu\Tool\JunctionRestrictions-fg-active.png" />
    <EmbeddedResource Include="Resources\MainMenu\Tool\JunctionRestrictions-fg-normal.png" />
    <EmbeddedResource Include="Resources\MainMenu\Tool\PrioritySigns-fg-active.png" />
    <EmbeddedResource Include="Resources\MainMenu\Tool\PrioritySigns-fg-normal.png" />
    <EmbeddedResource Include="Resources\MainMenu\Tool\VehicleRestrictions-fg-active.png" />
    <EmbeddedResource Include="Resources\MainMenu\Tool\VehicleRestrictions-fg-normal.png" />
    <EmbeddedResource Include="Resources\LaneArrows\LaneArrow-bg-active.png" />
    <EmbeddedResource Include="Resources\LaneArrows\LaneArrow-bg-disabled.png" />
    <EmbeddedResource Include="Resources\LaneArrows\LaneArrow-bg-hovered.png" />
    <EmbeddedResource Include="Resources\LaneArrows\LaneArrow-bg-normal.png" />
    <EmbeddedResource Include="Resources\LaneArrows\LaneArrowForward-fg-normal.png" />
    <EmbeddedResource Include="Resources\LaneArrows\LaneArrowLeft-fg-normal.png" />
    <EmbeddedResource Include="Resources\LaneArrows\LaneArrowRight-fg-normal.png" />
    <EmbeddedResource Include="Resources\LaneArrows\LaneArrowForward-fg-active.png" />
    <EmbeddedResource Include="Resources\LaneArrows\LaneArrowLeft-fg-active.png" />
    <EmbeddedResource Include="Resources\LaneArrows\LaneArrowRight-fg-active.png" />
    <EmbeddedResource Include="Resources\Clear\Clear-bg-active.png" />
    <EmbeddedResource Include="Resources\Clear\Clear-bg-normal.png" />
    <EmbeddedResource Include="Resources\Clear\Clear-bg-hovered.png" />
    <EmbeddedResource Include="Resources\Clear\Clear-fg-normal.png" />
    <EmbeddedResource Include="Resources\Clear\Clear-fg-hovered.png" />
    <EmbeddedResource Include="Resources\Clear\Clear-fg-active.png" />
    <EmbeddedResource Include="Resources\RoadSelectionPanel\RoundButton-bg-active.png" />
    <EmbeddedResource Include="Resources\RoadSelectionPanel\RoundButton-bg-disabled.png" />
    <EmbeddedResource Include="Resources\RoadSelectionPanel\RoundButton-bg-hovered.png" />
    <EmbeddedResource Include="Resources\RoadSelectionPanel\RoundButton-bg-normal.png" />
    <EmbeddedResource Include="Resources\RoadSelectionPanel\Stop_LHT-fg-normal.png" />
    <EmbeddedResource Include="Resources\RoadSelectionPanel\Stop_RHT-fg-disabled.png" />
    <EmbeddedResource Include="Resources\RoadSelectionPanel\Stop_RHT-fg-normal.png" />
    <EmbeddedResource Include="Resources\RoadSelectionPanel\Yield_LHT-fg-disabled.png" />
    <EmbeddedResource Include="Resources\RoadSelectionPanel\Yield_LHT-fg-normal.png" />
    <EmbeddedResource Include="Resources\RoadSelectionPanel\Yield_RHT-fg-disabled.png" />
    <EmbeddedResource Include="Resources\RoadSelectionPanel\Yield_RHT-fg-normal.png" />
    <EmbeddedResource Include="Resources\RoadSelectionPanel\HighPriority_LHT-fg-disabled.png" />
    <EmbeddedResource Include="Resources\RoadSelectionPanel\HighPriority_LHT-fg-normal.png" />
    <EmbeddedResource Include="Resources\RoadSelectionPanel\HighPriority_RHT-fg-disabled.png" />
    <EmbeddedResource Include="Resources\RoadSelectionPanel\HighPriority_RHT-fg-normal.png" />
    <EmbeddedResource Include="Resources\RoadSelectionPanel\Roundabout_LHT-fg-disabled.png" />
    <EmbeddedResource Include="Resources\RoadSelectionPanel\Roundabout_LHT-fg-normal.png" />
    <EmbeddedResource Include="Resources\RoadSelectionPanel\Roundabout_RHT-fg-disabled.png" />
    <EmbeddedResource Include="Resources\RoadSelectionPanel\Roundabout_RHT-fg-normal.png" />
    <EmbeddedResource Include="Resources\RoadSelectionPanel\Stop_LHT-fg-disabled.png" />
    <EmbeddedResource Include="Resources\SpeedLimits\EditDefaults-fg-active.png" />
    <EmbeddedResource Include="Resources\SpeedLimits\EditDefaults-fg-normal.png" />
    <EmbeddedResource Include="Resources\SpeedLimits\EditLanes-fg-active.png" />
    <EmbeddedResource Include="Resources\SpeedLimits\EditSegments-fg-active.png" />
    <EmbeddedResource Include="Resources\SpeedLimits\MphToggle-fg-active.png" />
    <EmbeddedResource Include="Resources\SpeedLimits\MphToggle-fg-normal.png" />
    <EmbeddedResource Include="Resources\SpeedLimits\NoOverride.png" />
    <EmbeddedResource Include="Resources\Translations\Strings.csv" />
    <EmbeddedResource Include="Resources\Translations\TrafficLights.csv" />
    <EmbeddedResource Include="Resources\Translations\Tutorials.csv" />
    <EmbeddedResource Include="Resources\Translations\VehicleRestrictions.csv" />
  </ItemGroup>
  <ItemGroup>
    <EmbeddedResource Include="Resources\RoadSelectionPanel\Clear-fg-disabled.png" />
    <EmbeddedResource Include="Resources\RoadSelectionPanel\Clear-fg-normal.png" />
  </ItemGroup>
  <ItemGroup>
    <EmbeddedResource Include="Resources\SpeedLimits\EditLanes-fg-normal.png" />
    <EmbeddedResource Include="Resources\SpeedLimits\EditSegments-fg-normal.png" />
  </ItemGroup>
  <ItemGroup>
    <EmbeddedResource Include="Resources\Underground.png" />
  </ItemGroup>
  <ItemGroup>
    <EmbeddedResource Include="Resources\SignThemes\Kmph_Germany\NoParking.png" />
    <EmbeddedResource Include="Resources\SignThemes\Kmph_Germany\Parking.png" />
    <EmbeddedResource Include="Resources\SignThemes\Kmph_Germany\RightOfWay.png" />
    <EmbeddedResource Include="Resources\SignThemes\Kmph_Germany\Stop.png" />
    <EmbeddedResource Include="Resources\SignThemes\Kmph_Germany\Yield.png" />
  </ItemGroup>
  <ItemGroup>
    <EmbeddedResource Include="Resources\SignThemes\Kmph_Brazil\NoParking.png" />
    <EmbeddedResource Include="Resources\SignThemes\Kmph_Brazil\Parking.png" />
    <EmbeddedResource Include="Resources\SignThemes\Kmph_Brazil\Stop.png" />
    <EmbeddedResource Include="Resources\SignThemes\Kmph_Brazil\Yield.png" />
  </ItemGroup>
  <ItemGroup>
    <EmbeddedResource Include="Resources\SignThemes\Kmph_Canada\NoParking.png" />
    <EmbeddedResource Include="Resources\SignThemes\Kmph_Canada\Parking.png" />
    <EmbeddedResource Include="Resources\SignThemes\Kmph_Canada\Stop.png" />
    <EmbeddedResource Include="Resources\SignThemes\Kmph_Canada\Yield.png" />
  </ItemGroup>
  <ItemGroup>
    <EmbeddedResource Include="Resources\SignThemes\Kmph_France\NoParking.png" />
    <EmbeddedResource Include="Resources\SignThemes\Kmph_France\Parking.png" />
    <EmbeddedResource Include="Resources\SignThemes\Kmph_France\RightOfWay.png" />
    <EmbeddedResource Include="Resources\SignThemes\Kmph_France\Stop.png" />
    <EmbeddedResource Include="Resources\SignThemes\Kmph_France\Yield.png" />
  </ItemGroup>
  <ItemGroup>
    <EmbeddedResource Include="Resources\SignThemes\Kmph_Indonesia\Parking.png" />
    <EmbeddedResource Include="Resources\SignThemes\Kmph_Indonesia\RightOfWay.png" />
    <EmbeddedResource Include="Resources\SignThemes\Kmph_Indonesia\Stop.png" />
    <EmbeddedResource Include="Resources\SignThemes\Kmph_Indonesia\Yield.png" />
  </ItemGroup>
  <ItemGroup>
    <EmbeddedResource Include="Resources\SignThemes\Kmph_Japan\NoParking.png" />
    <EmbeddedResource Include="Resources\SignThemes\Kmph_Japan\Parking.png" />
    <EmbeddedResource Include="Resources\SignThemes\Kmph_Japan\Stop.png" />
  </ItemGroup>
  <ItemGroup>
    <EmbeddedResource Include="Resources\SignThemes\Kmph_Sweden\NoParking.png" />
    <EmbeddedResource Include="Resources\SignThemes\Kmph_Sweden\Parking.png" />
    <EmbeddedResource Include="Resources\SignThemes\Kmph_Sweden\RightOfWay.png" />
    <EmbeddedResource Include="Resources\SignThemes\Kmph_Sweden\Stop.png" />
    <EmbeddedResource Include="Resources\SignThemes\Kmph_Sweden\Yield.png" />
  </ItemGroup>
  <ItemGroup>
    <EmbeddedResource Include="Resources\SignThemes\MPH_UK\NoParking.png" />
    <EmbeddedResource Include="Resources\SignThemes\MPH_UK\Parking.png" />
    <EmbeddedResource Include="Resources\SignThemes\MPH_UK\Stop.png" />
    <EmbeddedResource Include="Resources\SignThemes\MPH_UK\Yield.png" />
  </ItemGroup>
  <ItemGroup>
    <EmbeddedResource Include="Resources\SignThemes\MPH_US\NoParking.png" />
    <EmbeddedResource Include="Resources\SignThemes\MPH_US\Parking.png" />
    <EmbeddedResource Include="Resources\SignThemes\MPH_US\Stop.png" />
    <EmbeddedResource Include="Resources\SignThemes\MPH_US\Yield.png" />
  </ItemGroup>
  <ItemGroup>
    <EmbeddedResource Include="Resources\SignThemes\Kmph_Japan\Yield.png" />
  </ItemGroup>
  <ItemGroup>
    <EmbeddedResource Include="Resources\SignThemes\Kmph_SouthKorea\0.png" />
    <EmbeddedResource Include="Resources\SignThemes\Kmph_SouthKorea\10.png" />
    <EmbeddedResource Include="Resources\SignThemes\Kmph_SouthKorea\100.png" />
    <EmbeddedResource Include="Resources\SignThemes\Kmph_SouthKorea\105.png" />
    <EmbeddedResource Include="Resources\SignThemes\Kmph_SouthKorea\110.png" />
    <EmbeddedResource Include="Resources\SignThemes\Kmph_SouthKorea\115.png" />
    <EmbeddedResource Include="Resources\SignThemes\Kmph_SouthKorea\120.png" />
    <EmbeddedResource Include="Resources\SignThemes\Kmph_SouthKorea\125.png" />
    <EmbeddedResource Include="Resources\SignThemes\Kmph_SouthKorea\130.png" />
    <EmbeddedResource Include="Resources\SignThemes\Kmph_SouthKorea\135.png" />
    <EmbeddedResource Include="Resources\SignThemes\Kmph_SouthKorea\140.png" />
    <EmbeddedResource Include="Resources\SignThemes\Kmph_SouthKorea\15.png" />
    <EmbeddedResource Include="Resources\SignThemes\Kmph_SouthKorea\20.png" />
    <EmbeddedResource Include="Resources\SignThemes\Kmph_SouthKorea\25.png" />
    <EmbeddedResource Include="Resources\SignThemes\Kmph_SouthKorea\30.png" />
    <EmbeddedResource Include="Resources\SignThemes\Kmph_SouthKorea\35.png" />
    <EmbeddedResource Include="Resources\SignThemes\Kmph_SouthKorea\40.png" />
    <EmbeddedResource Include="Resources\SignThemes\Kmph_SouthKorea\45.png" />
    <EmbeddedResource Include="Resources\SignThemes\Kmph_SouthKorea\5.png" />
    <EmbeddedResource Include="Resources\SignThemes\Kmph_SouthKorea\50.png" />
    <EmbeddedResource Include="Resources\SignThemes\Kmph_SouthKorea\55.png" />
    <EmbeddedResource Include="Resources\SignThemes\Kmph_SouthKorea\60.png" />
    <EmbeddedResource Include="Resources\SignThemes\Kmph_SouthKorea\65.png" />
    <EmbeddedResource Include="Resources\SignThemes\Kmph_SouthKorea\70.png" />
    <EmbeddedResource Include="Resources\SignThemes\Kmph_SouthKorea\75.png" />
    <EmbeddedResource Include="Resources\SignThemes\Kmph_SouthKorea\80.png" />
    <EmbeddedResource Include="Resources\SignThemes\Kmph_SouthKorea\85.png" />
    <EmbeddedResource Include="Resources\SignThemes\Kmph_SouthKorea\90.png" />
    <EmbeddedResource Include="Resources\SignThemes\Kmph_SouthKorea\95.png" />
    <EmbeddedResource Include="Resources\SignThemes\Kmph_SouthKorea\NoParking.png" />
    <EmbeddedResource Include="Resources\SignThemes\Kmph_SouthKorea\Parking.png" />
    <EmbeddedResource Include="Resources\SignThemes\Kmph_SouthKorea\Stop.png" />
    <EmbeddedResource Include="Resources\SignThemes\Kmph_SouthKorea\Yield.png" />
  </ItemGroup>
  <ItemGroup>
    <EmbeddedResource Include="Resources\SignThemes\Kmph_Indonesia\NoParking.png" />
  </ItemGroup>
  <ItemGroup>
    <EmbeddedResource Include="Resources\whats_new.txt" />
  </ItemGroup>
  <ItemGroup>
    <EmbeddedResource Include="Resources\LaneConnectionManager\add_cursor.png" />
    <EmbeddedResource Include="Resources\LaneConnectionManager\remove_cursor.png" />
  </ItemGroup>
  <ItemGroup>
    <EmbeddedResource Include="Resources\LaneConnectionManager\direction_arrow.png" />
  </ItemGroup>
  <Import Project="$(MSBuildToolsPath)\Microsoft.CSharp.targets" />
  <Target Name="PostBuildMacros">
    <!-- Code from https://superuser.com/questions/82231/how-do-i-do-comments-at-a-windows-command-prompt -->
    <GetAssemblyIdentity AssemblyFiles="$(TargetPath)">
      <Output TaskParameter="Assemblies" ItemName="Targets" />
    </GetAssemblyIdentity>
    <ItemGroup>
      <VersionNumber Include="@(Targets->'%(Version)')" />
      <UnityDir Include="$(UnityPath)" />
    </ItemGroup>
  </Target>
  <PropertyGroup>
    <PostBuildEventDependsOn>
      $(PostBuildEventDependsOn);
      PostBuildMacros;
    </PostBuildEventDependsOn>
    <PostBuildEvent>set "MONODIR=@(UnityDir)Editor\Data\MonoBleedingEdge\"
echo MONODIR is "%25MONODIR%25"
"%25MONODIR%25bin\mono.exe" "%25MONODIR%25lib\mono\4.5\pdb2mdb.exe" "$(TargetPath)"

set "DEPLOYDIR=$(LOCALAPPDATA)\Colossal Order\Cities_Skylines\Addons\Mods\$(TargetName)\"
xcopy /y /v "$(TargetPath).mdb" "%25DEPLOYDIR%25"
xcopy /y "$(TargetDir)TMPE.API.dll" "%25DEPLOYDIR%25"
xcopy /y "$(TargetDir)CSUtil.CameraControl.dll" "%25DEPLOYDIR%25"
xcopy /y "$(TargetDir)CSUtil.Commons.dll" "%25DEPLOYDIR%25"
xcopy /y "$(TargetDir)CitiesHarmony.API.dll" "%25DEPLOYDIR%25"
xcopy /y "$(TargetDir)MoveItIntegration.dll" "%25DEPLOYDIR%25"
xcopy /y "$(TargetDir)UnifiedUILib.dll" "%25DEPLOYDIR%25"

rem To avoid double hot reload, TrafficManager.dll must be replaced last and fast.
rem Once TrafficManager.dll is re-loaded, all other dlls will be reloaded as well
del  "%25DEPLOYDIR%25$(TargetFileName)"
xcopy /y "$(TargetPath)" "%25DEPLOYDIR%25"

echo THE ASSEMBLY VERSION IS: @(VersionNumber) created at %25time%25
set MONODIR=
set DEPLOYDIR=
</PostBuildEvent>
  </PropertyGroup>
  <!-- To modify your build process, add your task inside one of the targets below and uncomment it.
       Other similar extension points exist, see Microsoft.Common.targets.
  <Target Name="BeforeBuild">
  </Target>
  <Target Name="AfterBuild">
  </Target>
  -->
</Project><|MERGE_RESOLUTION|>--- conflicted
+++ resolved
@@ -148,13 +148,10 @@
     <Compile Include="Manager\Impl\ExtSegmentEndManager.cs" />
     <Compile Include="Manager\Impl\ExtSegmentManager.cs" />
     <Compile Include="Manager\Impl\GeometryNotifier.cs" />
-<<<<<<< HEAD
     <Compile Include="Patch\NetManagerEvents.cs" />
-=======
     <Compile Include="Manager\Impl\LaneConnectionManagerData\ConnectionDataBase.cs" />
     <Compile Include="Manager\Impl\LaneConnectionManagerData\LaneConnectionData.cs" />
     <Compile Include="Manager\Impl\LaneConnectionManagerData\LaneEnd.cs" />
->>>>>>> f3925bf6
     <Compile Include="Patch\_External\RTramAIModPatch.cs" />
     <Compile Include="State\OptionsTabs\GameplayTab_AIGroups.cs" />
     <Compile Include="State\OptionsTabs\GeneralTab_CompatibilityGroup.cs" />
@@ -465,11 +462,7 @@
     <Compile Include="Util\Extensions\VehicleExtensions.cs" />
     <Compile Include="Util\InGameUtil.cs" />
     <Compile Include="Util\IntVector2.cs" />
-<<<<<<< HEAD
-=======
-    <Compile Include="Util\LaneUtil.cs" />
     <Compile Include="Util\TMPEVectorUtil.cs" />
->>>>>>> f3925bf6
     <Compile Include="Util\RoadFamilyUtil.cs" />
     <Compile Include="Util\Spiral.cs" />
     <Compile Include="Util\Caching\CameraTransformValue.cs" />
