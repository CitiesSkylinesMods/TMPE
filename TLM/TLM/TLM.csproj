--- conflicted
+++ resolved
@@ -177,14 +177,11 @@
     <Compile Include="UI\Helpers\SliderOption.cs" />
     <Compile Include="UI\Helpers\OptionButtonBase.cs" />
     <Compile Include="UI\Helpers\UrlButton.cs" />
-<<<<<<< HEAD
     <Compile Include="UI\Textures\RoadSignTheme.cs" />
-=======
     <Compile Include="UI\MainMenu\RoutingDetectorButton.cs" />
     <Compile Include="UI\SubTools\RoutingDetector\Connection.cs" />
     <Compile Include="UI\SubTools\RoutingDetector\LaneEnd.cs" />
     <Compile Include="UI\SubTools\RoutingDetector\RoutingDetectorTool.cs" />
->>>>>>> cb971107
     <Compile Include="UI\WhatsNew\MarkupKeyword.cs" />
     <Compile Include="UI\WhatsNew\WhatsNewMarkup.cs" />
     <Compile Include="Util\Extensions\CitizenUnitExtensions.cs" />
@@ -1099,7 +1096,6 @@
   <ItemGroup>
     <EmbeddedResource Include="Resources\LaneConnectionManager\direction_arrow.png" />
   </ItemGroup>
-<<<<<<< HEAD
   <ItemGroup>
     <EmbeddedResource Include="Resources\SignThemes\Fallback\Allow-Bus.png" />
     <EmbeddedResource Include="Resources\SignThemes\Fallback\Allow-CargoTrain.png" />
@@ -1236,11 +1232,10 @@
     <EmbeddedResource Include="Resources\SignThemes\Fallback\Restrict-RightOnRed.png" />
     <EmbeddedResource Include="Resources\SignThemes\Fallback\Restrict-UTurn.png" />
     <Content Include="Resources\SignThemes\Kmph_China_Generic\README.md" />
-=======
+  </ItemGroup>
   <ItemGroup Condition="'$(Configuration)'=='Debug'">
     <EmbeddedResource Include="Resources\MainMenu\Tool\RoutingDetector-fg-active.png" />
     <EmbeddedResource Include="Resources\MainMenu\Tool\RoutingDetector-fg-normal.png" />
->>>>>>> cb971107
   </ItemGroup>
   <Import Project="$(MSBuildToolsPath)\Microsoft.CSharp.targets" />
   <Target Name="PostBuildMacros">
