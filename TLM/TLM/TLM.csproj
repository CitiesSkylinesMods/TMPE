--- conflicted
+++ resolved
@@ -426,14 +426,8 @@
     <Compile Include="UI\SubTools\SpeedLimits\SpeedLimitsToolWindow.PalettePanel.cs">
       <DependentUpon>SpeedLimitsToolWindow.cs</DependentUpon>
     </Compile>
-<<<<<<< HEAD
-    <Compile Include="UI\SubTools\TimedTrafficLights\TimedTrafficLightsTool.cs" />
-    <Compile Include="UI\SubTools\TimedTrafficLights\TTLToolMode.cs" />
-=======
     <Compile Include="UI\SubTools\TTL\TimedTrafficLightsTool.cs" />
     <Compile Include="UI\SubTools\TTL\TTLToolMode.cs" />
-    <Compile Include="UI\Textures\JunctionRestrictions.cs" />
->>>>>>> aced4460
     <Compile Include="UI\Textures\MainMenu.cs" />
     <Compile Include="UI\Textures\RoadUI.cs" />
     <Compile Include="UI\Textures\RoadSignThemeManager.cs" />
