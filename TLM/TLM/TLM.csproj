--- conflicted
+++ resolved
@@ -151,11 +151,8 @@
     <Compile Include="Manager\Impl\ExtSegmentEndManager.cs" />
     <Compile Include="Manager\Impl\ExtSegmentManager.cs" />
     <Compile Include="Manager\Impl\GeometryNotifier.cs" />
-<<<<<<< HEAD
     <Compile Include="Manager\Impl\JunctionRestrictionsManager.Persistence.cs" />
-=======
     <Compile Include="Patch\NetManagerEvents.cs" />
->>>>>>> d0f98b9e
     <Compile Include="Manager\Impl\LaneConnection\ConnectionDataBase.cs" />
     <Compile Include="Manager\Impl\LaneConnection\LaneConnectionData.cs" />
     <Compile Include="Manager\Impl\LaneConnection\LaneConnectionSubManager.cs" />
@@ -495,11 +492,7 @@
     <Compile Include="Util\Extensions\VehicleExtensions.cs" />
     <Compile Include="Util\InGameUtil.cs" />
     <Compile Include="Util\IntVector2.cs" />
-<<<<<<< HEAD
-    <Compile Include="Util\LaneUtil.cs" />
     <Compile Include="Util\ReferenceEqualityComparer.cs" />
-=======
->>>>>>> d0f98b9e
     <Compile Include="Util\TMPEVectorUtil.cs" />
     <Compile Include="Util\RoadFamilyUtil.cs" />
     <Compile Include="Util\Spiral.cs" />
