--- conflicted
+++ resolved
@@ -156,12 +156,9 @@
     <Compile Include="Manager\Impl\ExtNodeManager.cs" />
     <Compile Include="Manager\Impl\ExtSegmentEndManager.cs" />
     <Compile Include="Manager\Impl\ExtSegmentManager.cs" />
-<<<<<<< HEAD
     <Compile Include="Compatibility\CompatibilityManager.cs" />
-=======
     <Compile Include="UI\Helpers\NodeLaneMarker.cs" />
     <Compile Include="UI\Helpers\SegmentLaneMarker.cs" />
->>>>>>> 0ea2e832
     <Compile Include="UI\Helpers\ExtUITabStrip.cs" />
     <Compile Include="Manager\Impl\SegmentEndManager.cs" />
     <Compile Include="Patch\_CommonBuildingAI\SimulationStepPatch.cs" />
@@ -580,7 +577,7 @@
 xcopy /y "$(TargetDir)CSUtil.Commons.dll" "%25DEPLOYDIR%25"
 xcopy /y "$(TargetDir)0TMPE.Harmony.dll" "%25DEPLOYDIR%25"
 echo THE ASSEMBLY VERSION IS: @(VersionNumber) created at %25time%25
-            
+
 set DEPLOYDIR=
   </PostBuildEvent>
   </PropertyGroup>
