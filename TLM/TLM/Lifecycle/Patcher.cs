namespace TrafficManager.Lifecycle {
    using CSUtil.Commons;
    using HarmonyLib;
    using System;
    using CitiesHarmony.API;
    using System.Runtime.CompilerServices;
    using System.Reflection;
    using TrafficManager.Util;
    using System.Linq;
    using Patch;
    using ColossalFramework.Plugins;
    using TrafficManager.UI.Helpers;

    public static class Patcher {
        private const string ERROR_MESSAGE =
            "****** ERRRROOORRRRRR!!!!!!!!!! **************\n" +
            "**********************************************\n" +
            "    HARMONY MOD DEPENDENCY IS NOT INSTALLED!\n\n" +
            SOLUTION + "\n" +
            "**********************************************\n" +
            "**********************************************\n";
        private const string SOLUTION =
            "Solution:\n" +
            " - exit to desktop.\n" +
            " - unsubscribe harmony mod.\n" +
            " - make sure harmony mod is deleted from the content folder\n" +
            " - resubscribe to harmony mod.\n" +
            " - run the game again.";

        internal static void AssertCitiesHarmonyInstalled() {
            if (!HarmonyHelper.IsHarmonyInstalled) {
                Prompt.Error("Error: Missing Harmony", SOLUTION);
                throw new Exception(ERROR_MESSAGE);
            }
        }

        public static void Install() {
            bool fail = false;
#if DEBUG
            Harmony.DEBUG = false; // set to true to get harmony debug info.
#endif
            AssertCitiesHarmonyInstalled();
<<<<<<< HEAD
            fail = !PatchAll(HARMONY_ID, forbidden: typeof(CustomPathFindPatchAttribute));
=======
            fail = !PatchAll(API.Harmony.HARMONY_ID, forbidden: typeof(CustomPathFindPatchAttribute));
            fail |= !PatchManual(API.Harmony.HARMONY_ID);
>>>>>>> 1a9cae26

            if (fail) {
                Log.Info("patcher failed");
                Prompt.Error(
                    "TM:PE failed to load",
                    "Traffic Manager: President Edition failed to load. You can " +
                    "continue playing but it's NOT recommended. Traffic Manager will " +
                    "not work as expected.");
            } else {
                Log.Info("TMPE patches installed successfully");
            }
        }

        public static void InstallPathFinding() {
            bool fail = false;
#if DEBUG
            Harmony.DEBUG = false; // set to true to get harmony debug info.
#endif
            AssertCitiesHarmonyInstalled();
            fail = !PatchAll(API.Harmony.HARMONY_ID_PATHFINDING , required: typeof(CustomPathFindPatchAttribute));;

            if (fail) {
                Log.Info("TMPE Path-finding patcher failed");
                Prompt.Error(
                    "TM:PE failed to patch Path-finding",
                    "Traffic Manager: President Edition failed to load necessary patches. You can " +
                    "continue playing but it's NOT recommended. Traffic Manager will " +
                    "not work as expected.");
            } else {
                Log.Info("TMPE Path-finding patches installed successfully");
            }
        }

        /// <summary>
        /// applies all attribute driven harmony patches.
        /// continues on error.
        /// </summary>
        /// <returns>false if exception happens, true otherwise</returns>
        [MethodImpl(MethodImplOptions.NoInlining)]
        private static bool PatchAll(string harmonyId, Type required = null, Type forbidden = null) {
            try {
                bool success = true;
                var harmony = new Harmony(harmonyId);
                var assembly = Assembly.GetExecutingAssembly();
                foreach (var type in AccessTools.GetTypesFromAssembly(assembly)) {
                    try {
                        if (required is not null && !type.IsDefined(required, true))
                            continue;
                        if (forbidden is not null && type.IsDefined(forbidden, true))
                            continue;
                        var methods = harmony.CreateClassProcessor(type).Patch();
                        if (methods != null && methods.Any()) {
                            var strMethods = methods.Select(_method => _method.Name).ToArray();
                        }
                    } catch (Exception ex) {
                        ex.LogException();
                        success = false;
                    }
                }
                return success;
            } catch (Exception ex) {
                ex.LogException();
                return false;
            }
        }

        /// <summary>
        /// Check if a mod is enabled
        /// </summary>
        private static bool IsAssemblyEnabled(string assemblyName) {
            foreach (PluginManager.PluginInfo plugin in PluginManager.instance.GetPluginsInfo()) {
                foreach (Assembly assembly in plugin.GetAssemblies()) {
                    if (assembly.GetName().Name == assemblyName) {
                        return plugin.isEnabled;
                    }
                }
            }
            return false;
        }

        public static void Uninstall(string harmonyId) {
            try {
                new Harmony(harmonyId).UnpatchAll(harmonyId);
                Log.Info($"TMPE patches in [{harmonyId}] uninstalled.");
            } catch(Exception ex) {
                ex.LogException(true);
            }
        }
    }
}<|MERGE_RESOLUTION|>--- conflicted
+++ resolved
@@ -40,12 +40,7 @@
             Harmony.DEBUG = false; // set to true to get harmony debug info.
 #endif
             AssertCitiesHarmonyInstalled();
-<<<<<<< HEAD
-            fail = !PatchAll(HARMONY_ID, forbidden: typeof(CustomPathFindPatchAttribute));
-=======
             fail = !PatchAll(API.Harmony.HARMONY_ID, forbidden: typeof(CustomPathFindPatchAttribute));
-            fail |= !PatchManual(API.Harmony.HARMONY_ID);
->>>>>>> 1a9cae26
 
             if (fail) {
                 Log.Info("patcher failed");
