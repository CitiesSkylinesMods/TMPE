namespace TrafficManager.Lifecycle {
    using CSUtil.Commons;
    using ICities;
    using JetBrains.Annotations;
    using System.Collections.Generic;
    using System.IO;
    using System.Runtime.Serialization.Formatters.Binary;
    using System;
    using TrafficManager.API.Manager;
    using TrafficManager.Manager.Impl;
    using TrafficManager.State;
    using UI.WhatsNew;
    using Util;

    [UsedImplicitly]
    public class SerializableDataExtension
        : SerializableDataExtensionBase
    {
<<<<<<< HEAD
=======
        public static int Version => _configuration?.Version ?? Configuration.CURRENT_VERSION;

>>>>>>> 1676cb7d
        private const string DATA_ID = "TrafficManager_v1.0";
        private const string VERSION_INFO_DATA_ID = "TrafficManager_VersionInfo_v1.0";

        private static ISerializableData SerializableData => SimulationManager.instance.m_SerializableDataWrapper;
        private static Configuration _configuration;
        private static VersionInfoConfiguration _versionInfoConfiguration;

        public static int Version => _configuration.Version;

        public override void OnLoadData() => Load();
        public override void OnSaveData() => Save();

        public static void Load() {
            Log.Info("Loading Traffic Manager: PE Data");
            TMPELifecycle.Instance.Deserializing = true;
            bool loadingSucceeded = true;

            try {
                Log.Info("Initializing flags");
                Flags.OnBeforeLoadData();
            }
            catch (Exception e) {
                Log.Error($"OnLoadData: Error while initializing Flags: {e}");
                loadingSucceeded = false;
            }

            foreach (ICustomManager manager in TMPELifecycle.Instance.RegisteredManagers) {
                try {
                    Log.Info($"OnBeforeLoadData: {manager.GetType().Name}");
                    manager.OnBeforeLoadData();
                }
                catch (Exception e) {
                    Log.Error($"OnLoadData: Error while initializing {manager.GetType().Name}: {e}");
                    loadingSucceeded = false;
                }
            }

            Log.Info("Initialization done. Loading mod data now.");

            try {
                byte[] data = SerializableData.LoadData(VERSION_INFO_DATA_ID);
                DeserializeVersionData(data);
            }
            catch (Exception e) {
                Log.Error($"OnLoadData: Error while deserializing version data: {e}");
                loadingSucceeded = false;
            }

            try {
                byte[] data = SerializableData.LoadData(DATA_ID);
                DeserializeData(data);
            }
            catch (Exception e) {
                Log.Error($"OnLoadData: Error while deserializing data: {e}");
                loadingSucceeded = false;
            }

            // load options (empty byte array causes default options to be applied)
            try {
                if (TMPELifecycle.InGameOrEditor()) {
                    // Always force default options on new game
                    // See: https://github.com/CitiesSkylinesMods/TMPE/pull/1425
                    byte[] options = TMPELifecycle.IsNewGame
                        ? null
                        : SerializableData.LoadData("TMPE_Options");

                    if (!OptionsManager.Instance.LoadData(options ?? new byte[0])) {
                        loadingSucceeded = false;
                    }
                }
            }
            catch (Exception e) {
                Log.Error($"OnLoadData: Error while loading options: {e}");
                loadingSucceeded = false;
            }

            if (loadingSucceeded) {
                Log.Info("OnLoadData completed successfully.");
            } else {
                Log.Info("An error occurred while loading.");

                // UIView.library.ShowModal<ExceptionPanel>("ExceptionPanel")
                // .SetMessage("An error occurred while loading",
                // "Traffic Manager: President Edition detected an error while loading. Please do
                // NOT save this game under the old filename, otherwise your timed traffic lights,
                // custom lane arrows, etc. are in danger. Instead, please navigate to
                // http://steamcommunity.com/sharedfiles/filedetails/?id=583429740 and follow the
                // steps under 'In case problems arise'.", true);
            }

            TMPELifecycle.Instance.Deserializing = false;

            foreach (ICustomManager manager in TMPELifecycle.Instance.RegisteredManagers) {
                try {
                    Log.Info($"OnAfterLoadData: {manager.GetType().Name}");
                    manager.OnAfterLoadData();
                }
                catch (Exception e) {
                    Log.Error($"OnLoadData: Error while initializing {manager.GetType().Name}: {e}");
                    loadingSucceeded = false;
                }
            }
        }

        private static void DeserializeVersionData(byte[] data) {
            bool error = false;
            try {
                if (data != null && data.Length != 0) {
                    Log.Info($"Loading VersionInfo Data! Length={data.Length}");
                    var memoryStream = new MemoryStream();
                    memoryStream.Write(data, 0, data.Length);
                    memoryStream.Position = 0;

                    var binaryFormatter = new BinaryFormatter();
                    binaryFormatter.AssemblyFormat = System
                                                     .Runtime.Serialization.Formatters
                                                     .FormatterAssemblyStyle.Simple;
                    _versionInfoConfiguration = (VersionInfoConfiguration)binaryFormatter.Deserialize(memoryStream);
                } else {
                    Log.Info("No VersionInfo data to deserialize!");
                }
            }
            catch (Exception e) {
                Log.Error($"Error deserializing data: {e}");
                Log.Info(e.StackTrace);
                error = true;
            }

            if (!error) {
                ReportVersionInfo(out error);
            }

            if (error) {
                throw new ApplicationException("An error occurred while loading version information");
            }
        }

        private static void DeserializeData(byte[] data) {
            bool error = false;
            try {
                if (data != null && data.Length != 0) {
                    Log.Info($"Loading Data from New Load Routine! Length={data.Length}");
                    var memoryStream = new MemoryStream();
                    memoryStream.Write(data, 0, data.Length);
                    memoryStream.Position = 0;

                    var binaryFormatter = new BinaryFormatter();
                    binaryFormatter.AssemblyFormat = System
                                                     .Runtime.Serialization.Formatters
                                                     .FormatterAssemblyStyle.Simple;
                    _configuration = (Configuration)binaryFormatter.Deserialize(memoryStream);
                } else {
                    Log.Info("No data to deserialize!");
                }
            }
            catch (Exception e) {
                Log.Error($"Error deserializing data: {e}");
                Log.Info(e.StackTrace);
                error = true;
            }

            if (!error) {
                LoadDataState(out error);
            }

            if (error) {
                throw new ApplicationException("An error occurred while loading");
            }
        }

        private static void ReportVersionInfo(out bool error) {
            error = false;
            Log.Info("Reading VersionInfo from config");
            if (_versionInfoConfiguration == null) {
                Log.Warning("Version configuration NULL, Couldn't load data. Possibly a new game?");
                return;
            }

            if (_versionInfoConfiguration.VersionInfo != null) {
                VersionInfo versionInfo = _versionInfoConfiguration.VersionInfo;
                Log.Info($"Save game was created with TM:PE {versionInfo.assemblyVersion} - {versionInfo.releaseType}");
            } else {
                Log.Info("Version info undefined!");
            }
        }

        private static void LoadDataState(out bool error) {
            error = false;

            Log.Info("Loading State from Config");
            if (_configuration == null) {
                Log.Warning("Configuration NULL, Couldn't load save data. Possibly a new game?");
                return;
            }

            // load ext. citizens
            if (_configuration.ExtCitizens != null) {
                if (!ExtCitizenManager.Instance.LoadData(_configuration.ExtCitizens)) {
                    error = true;
                }
            } else {
                Log.Info("Ext. citizen data structure undefined!");
            }

            // load ext. citizen instances
            if (_configuration.ExtCitizenInstances != null) {
                if (!ExtCitizenInstanceManager.Instance.LoadData(_configuration.ExtCitizenInstances)) {
                    error = true;
                }
            } else {
                Log.Info("Ext. citizen instance data structure undefined!");
            }

            // load priority segments
            if (_configuration.PrioritySegments != null) {
                if (!TrafficPriorityManager.Instance.LoadData(_configuration.PrioritySegments)) {
                    error = true;
                }
            } else {
                Log.Info("Priority segments data structure (old) undefined!");
            }

            if (_configuration.CustomPrioritySegments != null) {
                if (!TrafficPriorityManager.Instance.LoadData(_configuration.CustomPrioritySegments)) {
                    error = true;
                }
            } else {
                Log.Info("Priority segments data structure (new) undefined!");
            }

            // load parking restrictions
            if (_configuration.ParkingRestrictions != null) {
                if (!ParkingRestrictionsManager.Instance.LoadData(_configuration.ParkingRestrictions)) {
                    error = true;
                }
            } else {
                Log.Info("Parking restrctions structure undefined!");
            }

            // load vehicle restrictions (warning: has to be done before loading timed lights!)
            if (_configuration.LaneAllowedVehicleTypes != null) {
                if (!VehicleRestrictionsManager.Instance.LoadData(_configuration.LaneAllowedVehicleTypes)) {
                    error = true;
                }
            } else {
                Log.Info("Vehicle restrctions structure undefined!");
            }

            if (_configuration.TimedLights != null) {
                if (!TrafficLightSimulationManager.Instance.LoadData(_configuration.TimedLights)) {
                    error = true;
                }
            } else {
                Log.Info("Timed traffic lights data structure undefined!");
            }

            // load toggled traffic lights (old method)
            if (_configuration.NodeTrafficLights != null) {
                if (!TrafficLightManager.Instance.LoadData(_configuration.NodeTrafficLights)) {
                    error = true;
                }
            } else {
                Log.Info("Junction traffic lights data structure (old) undefined!");
            }

            // load toggled traffic lights (new method)
            if (_configuration.ToggledTrafficLights != null) {
                if (!TrafficLightManager.Instance.LoadData(_configuration.ToggledTrafficLights)) {
                    error = true;
                }
            } else {
                Log.Info("Junction traffic lights data structure (new) undefined!");
            }

            // load lane arrrows (old method)
            if (_configuration.LaneFlags != null) {
                if (!LaneArrowManager.Instance.LoadData(_configuration.LaneFlags)) {
                    error = true;
                }
            } else {
                Log.Info("Lane arrow data structure (old) undefined!");
            }

            // load lane arrows (new method)
            if (_configuration.LaneArrows != null) {
                if (!LaneArrowManager.Instance.LoadData(_configuration.LaneArrows)) {
                    error = true;
                }
            } else {
                Log.Info("Lane arrow data structure (new) undefined!");
            }

            // load lane connections
            if (_configuration.LaneConnections != null) {
                if (!LaneConnectionManager.Instance.LoadData(_configuration.LaneConnections)) {
                    error = true;
                }
            } else {
                Log.Info("Lane connection data structure undefined!");
            }

            // Load custom default speed limits
            if (_configuration.CustomDefaultSpeedLimits != null) {
                if (!SpeedLimitManager.Instance.LoadData(_configuration.CustomDefaultSpeedLimits)) {
                    error = true;
                }
            }

            // load speed limits
            if (_configuration.LaneSpeedLimits != null) {
                if (!SpeedLimitManager.Instance.LoadData(_configuration.LaneSpeedLimits)) {
                    error = true;
                }
            } else {
                Log.Info("Lane speed limit structure undefined!");
            }

            // Load segment-at-node flags
            if (_configuration.SegmentNodeConfs != null) {
                if (!JunctionRestrictionsManager.Instance.LoadData(_configuration.SegmentNodeConfs)) {
                    error = true;
                }
            } else {
                Log.Info("Segment-at-node structure undefined!");
            }
        }

        public static void Save() {
            bool success = true;

            // try {
            //    Log.Info("Recalculating segment geometries");
            //    SegmentGeometry.OnBeforeSaveData();
            // }
            // catch (Exception e) {
            //    Log.Error(
            //        $"OnSaveData: Exception occurred while calling SegmentGeometry.OnBeforeSaveData: {e.ToString()}");
            //    error = true;
            // }

            foreach (ICustomManager manager in TMPELifecycle.Instance.RegisteredManagers) {
                try {
                    Log.Info($"OnBeforeSaveData: {manager.GetType().Name}");
                    manager.OnBeforeSaveData();
                }
                catch (Exception e) {
                    Log.Error($"OnSaveData: Error while notifying {manager.GetType().Name}.OnBeforeSaveData: {e}");
                    success = false;
                }
            }

            try {
                Log.Info("Saving Mod Data.");
                var configuration = new Configuration() { Version = Configuration.CURRENT_VERSION };

                //------------------
                // Citizens
                //------------------
                configuration.ExtCitizens = ExtCitizenManager.Instance.SaveData(ref success);
                configuration.ExtCitizenInstances = ExtCitizenInstanceManager.Instance.SaveData(ref success);

                //------------------
                // Traffic Priorities
                //------------------
                configuration.PrioritySegments = TrafficPriorityManager.AsPrioritySegmentsDM()
                                                                       .SaveData(ref success);
                configuration.CustomPrioritySegments = TrafficPriorityManager.AsCustomPrioritySegmentsDM()
                                                                             .SaveData(ref success);

                //------------------
                // Junction Restrictions
                //------------------
                configuration.SegmentNodeConfs = JunctionRestrictionsManager.Instance.SaveData(ref success);

                //------------------
                // Traffic Lights
                //------------------
                configuration.TimedLights = TrafficLightSimulationManager.Instance.SaveData(ref success);

                // configuration.NodeTrafficLights = ((ICustomDataManager<string>)TrafficLightManager.Instance)
                // .SaveData(ref success);
                // configuration.ToggledTrafficLights =
                // ((ICustomDataManager<List<Configuration.NodeTrafficLight>>)TrafficLightManager.Instance)
                // .SaveData(ref success);

                //------------------
                // Lane Arrows and Connections
                //------------------
                configuration.LaneFlags = LaneArrowManager.AsLaneFlagsDM().SaveData(ref success);
                configuration.LaneArrows = LaneArrowManager.AsLaneArrowsDM().SaveData(ref success);

                configuration.LaneConnections = LaneConnectionManager.Instance.SaveData(ref success);

                //------------------
                // Speed Limits
                //------------------
                configuration.LaneSpeedLimits = SpeedLimitManager.AsLaneSpeedLimitsDM().SaveData(ref success);
                configuration.CustomDefaultSpeedLimits = SpeedLimitManager.AsCustomDefaultSpeedLimitsDM()
                                                                          .SaveData(ref success);

                //------------------
                // Vehicle and Parking Restrictions
                //------------------
                configuration.LaneAllowedVehicleTypes = VehicleRestrictionsManager.Instance.SaveData(ref success);
                configuration.ParkingRestrictions = ParkingRestrictionsManager.Instance.SaveData(ref success);

                //------------------
                // Version
                //------------------
                VersionInfoConfiguration versionConfig = new VersionInfoConfiguration();
                versionConfig.VersionInfo = new VersionInfo(VersionUtil.ModVersion);

                var binaryFormatterVersion = new BinaryFormatter();
                var memoryStreamVersion = new MemoryStream();

                try {
                    binaryFormatterVersion.Serialize(memoryStreamVersion, versionConfig);
                    memoryStreamVersion.Position = 0;
                    Log.Info($"Version data byte length {memoryStreamVersion.Length}");
                    SerializableData.SaveData(VERSION_INFO_DATA_ID, memoryStreamVersion.ToArray());
                } catch (Exception ex) {
                    Log.Error("Unexpected error while saving version data: " + ex);
                    success = false;
                } finally {
                    memoryStreamVersion.Close();
                }

                try {
                    if (TMPELifecycle.PlayMode) {
                        SerializableData.SaveData("TMPE_Options", OptionsManager.Instance.SaveData(ref success));
                    }
                } catch (Exception ex) {
                    Log.Error("Unexpected error while saving options: " + ex.Message);
                    success = false;
                }

                var binaryFormatter = new BinaryFormatter();
                var memoryStream = new MemoryStream();

                try {
                    binaryFormatter.Serialize(memoryStream, configuration);
                    memoryStream.Position = 0;
                    Log.Info($"Save data byte length {memoryStream.Length}");
                    SerializableData.SaveData(DATA_ID, memoryStream.ToArray());
                } catch (Exception ex) {
                    Log.Error("Unexpected error while saving data: " + ex);
                    success = false;
                } finally {
                    memoryStream.Close();
                }

                var reverseManagers = new List<ICustomManager>(TMPELifecycle.Instance.RegisteredManagers);
                reverseManagers.Reverse();
                foreach (ICustomManager manager in reverseManagers) {
                    try {
                        Log.Info($"OnAfterSaveData: {manager.GetType().Name}");
                        manager.OnAfterSaveData();
                    }
                    catch (Exception e) {
                        Log.Error(
                            $"OnSaveData: Error while notifying {manager.GetType().Name}.OnAfterSaveData: {e}");
                        success = false;
                    }
                }
            } catch (Exception e) {
                success = false;
                Log.Error($"Error occurred while saving data: {e}");

                // UIView.library.ShowModal<ExceptionPanel>("ExceptionPanel")
                // .SetMessage("An error occurred while saving", "Traffic Manager: President Edition
                // detected an error while saving. To help preventing future errors, please navigate
                // to http://steamcommunity.com/sharedfiles/filedetails/?id=583429740 and follow
                // the steps under 'In case problems arise'.", true);
            }
        }
    }
}<|MERGE_RESOLUTION|>--- conflicted
+++ resolved
@@ -16,19 +16,14 @@
     public class SerializableDataExtension
         : SerializableDataExtensionBase
     {
-<<<<<<< HEAD
-=======
         public static int Version => _configuration?.Version ?? Configuration.CURRENT_VERSION;
 
->>>>>>> 1676cb7d
         private const string DATA_ID = "TrafficManager_v1.0";
         private const string VERSION_INFO_DATA_ID = "TrafficManager_VersionInfo_v1.0";
 
         private static ISerializableData SerializableData => SimulationManager.instance.m_SerializableDataWrapper;
         private static Configuration _configuration;
         private static VersionInfoConfiguration _versionInfoConfiguration;
-
-        public static int Version => _configuration.Version;
 
         public override void OnLoadData() => Load();
         public override void OnSaveData() => Save();
