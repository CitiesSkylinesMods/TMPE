--- conflicted
+++ resolved
@@ -13,12 +13,9 @@
     using TrafficManager.State;
     using TrafficManager.UI;
     using UnityEngine;
-<<<<<<< HEAD
     using SkyTools.Benchmarks;
     using TrafficManager.Custom.AI;
-=======
     using Object = UnityEngine.Object;
->>>>>>> 18626a8b
 
     [UsedImplicitly]
     public class LoadingExtension : LoadingExtensionBase {
