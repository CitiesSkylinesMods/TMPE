--- conflicted
+++ resolved
@@ -5,15 +5,7 @@
     using Harmony;
     using ICities;
     using JetBrains.Annotations;
-<<<<<<< HEAD
-    using Manager.Impl;
-    using RedirectionFramework;
-    using State;
-    using UI;
-    using UI.Localization;
     using UnityEngine;
-=======
->>>>>>> d90ec672
     using Object = UnityEngine.Object;
     using System.Collections.Generic;
     using System.Reflection;
@@ -23,7 +15,6 @@
     using TrafficManager.Manager.Impl;
     using TrafficManager.RedirectionFramework;
     using TrafficManager.State;
-    using TrafficManager.UI.Localization;
     using TrafficManager.UI;
 
     [UsedImplicitly]
