--- conflicted
+++ resolved
@@ -344,7 +344,7 @@
                 GlobalConfig.OnLevelUnloading();
 
                 var gameObject = UIView.GetAView().gameObject;
-<<<<<<< HEAD
+
                 void Destroy<T>()
                     where T : MonoBehaviour
                 {
@@ -358,17 +358,6 @@
                 Util.RoadSelection.Release();
                 Destroy<RoadSelectionPanels>();
                 Destroy<RemoveCitizenInstanceButtonExtender>();
-=======
-                void Destroy<T>() where T : MonoBehaviour {
-                    Object obj = (Object)gameObject.GetComponent<T>();
-                    if (obj != null) {
-                        Object.Destroy(obj);
-                    }
-                }
-
-                // remove vehicle button
-                Destroy<RemoveVehicleButtonExtender>();
-                Destroy<RemoveCitizenInstanceButtonExtender>();
 
                 // Custom path manger is destroyed when reloading. That is why the following code
                 // is commented out.
@@ -389,7 +378,6 @@
                     BaseUI = null;
                     Log._Debug("removed UIBase instance.");
                 }
->>>>>>> ca6dee7f
 
 #if TRACE
                 Singleton<CodeProfiler>.instance.OnLevelUnloading();
