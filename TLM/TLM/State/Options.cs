--- conflicted
+++ resolved
@@ -198,11 +198,7 @@
             if (warn) {
                 UIView.library.ShowModal<ExceptionPanel>("ExceptionPanel").SetMessage(
                     "Nope!",
-<<<<<<< HEAD
-                    Translation.Options.Get("Warning.Settings are defined for each savegame separately")
-=======
                     Translation.Options.Get("Dialog.Text:Settings are stored in savegame")
->>>>>>> 9f0bd975
                     + ". https://www.viathinksoft.de/tmpe/#options",
                     false);
             }
