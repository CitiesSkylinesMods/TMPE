--- conflicted
+++ resolved
@@ -158,17 +158,10 @@
             Log.Info("Options.MakeSettings: Adding UI to mod options tabs");
             try {
                 ExtUITabstrip tabStrip = ExtUITabstrip.Create(helper);
-<<<<<<< HEAD
-                OptionsGeneralTab.MakeSettings_General(tabStrip);
-                OptionsGameplayTab.MakeSettings_Gameplay(tabStrip);
-                OptionsVehicleRestrictionsTab.MakeSettings_VehicleRestrictions(tabStrip);
-                OverlaysTab.MakeSettings_Overlays(tabStrip);
-=======
                 GeneralTab.MakeSettings_General(tabStrip);
                 GameplayTab.MakeSettings_Gameplay(tabStrip);
                 PoliciesTab.MakeSettings_VehicleRestrictions(tabStrip);
-                OptionsOverlaysTab.MakeSettings_Overlays(tabStrip);
->>>>>>> 27fe1997
+                OverlaysTab.MakeSettings_Overlays(tabStrip);
                 OptionsMaintenanceTab.MakeSettings_Maintenance(tabStrip);
                 KeybindsTab.MakeSettings_Keybinds(tabStrip);
                 tabStrip.Invalidate();
