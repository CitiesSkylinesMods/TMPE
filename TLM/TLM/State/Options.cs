--- conflicted
+++ resolved
@@ -8,18 +8,14 @@
 using CSUtil.Commons;
 using System.Reflection;
 using TrafficManager.Manager.Impl;
-<<<<<<< HEAD
 using TrafficManager.Traffic.Enums;
-=======
 using TrafficManager.State.Keybinds;
->>>>>>> 36631b9e
 using TrafficManager.Traffic.Data;
 
 namespace TrafficManager.State {
 
     public class Options : MonoBehaviour {
         private static UIDropDown languageDropdown = null;
-        private static UIDropDown simAccuracyDropdown = null;
         //private static UIDropDown laneChangingRandomizationDropdown = null;
         private static UICheckBox instantEffectsToggle = null;
         private static UICheckBox lockButtonToggle = null;
@@ -91,32 +87,11 @@
         private static UITextField pathCostMultiplicatorField = null;
         private static UITextField pathCostMultiplicator2Field = null;
 #endif
-<<<<<<< HEAD
-		private static UIButton reloadGlobalConfBtn = null;
-		private static UIButton resetGlobalConfBtn = null;
-
-		public static int roadSignMphStyleInt;
-		public static bool instantEffects = true;
-		//public static int laneChangingRandomization = 2;
-		public static bool individualDrivingStyle = true;
-		public static int recklessDrivers = 3;
-		public static bool relaxedBusses = false;
-		public static bool allRelaxed = false;
-		public static bool evacBussesMayIgnoreRules = false;
-		public static bool prioritySignsOverlay = false;
-		public static bool timedLightsOverlay = false;
-		public static bool speedLimitsOverlay = false;
-		public static bool vehicleRestrictionsOverlay = false;
-		public static bool parkingRestrictionsOverlay = false;
-		public static bool junctionRestrictionsOverlay = false;
-		public static bool connectedLanesOverlay = false;
-=======
         private static UIButton reloadGlobalConfBtn = null;
         private static UIButton resetGlobalConfBtn = null;
 
         public static int roadSignMphStyleInt;
         public static bool instantEffects = true;
-        public static int simAccuracy = 0;
         //public static int laneChangingRandomization = 2;
         public static bool individualDrivingStyle = true;
         public static int recklessDrivers = 3;
@@ -130,7 +105,6 @@
         public static bool parkingRestrictionsOverlay = false;
         public static bool junctionRestrictionsOverlay = false;
         public static bool connectedLanesOverlay = false;
->>>>>>> 36631b9e
 #if QUEUEDSTATS
         public static bool showPathFindStats =
 #if DEBUG
@@ -167,24 +141,8 @@
 #else
         public static bool showLanes = false;
 #endif
-<<<<<<< HEAD
-		public static bool strongerRoadConditionEffects = false;
-		public static bool parkingAI = false;
-		public static bool disableDespawning = false;
-		public static bool preferOuterLane = false;
-		//public static byte publicTransportUsage = 1;
-
-		public static bool prioritySignsEnabled = true;
-		public static bool timedLightsEnabled = true;
-		public static bool customSpeedLimitsEnabled = true;
-		public static bool vehicleRestrictionsEnabled = true;
-		public static bool parkingRestrictionsEnabled = true;
-		public static bool junctionRestrictionsEnabled = true;
-		public static bool turnOnRedEnabled = true;
-		public static bool laneConnectorEnabled = true;
-=======
         public static bool strongerRoadConditionEffects = false;
-        public static bool prohibitPocketCars = false;
+        public static bool parkingAI = false;
         public static bool disableDespawning = false;
         public static bool preferOuterLane = false;
         //public static byte publicTransportUsage = 1;
@@ -197,7 +155,6 @@
         public static bool junctionRestrictionsEnabled = true;
         public static bool turnOnRedEnabled = true;
         public static bool laneConnectorEnabled = true;
->>>>>>> 36631b9e
         public static bool scanForKnownIncompatibleModsEnabled = true;
         public static bool ignoreDisabledModsEnabled = false;
 
@@ -253,66 +210,15 @@
             ++tabIndex;
             MakeSettings_Maintenance(tabStrip, tabIndex);
 
-<<<<<<< HEAD
-			languageDropdown = generalGroup.AddDropdown(Translation.GetString("Language") + ":", languageLabels, languageIndex, onLanguageChanged) as UIDropDown;
-			lockButtonToggle = generalGroup.AddCheckbox(Translation.GetString("Lock_main_menu_button_position"), GlobalConfig.Instance.Main.MainMenuButtonPosLocked, onLockButtonChanged) as UICheckBox;
-			lockMenuToggle = generalGroup.AddCheckbox(Translation.GetString("Lock_main_menu_position"), GlobalConfig.Instance.Main.MainMenuPosLocked, onLockMenuChanged) as UICheckBox;
-			tinyMenuToggle = generalGroup.AddCheckbox(Translation.GetString("Compact_main_menu"), GlobalConfig.Instance.Main.TinyMainMenu, onTinyMenuChanged) as UICheckBox;
-			guiTransparencySlider = generalGroup.AddSlider(Translation.GetString("Window_transparency") + ":", 0, 90, 5, GlobalConfig.Instance.Main.GuiTransparency, onGuiTransparencyChanged) as UISlider;
-			guiTransparencySlider.parent.Find<UILabel>("Label").width = 500;
-			overlayTransparencySlider = generalGroup.AddSlider(Translation.GetString("Overlay_transparency") + ":", 0, 90, 5, GlobalConfig.Instance.Main.OverlayTransparency, onOverlayTransparencyChanged) as UISlider;
-			overlayTransparencySlider.parent.Find<UILabel>("Label").width = 500;
-			enableTutorialToggle = generalGroup.AddCheckbox(Translation.GetString("Enable_tutorial_messages"), GlobalConfig.Instance.Main.EnableTutorial, onEnableTutorialsChanged) as UICheckBox;
-			showCompatibilityCheckErrorToggle = generalGroup.AddCheckbox(Translation.GetString("Notify_me_if_there_is_an_unexpected_mod_conflict"), GlobalConfig.Instance.Main.ShowCompatibilityCheckErrorMessage, onShowCompatibilityCheckErrorChanged) as UICheckBox;
-			scanForKnownIncompatibleModsToggle = generalGroup.AddCheckbox(Translation.GetString("Scan_for_known_incompatible_mods_on_startup"), GlobalConfig.Instance.Main.ScanForKnownIncompatibleModsAtStartup, onScanForKnownIncompatibleModsChanged) as UICheckBox;
-			ignoreDisabledModsToggle = generalGroup.AddCheckbox(Translation.GetString("Ignore_disabled_mods"), GlobalConfig.Instance.Main.IgnoreDisabledMods, onIgnoreDisabledModsChanged) as UICheckBox;
-			Indent(ignoreDisabledModsToggle);
-
-			// General: Speed Limits
-			setupSpeedLimitsPanel(panelHelper, generalGroup);
-
-			// General: Simulation
-			var simGroup = panelHelper.AddGroup(Translation.GetString("Simulation"));
-			instantEffectsToggle = simGroup.AddCheckbox(Translation.GetString("Customizations_come_into_effect_instantaneously"), instantEffects, onInstantEffectsChanged) as UICheckBox;
-
-			// GAMEPLAY
-			++tabIndex;
-
-			AddOptionTab(tabStrip, Translation.GetString("Gameplay"));
-			tabStrip.selectedIndex = tabIndex;
-
-			currentPanel = tabStrip.tabContainer.components[tabIndex] as UIPanel;
-			currentPanel.autoLayout = true;
-			currentPanel.autoLayoutDirection = LayoutDirection.Vertical;
-			currentPanel.autoLayoutPadding.top = 5;
-			currentPanel.autoLayoutPadding.left = 10;
-			currentPanel.autoLayoutPadding.right = 10;
-
-			panelHelper = new UIHelper(currentPanel);
-
-			var vehBehaviorGroup = panelHelper.AddGroup(Translation.GetString("Vehicle_behavior"));
-
-			recklessDriversDropdown = vehBehaviorGroup.AddDropdown(Translation.GetString("Reckless_driving") + ":", new string[] { Translation.GetString("Path_Of_Evil_(10_%)"), Translation.GetString("Rush_Hour_(5_%)"), Translation.GetString("Minor_Complaints_(2_%)"), Translation.GetString("Holy_City_(0_%)") }, recklessDrivers, onRecklessDriversChanged) as UIDropDown;
-			recklessDriversDropdown.width = 300;
-			individualDrivingStyleToggle = vehBehaviorGroup.AddCheckbox(Translation.GetString("Individual_driving_styles"), individualDrivingStyle, onIndividualDrivingStyleChanged) as UICheckBox;
-
-			if (SteamHelper.IsDLCOwned(SteamHelper.DLC.SnowFallDLC)) {
-				strongerRoadConditionEffectsToggle = vehBehaviorGroup.AddCheckbox(Translation.GetString("Road_condition_has_a_bigger_impact_on_vehicle_speed"), strongerRoadConditionEffects, onStrongerRoadConditionEffectsChanged) as UICheckBox;
-			}
-			disableDespawningToggle = vehBehaviorGroup.AddCheckbox(Translation.GetString("Disable_despawning"), disableDespawning, onDisableDespawningChanged) as UICheckBox;
-=======
             // KEYBOARD
             ++tabIndex;
             MakeSettings_Keybinds(tabStrip, tabIndex);
-            tabStrip.selectedIndex = 0;
-        }
-
-        private static void MakeSettings_Keybinds(UITabstrip tabStrip, int tabIndex) {
-            UIPanel currentPanel;
-            UIHelper panelHelper;
-            AddOptionTab(tabStrip, Translation.GetString("Keybinds"));
+
+#if DEBUG
+            // GLOBAL CONFIG
+            /*
+            AddOptionTab(tabStrip, Translation.GetString("Global_configuration"));// tabStrip.AddTab(Translation.GetString("General"), tabTemplate, true);
             tabStrip.selectedIndex = tabIndex;
->>>>>>> 36631b9e
 
             currentPanel = tabStrip.tabContainer.components[tabIndex] as UIPanel;
             currentPanel.autoLayout = true;
@@ -321,12 +227,102 @@
             currentPanel.autoLayoutPadding.left = 10;
             currentPanel.autoLayoutPadding.right = 10;
 
-<<<<<<< HEAD
-			var parkAiGroup = panelHelper.AddGroup(Translation.GetString("Parking_AI"));
-			prohibitPocketCarsToggle = parkAiGroup.AddCheckbox(Translation.GetString("Enable_more_realistic_parking"), parkingAI, onProhibitPocketCarsChanged) as UICheckBox;
-=======
             panelHelper = new UIHelper(currentPanel);
->>>>>>> 36631b9e
+
+            GlobalConfig globalConf = GlobalConfig.Instance;
+
+            var aiTrafficMeasurementConfGroup = panelHelper.AddGroup(Translation.GetString("Advanced_Vehicle_AI") + ": " + Translation.GetString("General"));
+
+            aiTrafficMeasurementConfGroup.AddSlider(Translation.GetString("Live_traffic_buffer_size"), 0f, 10000f, 100f, globalConf.MaxTrafficBuffer, onMaxTrafficBufferChanged);
+            aiTrafficMeasurementConfGroup.AddSlider(Translation.GetString("Path-find_traffic_buffer_size"), 0f, 10000f, 100f, globalConf.MaxPathFindTrafficBuffer, onMaxPathFindTrafficBufferChanged);
+            aiTrafficMeasurementConfGroup.AddSlider(Translation.GetString("Max._congestion_measurements"), 0f, 1000f, 10f, globalConf.MaxNumCongestionMeasurements, onMaxNumCongestionMeasurementsChanged);
+
+            var aiLaneSelParamConfGroup = panelHelper.AddGroup(Translation.GetString("Advanced_Vehicle_AI") + ": " + Translation.GetString("Lane_selection_parameters"));
+
+            aiLaneSelParamConfGroup.AddSlider(Translation.GetString("Lane_density_randomization"), 0f, 100f, 1f, globalConf.LaneDensityRandInterval, onLaneDensityRandIntervalChanged);
+            aiLaneSelParamConfGroup.AddSlider(Translation.GetString("Lane_density_discretization"), 0f, 100f, 1f, globalConf.LaneDensityDiscretization, onLaneTrafficDiscretizationChanged);
+            aiLaneSelParamConfGroup.AddSlider(Translation.GetString("Lane_spread_randomization"), 0f, 100f, 1f, globalConf.LaneUsageRandInterval, onLaneUsageRandIntervalChanged);
+            aiLaneSelParamConfGroup.AddSlider(Translation.GetString("Lane_spread_discretization"), 0f, 100f, 1f, globalConf.LaneUsageDiscretization, onLaneUsageDiscretizationChanged);
+            aiLaneSelParamConfGroup.AddSlider(Translation.GetString("Congestion_rel._velocity_threshold"), 0f, 100f, 1f, globalConf.CongestionSqrSpeedThreshold, onCongestionSqrSpeedThresholdChanged);
+            aiLaneSelParamConfGroup.AddSlider(Translation.GetString("Max._walking_distance"), 0f, 10000f, 100f, globalConf.MaxWalkingDistance, onMaxWalkingDistanceChanged);
+
+            var aiLaneSelFactorConfGroup = panelHelper.AddGroup(Translation.GetString("Advanced_Vehicle_AI") + ": " + Translation.GetString("Lane_selection_factors"));
+
+            aiLaneSelFactorConfGroup.AddSlider(Translation.GetString("Spread_randomization_factor"), 1f, 5f, 0.05f, globalConf.UsageCostFactor, onUsageCostFactorChanged);
+            aiLaneSelFactorConfGroup.AddSlider(Translation.GetString("Traffic_avoidance_factor"), 1f, 5f, 0.05f, globalConf.TrafficCostFactor, onTrafficCostFactorChanged);
+            aiLaneSelFactorConfGroup.AddSlider(Translation.GetString("Public_transport_lane_penalty"), 1f, 50f, 0.5f, globalConf.PublicTransportLanePenalty, onPublicTransportLanePenaltyChanged);
+            aiLaneSelFactorConfGroup.AddSlider(Translation.GetString("Public_transport_lane_reward"), 0f, 1f, 0.05f, globalConf.PublicTransportLaneReward, onPublicTransportLaneRewardChanged);
+            aiLaneSelFactorConfGroup.AddSlider(Translation.GetString("Heavy_vehicle_max._inner_lane_penalty"), 0f, 5f, 0.05f, globalConf.HeavyVehicleMaxInnerLanePenalty, onHeavyVehicleMaxInnerLanePenaltyChanged);
+            aiLaneSelFactorConfGroup.AddSlider(Translation.GetString("Vehicle_restrictions_penalty"), 0f, 1000f, 25f, globalConf.VehicleRestrictionsPenalty, onVehicleRestrictionsPenaltyChanged);
+
+            var aiLaneChangeParamConfGroup = panelHelper.AddGroup(Translation.GetString("Advanced_Vehicle_AI") + ": " + Translation.GetString("Lane_changing_parameters"));
+
+            aiLaneChangeParamConfGroup.AddSlider(Translation.GetString("U-turn_lane_distance"), 1f, 5f, 1f, globalConf.UturnLaneDistance, onUturnLaneDistanceChanged);
+            aiLaneChangeParamConfGroup.AddSlider(Translation.GetString("Incompatible_lane_distance"), 1f, 5f, 1f, globalConf.IncompatibleLaneDistance, onIncompatibleLaneDistanceChanged);
+            aiLaneChangeParamConfGroup.AddSlider(Translation.GetString("Lane_changing_randomization_modulo"), 1f, 100f, 1f, globalConf.RandomizedLaneChangingModulo, onRandomizedLaneChangingModuloChanged);
+            aiLaneChangeParamConfGroup.AddSlider(Translation.GetString("Min._controlled_segments_in_front_of_highway_interchanges"), 1f, 10f, 1f, globalConf.MinHighwayInterchangeSegments, onMinHighwayInterchangeSegmentsChanged);
+            aiLaneChangeParamConfGroup.AddSlider(Translation.GetString("Max._controlled_segments_in_front_of_highway_interchanges"), 1f, 30f, 1f, globalConf.MaxHighwayInterchangeSegments, onMaxHighwayInterchangeSegmentsChanged);
+
+            var aiLaneChangeFactorConfGroup = panelHelper.AddGroup(Translation.GetString("Advanced_Vehicle_AI") + ": " + Translation.GetString("Lane_changing_cost_factors"));
+
+            aiLaneChangeFactorConfGroup.AddSlider(Translation.GetString("On_city_roads"), 1f, 5f, 0.05f, globalConf.CityRoadLaneChangingBaseCost, onCityRoadLaneChangingBaseCostChanged);
+            aiLaneChangeFactorConfGroup.AddSlider(Translation.GetString("On_highways"), 1f, 5f, 0.05f, globalConf.HighwayLaneChangingBaseCost, onHighwayLaneChangingBaseCostChanged);
+            aiLaneChangeFactorConfGroup.AddSlider(Translation.GetString("In_front_of_highway_interchanges"), 1f, 5f, 0.05f, globalConf.HighwayInterchangeLaneChangingBaseCost, onHighwayInterchangeLaneChangingBaseCostChanged);
+            aiLaneChangeFactorConfGroup.AddSlider(Translation.GetString("For_heavy_vehicles"), 1f, 5f, 0.05f, globalConf.HeavyVehicleLaneChangingCostFactor, onHeavyVehicleLaneChangingCostFactorChanged);
+            aiLaneChangeFactorConfGroup.AddSlider(Translation.GetString("On_congested_roads"), 1f, 5f, 0.05f, globalConf.CongestionLaneChangingCostFactor, onCongestionLaneChangingCostFactorChanged);
+            aiLaneChangeFactorConfGroup.AddSlider(Translation.GetString("When_changing_multiple_lanes_at_once"), 1f, 5f, 0.05f, globalConf.MoreThanOneLaneChangingCostFactor, onMoreThanOneLaneChangingCostFactorChanged);
+
+            var aiParkingLaneChangeFactorConfGroup = panelHelper.AddGroup(Translation.GetString("Parking_AI") + ": " + Translation.GetString("General"));
+            */
+
+            // DEBUG
+            /*++tabIndex;
+
+            settingsButton = tabStrip.AddTab("Debug", tabTemplate, true);
+            settingsButton.textPadding = new RectOffset(10, 10, 10, 10);
+            settingsButton.autoSize = true;
+            settingsButton.tooltip = "Debug";
+
+            currentPanel = tabStrip.tabContainer.components[tabIndex] as UIPanel;
+            currentPanel.autoLayout = true;
+            currentPanel.autoLayoutDirection = LayoutDirection.Vertical;
+            currentPanel.autoLayoutPadding.top = 5;
+            currentPanel.autoLayoutPadding.left = 10;
+            currentPanel.autoLayoutPadding.right = 10;
+
+            panelHelper = new UIHelper(currentPanel);
+
+            debugSwitchFields.Clear();
+            for (int i = 0; i < Debug.Switches.Length; ++i) {
+                int index = i;
+                string varName = $"Debug switch #{i}";
+                debugSwitchFields.Add(panelHelper.AddCheckbox(varName, Debug.Switches[i], delegate (bool newVal) { onBoolValueChanged(varName, newVal, ref Debug.Switches[index]); }) as UICheckBox);
+            }
+
+            debugValueFields.Clear();
+            for (int i = 0; i < debugValues.Length; ++i) {
+                int index = i;
+                string varName = $"Debug value #{i}";
+                debugValueFields.Add(panelHelper.AddTextfield(varName, String.Format("{0:0.##}", debugValues[i]), delegate(string newValStr) { onFloatValueChanged(varName, newValStr, ref debugValues[index]); }, null) as UITextField);
+            }*/
+#endif
+            tabStrip.selectedIndex = 0;
+        }
+
+        private static void MakeSettings_Keybinds(UITabstrip tabStrip, int tabIndex) {
+            UIPanel currentPanel;
+            UIHelper panelHelper;
+            AddOptionTab(tabStrip, Translation.GetString("Keybinds"));
+            tabStrip.selectedIndex = tabIndex;
+
+            currentPanel = tabStrip.tabContainer.components[tabIndex] as UIPanel;
+            currentPanel.autoLayout = true;
+            currentPanel.autoLayoutDirection = LayoutDirection.Vertical;
+            currentPanel.autoLayoutPadding.top = 5;
+            currentPanel.autoLayoutPadding.left = 10;
+            currentPanel.autoLayoutPadding.right = 10;
+
+            panelHelper = new UIHelper(currentPanel);
 
             var keyboardGroup = panelHelper.AddGroup(Translation.GetString("Keybinds"));
             ((UIPanel) ((UIHelper) keyboardGroup).self).gameObject.AddComponent<KeybindSettingsPage>();
@@ -451,136 +447,39 @@
             UIHelper panelHelper;
             AddOptionTab(tabStrip, Translation.GetString("Gameplay"));
             tabStrip.selectedIndex = tabIndex;
-
             currentPanel = tabStrip.tabContainer.components[tabIndex] as UIPanel;
             currentPanel.autoLayout = true;
             currentPanel.autoLayoutDirection = LayoutDirection.Vertical;
             currentPanel.autoLayoutPadding.top = 5;
             currentPanel.autoLayoutPadding.left = 10;
             currentPanel.autoLayoutPadding.right = 10;
-
-<<<<<<< HEAD
-			// GLOBAL CONFIG
-			/*
-			AddOptionTab(tabStrip, Translation.GetString("Global_configuration"));// tabStrip.AddTab(Translation.GetString("General"), tabTemplate, true);
-			tabStrip.selectedIndex = tabIndex;
-
-			currentPanel = tabStrip.tabContainer.components[tabIndex] as UIPanel;
-			currentPanel.autoLayout = true;
-			currentPanel.autoLayoutDirection = LayoutDirection.Vertical;
-			currentPanel.autoLayoutPadding.top = 5;
-			currentPanel.autoLayoutPadding.left = 10;
-			currentPanel.autoLayoutPadding.right = 10;
-
-			panelHelper = new UIHelper(currentPanel);
-
-			GlobalConfig globalConf = GlobalConfig.Instance;
-
-			var aiTrafficMeasurementConfGroup = panelHelper.AddGroup(Translation.GetString("Advanced_Vehicle_AI") + ": " + Translation.GetString("General"));
-
-			aiTrafficMeasurementConfGroup.AddSlider(Translation.GetString("Live_traffic_buffer_size"), 0f, 10000f, 100f, globalConf.MaxTrafficBuffer, onMaxTrafficBufferChanged);
-			aiTrafficMeasurementConfGroup.AddSlider(Translation.GetString("Path-find_traffic_buffer_size"), 0f, 10000f, 100f, globalConf.MaxPathFindTrafficBuffer, onMaxPathFindTrafficBufferChanged);
-			aiTrafficMeasurementConfGroup.AddSlider(Translation.GetString("Max._congestion_measurements"), 0f, 1000f, 10f, globalConf.MaxNumCongestionMeasurements, onMaxNumCongestionMeasurementsChanged);
-
-			var aiLaneSelParamConfGroup = panelHelper.AddGroup(Translation.GetString("Advanced_Vehicle_AI") + ": " + Translation.GetString("Lane_selection_parameters"));
-
-			aiLaneSelParamConfGroup.AddSlider(Translation.GetString("Lane_density_randomization"), 0f, 100f, 1f, globalConf.LaneDensityRandInterval, onLaneDensityRandIntervalChanged);
-			aiLaneSelParamConfGroup.AddSlider(Translation.GetString("Lane_density_discretization"), 0f, 100f, 1f, globalConf.LaneDensityDiscretization, onLaneTrafficDiscretizationChanged);
-			aiLaneSelParamConfGroup.AddSlider(Translation.GetString("Lane_spread_randomization"), 0f, 100f, 1f, globalConf.LaneUsageRandInterval, onLaneUsageRandIntervalChanged);
-			aiLaneSelParamConfGroup.AddSlider(Translation.GetString("Lane_spread_discretization"), 0f, 100f, 1f, globalConf.LaneUsageDiscretization, onLaneUsageDiscretizationChanged);
-			aiLaneSelParamConfGroup.AddSlider(Translation.GetString("Congestion_rel._velocity_threshold"), 0f, 100f, 1f, globalConf.CongestionSqrSpeedThreshold, onCongestionSqrSpeedThresholdChanged);
-			aiLaneSelParamConfGroup.AddSlider(Translation.GetString("Max._walking_distance"), 0f, 10000f, 100f, globalConf.MaxWalkingDistance, onMaxWalkingDistanceChanged);
-
-			var aiLaneSelFactorConfGroup = panelHelper.AddGroup(Translation.GetString("Advanced_Vehicle_AI") + ": " + Translation.GetString("Lane_selection_factors"));
-
-			aiLaneSelFactorConfGroup.AddSlider(Translation.GetString("Spread_randomization_factor"), 1f, 5f, 0.05f, globalConf.UsageCostFactor, onUsageCostFactorChanged);
-			aiLaneSelFactorConfGroup.AddSlider(Translation.GetString("Traffic_avoidance_factor"), 1f, 5f, 0.05f, globalConf.TrafficCostFactor, onTrafficCostFactorChanged);
-			aiLaneSelFactorConfGroup.AddSlider(Translation.GetString("Public_transport_lane_penalty"), 1f, 50f, 0.5f, globalConf.PublicTransportLanePenalty, onPublicTransportLanePenaltyChanged);
-			aiLaneSelFactorConfGroup.AddSlider(Translation.GetString("Public_transport_lane_reward"), 0f, 1f, 0.05f, globalConf.PublicTransportLaneReward, onPublicTransportLaneRewardChanged);
-			aiLaneSelFactorConfGroup.AddSlider(Translation.GetString("Heavy_vehicle_max._inner_lane_penalty"), 0f, 5f, 0.05f, globalConf.HeavyVehicleMaxInnerLanePenalty, onHeavyVehicleMaxInnerLanePenaltyChanged);
-			aiLaneSelFactorConfGroup.AddSlider(Translation.GetString("Vehicle_restrictions_penalty"), 0f, 1000f, 25f, globalConf.VehicleRestrictionsPenalty, onVehicleRestrictionsPenaltyChanged);
-
-			var aiLaneChangeParamConfGroup = panelHelper.AddGroup(Translation.GetString("Advanced_Vehicle_AI") + ": " + Translation.GetString("Lane_changing_parameters"));
-
-			aiLaneChangeParamConfGroup.AddSlider(Translation.GetString("U-turn_lane_distance"), 1f, 5f, 1f, globalConf.UturnLaneDistance, onUturnLaneDistanceChanged);
-			aiLaneChangeParamConfGroup.AddSlider(Translation.GetString("Incompatible_lane_distance"), 1f, 5f, 1f, globalConf.IncompatibleLaneDistance, onIncompatibleLaneDistanceChanged);
-			aiLaneChangeParamConfGroup.AddSlider(Translation.GetString("Lane_changing_randomization_modulo"), 1f, 100f, 1f, globalConf.RandomizedLaneChangingModulo, onRandomizedLaneChangingModuloChanged);
-			aiLaneChangeParamConfGroup.AddSlider(Translation.GetString("Min._controlled_segments_in_front_of_highway_interchanges"), 1f, 10f, 1f, globalConf.MinHighwayInterchangeSegments, onMinHighwayInterchangeSegmentsChanged);
-			aiLaneChangeParamConfGroup.AddSlider(Translation.GetString("Max._controlled_segments_in_front_of_highway_interchanges"), 1f, 30f, 1f, globalConf.MaxHighwayInterchangeSegments, onMaxHighwayInterchangeSegmentsChanged);
-
-			var aiLaneChangeFactorConfGroup = panelHelper.AddGroup(Translation.GetString("Advanced_Vehicle_AI") + ": " + Translation.GetString("Lane_changing_cost_factors"));
-
-			aiLaneChangeFactorConfGroup.AddSlider(Translation.GetString("On_city_roads"), 1f, 5f, 0.05f, globalConf.CityRoadLaneChangingBaseCost, onCityRoadLaneChangingBaseCostChanged);
-			aiLaneChangeFactorConfGroup.AddSlider(Translation.GetString("On_highways"), 1f, 5f, 0.05f, globalConf.HighwayLaneChangingBaseCost, onHighwayLaneChangingBaseCostChanged);
-			aiLaneChangeFactorConfGroup.AddSlider(Translation.GetString("In_front_of_highway_interchanges"), 1f, 5f, 0.05f, globalConf.HighwayInterchangeLaneChangingBaseCost, onHighwayInterchangeLaneChangingBaseCostChanged);
-			aiLaneChangeFactorConfGroup.AddSlider(Translation.GetString("For_heavy_vehicles"), 1f, 5f, 0.05f, globalConf.HeavyVehicleLaneChangingCostFactor, onHeavyVehicleLaneChangingCostFactorChanged);
-			aiLaneChangeFactorConfGroup.AddSlider(Translation.GetString("On_congested_roads"), 1f, 5f, 0.05f, globalConf.CongestionLaneChangingCostFactor, onCongestionLaneChangingCostFactorChanged);
-			aiLaneChangeFactorConfGroup.AddSlider(Translation.GetString("When_changing_multiple_lanes_at_once"), 1f, 5f, 0.05f, globalConf.MoreThanOneLaneChangingCostFactor, onMoreThanOneLaneChangingCostFactorChanged);
-
-			var aiParkingLaneChangeFactorConfGroup = panelHelper.AddGroup(Translation.GetString("Parking_AI") + ": " + Translation.GetString("General"));
-			*/
-
-			// DEBUG
-			/*++tabIndex;
-
-			settingsButton = tabStrip.AddTab("Debug", tabTemplate, true);
-			settingsButton.textPadding = new RectOffset(10, 10, 10, 10);
-			settingsButton.autoSize = true;
-			settingsButton.tooltip = "Debug";
-
-			currentPanel = tabStrip.tabContainer.components[tabIndex] as UIPanel;
-			currentPanel.autoLayout = true;
-			currentPanel.autoLayoutDirection = LayoutDirection.Vertical;
-			currentPanel.autoLayoutPadding.top = 5;
-			currentPanel.autoLayoutPadding.left = 10;
-			currentPanel.autoLayoutPadding.right = 10;
-
-			panelHelper = new UIHelper(currentPanel);
-
-			debugSwitchFields.Clear();
-			for (int i = 0; i < Debug.Switches.Length; ++i) {
-				int index = i;
-				string varName = $"Debug switch #{i}";
-				debugSwitchFields.Add(panelHelper.AddCheckbox(varName, Debug.Switches[i], delegate (bool newVal) { onBoolValueChanged(varName, newVal, ref Debug.Switches[index]); }) as UICheckBox);
-			}
-=======
             panelHelper = new UIHelper(currentPanel);
->>>>>>> 36631b9e
-
             var vehBehaviorGroup = panelHelper.AddGroup(Translation.GetString("Vehicle_behavior"));
-
             recklessDriversDropdown = vehBehaviorGroup.AddDropdown(Translation.GetString("Reckless_driving") + ":", new string[] { Translation.GetString("Path_Of_Evil_(10_%)"), Translation.GetString("Rush_Hour_(5_%)"), Translation.GetString("Minor_Complaints_(2_%)"), Translation.GetString("Holy_City_(0_%)") }, recklessDrivers, onRecklessDriversChanged) as UIDropDown;
             recklessDriversDropdown.width = 300;
             individualDrivingStyleToggle = vehBehaviorGroup.AddCheckbox(Translation.GetString("Individual_driving_styles"), individualDrivingStyle, onIndividualDrivingStyleChanged) as UICheckBox;
-
             if (SteamHelper.IsDLCOwned(SteamHelper.DLC.SnowFallDLC)) {
                 strongerRoadConditionEffectsToggle = vehBehaviorGroup.AddCheckbox(Translation.GetString("Road_condition_has_a_bigger_impact_on_vehicle_speed"), strongerRoadConditionEffects, onStrongerRoadConditionEffectsChanged) as UICheckBox;
             }
             disableDespawningToggle = vehBehaviorGroup.AddCheckbox(Translation.GetString("Disable_despawning"), disableDespawning, onDisableDespawningChanged) as UICheckBox;
-
             var vehAiGroup = panelHelper.AddGroup(Translation.GetString("Advanced_Vehicle_AI"));
             advancedAIToggle = vehAiGroup.AddCheckbox(Translation.GetString("Enable_Advanced_Vehicle_AI"), advancedAI, onAdvancedAIChanged) as UICheckBox;
             altLaneSelectionRatioSlider = vehAiGroup.AddSlider(Translation.GetString("Dynamic_lane_section") + ":", 0, 100, 5, altLaneSelectionRatio, onAltLaneSelectionRatioChanged) as UISlider;
             altLaneSelectionRatioSlider.parent.Find<UILabel>("Label").width = 450;
-
             var parkAiGroup = panelHelper.AddGroup(Translation.GetString("Parking_AI"));
-            prohibitPocketCarsToggle = parkAiGroup.AddCheckbox(Translation.GetString("Enable_more_realistic_parking"), prohibitPocketCars, onProhibitPocketCarsChanged) as UICheckBox;
-
+            prohibitPocketCarsToggle = parkAiGroup.AddCheckbox(Translation.GetString("Enable_more_realistic_parking"), parkingAI, onProhibitPocketCarsChanged) as UICheckBox;
             var ptGroup = panelHelper.AddGroup(Translation.GetString("Public_transport"));
             realisticPublicTransportToggle = ptGroup.AddCheckbox(Translation.GetString("Prevent_excessive_transfers_at_public_transport_stations"), realisticPublicTransport, onRealisticPublicTransportChanged) as UICheckBox;
         }
-
         private static void MakeSettings_General(UITabstrip tabStrip, int tabIndex) {
             AddOptionTab(tabStrip, Translation.GetString("General"));// tabStrip.AddTab(Translation.GetString("General"), tabTemplate, true);
             tabStrip.selectedIndex = tabIndex;
-
             UIPanel currentPanel = tabStrip.tabContainer.components[tabIndex] as UIPanel;
             currentPanel.autoLayout = true;
             currentPanel.autoLayoutDirection = LayoutDirection.Vertical;
             currentPanel.autoLayoutPadding.top = 5;
             currentPanel.autoLayoutPadding.left = 10;
             currentPanel.autoLayoutPadding.right = 10;
-
             UIHelper panelHelper = new UIHelper(currentPanel);
 
             var generalGroup = panelHelper.AddGroup(Translation.GetString("General"));
@@ -600,7 +499,6 @@
                     ++languageIndex;
                 }
             }
-
             languageDropdown = generalGroup.AddDropdown(Translation.GetString("Language") + ":", languageLabels, languageIndex, onLanguageChanged) as UIDropDown;
             lockButtonToggle = generalGroup.AddCheckbox(Translation.GetString("Lock_main_menu_button_position"), GlobalConfig.Instance.Main.MainMenuButtonPosLocked, onLockButtonChanged) as UICheckBox;
             lockMenuToggle = generalGroup.AddCheckbox(Translation.GetString("Lock_main_menu_position"), GlobalConfig.Instance.Main.MainMenuPosLocked, onLockMenuChanged) as UICheckBox;
@@ -620,7 +518,6 @@
 
             // General: Simulation
             var simGroup = panelHelper.AddGroup(Translation.GetString("Simulation"));
-            simAccuracyDropdown = simGroup.AddDropdown(Translation.GetString("Simulation_accuracy") + ":", new string[] { Translation.GetString("Very_high"), Translation.GetString("High"), Translation.GetString("Medium"), Translation.GetString("Low"), Translation.GetString("Very_Low") }, simAccuracy, onSimAccuracyChanged) as UIDropDown;
             instantEffectsToggle = simGroup.AddCheckbox(Translation.GetString("Customizations_come_into_effect_instantaneously"), instantEffects, onInstantEffectsChanged) as UICheckBox;
         }
 
@@ -669,36 +566,22 @@
             return tabButton;
         }
 
-<<<<<<< HEAD
-		private static bool IsGameLoaded(bool warn=true) {
-			if (!SerializableDataExtension.StateLoading && !LoadingExtension.IsGameLoaded) {
-				if (warn) {
-					UIView.library.ShowModal<ExceptionPanel>("ExceptionPanel").SetMessage("Nope!", Translation.GetString("Settings_are_defined_for_each_savegame_separately") + ". https://www.viathinksoft.de/tmpe/#options", false);
-				}
-				return false;
-			}
-			return true;
-		}
-
-		private static void onGuiTransparencyChanged(float newVal) {
-			if (!IsGameLoaded())
-				return;
-=======
-        private static bool checkGameLoaded() {
+        private static bool IsGameLoaded(bool warn = true) {
             if (!SerializableDataExtension.StateLoading && !LoadingExtension.IsGameLoaded) {
-                UIView.library.ShowModal<ExceptionPanel>("ExceptionPanel").SetMessage("Nope!", Translation.GetString("Settings_are_defined_for_each_savegame_separately") + ". https://www.viathinksoft.de/tmpe/#options", false);
+                if (warn) {
+                    UIView.library.ShowModal<ExceptionPanel>("ExceptionPanel").SetMessage("Nope!", Translation.GetString("Settings_are_defined_for_each_savegame_separately") + ". https://www.viathinksoft.de/tmpe/#options", false);
+                }
                 return false;
             }
             return true;
         }
 
         private static void onGuiTransparencyChanged(float newVal) {
-            if (!checkGameLoaded())
-                return;
-
-            setGuiTransparency((byte)Mathf.RoundToInt(newVal));
+            if (!IsGameLoaded())
+                return;
+
+            setGuiTransparency((byte) Mathf.RoundToInt(newVal));
             guiTransparencySlider.tooltip = Translation.GetString("Window_transparency") + ": " + GlobalConfig.Instance.Main.GuiTransparency + " %";
->>>>>>> 36631b9e
 
             GlobalConfig.WriteConfig();
 
@@ -706,42 +589,30 @@
         }
 
         private static void onOverlayTransparencyChanged(float newVal) {
-            if (!checkGameLoaded())
-                return;
-
-            setOverlayTransparency((byte)Mathf.RoundToInt(newVal));
+            if (!IsGameLoaded())
+                return;
+
+            setOverlayTransparency((byte) Mathf.RoundToInt(newVal));
             overlayTransparencySlider.tooltip = Translation.GetString("Overlay_transparency") + ": " + GlobalConfig.Instance.Main.OverlayTransparency + " %";
 
             GlobalConfig.WriteConfig();
 
-<<<<<<< HEAD
-		private static void onOverlayTransparencyChanged(float newVal) {
-			if (!IsGameLoaded())
-				return;
-=======
             Log._Debug($"OverlayTransparency changed to {GlobalConfig.Instance.Main.OverlayTransparency}");
         }
->>>>>>> 36631b9e
 
         private static void onAltLaneSelectionRatioChanged(float newVal) {
-            if (!checkGameLoaded())
-                return;
-
-            setAltLaneSelectionRatio((byte)Mathf.RoundToInt(newVal));
+            if (!IsGameLoaded())
+                return;
+
+            setAltLaneSelectionRatio((byte) Mathf.RoundToInt(newVal));
             altLaneSelectionRatioSlider.tooltip = Translation.GetString("Percentage_of_vehicles_performing_dynamic_lane_section") + ": " + altLaneSelectionRatio + " %";
 
             Log._Debug($"altLaneSelectionRatio changed to {altLaneSelectionRatio}");
         }
 
-<<<<<<< HEAD
-		private static void onAltLaneSelectionRatioChanged(float newVal) {
-			if (!IsGameLoaded())
-				return;
-=======
         private static void onPrioritySignsOverlayChanged(bool newPrioritySignsOverlay) {
-            if (!checkGameLoaded())
-                return;
->>>>>>> 36631b9e
+            if (!IsGameLoaded())
+                return;
 
             Log._Debug($"prioritySignsOverlay changed to {newPrioritySignsOverlay}");
             prioritySignsOverlay = newPrioritySignsOverlay;
@@ -749,15 +620,9 @@
             UIBase.GetTrafficManagerTool(false)?.InitializeSubTools();
         }
 
-<<<<<<< HEAD
-		private static void onPrioritySignsOverlayChanged(bool newPrioritySignsOverlay) {
-			if (!IsGameLoaded())
-				return;
-=======
         private static void onTimedLightsOverlayChanged(bool newTimedLightsOverlay) {
-            if (!checkGameLoaded())
-                return;
->>>>>>> 36631b9e
+            if (!IsGameLoaded())
+                return;
 
             Log._Debug($"timedLightsOverlay changed to {newTimedLightsOverlay}");
             timedLightsOverlay = newTimedLightsOverlay;
@@ -765,15 +630,9 @@
             UIBase.GetTrafficManagerTool(false)?.InitializeSubTools();
         }
 
-<<<<<<< HEAD
-		private static void onTimedLightsOverlayChanged(bool newTimedLightsOverlay) {
-			if (!IsGameLoaded())
-				return;
-=======
         private static void onSpeedLimitsOverlayChanged(bool newSpeedLimitsOverlay) {
-            if (!checkGameLoaded())
-                return;
->>>>>>> 36631b9e
+            if (!IsGameLoaded())
+                return;
 
             Log._Debug($"speedLimitsOverlay changed to {newSpeedLimitsOverlay}");
             speedLimitsOverlay = newSpeedLimitsOverlay;
@@ -781,15 +640,9 @@
             UIBase.GetTrafficManagerTool(false)?.InitializeSubTools();
         }
 
-<<<<<<< HEAD
-		private static void onSpeedLimitsOverlayChanged(bool newSpeedLimitsOverlay) {
-			if (!IsGameLoaded())
-				return;
-=======
         private static void onVehicleRestrictionsOverlayChanged(bool newVehicleRestrictionsOverlay) {
-            if (!checkGameLoaded())
-                return;
->>>>>>> 36631b9e
+            if (!IsGameLoaded())
+                return;
 
             Log._Debug($"vehicleRestrictionsOverlay changed to {newVehicleRestrictionsOverlay}");
             vehicleRestrictionsOverlay = newVehicleRestrictionsOverlay;
@@ -797,15 +650,9 @@
             UIBase.GetTrafficManagerTool(false)?.InitializeSubTools();
         }
 
-<<<<<<< HEAD
-		private static void onVehicleRestrictionsOverlayChanged(bool newVehicleRestrictionsOverlay) {
-			if (!IsGameLoaded())
-				return;
-=======
         private static void onParkingRestrictionsOverlayChanged(bool newParkingRestrictionsOverlay) {
-            if (!checkGameLoaded())
-                return;
->>>>>>> 36631b9e
+            if (!IsGameLoaded())
+                return;
 
             Log._Debug($"parkingRestrictionsOverlay changed to {newParkingRestrictionsOverlay}");
             parkingRestrictionsOverlay = newParkingRestrictionsOverlay;
@@ -813,15 +660,9 @@
             UIBase.GetTrafficManagerTool(false)?.InitializeSubTools();
         }
 
-<<<<<<< HEAD
-		private static void onParkingRestrictionsOverlayChanged(bool newParkingRestrictionsOverlay) {
-			if (!IsGameLoaded())
-				return;
-=======
         private static void onJunctionRestrictionsOverlayChanged(bool newValue) {
-            if (!checkGameLoaded())
-                return;
->>>>>>> 36631b9e
+            if (!IsGameLoaded())
+                return;
 
             Log._Debug($"junctionRestrictionsOverlay changed to {newValue}");
             junctionRestrictionsOverlay = newValue;
@@ -829,15 +670,9 @@
             UIBase.GetTrafficManagerTool(false)?.InitializeSubTools();
         }
 
-<<<<<<< HEAD
-		private static void onJunctionRestrictionsOverlayChanged(bool newValue) {
-			if (!IsGameLoaded())
-				return;
-=======
         private static void onConnectedLanesOverlayChanged(bool newValue) {
-            if (!checkGameLoaded())
-                return;
->>>>>>> 36631b9e
+            if (!IsGameLoaded())
+                return;
 
             Log._Debug($"connectedLanesOverlay changed to {newValue}");
             connectedLanesOverlay = newValue;
@@ -845,14 +680,8 @@
             UIBase.GetTrafficManagerTool(false)?.InitializeSubTools();
         }
 
-<<<<<<< HEAD
-		private static void onConnectedLanesOverlayChanged(bool newValue) {
-			if (!IsGameLoaded())
-				return;
-=======
         private static void onLanguageChanged(int newLanguageIndex) {
             bool localeChanged = false;
->>>>>>> 36631b9e
 
             if (newLanguageIndex <= 0) {
                 GlobalConfig.Instance.LanguageCode = null;
@@ -878,64 +707,22 @@
 
         private static void onLockButtonChanged(bool newValue) {
             Log._Debug($"Button lock changed to {newValue}");
-            LoadingExtension.BaseUI.MainMenuButton.SetPosLock(newValue);
+            if (IsGameLoaded(false)) {
+                LoadingExtension.BaseUI.MainMenuButton.SetPosLock(newValue);
+            }
             GlobalConfig.Instance.Main.MainMenuButtonPosLocked = newValue;
             GlobalConfig.WriteConfig();
         }
 
         private static void onLockMenuChanged(bool newValue) {
             Log._Debug($"Menu lock changed to {newValue}");
-            LoadingExtension.BaseUI.MainMenu.SetPosLock(newValue);
+            if (IsGameLoaded(false)) {
+                LoadingExtension.BaseUI.MainMenu.SetPosLock(newValue);
+            }
             GlobalConfig.Instance.Main.MainMenuPosLocked = newValue;
             GlobalConfig.WriteConfig();
         }
 
-<<<<<<< HEAD
-			if (localeChanged) {
-				MethodInfo onChangedHandler = typeof(OptionsMainPanel).GetMethod("OnLocaleChanged", BindingFlags.Instance | BindingFlags.NonPublic);
-				if (onChangedHandler != null) {
-					onChangedHandler.Invoke(UIView.library.Get<OptionsMainPanel>("OptionsPanel"), new object[0] { });
-				}
-			}
-		}
-
-		private static void onLockButtonChanged(bool newValue) {
-			Log._Debug($"Button lock changed to {newValue}");
-			if (IsGameLoaded(false)) {
-				LoadingExtension.BaseUI.MainMenuButton.SetPosLock(newValue);
-			}
-			GlobalConfig.Instance.Main.MainMenuButtonPosLocked = newValue;
-			GlobalConfig.WriteConfig();
-		}
-
-		private static void onLockMenuChanged(bool newValue) {
-			Log._Debug($"Menu lock changed to {newValue}");
-			if (IsGameLoaded(false)) {
-				LoadingExtension.BaseUI.MainMenu.SetPosLock(newValue);
-			}
-			GlobalConfig.Instance.Main.MainMenuPosLocked = newValue;
-			GlobalConfig.WriteConfig();
-		}
-
-		private static void onTinyMenuChanged(bool newValue) {
-			Log._Debug($"Menu tiny changed to {newValue}");
-			GlobalConfig.Instance.Main.TinyMainMenu = newValue;
-			GlobalConfig.Instance.NotifyObservers(GlobalConfig.Instance);
-			GlobalConfig.WriteConfig();
-		}
-
-		private static void onEnableTutorialsChanged(bool newValue) {
-			Log._Debug($"Enable tutorial messages changed to {newValue}");
-			GlobalConfig.Instance.Main.EnableTutorial = newValue;
-			GlobalConfig.WriteConfig();
-		}
-
-		private static void onShowCompatibilityCheckErrorChanged(bool newValue) {
-			Log._Debug($"Show mod compatibility error changed to {newValue}");
-			GlobalConfig.Instance.Main.ShowCompatibilityCheckErrorMessage = newValue;
-			GlobalConfig.WriteConfig();
-		}
-=======
         private static void onTinyMenuChanged(bool newValue) {
             Log._Debug($"Menu tiny changed to {newValue}");
             GlobalConfig.Instance.Main.TinyMainMenu = newValue;
@@ -954,7 +741,6 @@
             GlobalConfig.Instance.Main.ShowCompatibilityCheckErrorMessage = newValue;
             GlobalConfig.WriteConfig();
         }
->>>>>>> 36631b9e
 
         private static void onScanForKnownIncompatibleModsChanged(bool newValue) {
             Log._Debug($"Show incompatible mod checker warnings changed to {newValue}");
@@ -973,7 +759,6 @@
             GlobalConfig.WriteConfig();
         }
 
-
         private static void onDisplayMphChanged(bool newValue) {
             Log._Debug($"Display MPH changed to {newValue}");
             GlobalConfig.Instance.Main.DisplaySpeedLimitsMph = newValue;
@@ -986,17 +771,10 @@
             }
         }
 
-<<<<<<< HEAD
-	private static void onRoadSignsMphThemeChanged(int newRoadSignStyle) {
-	        if (!IsGameLoaded()) {
-		        return;
-	        }
-=======
         private static void onRoadSignsMphThemeChanged(int newRoadSignStyle) {
-            if (!checkGameLoaded()) {
-                return;
-            }
->>>>>>> 36631b9e
+            if (!IsGameLoaded()) {
+                return;
+            }
 
             // The UI order is: US, UK, German
             var newStyle = MphSignStyle.RoundGerman;
@@ -1013,37 +791,17 @@
             GlobalConfig.Instance.Main.MphRoadSignStyle = newStyle;
         }
 
-<<<<<<< HEAD
-	private static void onInstantEffectsChanged(bool newValue) {
-		if (!IsGameLoaded())
-				return;
-=======
         private static void onInstantEffectsChanged(bool newValue) {
-            if (!checkGameLoaded())
-                return;
->>>>>>> 36631b9e
+            if (!IsGameLoaded())
+                return;
 
             Log._Debug($"Instant effects changed to {newValue}");
             instantEffects = newValue;
         }
 
-<<<<<<< HEAD
-		private static void onVehicleRestrictionsAggressionChanged(int newValue) {
-			if (!IsGameLoaded())
-				return;
-=======
-        private static void onSimAccuracyChanged(int newAccuracy) {
-            if (!checkGameLoaded())
-                return;
-
-            Log._Debug($"Simulation accuracy changed to {newAccuracy}");
-            simAccuracy = newAccuracy;
-        }
-
         private static void onVehicleRestrictionsAggressionChanged(int newValue) {
-            if (!checkGameLoaded())
-                return;
->>>>>>> 36631b9e
+            if (!IsGameLoaded())
+                return;
 
             Log._Debug($"vehicleRestrictionsAggression changed to {newValue}");
             setVehicleRestrictionsAggression((VehicleRestrictionsAggression)newValue);
@@ -1057,165 +815,47 @@
                 laneChangingRandomization = newLaneChangingRandomization;
         }*/
 
-<<<<<<< HEAD
-		private static void onRecklessDriversChanged(int newRecklessDrivers) {
-			if (!IsGameLoaded())
-				return;
-=======
         private static void onRecklessDriversChanged(int newRecklessDrivers) {
-            if (!checkGameLoaded())
-                return;
->>>>>>> 36631b9e
+            if (!IsGameLoaded())
+                return;
 
             Log._Debug($"Reckless driver amount changed to {newRecklessDrivers}");
             recklessDrivers = newRecklessDrivers;
         }
 
-<<<<<<< HEAD
-		private static void onRelaxedBussesChanged(bool newRelaxedBusses) {
-			if (!IsGameLoaded())
-				return;
-=======
         private static void onRelaxedBussesChanged(bool newRelaxedBusses) {
-            if (!checkGameLoaded())
-                return;
->>>>>>> 36631b9e
+            if (!IsGameLoaded())
+                return;
 
             Log._Debug($"Relaxed busses changed to {newRelaxedBusses}");
             relaxedBusses = newRelaxedBusses;
         }
 
-<<<<<<< HEAD
-		private static void onAllRelaxedChanged(bool newAllRelaxed) {
-			if (!IsGameLoaded())
-				return;
-=======
         private static void onAllRelaxedChanged(bool newAllRelaxed) {
-            if (!checkGameLoaded())
-                return;
->>>>>>> 36631b9e
+            if (!IsGameLoaded())
+                return;
 
             Log._Debug($"All relaxed changed to {newAllRelaxed}");
             allRelaxed = newAllRelaxed;
         }
 
-<<<<<<< HEAD
-		private static void onAdvancedAIChanged(bool newAdvancedAI) {
-			if (!IsGameLoaded())
-				return;
-=======
         private static void onAdvancedAIChanged(bool newAdvancedAI) {
-            if (!checkGameLoaded())
-                return;
->>>>>>> 36631b9e
+            if (!IsGameLoaded())
+                return;
 
             Log._Debug($"advancedAI changed to {newAdvancedAI}");
             setAdvancedAI(newAdvancedAI);
         }
 
-<<<<<<< HEAD
-		private static void onHighwayRulesChanged(bool newHighwayRules) {
-			if (!IsGameLoaded())
-				return;
-=======
         private static void onHighwayRulesChanged(bool newHighwayRules) {
-            if (!checkGameLoaded())
-                return;
->>>>>>> 36631b9e
+            if (!IsGameLoaded())
+                return;
 
             bool changed = newHighwayRules != highwayRules;
             if (!changed) {
                 return;
             }
 
-<<<<<<< HEAD
-			Log._Debug($"Highway rules changed to {newHighwayRules}");
-			highwayRules = newHighwayRules;
-			Flags.clearHighwayLaneArrows();
-			Flags.applyAllFlags();
-			RoutingManager.Instance.RequestFullRecalculation();
-		}
-
-		private static void onPreferOuterLaneChanged(bool val) {
-			if (!IsGameLoaded())
-				return;
-
-			preferOuterLane = val;
-		}
-
-		private static void onPrioritySignsEnabledChanged(bool val) {
-			if (!IsGameLoaded())
-				return;
-
-			MenuRebuildRequired = true;
-			prioritySignsEnabled = val;
-			if (!val) {
-				setPrioritySignsOverlay(false);
-				setTrafficLightPriorityRules(false);
-			}
-		}
-
-		private static void onTimedLightsEnabledChanged(bool val) {
-			if (!IsGameLoaded())
-				return;
-
-			MenuRebuildRequired = true;
-			timedLightsEnabled = val;
-			if (!val) {
-				setTimedLightsOverlay(false);
-				setTrafficLightPriorityRules(false);
-			}
-		}
-
-		private static void onCustomSpeedLimitsEnabledChanged(bool val) {
-			if (!IsGameLoaded())
-				return;
-
-			MenuRebuildRequired = true;
-			customSpeedLimitsEnabled = val;
-			if (!val)
-				setSpeedLimitsOverlay(false);
-		}
-
-		private static void onVehicleRestrictionsEnabledChanged(bool val) {
-			if (!IsGameLoaded())
-				return;
-
-			MenuRebuildRequired = true;
-			vehicleRestrictionsEnabled = val;
-			if (!val)
-				setVehicleRestrictionsOverlay(false);
-		}
-
-		private static void onParkingRestrictionsEnabledChanged(bool val) {
-			if (!IsGameLoaded())
-				return;
-
-			MenuRebuildRequired = true;
-			parkingRestrictionsEnabled = val;
-			if (!val)
-				setParkingRestrictionsOverlay(false);
-		}
-
-		private static void onJunctionRestrictionsEnabledChanged(bool val) {
-			if (!IsGameLoaded())
-				return;
-
-			MenuRebuildRequired = true;
-			junctionRestrictionsEnabled = val;
-			if (!val) {
-				setAllowUTurns(false);
-				setAllowEnterBlockedJunctions(false);
-				setAllowLaneChangesWhileGoingStraight(false);
-				setTurnOnRedEnabled(false);
-				setJunctionRestrictionsOverlay(false);
-			}
-		}
-
-		private static void onTurnOnRedEnabledChanged(bool val) {
-			if (!IsGameLoaded())
-				return;
-=======
             Log._Debug($"Highway rules changed to {newHighwayRules}");
             highwayRules = newHighwayRules;
             Flags.clearHighwayLaneArrows();
@@ -1224,14 +864,14 @@
         }
 
         private static void onPreferOuterLaneChanged(bool val) {
-            if (!checkGameLoaded())
+            if (!IsGameLoaded())
                 return;
 
             preferOuterLane = val;
         }
 
         private static void onPrioritySignsEnabledChanged(bool val) {
-            if (!checkGameLoaded())
+            if (!IsGameLoaded())
                 return;
 
             MenuRebuildRequired = true;
@@ -1241,17 +881,11 @@
                 setTrafficLightPriorityRules(false);
             }
         }
->>>>>>> 36631b9e
 
         private static void onTimedLightsEnabledChanged(bool val) {
-            if (!checkGameLoaded())
-                return;
-
-<<<<<<< HEAD
-		private static void onLaneConnectorEnabledChanged(bool val) {
-			if (!IsGameLoaded())
-				return;
-=======
+            if (!IsGameLoaded())
+                return;
+
             MenuRebuildRequired = true;
             timedLightsEnabled = val;
             if (!val) {
@@ -1259,69 +893,21 @@
                 setTrafficLightPriorityRules(false);
             }
         }
->>>>>>> 36631b9e
 
         private static void onCustomSpeedLimitsEnabledChanged(bool val) {
-            if (!checkGameLoaded())
-                return;
-
-<<<<<<< HEAD
-			MenuRebuildRequired = true;
-			laneConnectorEnabled = val;
-			RoutingManager.Instance.RequestFullRecalculation();
-			if (!val)
-				setConnectedLanesOverlay(false);
-		}
-
-		private static void onEvacBussesMayIgnoreRulesChanged(bool value) {
-			if (!IsGameLoaded())
-				return;
-
-			Log._Debug($"evacBussesMayIgnoreRules changed to {value}");
-			evacBussesMayIgnoreRules = value;
-		}
-
-		private static void onAllowEnterBlockedJunctionsChanged(bool newValue) {
-			if (!IsGameLoaded())
-				return;
-			if (newValue && !junctionRestrictionsEnabled) {
-				setAllowEnterBlockedJunctions(false);
-				return;
-			}
-=======
+            if (!IsGameLoaded())
+                return;
+
             MenuRebuildRequired = true;
             customSpeedLimitsEnabled = val;
             if (!val)
                 setSpeedLimitsOverlay(false);
         }
->>>>>>> 36631b9e
 
         private static void onVehicleRestrictionsEnabledChanged(bool val) {
-            if (!checkGameLoaded())
-                return;
-
-<<<<<<< HEAD
-		private static void onAllowUTurnsChanged(bool newValue) {
-			if (!IsGameLoaded())
-				return;
-			if (newValue && !junctionRestrictionsEnabled) {
-				setAllowUTurns(false);
-				return;
-			}
-
-			Log._Debug($"allowUTurns changed to {newValue}");
-			setAllowUTurns(newValue);
-		}
-
-		private static void onAllowNearTurnOnRedChanged(bool newValue) {
-			if (!IsGameLoaded())
-				return;
-			if (newValue && !turnOnRedEnabled) {
-				setAllowNearTurnOnRed(false);
-				setAllowFarTurnOnRed(false);
-				return;
-			}
-=======
+            if (!IsGameLoaded())
+                return;
+
             MenuRebuildRequired = true;
             vehicleRestrictionsEnabled = val;
             if (!val)
@@ -1329,9 +915,8 @@
         }
 
         private static void onParkingRestrictionsEnabledChanged(bool val) {
-            if (!checkGameLoaded())
-                return;
->>>>>>> 36631b9e
+            if (!IsGameLoaded())
+                return;
 
             MenuRebuildRequired = true;
             parkingRestrictionsEnabled = val;
@@ -1339,22 +924,8 @@
                 setParkingRestrictionsOverlay(false);
         }
 
-<<<<<<< HEAD
-			if (! newValue) {
-				setAllowFarTurnOnRed(false);
-			}
-		}
-
-		private static void onAllowFarTurnOnRedChanged(bool newValue) {
-			if (!IsGameLoaded())
-				return;
-			if (newValue && (!turnOnRedEnabled || !allowNearTurnOnRed)) {
-				setAllowFarTurnOnRed(false);
-				return;
-			}
-=======
         private static void onJunctionRestrictionsEnabledChanged(bool val) {
-            if (!checkGameLoaded())
+            if (!IsGameLoaded())
                 return;
 
             MenuRebuildRequired = true;
@@ -1367,53 +938,22 @@
                 setJunctionRestrictionsOverlay(false);
             }
         }
->>>>>>> 36631b9e
 
         private static void onTurnOnRedEnabledChanged(bool val) {
-            if (!checkGameLoaded())
-                return;
-
-<<<<<<< HEAD
-#if TURNONRED
-		private static void onAllowTurnOnRedChanged(bool value) {
-			if (!checkGameLoaded())
-				return;
-
-			Log._Debug($"allowTurnOnRed changed to {value}");
-			allowTurnOnRed = value;
-		}
-#endif
-
-		private static void onAllowLaneChangesWhileGoingStraightChanged(bool newValue) {
-			if (!IsGameLoaded())
-				return;
-			if (newValue && !junctionRestrictionsEnabled) {
-				setAllowLaneChangesWhileGoingStraight(false);
-				return;
-			}
-=======
+            if (!IsGameLoaded())
+                return;
+
             setTurnOnRedEnabled(val);
         }
->>>>>>> 36631b9e
 
         private static void onLaneConnectorEnabledChanged(bool val) {
-            if (!checkGameLoaded())
-                return;
-
-<<<<<<< HEAD
-		private static void onTrafficLightPriorityRulesChanged(bool newValue) {
-			if (!IsGameLoaded())
-				return;
-			if (newValue && !prioritySignsEnabled) {
-				setTrafficLightPriorityRules(false);
-				return;
-			}
-=======
+            if (!IsGameLoaded())
+                return;
+
             bool changed = val != laneConnectorEnabled;
             if (!changed) {
                 return;
             }
->>>>>>> 36631b9e
 
             MenuRebuildRequired = true;
             laneConnectorEnabled = val;
@@ -1423,7 +963,7 @@
         }
 
         private static void onEvacBussesMayIgnoreRulesChanged(bool value) {
-            if (!checkGameLoaded())
+            if (!IsGameLoaded())
                 return;
 
             Log._Debug($"evacBussesMayIgnoreRules changed to {value}");
@@ -1431,91 +971,60 @@
         }
 
         private static void onAllowEnterBlockedJunctionsChanged(bool newValue) {
-            if (!checkGameLoaded())
+            if (!IsGameLoaded())
                 return;
             if (newValue && !junctionRestrictionsEnabled) {
                 setAllowEnterBlockedJunctions(false);
                 return;
             }
 
-<<<<<<< HEAD
-		private static void onBanRegularTrafficOnBusLanesChanged(bool newValue) {
-			if (!IsGameLoaded())
-				return;
-=======
             Log._Debug($"allowEnterBlockedJunctions changed to {newValue}");
             setAllowEnterBlockedJunctions(newValue);
         }
->>>>>>> 36631b9e
 
         private static void onAllowUTurnsChanged(bool newValue) {
-            if (!checkGameLoaded())
+            if (!IsGameLoaded())
                 return;
             if (newValue && !junctionRestrictionsEnabled) {
                 setAllowUTurns(false);
                 return;
             }
 
-<<<<<<< HEAD
-		private static void onStrongerRoadConditionEffectsChanged(bool newStrongerRoadConditionEffects) {
-			if (!IsGameLoaded())
-				return;
-=======
             Log._Debug($"allowUTurns changed to {newValue}");
             setAllowUTurns(newValue);
         }
 
         private static void onAllowNearTurnOnRedChanged(bool newValue) {
-            if (!checkGameLoaded())
+            if (!IsGameLoaded())
                 return;
             if (newValue && !turnOnRedEnabled) {
                 setAllowNearTurnOnRed(false);
                 setAllowFarTurnOnRed(false);
                 return;
             }
->>>>>>> 36631b9e
 
             Log._Debug($"allowNearTurnOnRed changed to {newValue}");
             setAllowNearTurnOnRed(newValue);
 
-<<<<<<< HEAD
-		private static void onProhibitPocketCarsChanged(bool newValue) {
-			if (!IsGameLoaded())
-				return;
-=======
-            if (! newValue) {
+            if (!newValue) {
                 setAllowFarTurnOnRed(false);
             }
         }
->>>>>>> 36631b9e
 
         private static void onAllowFarTurnOnRedChanged(bool newValue) {
-            if (!checkGameLoaded())
+            if (!IsGameLoaded())
                 return;
             if (newValue && (!turnOnRedEnabled || !allowNearTurnOnRed)) {
                 setAllowFarTurnOnRed(false);
                 return;
             }
 
-<<<<<<< HEAD
-			parkingAI = newValue;
-			if (parkingAI) {
-				AdvancedParkingManager.Instance.OnEnableFeature();
-			} else {
-				AdvancedParkingManager.Instance.OnDisableFeature();
-			}
-		}
-
-		private static void onRealisticPublicTransportChanged(bool newValue) {
-			if (!IsGameLoaded())
-				return;
-=======
             Log._Debug($"allowFarTurnOnRed changed to {newValue}");
             setAllowFarTurnOnRed(newValue);
         }
 
         private static void onAllowLaneChangesWhileGoingStraightChanged(bool newValue) {
-            if (!checkGameLoaded())
+            if (!IsGameLoaded())
                 return;
             if (newValue && !junctionRestrictionsEnabled) {
                 setAllowLaneChangesWhileGoingStraight(false);
@@ -1527,7 +1036,7 @@
         }
 
         private static void onTrafficLightPriorityRulesChanged(bool newValue) {
-            if (!checkGameLoaded())
+            if (!IsGameLoaded())
                 return;
             if (newValue && !prioritySignsEnabled) {
                 setTrafficLightPriorityRules(false);
@@ -1543,7 +1052,7 @@
         }
 
         private static void onBanRegularTrafficOnBusLanesChanged(bool newValue) {
-            if (!checkGameLoaded())
+            if (!IsGameLoaded())
                 return;
 
             Log._Debug($"banRegularTrafficOnBusLanes changed to {newValue}");
@@ -1553,7 +1062,7 @@
         }
 
         private static void onStrongerRoadConditionEffectsChanged(bool newStrongerRoadConditionEffects) {
-            if (!checkGameLoaded())
+            if (!IsGameLoaded())
                 return;
 
             Log._Debug($"strongerRoadConditionEffects changed to {newStrongerRoadConditionEffects}");
@@ -1561,208 +1070,95 @@
         }
 
         private static void onProhibitPocketCarsChanged(bool newValue) {
-            if (!checkGameLoaded())
+            if (!IsGameLoaded())
                 return;
 
             Log._Debug($"prohibitPocketCars changed to {newValue}");
 
-            prohibitPocketCars = newValue;
-            if (prohibitPocketCars) {
+            parkingAI = newValue;
+            if (parkingAI) {
                 AdvancedParkingManager.Instance.OnEnableFeature();
             } else {
                 AdvancedParkingManager.Instance.OnDisableFeature();
             }
         }
 
-        private static void onRealisticPublicTransportChanged(bool newValue) {
-            if (!checkGameLoaded())
-                return;
->>>>>>> 36631b9e
+		private static void onRealisticPublicTransportChanged(bool newValue) {
+			if (!IsGameLoaded())
+				return;
 
             Log._Debug($"realisticPublicTransport changed to {newValue}");
             realisticPublicTransport = newValue;
         }
 
-<<<<<<< HEAD
-		private static void onIndividualDrivingStyleChanged(bool value) {
-			if (!IsGameLoaded())
-				return;
-=======
         private static void onIndividualDrivingStyleChanged(bool value) {
-            if (!checkGameLoaded())
-                return;
->>>>>>> 36631b9e
+            if (!IsGameLoaded())
+                return;
 
             Log._Debug($"individualDrivingStyle changed to {value}");
             setIndividualDrivingStyle(value);
         }
 
-<<<<<<< HEAD
-		private static void onDisableDespawningChanged(bool value) {
-			if (!IsGameLoaded())
-				return;
-=======
         private static void onDisableDespawningChanged(bool value) {
-            if (!checkGameLoaded())
-                return;
->>>>>>> 36631b9e
+            if (!IsGameLoaded())
+                return;
 
             Log._Debug($"disableDespawning changed to {value}");
             disableDespawning = value;
         }
 
-<<<<<<< HEAD
-		private static void onNodesOverlayChanged(bool newNodesOverlay) {
-			if (!IsGameLoaded())
-				return;
-=======
         private static void onNodesOverlayChanged(bool newNodesOverlay) {
-            if (!checkGameLoaded())
-                return;
->>>>>>> 36631b9e
+            if (!IsGameLoaded())
+                return;
 
             Log._Debug($"Nodes overlay changed to {newNodesOverlay}");
             nodesOverlay = newNodesOverlay;
         }
 
-<<<<<<< HEAD
-		private static void onShowLanesChanged(bool newShowLanes) {
-			if (!IsGameLoaded())
-				return;
-=======
         private static void onShowLanesChanged(bool newShowLanes) {
-            if (!checkGameLoaded())
-                return;
->>>>>>> 36631b9e
+            if (!IsGameLoaded())
+                return;
 
             Log._Debug($"Show lanes changed to {newShowLanes}");
             showLanes = newShowLanes;
         }
 
-<<<<<<< HEAD
-		private static void onVehicleOverlayChanged(bool newVal) {
-			if (!IsGameLoaded())
-				return;
-=======
         private static void onVehicleOverlayChanged(bool newVal) {
-            if (!checkGameLoaded())
-                return;
->>>>>>> 36631b9e
+            if (!IsGameLoaded())
+                return;
 
             Log._Debug($"Vehicle overlay changed to {newVal}");
             vehicleOverlay = newVal;
         }
 
-<<<<<<< HEAD
-		private static void onCitizenOverlayChanged(bool newVal) {
-			if (!IsGameLoaded())
-				return;
-=======
         private static void onCitizenOverlayChanged(bool newVal) {
-            if (!checkGameLoaded())
-                return;
->>>>>>> 36631b9e
+            if (!IsGameLoaded())
+                return;
 
             Log._Debug($"Citizen overlay changed to {newVal}");
             citizenOverlay = newVal;
         }
 
-<<<<<<< HEAD
-		private static void onBuildingOverlayChanged(bool newVal) {
-			if (!IsGameLoaded())
-				return;
-=======
         private static void onBuildingOverlayChanged(bool newVal) {
-            if (!checkGameLoaded())
-                return;
->>>>>>> 36631b9e
+            if (!IsGameLoaded())
+                return;
 
             Log._Debug($"Building overlay changed to {newVal}");
             buildingOverlay = newVal;
         }
 
 #if QUEUEDSTATS
-<<<<<<< HEAD
-		private static void onShowPathFindStatsChanged(bool newVal) {
-			if (!IsGameLoaded())
-				return;
-=======
         private static void onShowPathFindStatsChanged(bool newVal) {
-            if (!checkGameLoaded())
-                return;
->>>>>>> 36631b9e
+            if (!IsGameLoaded())
+                return;
 
             Log._Debug($"Show path-find stats changed to {newVal}");
             showPathFindStats = newVal;
         }
 #endif
 
-<<<<<<< HEAD
-		private static void onFloatValueChanged(string varName, string newValueStr, ref float var) {
-			if (!IsGameLoaded())
-				return;
-
-			try {
-				float newValue = Single.Parse(newValueStr);
-				var = newValue;
-				Log._Debug($"{varName} changed to {newValue}");
-			} catch (Exception e) {
-				Log.Warning($"An invalid value was inserted: '{newValueStr}'. Error: {e.ToString()}");
-				//UIView.library.ShowModal<ExceptionPanel>("ExceptionPanel").SetMessage("Invalid value", "An invalid value was inserted.", false);
-			}
-		}
-
-		private static void onBoolValueChanged(string varName, bool newVal, ref bool var) {
-			if (!IsGameLoaded())
-				return;
-
-			var = newVal;
-			Log._Debug($"{varName} changed to {newVal}");
-		}
-
-		private static void onClickResetStuckEntities() {
-			if (!IsGameLoaded())
-				return;
-
-			Constants.ServiceFactory.SimulationService.AddAction(() => {
-				UtilityManager.Instance.ResetStuckEntities();
-			});
-		}
-
-		private static void onClickRemoveParkedVehicles() {
-			if (!IsGameLoaded())
-				return;
-
-			Constants.ServiceFactory.SimulationService.AddAction(() => {
-				UtilityManager.Instance.RemoveParkedVehicles();
-			});
-		}
-
-		private static void onClickResetSpeedLimits() {
-			if (!IsGameLoaded())
-				return;
-
-			Flags.resetSpeedLimits();
-		}
-
-		private static void onClickReloadGlobalConf() {
-			GlobalConfig.Reload();
-		}
-
-		private static void onClickResetGlobalConf() {
-			GlobalConfig.Reset(null, true);
-		}
-
-		public static void setVehicleRestrictionsAggression(VehicleRestrictionsAggression val) {
-			bool changed = vehicleRestrictionsAggression != val;
-			vehicleRestrictionsAggression = val;
-			if (changed && vehicleRestrictionsAggressionDropdown != null) {
-				vehicleRestrictionsAggressionDropdown.selectedIndex = (int)val;
-			}
-		}
-=======
         private static void onFloatValueChanged(string varName, string newValueStr, ref float var) {
-            if (!checkGameLoaded())
+            if (!IsGameLoaded())
                 return;
 
             try {
@@ -1774,10 +1170,9 @@
                 //UIView.library.ShowModal<ExceptionPanel>("ExceptionPanel").SetMessage("Invalid value", "An invalid value was inserted.", false);
             }
         }
->>>>>>> 36631b9e
 
         private static void onBoolValueChanged(string varName, bool newVal, ref bool var) {
-            if (!checkGameLoaded())
+            if (!IsGameLoaded())
                 return;
 
             var = newVal;
@@ -1785,7 +1180,7 @@
         }
 
         private static void onClickResetStuckEntities() {
-            if (!checkGameLoaded())
+            if (!IsGameLoaded())
                 return;
 
             Constants.ServiceFactory.SimulationService.AddAction(() => {
@@ -1794,7 +1189,7 @@
         }
 
         private static void onClickRemoveParkedVehicles() {
-            if (!checkGameLoaded())
+            if (!IsGameLoaded())
                 return;
 
             Constants.ServiceFactory.SimulationService.AddAction(() => {
@@ -1803,7 +1198,7 @@
         }
 
         private static void onClickResetSpeedLimits() {
-            if (!checkGameLoaded())
+            if (!IsGameLoaded())
                 return;
 
             Flags.resetSpeedLimits();
@@ -1817,11 +1212,136 @@
             GlobalConfig.Reset(null, true);
         }
 
-<<<<<<< HEAD
-			strongerRoadConditionEffects = newStrongerRoadConditionEffects;
-			if (strongerRoadConditionEffectsToggle != null)
-				strongerRoadConditionEffectsToggle.isChecked = newStrongerRoadConditionEffects;
-		}
+        public static void setVehicleRestrictionsAggression(VehicleRestrictionsAggression val) {
+            bool changed = vehicleRestrictionsAggression != val;
+            vehicleRestrictionsAggression = val;
+            if (changed && vehicleRestrictionsAggressionDropdown != null) {
+                vehicleRestrictionsAggressionDropdown.selectedIndex = (int)val;
+            }
+        }
+
+        /*public static void setLaneChangingRandomization(int newLaneChangingRandomization) {
+                laneChangingRandomization = newLaneChangingRandomization;
+                if (laneChangingRandomizationDropdown != null)
+                        laneChangingRandomizationDropdown.selectedIndex = newLaneChangingRandomization;
+        }*/
+
+        public static void setRecklessDrivers(int newRecklessDrivers) {
+            recklessDrivers = newRecklessDrivers;
+            if (recklessDriversDropdown != null)
+                recklessDriversDropdown.selectedIndex = newRecklessDrivers;
+        }
+
+        internal static bool isStockLaneChangerUsed() {
+            return !advancedAI;
+        }
+
+        public static void setRelaxedBusses(bool newRelaxedBusses) {
+            relaxedBusses = newRelaxedBusses;
+            if (relaxedBussesToggle != null)
+                relaxedBussesToggle.isChecked = newRelaxedBusses;
+        }
+
+        public static void setAllRelaxed(bool newAllRelaxed) {
+            allRelaxed = newAllRelaxed;
+            if (allRelaxedToggle != null)
+                allRelaxedToggle.isChecked = newAllRelaxed;
+        }
+
+        public static void setHighwayRules(bool newHighwayRules) {
+            highwayRules = newHighwayRules;
+
+            if (highwayRulesToggle != null)
+                highwayRulesToggle.isChecked = highwayRules;
+        }
+
+        public static void setPreferOuterLane(bool val) {
+            preferOuterLane = val;
+
+            if (preferOuterLaneToggle != null)
+                preferOuterLaneToggle.isChecked = preferOuterLane;
+        }
+
+        public static void setShowLanes(bool newShowLanes) {
+            showLanes = newShowLanes;
+            if (showLanesToggle != null)
+                showLanesToggle.isChecked = newShowLanes;
+        }
+
+        public static void setAdvancedAI(bool newAdvancedAI) {
+            bool changed = newAdvancedAI != advancedAI;
+            advancedAI = newAdvancedAI;
+
+            if (changed && advancedAIToggle != null) {
+                advancedAIToggle.isChecked = newAdvancedAI;
+            }
+
+            if (changed && !newAdvancedAI) {
+                setAltLaneSelectionRatio(0);
+            }
+        }
+
+        public static void setGuiTransparency(byte val) {
+            bool changed = val != GlobalConfig.Instance.Main.GuiTransparency;
+            GlobalConfig.Instance.Main.GuiTransparency = val;
+
+            if (changed && guiTransparencySlider != null) {
+                guiTransparencySlider.value = val;
+            }
+        }
+
+        public static void setOverlayTransparency(byte val) {
+            bool changed = val != GlobalConfig.Instance.Main.OverlayTransparency;
+            GlobalConfig.Instance.Main.OverlayTransparency = val;
+
+            if (changed && overlayTransparencySlider != null) {
+                overlayTransparencySlider.value = val;
+            }
+        }
+
+        public static void setAltLaneSelectionRatio(byte val) {
+            bool changed = val != altLaneSelectionRatio;
+            altLaneSelectionRatio = val;
+
+            if (changed && altLaneSelectionRatioSlider != null) {
+                altLaneSelectionRatioSlider.value = val;
+            }
+
+            if (changed && altLaneSelectionRatio > 0) {
+                setAdvancedAI(true);
+            }
+        }
+
+        public static void setEvacBussesMayIgnoreRules(bool value) {
+            if (! SteamHelper.IsDLCOwned(SteamHelper.DLC.NaturalDisastersDLC))
+                value = false;
+
+            evacBussesMayIgnoreRules = value;
+            if (evacBussesMayIgnoreRulesToggle != null)
+                evacBussesMayIgnoreRulesToggle.isChecked = value;
+        }
+
+        public static void setInstantEffects(bool value) {
+            instantEffects = value;
+            if (instantEffectsToggle != null)
+                instantEffectsToggle.isChecked = value;
+        }
+
+        public static void setMayEnterBlockedJunctions(bool newMayEnterBlockedJunctions) {
+            allowEnterBlockedJunctions = newMayEnterBlockedJunctions;
+            if (allowEnterBlockedJunctionsToggle != null)
+                allowEnterBlockedJunctionsToggle.isChecked = newMayEnterBlockedJunctions;
+        }
+
+        public static void setStrongerRoadConditionEffects(bool newStrongerRoadConditionEffects) {
+            if (!SteamHelper.IsDLCOwned(SteamHelper.DLC.SnowFallDLC)) {
+                newStrongerRoadConditionEffects = false;
+            }
+
+            strongerRoadConditionEffects = newStrongerRoadConditionEffects;
+            if (strongerRoadConditionEffectsToggle != null)
+                strongerRoadConditionEffectsToggle.isChecked = newStrongerRoadConditionEffects;
+        }
 
 		public static void setProhibitPocketCars(bool newValue) {
 			bool valueChanged = newValue != parkingAI;
@@ -1829,360 +1349,6 @@
 			if (prohibitPocketCarsToggle != null)
 				prohibitPocketCarsToggle.isChecked = newValue;
 		}
-
-		public static void setRealisticPublicTransport(bool newValue) {
-			bool valueChanged = newValue != realisticPublicTransport;
-			realisticPublicTransport = newValue;
-			if (realisticPublicTransportToggle != null)
-				realisticPublicTransportToggle.isChecked = newValue;
-		}
-
-		public static void setIndividualDrivingStyle(bool newValue) {
-			individualDrivingStyle = newValue;
-
-			if (individualDrivingStyleToggle != null) {
-				individualDrivingStyleToggle.isChecked = newValue;
-			}
-		}
-
-		public static void setDisableDespawning(bool value) {
-			disableDespawning = value;
-
-			if (disableDespawningToggle != null)
-				disableDespawningToggle.isChecked = value;
-		}
-
-		public static void setAllowUTurns(bool value) {
-			allowUTurns = value;
-			if (allowUTurnsToggle != null)
-				allowUTurnsToggle.isChecked = value;
-			Constants.ManagerFactory.JunctionRestrictionsManager.UpdateAllDefaults();
-			UIBase.GetTrafficManagerTool(false)?.InitializeSubTools();
-		}
-
-		public static void setAllowNearTurnOnRed(bool newValue) {
-			allowNearTurnOnRed = newValue;
-			if (allowNearTurnOnRedToggle != null)
-				allowNearTurnOnRedToggle.isChecked = newValue;
-			Constants.ManagerFactory.JunctionRestrictionsManager.UpdateAllDefaults();
-			UIBase.GetTrafficManagerTool(false)?.InitializeSubTools();
-		}
-
-		public static void setAllowFarTurnOnRed(bool newValue) {
-			allowFarTurnOnRed = newValue;
-			if (allowFarTurnOnRedToggle != null)
-				allowFarTurnOnRedToggle.isChecked = newValue;
-			Constants.ManagerFactory.JunctionRestrictionsManager.UpdateAllDefaults();
-			UIBase.GetTrafficManagerTool(false)?.InitializeSubTools();
-		}
-
-		public static void setAllowLaneChangesWhileGoingStraight(bool value) {
-			allowLaneChangesWhileGoingStraight = value;
-			if (allowLaneChangesWhileGoingStraightToggle != null)
-				allowLaneChangesWhileGoingStraightToggle.isChecked = value;
-			Constants.ManagerFactory.JunctionRestrictionsManager.UpdateAllDefaults();
-			UIBase.GetTrafficManagerTool(false)?.InitializeSubTools();
-		}
-
-		public static void setAllowEnterBlockedJunctions(bool value) {
-			allowEnterBlockedJunctions = value;
-			if (allowEnterBlockedJunctionsToggle != null)
-				allowEnterBlockedJunctionsToggle.isChecked = value;
-			Constants.ManagerFactory.JunctionRestrictionsManager.UpdateAllDefaults();
-			UIBase.GetTrafficManagerTool(false)?.InitializeSubTools();
-		}
-
-		public static void setTrafficLightPriorityRules(bool value) {
-			trafficLightPriorityRules = value;
-			if (trafficLightPriorityRulesToggle != null)
-				trafficLightPriorityRulesToggle.isChecked = value;
-		}
-
-		public static void setBanRegularTrafficOnBusLanes(bool value) {
-			banRegularTrafficOnBusLanes = value;
-			if (banRegularTrafficOnBusLanesToggle != null)
-				banRegularTrafficOnBusLanesToggle.isChecked = value;
-
-			VehicleRestrictionsManager.Instance.ClearCache();
-			UIBase.GetTrafficManagerTool(false)?.InitializeSubTools();
-		}
-
-		public static void setPrioritySignsOverlay(bool newPrioritySignsOverlay) {
-			prioritySignsOverlay = newPrioritySignsOverlay;
-			if (prioritySignsOverlayToggle != null)
-				prioritySignsOverlayToggle.isChecked = newPrioritySignsOverlay;
-
-			UIBase.GetTrafficManagerTool(false)?.InitializeSubTools();
-		}
-
-		public static void setTimedLightsOverlay(bool newTimedLightsOverlay) {
-			timedLightsOverlay = newTimedLightsOverlay;
-			if (timedLightsOverlayToggle != null)
-				timedLightsOverlayToggle.isChecked = newTimedLightsOverlay;
-
-			UIBase.GetTrafficManagerTool(false)?.InitializeSubTools();
-		}
-
-		public static void setSpeedLimitsOverlay(bool newSpeedLimitsOverlay) {
-			speedLimitsOverlay = newSpeedLimitsOverlay;
-			if (speedLimitsOverlayToggle != null)
-				speedLimitsOverlayToggle.isChecked = newSpeedLimitsOverlay;
-
-			UIBase.GetTrafficManagerTool(false)?.InitializeSubTools();
-		}
-
-		public static void setVehicleRestrictionsOverlay(bool newVehicleRestrictionsOverlay) {
-			vehicleRestrictionsOverlay = newVehicleRestrictionsOverlay;
-			if (vehicleRestrictionsOverlayToggle != null)
-				vehicleRestrictionsOverlayToggle.isChecked = newVehicleRestrictionsOverlay;
-
-			UIBase.GetTrafficManagerTool(false)?.InitializeSubTools();
-		}
-
-		public static void setParkingRestrictionsOverlay(bool newParkingRestrictionsOverlay) {
-			parkingRestrictionsOverlay = newParkingRestrictionsOverlay;
-			if (parkingRestrictionsOverlayToggle != null)
-				parkingRestrictionsOverlayToggle.isChecked = newParkingRestrictionsOverlay;
-
-			UIBase.GetTrafficManagerTool(false)?.InitializeSubTools();
-		}
-
-		public static void setJunctionRestrictionsOverlay(bool newValue) {
-			junctionRestrictionsOverlay = newValue;
-			if (junctionRestrictionsOverlayToggle != null)
-				junctionRestrictionsOverlayToggle.isChecked = newValue;
-
-			UIBase.GetTrafficManagerTool(false)?.InitializeSubTools();
-		}
-
-		public static void setConnectedLanesOverlay(bool newValue) {
-			connectedLanesOverlay = newValue;
-			if (connectedLanesOverlayToggle != null)
-				connectedLanesOverlayToggle.isChecked = newValue;
-		}
-
-		public static void setNodesOverlay(bool newNodesOverlay) {
-			nodesOverlay = newNodesOverlay;
-			if (nodesOverlayToggle != null)
-				nodesOverlayToggle.isChecked = newNodesOverlay;
-
-			UIBase.GetTrafficManagerTool(false)?.InitializeSubTools();
-		}
-
-		public static void setVehicleOverlay(bool newVal) {
-			vehicleOverlay = newVal;
-			if (vehicleOverlayToggle != null)
-				vehicleOverlayToggle.isChecked = newVal;
-		}
-
-		public static void setPrioritySignsEnabled(bool newValue) {
-			MenuRebuildRequired = true;
-			prioritySignsEnabled = newValue;
-			if (enablePrioritySignsToggle != null)
-				enablePrioritySignsToggle.isChecked = newValue;
-			if (!newValue)
-				setPrioritySignsOverlay(false);
-		}
-
-		public static void setTimedLightsEnabled(bool newValue) {
-			MenuRebuildRequired = true;
-			timedLightsEnabled = newValue;
-			if (enableTimedLightsToggle != null)
-				enableTimedLightsToggle.isChecked = newValue;
-			if (!newValue)
-				setTimedLightsOverlay(false);
-		}
-
-		public static void setCustomSpeedLimitsEnabled(bool newValue) {
-			MenuRebuildRequired = true;
-			customSpeedLimitsEnabled = newValue;
-			if (enableCustomSpeedLimitsToggle != null)
-				enableCustomSpeedLimitsToggle.isChecked = newValue;
-			if (!newValue)
-				setSpeedLimitsOverlay(false);
-		}
-
-		public static void setVehicleRestrictionsEnabled(bool newValue) {
-			MenuRebuildRequired = true;
-			vehicleRestrictionsEnabled = newValue;
-			if (enableVehicleRestrictionsToggle != null)
-				enableVehicleRestrictionsToggle.isChecked = newValue;
-			if (!newValue)
-				setVehicleRestrictionsOverlay(false);
-		}
-
-		public static void setParkingRestrictionsEnabled(bool newValue) {
-			MenuRebuildRequired = true;
-			parkingRestrictionsEnabled = newValue;
-			if (enableParkingRestrictionsToggle != null)
-				enableParkingRestrictionsToggle.isChecked = newValue;
-			if (!newValue)
-				setParkingRestrictionsOverlay(false);
-		}
-
-		public static void setJunctionRestrictionsEnabled(bool newValue) {
-			MenuRebuildRequired = true;
-			junctionRestrictionsEnabled = newValue;
-			if (enableJunctionRestrictionsToggle != null)
-				enableJunctionRestrictionsToggle.isChecked = newValue;
-			if (!newValue)
-				setJunctionRestrictionsOverlay(false);
-		}
-
-		public static void setTurnOnRedEnabled(bool newValue) {
-			turnOnRedEnabled = newValue;
-			if (turnOnRedEnabledToggle != null)
-				turnOnRedEnabledToggle.isChecked = newValue;
-			if (!newValue) {
-				setAllowNearTurnOnRed(false);
-				setAllowFarTurnOnRed(false);
-			}
-		}
-=======
-        public static void setSimAccuracy(int newAccuracy) {
-            simAccuracy = newAccuracy;
-            if (simAccuracyDropdown != null)
-                simAccuracyDropdown.selectedIndex = newAccuracy;
-        }
-
-        public static void setVehicleRestrictionsAggression(VehicleRestrictionsAggression val) {
-            bool changed = vehicleRestrictionsAggression != val;
-            vehicleRestrictionsAggression = val;
-            if (changed && vehicleRestrictionsAggressionDropdown != null) {
-                vehicleRestrictionsAggressionDropdown.selectedIndex = (int)val;
-            }
-        }
-
-        /*public static void setLaneChangingRandomization(int newLaneChangingRandomization) {
-                laneChangingRandomization = newLaneChangingRandomization;
-                if (laneChangingRandomizationDropdown != null)
-                        laneChangingRandomizationDropdown.selectedIndex = newLaneChangingRandomization;
-        }*/
->>>>>>> 36631b9e
-
-        public static void setRecklessDrivers(int newRecklessDrivers) {
-            recklessDrivers = newRecklessDrivers;
-            if (recklessDriversDropdown != null)
-                recklessDriversDropdown.selectedIndex = newRecklessDrivers;
-        }
-
-        internal static bool isStockLaneChangerUsed() {
-            return !advancedAI;
-        }
-
-        public static void setRelaxedBusses(bool newRelaxedBusses) {
-            relaxedBusses = newRelaxedBusses;
-            if (relaxedBussesToggle != null)
-                relaxedBussesToggle.isChecked = newRelaxedBusses;
-        }
-
-        public static void setAllRelaxed(bool newAllRelaxed) {
-            allRelaxed = newAllRelaxed;
-            if (allRelaxedToggle != null)
-                allRelaxedToggle.isChecked = newAllRelaxed;
-        }
-
-        public static void setHighwayRules(bool newHighwayRules) {
-            highwayRules = newHighwayRules;
-
-            if (highwayRulesToggle != null)
-                highwayRulesToggle.isChecked = highwayRules;
-        }
-
-        public static void setPreferOuterLane(bool val) {
-            preferOuterLane = val;
-
-            if (preferOuterLaneToggle != null)
-                preferOuterLaneToggle.isChecked = preferOuterLane;
-        }
-
-        public static void setShowLanes(bool newShowLanes) {
-            showLanes = newShowLanes;
-            if (showLanesToggle != null)
-                showLanesToggle.isChecked = newShowLanes;
-        }
-
-        public static void setAdvancedAI(bool newAdvancedAI) {
-            bool changed = newAdvancedAI != advancedAI;
-            advancedAI = newAdvancedAI;
-
-            if (changed && advancedAIToggle != null) {
-                advancedAIToggle.isChecked = newAdvancedAI;
-            }
-
-            if (changed && !newAdvancedAI) {
-                setAltLaneSelectionRatio(0);
-            }
-        }
-
-        public static void setGuiTransparency(byte val) {
-            bool changed = val != GlobalConfig.Instance.Main.GuiTransparency;
-            GlobalConfig.Instance.Main.GuiTransparency = val;
-
-            if (changed && guiTransparencySlider != null) {
-                guiTransparencySlider.value = val;
-            }
-        }
-
-        public static void setOverlayTransparency(byte val) {
-            bool changed = val != GlobalConfig.Instance.Main.OverlayTransparency;
-            GlobalConfig.Instance.Main.OverlayTransparency = val;
-
-            if (changed && overlayTransparencySlider != null) {
-                overlayTransparencySlider.value = val;
-            }
-        }
-
-        public static void setAltLaneSelectionRatio(byte val) {
-            bool changed = val != altLaneSelectionRatio;
-            altLaneSelectionRatio = val;
-
-            if (changed && altLaneSelectionRatioSlider != null) {
-                altLaneSelectionRatioSlider.value = val;
-            }
-
-            if (changed && altLaneSelectionRatio > 0) {
-                setAdvancedAI(true);
-            }
-        }
-
-        public static void setEvacBussesMayIgnoreRules(bool value) {
-            if (! SteamHelper.IsDLCOwned(SteamHelper.DLC.NaturalDisastersDLC))
-                value = false;
-
-            evacBussesMayIgnoreRules = value;
-            if (evacBussesMayIgnoreRulesToggle != null)
-                evacBussesMayIgnoreRulesToggle.isChecked = value;
-        }
-
-        public static void setInstantEffects(bool value) {
-            instantEffects = value;
-            if (instantEffectsToggle != null)
-                instantEffectsToggle.isChecked = value;
-        }
-
-        public static void setMayEnterBlockedJunctions(bool newMayEnterBlockedJunctions) {
-            allowEnterBlockedJunctions = newMayEnterBlockedJunctions;
-            if (allowEnterBlockedJunctionsToggle != null)
-                allowEnterBlockedJunctionsToggle.isChecked = newMayEnterBlockedJunctions;
-        }
-
-        public static void setStrongerRoadConditionEffects(bool newStrongerRoadConditionEffects) {
-            if (!SteamHelper.IsDLCOwned(SteamHelper.DLC.SnowFallDLC)) {
-                newStrongerRoadConditionEffects = false;
-            }
-
-            strongerRoadConditionEffects = newStrongerRoadConditionEffects;
-            if (strongerRoadConditionEffectsToggle != null)
-                strongerRoadConditionEffectsToggle.isChecked = newStrongerRoadConditionEffects;
-        }
-
-        public static void setProhibitPocketCars(bool newValue) {
-            bool valueChanged = newValue != prohibitPocketCars;
-            prohibitPocketCars = newValue;
-            if (prohibitPocketCarsToggle != null)
-                prohibitPocketCarsToggle.isChecked = newValue;
-        }
 
         public static void setRealisticPublicTransport(bool newValue) {
             bool valueChanged = newValue != realisticPublicTransport;
