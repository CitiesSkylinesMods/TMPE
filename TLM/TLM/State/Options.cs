--- conflicted
+++ resolved
@@ -43,10 +43,6 @@
         /// </remarks>
         public static bool Available = false;
 
-<<<<<<< HEAD
-        public static bool instantEffects;
-=======
->>>>>>> e00e9c8a
         public static bool individualDrivingStyle = true;
         public static int recklessDrivers = 3;
 
