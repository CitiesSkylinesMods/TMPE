﻿using System;
using System.Collections.Generic;
using System.Text;
using UnityEngine;
using ColossalFramework;
using ColossalFramework.UI;
using ICities;
using TrafficManager.Geometry;
using TrafficManager.State;
using TrafficManager.UI;
using ColossalFramework.Plugins;
using ColossalFramework.Globalization;
using TrafficManager.Manager;
using CSUtil.Commons;
using System.Reflection;
using TrafficManager.Manager.Impl;
<<<<<<< HEAD
using TrafficManager.Traffic.Enums;
=======
using TrafficManager.Traffic.Data;
>>>>>>> fd5e7d44

namespace TrafficManager.State {

	public class Options : MonoBehaviour {
		private static UIDropDown languageDropdown = null;
		private static UIDropDown simAccuracyDropdown = null;
		//private static UIDropDown laneChangingRandomizationDropdown = null;
		private static UICheckBox instantEffectsToggle = null;
		private static UICheckBox lockButtonToggle = null;
		private static UICheckBox lockMenuToggle = null;
		private static UISlider guiTransparencySlider = null;
		private static UISlider overlayTransparencySlider = null;
		private static UICheckBox tinyMenuToggle = null;
		private static UICheckBox enableTutorialToggle = null;
		private static UICheckBox showCompatibilityCheckErrorToggle = null;
		private static UICheckBox scanForKnownIncompatibleModsToggle = null;
		private static UICheckBox ignoreDisabledModsToggle = null;
		private static UICheckBox displayMphToggle = null;
		private static UIDropDown roadSignsMphThemeDropdown = null;
		private static UICheckBox individualDrivingStyleToggle = null;
		private static UIDropDown recklessDriversDropdown = null;
		private static UICheckBox relaxedBussesToggle = null;
		private static UICheckBox allRelaxedToggle = null;
		private static UICheckBox evacBussesMayIgnoreRulesToggle = null;
		private static UICheckBox prioritySignsOverlayToggle = null;
		private static UICheckBox timedLightsOverlayToggle = null;
		private static UICheckBox speedLimitsOverlayToggle = null;
		private static UICheckBox vehicleRestrictionsOverlayToggle = null;
		private static UICheckBox parkingRestrictionsOverlayToggle = null;
		private static UICheckBox junctionRestrictionsOverlayToggle = null;
		private static UICheckBox connectedLanesOverlayToggle = null;
		private static UICheckBox nodesOverlayToggle = null;
		private static UICheckBox vehicleOverlayToggle = null;
#if DEBUG
		private static UICheckBox citizenOverlayToggle = null;
		private static UICheckBox buildingOverlayToggle = null;
#endif
		private static UICheckBox allowEnterBlockedJunctionsToggle = null;
		private static UICheckBox allowUTurnsToggle = null;
		private static UICheckBox allowNearTurnOnRedToggle = null;
		private static UICheckBox allowFarTurnOnRedToggle = null;
		private static UICheckBox allowLaneChangesWhileGoingStraightToggle = null;
		private static UICheckBox trafficLightPriorityRulesToggle = null;
		private static UIDropDown vehicleRestrictionsAggressionDropdown = null;
		private static UICheckBox banRegularTrafficOnBusLanesToggle = null;
		private static UICheckBox disableDespawningToggle = null;

		private static UICheckBox strongerRoadConditionEffectsToggle = null;
		private static UICheckBox prohibitPocketCarsToggle = null;
		private static UICheckBox advancedAIToggle = null;
		private static UICheckBox realisticPublicTransportToggle = null;
		private static UISlider altLaneSelectionRatioSlider = null;
		private static UICheckBox highwayRulesToggle = null;
		private static UICheckBox preferOuterLaneToggle = null;
		private static UICheckBox showLanesToggle = null;
#if QUEUEDSTATS
		private static UICheckBox showPathFindStatsToggle = null;
#endif
		private static UIButton resetStuckEntitiesBtn = null;

		private static UICheckBox enablePrioritySignsToggle = null;
		private static UICheckBox enableTimedLightsToggle = null;
		private static UICheckBox enableCustomSpeedLimitsToggle = null;
		private static UICheckBox enableVehicleRestrictionsToggle = null;
		private static UICheckBox enableParkingRestrictionsToggle = null;
		private static UICheckBox enableJunctionRestrictionsToggle = null;
		private static UICheckBox turnOnRedEnabledToggle = null;
		private static UICheckBox enableLaneConnectorToggle = null;

		private static UIButton removeParkedVehiclesBtn = null;
#if DEBUG
		private static UIButton resetSpeedLimitsBtn = null;
		private static List<UICheckBox> debugSwitchFields = new List<UICheckBox>();
		private static List<UITextField> debugValueFields = new List<UITextField>();
		private static UITextField pathCostMultiplicatorField = null;
		private static UITextField pathCostMultiplicator2Field = null;
#endif
		private static UIButton reloadGlobalConfBtn = null;
		private static UIButton resetGlobalConfBtn = null;

		public static int roadSignMphStyleInt;
		public static bool instantEffects = true;
		//public static int laneChangingRandomization = 2;
		public static bool individualDrivingStyle = true;
		public static int recklessDrivers = 3;
		public static bool relaxedBusses = false;
		public static bool allRelaxed = false;
		public static bool evacBussesMayIgnoreRules = false;
		public static bool prioritySignsOverlay = false;
		public static bool timedLightsOverlay = false;
		public static bool speedLimitsOverlay = false;
		public static bool vehicleRestrictionsOverlay = false;
		public static bool parkingRestrictionsOverlay = false;
		public static bool junctionRestrictionsOverlay = false;
		public static bool connectedLanesOverlay = false;
#if QUEUEDSTATS
		public static bool showPathFindStats =
#if DEBUG
			true;
#else
			false;
#endif

#endif
#if DEBUG
		public static bool nodesOverlay = false;
		public static bool vehicleOverlay = false;
		public static bool citizenOverlay = false;
		public static bool buildingOverlay = false;
#else
		public static bool nodesOverlay = false;
		public static bool vehicleOverlay = false;
		public static bool citizenOverlay = false;
		public static bool buildingOverlay = false;
#endif
		public static bool allowEnterBlockedJunctions = false;
		public static bool allowUTurns = false;
		public static bool allowNearTurnOnRed = false;
		public static bool allowFarTurnOnRed = false;
		public static bool allowLaneChangesWhileGoingStraight = false;
		public static bool trafficLightPriorityRules = false;
		public static bool banRegularTrafficOnBusLanes = false;
		public static bool advancedAI = false;
		public static bool realisticPublicTransport = false;
		public static byte altLaneSelectionRatio = 0;
		public static bool highwayRules = false;
#if DEBUG
		public static bool showLanes = true;
#else
		public static bool showLanes = false;
#endif
		public static bool strongerRoadConditionEffects = false;
		public static bool parkingAI = false;
		public static bool disableDespawning = false;
		public static bool preferOuterLane = false;
		//public static byte publicTransportUsage = 1;

		public static bool prioritySignsEnabled = true;
		public static bool timedLightsEnabled = true;
		public static bool customSpeedLimitsEnabled = true;
		public static bool vehicleRestrictionsEnabled = true;
		public static bool parkingRestrictionsEnabled = true;
		public static bool junctionRestrictionsEnabled = true;
		public static bool turnOnRedEnabled = true;
		public static bool laneConnectorEnabled = true;
        public static bool scanForKnownIncompatibleModsEnabled = true;
        public static bool ignoreDisabledModsEnabled = false;

		public static VehicleRestrictionsAggression vehicleRestrictionsAggression = VehicleRestrictionsAggression.Medium;

		public static bool MenuRebuildRequired {
			get { return false; }
			internal set {
				if (value) {
					if (LoadingExtension.BaseUI != null) {
						LoadingExtension.BaseUI.RebuildMenu();
					}
				}
			}
		}

		public static void makeSettings(UIHelperBase helper) {
			// tabbing code is borrowed from RushHour mod
			// https://github.com/PropaneDragon/RushHour/blob/release/RushHour/Options/OptionHandler.cs

			UIHelper actualHelper = helper as UIHelper;
			UIComponent container = actualHelper.self as UIComponent;

			UITabstrip tabStrip = container.AddUIComponent<UITabstrip>();
			tabStrip.relativePosition = new Vector3(0, 0);
			tabStrip.size = new Vector2(container.width - 20, 40);

			UITabContainer tabContainer = container.AddUIComponent<UITabContainer>();
			tabContainer.relativePosition = new Vector3(0, 40);
			tabContainer.size = new Vector2(container.width - 20, container.height - tabStrip.height - 20);
			tabStrip.tabPages = tabContainer;

			int tabIndex = 0;
			// GENERAL

			AddOptionTab(tabStrip, Translation.GetString("General"));// tabStrip.AddTab(Translation.GetString("General"), tabTemplate, true);
			tabStrip.selectedIndex = tabIndex;

			UIPanel currentPanel = tabStrip.tabContainer.components[tabIndex] as UIPanel;
			currentPanel.autoLayout = true;
			currentPanel.autoLayoutDirection = LayoutDirection.Vertical;
			currentPanel.autoLayoutPadding.top = 5;
			currentPanel.autoLayoutPadding.left = 10;
			currentPanel.autoLayoutPadding.right = 10;

			UIHelper panelHelper = new UIHelper(currentPanel);

			var generalGroup = panelHelper.AddGroup(Translation.GetString("General"));

			string[] languageLabels = new string[Translation.AVAILABLE_LANGUAGE_CODES.Count + 1];
			languageLabels[0] = Translation.GetString("Game_language");
			for (int i = 0; i < Translation.AVAILABLE_LANGUAGE_CODES.Count; ++i) {
				languageLabels[i + 1] = Translation.LANGUAGE_LABELS[Translation.AVAILABLE_LANGUAGE_CODES[i]];
			}
			int languageIndex = 0;
			string curLangCode = GlobalConfig.Instance.LanguageCode;
			if (curLangCode != null) {
				languageIndex = Translation.AVAILABLE_LANGUAGE_CODES.IndexOf(curLangCode);
				if (languageIndex < 0) {
					languageIndex = 0;
				} else {
					++languageIndex;
				}
			}

			languageDropdown = generalGroup.AddDropdown(Translation.GetString("Language") + ":", languageLabels, languageIndex, onLanguageChanged) as UIDropDown;
			lockButtonToggle = generalGroup.AddCheckbox(Translation.GetString("Lock_main_menu_button_position"), GlobalConfig.Instance.Main.MainMenuButtonPosLocked, onLockButtonChanged) as UICheckBox;
			lockMenuToggle = generalGroup.AddCheckbox(Translation.GetString("Lock_main_menu_position"), GlobalConfig.Instance.Main.MainMenuPosLocked, onLockMenuChanged) as UICheckBox;
			tinyMenuToggle = generalGroup.AddCheckbox(Translation.GetString("Compact_main_menu"), GlobalConfig.Instance.Main.TinyMainMenu, onTinyMenuChanged) as UICheckBox;
			guiTransparencySlider = generalGroup.AddSlider(Translation.GetString("Window_transparency") + ":", 0, 90, 5, GlobalConfig.Instance.Main.GuiTransparency, onGuiTransparencyChanged) as UISlider;
			guiTransparencySlider.parent.Find<UILabel>("Label").width = 500;
			overlayTransparencySlider = generalGroup.AddSlider(Translation.GetString("Overlay_transparency") + ":", 0, 90, 5, GlobalConfig.Instance.Main.OverlayTransparency, onOverlayTransparencyChanged) as UISlider;
			overlayTransparencySlider.parent.Find<UILabel>("Label").width = 500;
			enableTutorialToggle = generalGroup.AddCheckbox(Translation.GetString("Enable_tutorial_messages"), GlobalConfig.Instance.Main.EnableTutorial, onEnableTutorialsChanged) as UICheckBox;
			showCompatibilityCheckErrorToggle = generalGroup.AddCheckbox(Translation.GetString("Notify_me_if_there_is_an_unexpected_mod_conflict"), GlobalConfig.Instance.Main.ShowCompatibilityCheckErrorMessage, onShowCompatibilityCheckErrorChanged) as UICheckBox;
			scanForKnownIncompatibleModsToggle = generalGroup.AddCheckbox(Translation.GetString("Scan_for_known_incompatible_mods_on_startup"), GlobalConfig.Instance.Main.ScanForKnownIncompatibleModsAtStartup, onScanForKnownIncompatibleModsChanged) as UICheckBox;
			ignoreDisabledModsToggle = generalGroup.AddCheckbox(Translation.GetString("Ignore_disabled_mods"), GlobalConfig.Instance.Main.IgnoreDisabledMods, onIgnoreDisabledModsChanged) as UICheckBox;
			Indent(ignoreDisabledModsToggle);

			// General: Speed Limits
			setupSpeedLimitsPanel(panelHelper, generalGroup);

			// General: Simulation
			var simGroup = panelHelper.AddGroup(Translation.GetString("Simulation"));
			instantEffectsToggle = simGroup.AddCheckbox(Translation.GetString("Customizations_come_into_effect_instantaneously"), instantEffects, onInstantEffectsChanged) as UICheckBox;

			// GAMEPLAY
			++tabIndex;

			AddOptionTab(tabStrip, Translation.GetString("Gameplay"));
			tabStrip.selectedIndex = tabIndex;

			currentPanel = tabStrip.tabContainer.components[tabIndex] as UIPanel;
			currentPanel.autoLayout = true;
			currentPanel.autoLayoutDirection = LayoutDirection.Vertical;
			currentPanel.autoLayoutPadding.top = 5;
			currentPanel.autoLayoutPadding.left = 10;
			currentPanel.autoLayoutPadding.right = 10;

			panelHelper = new UIHelper(currentPanel);

			var vehBehaviorGroup = panelHelper.AddGroup(Translation.GetString("Vehicle_behavior"));

			recklessDriversDropdown = vehBehaviorGroup.AddDropdown(Translation.GetString("Reckless_driving") + ":", new string[] { Translation.GetString("Path_Of_Evil_(10_%)"), Translation.GetString("Rush_Hour_(5_%)"), Translation.GetString("Minor_Complaints_(2_%)"), Translation.GetString("Holy_City_(0_%)") }, recklessDrivers, onRecklessDriversChanged) as UIDropDown;
			recklessDriversDropdown.width = 300;
			individualDrivingStyleToggle = vehBehaviorGroup.AddCheckbox(Translation.GetString("Individual_driving_styles"), individualDrivingStyle, onIndividualDrivingStyleChanged) as UICheckBox;

			if (SteamHelper.IsDLCOwned(SteamHelper.DLC.SnowFallDLC)) {
				strongerRoadConditionEffectsToggle = vehBehaviorGroup.AddCheckbox(Translation.GetString("Road_condition_has_a_bigger_impact_on_vehicle_speed"), strongerRoadConditionEffects, onStrongerRoadConditionEffectsChanged) as UICheckBox;
			}
			disableDespawningToggle = vehBehaviorGroup.AddCheckbox(Translation.GetString("Disable_despawning"), disableDespawning, onDisableDespawningChanged) as UICheckBox;

			var vehAiGroup = panelHelper.AddGroup(Translation.GetString("Advanced_Vehicle_AI"));
			advancedAIToggle = vehAiGroup.AddCheckbox(Translation.GetString("Enable_Advanced_Vehicle_AI"), advancedAI, onAdvancedAIChanged) as UICheckBox;
			altLaneSelectionRatioSlider = vehAiGroup.AddSlider(Translation.GetString("Dynamic_lane_section") + ":", 0, 100, 5, altLaneSelectionRatio, onAltLaneSelectionRatioChanged) as UISlider;
			altLaneSelectionRatioSlider.parent.Find<UILabel>("Label").width = 450;

			var parkAiGroup = panelHelper.AddGroup(Translation.GetString("Parking_AI"));
			prohibitPocketCarsToggle = parkAiGroup.AddCheckbox(Translation.GetString("Enable_more_realistic_parking"), parkingAI, onProhibitPocketCarsChanged) as UICheckBox;

			var ptGroup = panelHelper.AddGroup(Translation.GetString("Public_transport"));
			realisticPublicTransportToggle = ptGroup.AddCheckbox(Translation.GetString("Prevent_excessive_transfers_at_public_transport_stations"), realisticPublicTransport, onRealisticPublicTransportChanged) as UICheckBox;

			// VEHICLE RESTRICTIONS
			++tabIndex;

			AddOptionTab(tabStrip, Translation.GetString("Policies_&_Restrictions"));
			tabStrip.selectedIndex = tabIndex;

			currentPanel = tabStrip.tabContainer.components[tabIndex] as UIPanel;
			currentPanel.autoLayout = true;
			currentPanel.autoLayoutDirection = LayoutDirection.Vertical;
			currentPanel.autoLayoutPadding.top = 5;
			currentPanel.autoLayoutPadding.left = 10;
			currentPanel.autoLayoutPadding.right = 10;

			panelHelper = new UIHelper(currentPanel);

			var atJunctionsGroup = panelHelper.AddGroup(Translation.GetString("At_junctions"));
#if DEBUG
			allRelaxedToggle = atJunctionsGroup.AddCheckbox(Translation.GetString("All_vehicles_may_ignore_lane_arrows"), allRelaxed, onAllRelaxedChanged) as UICheckBox;
#endif
            relaxedBussesToggle = atJunctionsGroup.AddCheckbox(Translation.GetString("Busses_may_ignore_lane_arrows"), relaxedBusses, onRelaxedBussesChanged) as UICheckBox;
            allowEnterBlockedJunctionsToggle = atJunctionsGroup.AddCheckbox(Translation.GetString("Vehicles_may_enter_blocked_junctions"), allowEnterBlockedJunctions, onAllowEnterBlockedJunctionsChanged) as UICheckBox;
			allowUTurnsToggle = atJunctionsGroup.AddCheckbox(Translation.GetString("Vehicles_may_do_u-turns_at_junctions"), allowUTurns, onAllowUTurnsChanged) as UICheckBox;
			allowNearTurnOnRedToggle = atJunctionsGroup.AddCheckbox(Translation.GetString("Vehicles_may_turn_on_red"), allowNearTurnOnRed, onAllowNearTurnOnRedChanged) as UICheckBox;
			allowFarTurnOnRedToggle = atJunctionsGroup.AddCheckbox(Translation.GetString("Also_apply_to_left/right_turns_between_one-way_streets"), allowFarTurnOnRed, onAllowFarTurnOnRedChanged) as UICheckBox;
			allowLaneChangesWhileGoingStraightToggle = atJunctionsGroup.AddCheckbox(Translation.GetString("Vehicles_going_straight_may_change_lanes_at_junctions"), allowLaneChangesWhileGoingStraight, onAllowLaneChangesWhileGoingStraightChanged) as UICheckBox;
			trafficLightPriorityRulesToggle = atJunctionsGroup.AddCheckbox(Translation.GetString("Vehicles_follow_priority_rules_at_junctions_with_timed_traffic_lights"), trafficLightPriorityRules, onTrafficLightPriorityRulesChanged) as UICheckBox;

			Indent(allowFarTurnOnRedToggle);

			var onRoadsGroup = panelHelper.AddGroup(Translation.GetString("On_roads"));
			vehicleRestrictionsAggressionDropdown = onRoadsGroup.AddDropdown(Translation.GetString("Vehicle_restrictions_aggression") + ":", new string[] { Translation.GetString("Low"), Translation.GetString("Medium"), Translation.GetString("High"), Translation.GetString("Strict") }, (int)vehicleRestrictionsAggression, onVehicleRestrictionsAggressionChanged) as UIDropDown;
			banRegularTrafficOnBusLanesToggle = onRoadsGroup.AddCheckbox(Translation.GetString("Ban_private_cars_and_trucks_on_bus_lanes"), banRegularTrafficOnBusLanes, onBanRegularTrafficOnBusLanesChanged) as UICheckBox;
			highwayRulesToggle = onRoadsGroup.AddCheckbox(Translation.GetString("Enable_highway_specific_lane_merging/splitting_rules"), highwayRules, onHighwayRulesChanged) as UICheckBox;
			preferOuterLaneToggle = onRoadsGroup.AddCheckbox(Translation.GetString("Heavy_trucks_prefer_outer_lanes_on_highways"), preferOuterLane, onPreferOuterLaneChanged) as UICheckBox;

			if (SteamHelper.IsDLCOwned(SteamHelper.DLC.NaturalDisastersDLC)) {
				var inCaseOfEmergencyGroup = panelHelper.AddGroup(Translation.GetString("In_case_of_emergency"));
				evacBussesMayIgnoreRulesToggle = inCaseOfEmergencyGroup.AddCheckbox(Translation.GetString("Evacuation_busses_may_ignore_traffic_rules"), evacBussesMayIgnoreRules, onEvacBussesMayIgnoreRulesChanged) as UICheckBox;
			}

			// OVERLAYS
			++tabIndex;

			AddOptionTab(tabStrip, Translation.GetString("Overlays"));
			tabStrip.selectedIndex = tabIndex;

			currentPanel = tabStrip.tabContainer.components[tabIndex] as UIPanel;
			currentPanel.autoLayout = true;
			currentPanel.autoLayoutDirection = LayoutDirection.Vertical;
			currentPanel.autoLayoutPadding.top = 5;
			currentPanel.autoLayoutPadding.left = 10;
			currentPanel.autoLayoutPadding.right = 10;

			panelHelper = new UIHelper(currentPanel);

			prioritySignsOverlayToggle = panelHelper.AddCheckbox(Translation.GetString("Priority_signs"), prioritySignsOverlay, onPrioritySignsOverlayChanged) as UICheckBox;
			timedLightsOverlayToggle = panelHelper.AddCheckbox(Translation.GetString("Timed_traffic_lights"), timedLightsOverlay, onTimedLightsOverlayChanged) as UICheckBox;
			speedLimitsOverlayToggle = panelHelper.AddCheckbox(Translation.GetString("Speed_limits"), speedLimitsOverlay, onSpeedLimitsOverlayChanged) as UICheckBox;
			vehicleRestrictionsOverlayToggle = panelHelper.AddCheckbox(Translation.GetString("Vehicle_restrictions"), vehicleRestrictionsOverlay, onVehicleRestrictionsOverlayChanged) as UICheckBox;
			parkingRestrictionsOverlayToggle = panelHelper.AddCheckbox(Translation.GetString("Parking_restrictions"), parkingRestrictionsOverlay, onParkingRestrictionsOverlayChanged) as UICheckBox;
			junctionRestrictionsOverlayToggle = panelHelper.AddCheckbox(Translation.GetString("Junction_restrictions"), junctionRestrictionsOverlay, onJunctionRestrictionsOverlayChanged) as UICheckBox;
			connectedLanesOverlayToggle = panelHelper.AddCheckbox(Translation.GetString("Connected_lanes"), connectedLanesOverlay, onConnectedLanesOverlayChanged) as UICheckBox;
			nodesOverlayToggle = panelHelper.AddCheckbox(Translation.GetString("Nodes_and_segments"), nodesOverlay, onNodesOverlayChanged) as UICheckBox;
			showLanesToggle = panelHelper.AddCheckbox(Translation.GetString("Lanes"), showLanes, onShowLanesChanged) as UICheckBox;
#if DEBUG
			vehicleOverlayToggle = panelHelper.AddCheckbox(Translation.GetString("Vehicles"), vehicleOverlay, onVehicleOverlayChanged) as UICheckBox;
			citizenOverlayToggle = panelHelper.AddCheckbox(Translation.GetString("Citizens"), citizenOverlay, onCitizenOverlayChanged) as UICheckBox;
			buildingOverlayToggle = panelHelper.AddCheckbox(Translation.GetString("Buildings"), buildingOverlay, onBuildingOverlayChanged) as UICheckBox;
#endif

			// MAINTENANCE
			++tabIndex;

			AddOptionTab(tabStrip, Translation.GetString("Maintenance"));
			tabStrip.selectedIndex = tabIndex;

			currentPanel = tabStrip.tabContainer.components[tabIndex] as UIPanel;
			currentPanel.autoLayout = true;
			currentPanel.autoLayoutDirection = LayoutDirection.Vertical;
			currentPanel.autoLayoutPadding.top = 5;
			currentPanel.autoLayoutPadding.left = 10;
			currentPanel.autoLayoutPadding.right = 10;

			panelHelper = new UIHelper(currentPanel);

			var maintenanceGroup = panelHelper.AddGroup(Translation.GetString("Maintenance"));

			resetStuckEntitiesBtn = maintenanceGroup.AddButton(Translation.GetString("Reset_stuck_cims_and_vehicles"), onClickResetStuckEntities) as UIButton;
			removeParkedVehiclesBtn = maintenanceGroup.AddButton(Translation.GetString("Remove_parked_vehicles"), onClickRemoveParkedVehicles) as UIButton;
#if DEBUG
			resetSpeedLimitsBtn = maintenanceGroup.AddButton(Translation.GetString("Reset_custom_speed_limits"), onClickResetSpeedLimits) as UIButton;
#endif
			reloadGlobalConfBtn = maintenanceGroup.AddButton(Translation.GetString("Reload_global_configuration"), onClickReloadGlobalConf) as UIButton;
			resetGlobalConfBtn = maintenanceGroup.AddButton(Translation.GetString("Reset_global_configuration"), onClickResetGlobalConf) as UIButton;

#if QUEUEDSTATS
			showPathFindStatsToggle = maintenanceGroup.AddCheckbox(Translation.GetString("Show_path-find_stats"), showPathFindStats, onShowPathFindStatsChanged) as UICheckBox;
#endif

			var featureGroup = panelHelper.AddGroup(Translation.GetString("Activated_features")) as UIHelper;
			enablePrioritySignsToggle = featureGroup.AddCheckbox(Translation.GetString("Priority_signs"), prioritySignsEnabled, onPrioritySignsEnabledChanged) as UICheckBox;
			enableTimedLightsToggle = featureGroup.AddCheckbox(Translation.GetString("Timed_traffic_lights"), timedLightsEnabled, onTimedLightsEnabledChanged) as UICheckBox;
			enableCustomSpeedLimitsToggle = featureGroup.AddCheckbox(Translation.GetString("Speed_limits"), customSpeedLimitsEnabled, onCustomSpeedLimitsEnabledChanged) as UICheckBox;
			enableVehicleRestrictionsToggle = featureGroup.AddCheckbox(Translation.GetString("Vehicle_restrictions"), vehicleRestrictionsEnabled, onVehicleRestrictionsEnabledChanged) as UICheckBox;
			enableParkingRestrictionsToggle = featureGroup.AddCheckbox(Translation.GetString("Parking_restrictions"), parkingRestrictionsEnabled, onParkingRestrictionsEnabledChanged) as UICheckBox;
			enableJunctionRestrictionsToggle = featureGroup.AddCheckbox(Translation.GetString("Junction_restrictions"), junctionRestrictionsEnabled, onJunctionRestrictionsEnabledChanged) as UICheckBox;
			turnOnRedEnabledToggle = featureGroup.AddCheckbox(Translation.GetString("Turn_on_red"), turnOnRedEnabled, onTurnOnRedEnabledChanged) as UICheckBox;
			enableLaneConnectorToggle = featureGroup.AddCheckbox(Translation.GetString("Lane_connector"), laneConnectorEnabled, onLaneConnectorEnabledChanged) as UICheckBox;

			Indent(turnOnRedEnabledToggle);
#if DEBUG

			// GLOBAL CONFIG
			/*
			AddOptionTab(tabStrip, Translation.GetString("Global_configuration"));// tabStrip.AddTab(Translation.GetString("General"), tabTemplate, true);
			tabStrip.selectedIndex = tabIndex;

			currentPanel = tabStrip.tabContainer.components[tabIndex] as UIPanel;
			currentPanel.autoLayout = true;
			currentPanel.autoLayoutDirection = LayoutDirection.Vertical;
			currentPanel.autoLayoutPadding.top = 5;
			currentPanel.autoLayoutPadding.left = 10;
			currentPanel.autoLayoutPadding.right = 10;

			panelHelper = new UIHelper(currentPanel);

			GlobalConfig globalConf = GlobalConfig.Instance;

			var aiTrafficMeasurementConfGroup = panelHelper.AddGroup(Translation.GetString("Advanced_Vehicle_AI") + ": " + Translation.GetString("General"));

			aiTrafficMeasurementConfGroup.AddSlider(Translation.GetString("Live_traffic_buffer_size"), 0f, 10000f, 100f, globalConf.MaxTrafficBuffer, onMaxTrafficBufferChanged);
			aiTrafficMeasurementConfGroup.AddSlider(Translation.GetString("Path-find_traffic_buffer_size"), 0f, 10000f, 100f, globalConf.MaxPathFindTrafficBuffer, onMaxPathFindTrafficBufferChanged);
			aiTrafficMeasurementConfGroup.AddSlider(Translation.GetString("Max._congestion_measurements"), 0f, 1000f, 10f, globalConf.MaxNumCongestionMeasurements, onMaxNumCongestionMeasurementsChanged);

			var aiLaneSelParamConfGroup = panelHelper.AddGroup(Translation.GetString("Advanced_Vehicle_AI") + ": " + Translation.GetString("Lane_selection_parameters"));

			aiLaneSelParamConfGroup.AddSlider(Translation.GetString("Lane_density_randomization"), 0f, 100f, 1f, globalConf.LaneDensityRandInterval, onLaneDensityRandIntervalChanged);
			aiLaneSelParamConfGroup.AddSlider(Translation.GetString("Lane_density_discretization"), 0f, 100f, 1f, globalConf.LaneDensityDiscretization, onLaneTrafficDiscretizationChanged);
			aiLaneSelParamConfGroup.AddSlider(Translation.GetString("Lane_spread_randomization"), 0f, 100f, 1f, globalConf.LaneUsageRandInterval, onLaneUsageRandIntervalChanged);
			aiLaneSelParamConfGroup.AddSlider(Translation.GetString("Lane_spread_discretization"), 0f, 100f, 1f, globalConf.LaneUsageDiscretization, onLaneUsageDiscretizationChanged);
			aiLaneSelParamConfGroup.AddSlider(Translation.GetString("Congestion_rel._velocity_threshold"), 0f, 100f, 1f, globalConf.CongestionSqrSpeedThreshold, onCongestionSqrSpeedThresholdChanged);
			aiLaneSelParamConfGroup.AddSlider(Translation.GetString("Max._walking_distance"), 0f, 10000f, 100f, globalConf.MaxWalkingDistance, onMaxWalkingDistanceChanged);

			var aiLaneSelFactorConfGroup = panelHelper.AddGroup(Translation.GetString("Advanced_Vehicle_AI") + ": " + Translation.GetString("Lane_selection_factors"));

			aiLaneSelFactorConfGroup.AddSlider(Translation.GetString("Spread_randomization_factor"), 1f, 5f, 0.05f, globalConf.UsageCostFactor, onUsageCostFactorChanged);
			aiLaneSelFactorConfGroup.AddSlider(Translation.GetString("Traffic_avoidance_factor"), 1f, 5f, 0.05f, globalConf.TrafficCostFactor, onTrafficCostFactorChanged);
			aiLaneSelFactorConfGroup.AddSlider(Translation.GetString("Public_transport_lane_penalty"), 1f, 50f, 0.5f, globalConf.PublicTransportLanePenalty, onPublicTransportLanePenaltyChanged);
			aiLaneSelFactorConfGroup.AddSlider(Translation.GetString("Public_transport_lane_reward"), 0f, 1f, 0.05f, globalConf.PublicTransportLaneReward, onPublicTransportLaneRewardChanged);
			aiLaneSelFactorConfGroup.AddSlider(Translation.GetString("Heavy_vehicle_max._inner_lane_penalty"), 0f, 5f, 0.05f, globalConf.HeavyVehicleMaxInnerLanePenalty, onHeavyVehicleMaxInnerLanePenaltyChanged);
			aiLaneSelFactorConfGroup.AddSlider(Translation.GetString("Vehicle_restrictions_penalty"), 0f, 1000f, 25f, globalConf.VehicleRestrictionsPenalty, onVehicleRestrictionsPenaltyChanged);

			var aiLaneChangeParamConfGroup = panelHelper.AddGroup(Translation.GetString("Advanced_Vehicle_AI") + ": " + Translation.GetString("Lane_changing_parameters"));

			aiLaneChangeParamConfGroup.AddSlider(Translation.GetString("U-turn_lane_distance"), 1f, 5f, 1f, globalConf.UturnLaneDistance, onUturnLaneDistanceChanged);
			aiLaneChangeParamConfGroup.AddSlider(Translation.GetString("Incompatible_lane_distance"), 1f, 5f, 1f, globalConf.IncompatibleLaneDistance, onIncompatibleLaneDistanceChanged);
			aiLaneChangeParamConfGroup.AddSlider(Translation.GetString("Lane_changing_randomization_modulo"), 1f, 100f, 1f, globalConf.RandomizedLaneChangingModulo, onRandomizedLaneChangingModuloChanged);
			aiLaneChangeParamConfGroup.AddSlider(Translation.GetString("Min._controlled_segments_in_front_of_highway_interchanges"), 1f, 10f, 1f, globalConf.MinHighwayInterchangeSegments, onMinHighwayInterchangeSegmentsChanged);
			aiLaneChangeParamConfGroup.AddSlider(Translation.GetString("Max._controlled_segments_in_front_of_highway_interchanges"), 1f, 30f, 1f, globalConf.MaxHighwayInterchangeSegments, onMaxHighwayInterchangeSegmentsChanged);

			var aiLaneChangeFactorConfGroup = panelHelper.AddGroup(Translation.GetString("Advanced_Vehicle_AI") + ": " + Translation.GetString("Lane_changing_cost_factors"));

			aiLaneChangeFactorConfGroup.AddSlider(Translation.GetString("On_city_roads"), 1f, 5f, 0.05f, globalConf.CityRoadLaneChangingBaseCost, onCityRoadLaneChangingBaseCostChanged);
			aiLaneChangeFactorConfGroup.AddSlider(Translation.GetString("On_highways"), 1f, 5f, 0.05f, globalConf.HighwayLaneChangingBaseCost, onHighwayLaneChangingBaseCostChanged);
			aiLaneChangeFactorConfGroup.AddSlider(Translation.GetString("In_front_of_highway_interchanges"), 1f, 5f, 0.05f, globalConf.HighwayInterchangeLaneChangingBaseCost, onHighwayInterchangeLaneChangingBaseCostChanged);
			aiLaneChangeFactorConfGroup.AddSlider(Translation.GetString("For_heavy_vehicles"), 1f, 5f, 0.05f, globalConf.HeavyVehicleLaneChangingCostFactor, onHeavyVehicleLaneChangingCostFactorChanged);
			aiLaneChangeFactorConfGroup.AddSlider(Translation.GetString("On_congested_roads"), 1f, 5f, 0.05f, globalConf.CongestionLaneChangingCostFactor, onCongestionLaneChangingCostFactorChanged);
			aiLaneChangeFactorConfGroup.AddSlider(Translation.GetString("When_changing_multiple_lanes_at_once"), 1f, 5f, 0.05f, globalConf.MoreThanOneLaneChangingCostFactor, onMoreThanOneLaneChangingCostFactorChanged);

			var aiParkingLaneChangeFactorConfGroup = panelHelper.AddGroup(Translation.GetString("Parking_AI") + ": " + Translation.GetString("General"));
			*/

			// DEBUG
			/*++tabIndex;

			settingsButton = tabStrip.AddTab("Debug", tabTemplate, true);
			settingsButton.textPadding = new RectOffset(10, 10, 10, 10);
			settingsButton.autoSize = true;
			settingsButton.tooltip = "Debug";

			currentPanel = tabStrip.tabContainer.components[tabIndex] as UIPanel;
			currentPanel.autoLayout = true;
			currentPanel.autoLayoutDirection = LayoutDirection.Vertical;
			currentPanel.autoLayoutPadding.top = 5;
			currentPanel.autoLayoutPadding.left = 10;
			currentPanel.autoLayoutPadding.right = 10;

			panelHelper = new UIHelper(currentPanel);
			
			debugSwitchFields.Clear();
			for (int i = 0; i < Debug.Switches.Length; ++i) {
				int index = i;
				string varName = $"Debug switch #{i}";
				debugSwitchFields.Add(panelHelper.AddCheckbox(varName, Debug.Switches[i], delegate (bool newVal) { onBoolValueChanged(varName, newVal, ref Debug.Switches[index]); }) as UICheckBox);
			}

			debugValueFields.Clear();
			for (int i = 0; i < debugValues.Length; ++i) {
				int index = i;
				string varName = $"Debug value #{i}";
				debugValueFields.Add(panelHelper.AddTextfield(varName, String.Format("{0:0.##}", debugValues[i]), delegate(string newValStr) { onFloatValueChanged(varName, newValStr, ref debugValues[index]); }, null) as UITextField);
			}*/
#endif

			tabStrip.selectedIndex = 0;
		}

		private static void setupSpeedLimitsPanel(UIHelper panelHelper, UIHelperBase generalGroup) {
			displayMphToggle = generalGroup.AddCheckbox(
				                   Translation.GetString("Display_speed_limits_mph"),
				                   GlobalConfig.Instance.Main.DisplaySpeedLimitsMph,
				                   onDisplayMphChanged) as UICheckBox;
			var mphThemeOptions = new[] {
				                             Translation.GetString("theme_Square_US"),
				                             Translation.GetString("theme_Round_UK"),
				                             Translation.GetString("theme_Round_German"),
						     };
			roadSignMphStyleInt = (int)GlobalConfig.Instance.Main.MphRoadSignStyle;
			roadSignsMphThemeDropdown = generalGroup.AddDropdown(
				                        Translation.GetString("Road_signs_theme_mph") + ":",
				                        mphThemeOptions, roadSignMphStyleInt,
				                        onRoadSignsMphThemeChanged) as UIDropDown;
			roadSignsMphThemeDropdown.width = 400;
		}

		private static void Indent<T>(T component) where T : UIComponent {
            UILabel label = component.Find<UILabel>("Label");
            if (label != null) {
                label.padding = new RectOffset(22, 0, 0, 0);
            }
            UISprite check = component.Find<UISprite>("Unchecked");
            if (check != null) {
                check.relativePosition += new Vector3(22.0f, 0);
            }
		}

		private static UIButton AddOptionTab(UITabstrip tabStrip, string caption) {
			UIButton tabButton = tabStrip.AddTab(caption);

			tabButton.normalBgSprite = "SubBarButtonBase";
			tabButton.disabledBgSprite = "SubBarButtonBaseDisabled";
			tabButton.focusedBgSprite = "SubBarButtonBaseFocused";
			tabButton.hoveredBgSprite = "SubBarButtonBaseHovered";
			tabButton.pressedBgSprite = "SubBarButtonBasePressed";

			tabButton.textPadding = new RectOffset(10, 10, 10, 10);
			tabButton.autoSize = true;
			tabButton.tooltip = caption;

			return tabButton;
		}

		private static bool IsGameLoaded(bool warn=true) {
			if (!SerializableDataExtension.StateLoading && !LoadingExtension.IsGameLoaded) {
				if (warn) {
					UIView.library.ShowModal<ExceptionPanel>("ExceptionPanel").SetMessage("Nope!", Translation.GetString("Settings_are_defined_for_each_savegame_separately") + ". https://www.viathinksoft.de/tmpe/#options", false);
				}
				return false;
			}
			return true;
		}

		private static void onGuiTransparencyChanged(float newVal) {
			if (!IsGameLoaded())
				return;

			setGuiTransparency((byte)Mathf.RoundToInt(newVal));
			guiTransparencySlider.tooltip = Translation.GetString("Window_transparency") + ": " + GlobalConfig.Instance.Main.GuiTransparency + " %";

			GlobalConfig.WriteConfig();

			Log._Debug($"GuiTransparency changed to {GlobalConfig.Instance.Main.GuiTransparency}");
		}

		private static void onOverlayTransparencyChanged(float newVal) {
			if (!IsGameLoaded())
				return;

			setOverlayTransparency((byte)Mathf.RoundToInt(newVal));
			overlayTransparencySlider.tooltip = Translation.GetString("Overlay_transparency") + ": " + GlobalConfig.Instance.Main.OverlayTransparency + " %";

			GlobalConfig.WriteConfig();

			Log._Debug($"OverlayTransparency changed to {GlobalConfig.Instance.Main.OverlayTransparency}");
		}

		private static void onAltLaneSelectionRatioChanged(float newVal) {
			if (!IsGameLoaded())
				return;

			setAltLaneSelectionRatio((byte)Mathf.RoundToInt(newVal));
			altLaneSelectionRatioSlider.tooltip = Translation.GetString("Percentage_of_vehicles_performing_dynamic_lane_section") + ": " + altLaneSelectionRatio + " %";

			Log._Debug($"altLaneSelectionRatio changed to {altLaneSelectionRatio}");
		}

		private static void onPrioritySignsOverlayChanged(bool newPrioritySignsOverlay) {
			if (!IsGameLoaded())
				return;

			Log._Debug($"prioritySignsOverlay changed to {newPrioritySignsOverlay}");
			prioritySignsOverlay = newPrioritySignsOverlay;

			UIBase.GetTrafficManagerTool(false)?.InitializeSubTools();
		}

		private static void onTimedLightsOverlayChanged(bool newTimedLightsOverlay) {
			if (!IsGameLoaded())
				return;

			Log._Debug($"timedLightsOverlay changed to {newTimedLightsOverlay}");
			timedLightsOverlay = newTimedLightsOverlay;

			UIBase.GetTrafficManagerTool(false)?.InitializeSubTools();
		}

		private static void onSpeedLimitsOverlayChanged(bool newSpeedLimitsOverlay) {
			if (!IsGameLoaded())
				return;

			Log._Debug($"speedLimitsOverlay changed to {newSpeedLimitsOverlay}");
			speedLimitsOverlay = newSpeedLimitsOverlay;

			UIBase.GetTrafficManagerTool(false)?.InitializeSubTools();
		}

		private static void onVehicleRestrictionsOverlayChanged(bool newVehicleRestrictionsOverlay) {
			if (!IsGameLoaded())
				return;

			Log._Debug($"vehicleRestrictionsOverlay changed to {newVehicleRestrictionsOverlay}");
			vehicleRestrictionsOverlay = newVehicleRestrictionsOverlay;

			UIBase.GetTrafficManagerTool(false)?.InitializeSubTools();
		}

		private static void onParkingRestrictionsOverlayChanged(bool newParkingRestrictionsOverlay) {
			if (!IsGameLoaded())
				return;

			Log._Debug($"parkingRestrictionsOverlay changed to {newParkingRestrictionsOverlay}");
			parkingRestrictionsOverlay = newParkingRestrictionsOverlay;

			UIBase.GetTrafficManagerTool(false)?.InitializeSubTools();
		}

		private static void onJunctionRestrictionsOverlayChanged(bool newValue) {
			if (!IsGameLoaded())
				return;

			Log._Debug($"junctionRestrictionsOverlay changed to {newValue}");
			junctionRestrictionsOverlay = newValue;

			UIBase.GetTrafficManagerTool(false)?.InitializeSubTools();
		}

		private static void onConnectedLanesOverlayChanged(bool newValue) {
			if (!IsGameLoaded())
				return;

			Log._Debug($"connectedLanesOverlay changed to {newValue}");
			connectedLanesOverlay = newValue;

			UIBase.GetTrafficManagerTool(false)?.InitializeSubTools();
		}

		private static void onLanguageChanged(int newLanguageIndex) {
			bool localeChanged = false;

			if (newLanguageIndex <= 0) {
				GlobalConfig.Instance.LanguageCode = null;
				GlobalConfig.WriteConfig();
				MenuRebuildRequired = true;
				localeChanged = true;
			} else if (newLanguageIndex - 1 < Translation.AVAILABLE_LANGUAGE_CODES.Count) {
				GlobalConfig.Instance.LanguageCode = Translation.AVAILABLE_LANGUAGE_CODES[newLanguageIndex - 1];
				GlobalConfig.WriteConfig();
				MenuRebuildRequired = true;
				localeChanged = true;
			} else {
				Log.Warning($"Options.onLanguageChanged: Invalid language index: {newLanguageIndex}");
			}

			if (localeChanged) {
				MethodInfo onChangedHandler = typeof(OptionsMainPanel).GetMethod("OnLocaleChanged", BindingFlags.Instance | BindingFlags.NonPublic);
				if (onChangedHandler != null) {
					onChangedHandler.Invoke(UIView.library.Get<OptionsMainPanel>("OptionsPanel"), new object[0] { });
				}
			}
		}

		private static void onLockButtonChanged(bool newValue) {
			Log._Debug($"Button lock changed to {newValue}");
			if (IsGameLoaded(false)) {
				LoadingExtension.BaseUI.MainMenuButton.SetPosLock(newValue);
			}
			GlobalConfig.Instance.Main.MainMenuButtonPosLocked = newValue;
			GlobalConfig.WriteConfig();
		}

		private static void onLockMenuChanged(bool newValue) {
			Log._Debug($"Menu lock changed to {newValue}");
			if (IsGameLoaded(false)) {
				LoadingExtension.BaseUI.MainMenu.SetPosLock(newValue);
			}
			GlobalConfig.Instance.Main.MainMenuPosLocked = newValue;
			GlobalConfig.WriteConfig();
		}

		private static void onTinyMenuChanged(bool newValue) {
			Log._Debug($"Menu tiny changed to {newValue}");
			GlobalConfig.Instance.Main.TinyMainMenu = newValue;
			GlobalConfig.Instance.NotifyObservers(GlobalConfig.Instance);
			GlobalConfig.WriteConfig();
		}

		private static void onEnableTutorialsChanged(bool newValue) {
			Log._Debug($"Enable tutorial messages changed to {newValue}");
			GlobalConfig.Instance.Main.EnableTutorial = newValue;
			GlobalConfig.WriteConfig();
		}

		private static void onShowCompatibilityCheckErrorChanged(bool newValue) {
			Log._Debug($"Show mod compatibility error changed to {newValue}");
			GlobalConfig.Instance.Main.ShowCompatibilityCheckErrorMessage = newValue;
			GlobalConfig.WriteConfig();
		}

        private static void onScanForKnownIncompatibleModsChanged(bool newValue) {
            Log._Debug($"Show incompatible mod checker warnings changed to {newValue}");
            GlobalConfig.Instance.Main.ScanForKnownIncompatibleModsAtStartup = newValue;
            if (newValue) {
                GlobalConfig.WriteConfig();
            } else {
                setIgnoreDisabledMods(false);
                onIgnoreDisabledModsChanged(false);
            }
        }

        private static void onIgnoreDisabledModsChanged(bool newValue) {
            Log._Debug($"Ignore disabled mods changed to {newValue}");
            GlobalConfig.Instance.Main.IgnoreDisabledMods = newValue;
            GlobalConfig.WriteConfig();
        }

<<<<<<< HEAD
        private static void onInstantEffectsChanged(bool newValue) {
			if (!IsGameLoaded())
=======
        private static void onDisplayMphChanged(bool newValue) {
	        Log._Debug($"Display MPH changed to {newValue}");
	        GlobalConfig.Instance.Main.DisplaySpeedLimitsMph = newValue;
	        GlobalConfig.WriteConfig();
        }

        public static void setDisplayInMPH(bool value) {
	        if (displayMphToggle != null) {
		        displayMphToggle.isChecked = value;
	        }
        }

	private static void onRoadSignsMphThemeChanged(int newRoadSignStyle) {
	        if (!checkGameLoaded()) {
		        return;
	        }

		// The UI order is: US, UK, German
	        var newStyle = MphSignStyle.RoundGerman;
	        switch (newRoadSignStyle) {
		        case 1:
			        newStyle = MphSignStyle.RoundUK;
			        break;
		        case 0:
			        newStyle = MphSignStyle.SquareUS;
			        break;
	        }

	        Log._Debug($"Road Sign theme changed to {newStyle}");
	        GlobalConfig.Instance.Main.MphRoadSignStyle = newStyle;
        }

		private static void onInstantEffectsChanged(bool newValue) {
			if (!checkGameLoaded())
>>>>>>> fd5e7d44
				return;

			Log._Debug($"Instant effects changed to {newValue}");
			instantEffects = newValue;
		}

		private static void onVehicleRestrictionsAggressionChanged(int newValue) {
			if (!IsGameLoaded())
				return;

			Log._Debug($"vehicleRestrictionsAggression changed to {newValue}");
			setVehicleRestrictionsAggression((VehicleRestrictionsAggression)newValue);
		}

		/*private static void onLaneChangingRandomizationChanged(int newLaneChangingRandomization) {
			if (!checkGameLoaded())
				return;

			Log._Debug($"Lane changing frequency changed to {newLaneChangingRandomization}");
			laneChangingRandomization = newLaneChangingRandomization;
		}*/

		private static void onRecklessDriversChanged(int newRecklessDrivers) {
			if (!IsGameLoaded())
				return;

			Log._Debug($"Reckless driver amount changed to {newRecklessDrivers}");
			recklessDrivers = newRecklessDrivers;
		}

		private static void onRelaxedBussesChanged(bool newRelaxedBusses) {
			if (!IsGameLoaded())
				return;

			Log._Debug($"Relaxed busses changed to {newRelaxedBusses}");
			relaxedBusses = newRelaxedBusses;
		}

		private static void onAllRelaxedChanged(bool newAllRelaxed) {
			if (!IsGameLoaded())
				return;

			Log._Debug($"All relaxed changed to {newAllRelaxed}");
			allRelaxed = newAllRelaxed;
		}

		private static void onAdvancedAIChanged(bool newAdvancedAI) {
			if (!IsGameLoaded())
				return;

			Log._Debug($"advancedAI changed to {newAdvancedAI}");
			setAdvancedAI(newAdvancedAI);
		}

		private static void onHighwayRulesChanged(bool newHighwayRules) {
			if (!IsGameLoaded())
				return;

			bool changed = newHighwayRules != highwayRules;
			if (!changed) {
				return;
			}

			Log._Debug($"Highway rules changed to {newHighwayRules}");
			highwayRules = newHighwayRules;
			Flags.clearHighwayLaneArrows();
			Flags.applyAllFlags();
			RoutingManager.Instance.RequestFullRecalculation();
		}

		private static void onPreferOuterLaneChanged(bool val) {
			if (!IsGameLoaded())
				return;

			preferOuterLane = val;
		}

		private static void onPrioritySignsEnabledChanged(bool val) {
			if (!IsGameLoaded())
				return;

			MenuRebuildRequired = true;
			prioritySignsEnabled = val;
			if (!val) {
				setPrioritySignsOverlay(false);
				setTrafficLightPriorityRules(false);
			}
		}

		private static void onTimedLightsEnabledChanged(bool val) {
			if (!IsGameLoaded())
				return;

			MenuRebuildRequired = true;
			timedLightsEnabled = val;
			if (!val) {
				setTimedLightsOverlay(false);
				setTrafficLightPriorityRules(false);
			}
		}

		private static void onCustomSpeedLimitsEnabledChanged(bool val) {
			if (!IsGameLoaded())
				return;

			MenuRebuildRequired = true;
			customSpeedLimitsEnabled = val;
			if (!val)
				setSpeedLimitsOverlay(false);
		}

		private static void onVehicleRestrictionsEnabledChanged(bool val) {
			if (!IsGameLoaded())
				return;

			MenuRebuildRequired = true;
			vehicleRestrictionsEnabled = val;
			if (!val)
				setVehicleRestrictionsOverlay(false);
		}

		private static void onParkingRestrictionsEnabledChanged(bool val) {
			if (!IsGameLoaded())
				return;

			MenuRebuildRequired = true;
			parkingRestrictionsEnabled = val;
			if (!val)
				setParkingRestrictionsOverlay(false);
		}

		private static void onJunctionRestrictionsEnabledChanged(bool val) {
			if (!IsGameLoaded())
				return;

			MenuRebuildRequired = true;
			junctionRestrictionsEnabled = val;
			if (!val) {
				setAllowUTurns(false);
				setAllowEnterBlockedJunctions(false);
				setAllowLaneChangesWhileGoingStraight(false);
				setTurnOnRedEnabled(false);
				setJunctionRestrictionsOverlay(false);
			}
		}

		private static void onTurnOnRedEnabledChanged(bool val) {
			if (!IsGameLoaded())
				return;

			setTurnOnRedEnabled(val);
		}

		private static void onLaneConnectorEnabledChanged(bool val) {
			if (!IsGameLoaded())
				return;

			bool changed = val != laneConnectorEnabled;
			if (!changed) {
				return;
			}

			MenuRebuildRequired = true;
			laneConnectorEnabled = val;
			RoutingManager.Instance.RequestFullRecalculation();
			if (!val)
				setConnectedLanesOverlay(false);
		}

		private static void onEvacBussesMayIgnoreRulesChanged(bool value) {
			if (!IsGameLoaded())
				return;

			Log._Debug($"evacBussesMayIgnoreRules changed to {value}");
			evacBussesMayIgnoreRules = value;
		}

		private static void onAllowEnterBlockedJunctionsChanged(bool newValue) {
			if (!IsGameLoaded())
				return;
			if (newValue && !junctionRestrictionsEnabled) {
				setAllowEnterBlockedJunctions(false);
				return;
			}

			Log._Debug($"allowEnterBlockedJunctions changed to {newValue}");
			setAllowEnterBlockedJunctions(newValue);
		}

		private static void onAllowUTurnsChanged(bool newValue) {
			if (!IsGameLoaded())
				return;
			if (newValue && !junctionRestrictionsEnabled) {
				setAllowUTurns(false);
				return;
			}

			Log._Debug($"allowUTurns changed to {newValue}");
			setAllowUTurns(newValue);
		}

		private static void onAllowNearTurnOnRedChanged(bool newValue) {
			if (!IsGameLoaded())
				return;
			if (newValue && !turnOnRedEnabled) {
				setAllowNearTurnOnRed(false);
				setAllowFarTurnOnRed(false);
				return;
			}

			Log._Debug($"allowNearTurnOnRed changed to {newValue}");
			setAllowNearTurnOnRed(newValue);

			if (! newValue) {
				setAllowFarTurnOnRed(false);
			}
		}

		private static void onAllowFarTurnOnRedChanged(bool newValue) {
			if (!IsGameLoaded())
				return;
			if (newValue && (!turnOnRedEnabled || !allowNearTurnOnRed)) {
				setAllowFarTurnOnRed(false);
				return;
			}

			Log._Debug($"allowFarTurnOnRed changed to {newValue}");
			setAllowFarTurnOnRed(newValue);
		}

#if TURNONRED
		private static void onAllowTurnOnRedChanged(bool value) {
			if (!checkGameLoaded())
				return;

			Log._Debug($"allowTurnOnRed changed to {value}");
			allowTurnOnRed = value;
		}
#endif

		private static void onAllowLaneChangesWhileGoingStraightChanged(bool newValue) {
			if (!IsGameLoaded())
				return;
			if (newValue && !junctionRestrictionsEnabled) {
				setAllowLaneChangesWhileGoingStraight(false);
				return;
			}

			Log._Debug($"allowLaneChangesWhileGoingStraight changed to {newValue}");
			setAllowLaneChangesWhileGoingStraight(newValue);
		}

		private static void onTrafficLightPriorityRulesChanged(bool newValue) {
			if (!IsGameLoaded())
				return;
			if (newValue && !prioritySignsEnabled) {
				setTrafficLightPriorityRules(false);
				return;
			}

			Log._Debug($"trafficLightPriorityRules changed to {newValue}");
			trafficLightPriorityRules = newValue;
			if (newValue) {
				setPrioritySignsEnabled(true);
				setTimedLightsEnabled(true);
			}
		}

		private static void onBanRegularTrafficOnBusLanesChanged(bool newValue) {
			if (!IsGameLoaded())
				return;

			Log._Debug($"banRegularTrafficOnBusLanes changed to {newValue}");
			banRegularTrafficOnBusLanes = newValue;
			VehicleRestrictionsManager.Instance.ClearCache();
			UIBase.GetTrafficManagerTool(false)?.InitializeSubTools();
		}

		private static void onStrongerRoadConditionEffectsChanged(bool newStrongerRoadConditionEffects) {
			if (!IsGameLoaded())
				return;

			Log._Debug($"strongerRoadConditionEffects changed to {newStrongerRoadConditionEffects}");
			strongerRoadConditionEffects = newStrongerRoadConditionEffects;
		}

		private static void onProhibitPocketCarsChanged(bool newValue) {
			if (!IsGameLoaded())
				return;

			Log._Debug($"prohibitPocketCars changed to {newValue}");

			parkingAI = newValue;
			if (parkingAI) {
				AdvancedParkingManager.Instance.OnEnableFeature();
			} else {
				AdvancedParkingManager.Instance.OnDisableFeature();
			}
		}

		private static void onRealisticPublicTransportChanged(bool newValue) {
			if (!IsGameLoaded())
				return;

			Log._Debug($"realisticPublicTransport changed to {newValue}");
			realisticPublicTransport = newValue;
		}

		private static void onIndividualDrivingStyleChanged(bool value) {
			if (!IsGameLoaded())
				return;

			Log._Debug($"individualDrivingStyle changed to {value}");
			setIndividualDrivingStyle(value);
		}

		private static void onDisableDespawningChanged(bool value) {
			if (!IsGameLoaded())
				return;

			Log._Debug($"disableDespawning changed to {value}");
			disableDespawning = value;
		}

		private static void onNodesOverlayChanged(bool newNodesOverlay) {
			if (!IsGameLoaded())
				return;

			Log._Debug($"Nodes overlay changed to {newNodesOverlay}");
			nodesOverlay = newNodesOverlay;
		}

		private static void onShowLanesChanged(bool newShowLanes) {
			if (!IsGameLoaded())
				return;

			Log._Debug($"Show lanes changed to {newShowLanes}");
			showLanes = newShowLanes;
		}

		private static void onVehicleOverlayChanged(bool newVal) {
			if (!IsGameLoaded())
				return;

			Log._Debug($"Vehicle overlay changed to {newVal}");
			vehicleOverlay = newVal;
		}

		private static void onCitizenOverlayChanged(bool newVal) {
			if (!IsGameLoaded())
				return;

			Log._Debug($"Citizen overlay changed to {newVal}");
			citizenOverlay = newVal;
		}

		private static void onBuildingOverlayChanged(bool newVal) {
			if (!IsGameLoaded())
				return;

			Log._Debug($"Building overlay changed to {newVal}");
			buildingOverlay = newVal;
		}

#if QUEUEDSTATS
		private static void onShowPathFindStatsChanged(bool newVal) {
			if (!IsGameLoaded())
				return;

			Log._Debug($"Show path-find stats changed to {newVal}");
			showPathFindStats = newVal;
		}
#endif

		private static void onFloatValueChanged(string varName, string newValueStr, ref float var) {
			if (!IsGameLoaded())
				return;

			try {
				float newValue = Single.Parse(newValueStr);
				var = newValue;
				Log._Debug($"{varName} changed to {newValue}");
			} catch (Exception e) {
				Log.Warning($"An invalid value was inserted: '{newValueStr}'. Error: {e.ToString()}");
				//UIView.library.ShowModal<ExceptionPanel>("ExceptionPanel").SetMessage("Invalid value", "An invalid value was inserted.", false);
			}
		}

		private static void onBoolValueChanged(string varName, bool newVal, ref bool var) {
			if (!IsGameLoaded())
				return;

			var = newVal;
			Log._Debug($"{varName} changed to {newVal}");
		}

		private static void onClickResetStuckEntities() {
			if (!IsGameLoaded())
				return;

			Constants.ServiceFactory.SimulationService.AddAction(() => {
				UtilityManager.Instance.ResetStuckEntities();
			});
		}

		private static void onClickRemoveParkedVehicles() {
			if (!IsGameLoaded())
				return;

			Constants.ServiceFactory.SimulationService.AddAction(() => {
				UtilityManager.Instance.RemoveParkedVehicles();
			});
		}

		private static void onClickResetSpeedLimits() {
			if (!IsGameLoaded())
				return;

			Flags.resetSpeedLimits();
		}

		private static void onClickReloadGlobalConf() {
			GlobalConfig.Reload();
		}

		private static void onClickResetGlobalConf() {
			GlobalConfig.Reset(null, true);
		}

		public static void setVehicleRestrictionsAggression(VehicleRestrictionsAggression val) {
			bool changed = vehicleRestrictionsAggression != val;
			vehicleRestrictionsAggression = val;
			if (changed && vehicleRestrictionsAggressionDropdown != null) {
				vehicleRestrictionsAggressionDropdown.selectedIndex = (int)val;
			}
		}

		/*public static void setLaneChangingRandomization(int newLaneChangingRandomization) {
			laneChangingRandomization = newLaneChangingRandomization;
			if (laneChangingRandomizationDropdown != null)
				laneChangingRandomizationDropdown.selectedIndex = newLaneChangingRandomization;
		}*/

		public static void setRecklessDrivers(int newRecklessDrivers) {
			recklessDrivers = newRecklessDrivers;
			if (recklessDriversDropdown != null)
				recklessDriversDropdown.selectedIndex = newRecklessDrivers;
		}

		internal static bool isStockLaneChangerUsed() {
			return !advancedAI;
		}

		public static void setRelaxedBusses(bool newRelaxedBusses) {
			relaxedBusses = newRelaxedBusses;
			if (relaxedBussesToggle != null)
				relaxedBussesToggle.isChecked = newRelaxedBusses;
		}

		public static void setAllRelaxed(bool newAllRelaxed) {
			allRelaxed = newAllRelaxed;
			if (allRelaxedToggle != null)
				allRelaxedToggle.isChecked = newAllRelaxed;
		}

		public static void setHighwayRules(bool newHighwayRules) {
			highwayRules = newHighwayRules;

			if (highwayRulesToggle != null)
				highwayRulesToggle.isChecked = highwayRules;
		}

		public static void setPreferOuterLane(bool val) {
			preferOuterLane = val;

			if (preferOuterLaneToggle != null)
				preferOuterLaneToggle.isChecked = preferOuterLane;
		}

		public static void setShowLanes(bool newShowLanes) {
			showLanes = newShowLanes;
			if (showLanesToggle != null)
				showLanesToggle.isChecked = newShowLanes;
		}

		public static void setAdvancedAI(bool newAdvancedAI) {
			bool changed = newAdvancedAI != advancedAI;
			advancedAI = newAdvancedAI;

			if (changed && advancedAIToggle != null) {
				advancedAIToggle.isChecked = newAdvancedAI;
			}

			if (changed && !newAdvancedAI) {
				setAltLaneSelectionRatio(0);
			}
		}

		public static void setGuiTransparency(byte val) {
			bool changed = val != GlobalConfig.Instance.Main.GuiTransparency;
			GlobalConfig.Instance.Main.GuiTransparency = val;

			if (changed && guiTransparencySlider != null) {
				guiTransparencySlider.value = val;
			}
		}

		public static void setOverlayTransparency(byte val) {
			bool changed = val != GlobalConfig.Instance.Main.OverlayTransparency;
			GlobalConfig.Instance.Main.OverlayTransparency = val;

			if (changed && overlayTransparencySlider != null) {
				overlayTransparencySlider.value = val;
			}
		}

		public static void setAltLaneSelectionRatio(byte val) {
			bool changed = val != altLaneSelectionRatio;
			altLaneSelectionRatio = val;

			if (changed && altLaneSelectionRatioSlider != null) {
				altLaneSelectionRatioSlider.value = val;
			}

			if (changed && altLaneSelectionRatio > 0) {
				setAdvancedAI(true);
			}
		}

		public static void setEvacBussesMayIgnoreRules(bool value) {
			if (! SteamHelper.IsDLCOwned(SteamHelper.DLC.NaturalDisastersDLC))
				value = false;

			evacBussesMayIgnoreRules = value;
			if (evacBussesMayIgnoreRulesToggle != null)
				evacBussesMayIgnoreRulesToggle.isChecked = value;
		}

		public static void setInstantEffects(bool value) {
			instantEffects = value;
			if (instantEffectsToggle != null)
				instantEffectsToggle.isChecked = value;
		}

		public static void setMayEnterBlockedJunctions(bool newMayEnterBlockedJunctions) {
			allowEnterBlockedJunctions = newMayEnterBlockedJunctions;
			if (allowEnterBlockedJunctionsToggle != null)
				allowEnterBlockedJunctionsToggle.isChecked = newMayEnterBlockedJunctions;
		}

		public static void setStrongerRoadConditionEffects(bool newStrongerRoadConditionEffects) {
			if (!SteamHelper.IsDLCOwned(SteamHelper.DLC.SnowFallDLC)) {
				newStrongerRoadConditionEffects = false;
			}

			strongerRoadConditionEffects = newStrongerRoadConditionEffects;
			if (strongerRoadConditionEffectsToggle != null)
				strongerRoadConditionEffectsToggle.isChecked = newStrongerRoadConditionEffects;
		}

		public static void setProhibitPocketCars(bool newValue) {
			bool valueChanged = newValue != parkingAI;
			parkingAI = newValue;
			if (prohibitPocketCarsToggle != null)
				prohibitPocketCarsToggle.isChecked = newValue;
		}

		public static void setRealisticPublicTransport(bool newValue) {
			bool valueChanged = newValue != realisticPublicTransport;
			realisticPublicTransport = newValue;
			if (realisticPublicTransportToggle != null)
				realisticPublicTransportToggle.isChecked = newValue;
		}

		public static void setIndividualDrivingStyle(bool newValue) {
			individualDrivingStyle = newValue;

			if (individualDrivingStyleToggle != null) {
				individualDrivingStyleToggle.isChecked = newValue;
			}
		}

		public static void setDisableDespawning(bool value) {
			disableDespawning = value;

			if (disableDespawningToggle != null)
				disableDespawningToggle.isChecked = value;
		}

		public static void setAllowUTurns(bool value) {
			allowUTurns = value;
			if (allowUTurnsToggle != null)
				allowUTurnsToggle.isChecked = value;
			Constants.ManagerFactory.JunctionRestrictionsManager.UpdateAllDefaults();
			UIBase.GetTrafficManagerTool(false)?.InitializeSubTools();
		}

		public static void setAllowNearTurnOnRed(bool newValue) {
			allowNearTurnOnRed = newValue;
			if (allowNearTurnOnRedToggle != null)
				allowNearTurnOnRedToggle.isChecked = newValue;
			Constants.ManagerFactory.JunctionRestrictionsManager.UpdateAllDefaults();
			UIBase.GetTrafficManagerTool(false)?.InitializeSubTools();
		}

		public static void setAllowFarTurnOnRed(bool newValue) {
			allowFarTurnOnRed = newValue;
			if (allowFarTurnOnRedToggle != null)
				allowFarTurnOnRedToggle.isChecked = newValue;
			Constants.ManagerFactory.JunctionRestrictionsManager.UpdateAllDefaults();
			UIBase.GetTrafficManagerTool(false)?.InitializeSubTools();
		}

		public static void setAllowLaneChangesWhileGoingStraight(bool value) {
			allowLaneChangesWhileGoingStraight = value;
			if (allowLaneChangesWhileGoingStraightToggle != null)
				allowLaneChangesWhileGoingStraightToggle.isChecked = value;
			Constants.ManagerFactory.JunctionRestrictionsManager.UpdateAllDefaults();
			UIBase.GetTrafficManagerTool(false)?.InitializeSubTools();
		}

		public static void setAllowEnterBlockedJunctions(bool value) {
			allowEnterBlockedJunctions = value;
			if (allowEnterBlockedJunctionsToggle != null)
				allowEnterBlockedJunctionsToggle.isChecked = value;
			Constants.ManagerFactory.JunctionRestrictionsManager.UpdateAllDefaults();
			UIBase.GetTrafficManagerTool(false)?.InitializeSubTools();
		}

		public static void setTrafficLightPriorityRules(bool value) {
			trafficLightPriorityRules = value;
			if (trafficLightPriorityRulesToggle != null)
				trafficLightPriorityRulesToggle.isChecked = value;
		}

		public static void setBanRegularTrafficOnBusLanes(bool value) {
			banRegularTrafficOnBusLanes = value;
			if (banRegularTrafficOnBusLanesToggle != null)
				banRegularTrafficOnBusLanesToggle.isChecked = value;

			VehicleRestrictionsManager.Instance.ClearCache();
			UIBase.GetTrafficManagerTool(false)?.InitializeSubTools();
		}

		public static void setPrioritySignsOverlay(bool newPrioritySignsOverlay) {
			prioritySignsOverlay = newPrioritySignsOverlay;
			if (prioritySignsOverlayToggle != null)
				prioritySignsOverlayToggle.isChecked = newPrioritySignsOverlay;

			UIBase.GetTrafficManagerTool(false)?.InitializeSubTools();
		}

		public static void setTimedLightsOverlay(bool newTimedLightsOverlay) {
			timedLightsOverlay = newTimedLightsOverlay;
			if (timedLightsOverlayToggle != null)
				timedLightsOverlayToggle.isChecked = newTimedLightsOverlay;

			UIBase.GetTrafficManagerTool(false)?.InitializeSubTools();
		}

		public static void setSpeedLimitsOverlay(bool newSpeedLimitsOverlay) {
			speedLimitsOverlay = newSpeedLimitsOverlay;
			if (speedLimitsOverlayToggle != null)
				speedLimitsOverlayToggle.isChecked = newSpeedLimitsOverlay;

			UIBase.GetTrafficManagerTool(false)?.InitializeSubTools();
		}

		public static void setVehicleRestrictionsOverlay(bool newVehicleRestrictionsOverlay) {
			vehicleRestrictionsOverlay = newVehicleRestrictionsOverlay;
			if (vehicleRestrictionsOverlayToggle != null)
				vehicleRestrictionsOverlayToggle.isChecked = newVehicleRestrictionsOverlay;

			UIBase.GetTrafficManagerTool(false)?.InitializeSubTools();
		}

		public static void setParkingRestrictionsOverlay(bool newParkingRestrictionsOverlay) {
			parkingRestrictionsOverlay = newParkingRestrictionsOverlay;
			if (parkingRestrictionsOverlayToggle != null)
				parkingRestrictionsOverlayToggle.isChecked = newParkingRestrictionsOverlay;

			UIBase.GetTrafficManagerTool(false)?.InitializeSubTools();
		}

		public static void setJunctionRestrictionsOverlay(bool newValue) {
			junctionRestrictionsOverlay = newValue;
			if (junctionRestrictionsOverlayToggle != null)
				junctionRestrictionsOverlayToggle.isChecked = newValue;

			UIBase.GetTrafficManagerTool(false)?.InitializeSubTools();
		}

		public static void setConnectedLanesOverlay(bool newValue) {
			connectedLanesOverlay = newValue;
			if (connectedLanesOverlayToggle != null)
				connectedLanesOverlayToggle.isChecked = newValue;
		}

		public static void setNodesOverlay(bool newNodesOverlay) {
			nodesOverlay = newNodesOverlay;
			if (nodesOverlayToggle != null)
				nodesOverlayToggle.isChecked = newNodesOverlay;

			UIBase.GetTrafficManagerTool(false)?.InitializeSubTools();
		}

		public static void setVehicleOverlay(bool newVal) {
			vehicleOverlay = newVal;
			if (vehicleOverlayToggle != null)
				vehicleOverlayToggle.isChecked = newVal;
		}

		public static void setPrioritySignsEnabled(bool newValue) {
			MenuRebuildRequired = true;
			prioritySignsEnabled = newValue;
			if (enablePrioritySignsToggle != null)
				enablePrioritySignsToggle.isChecked = newValue;
			if (!newValue)
				setPrioritySignsOverlay(false);
		}

		public static void setTimedLightsEnabled(bool newValue) {
			MenuRebuildRequired = true;
			timedLightsEnabled = newValue;
			if (enableTimedLightsToggle != null)
				enableTimedLightsToggle.isChecked = newValue;
			if (!newValue)
				setTimedLightsOverlay(false);
		}

		public static void setCustomSpeedLimitsEnabled(bool newValue) {
			MenuRebuildRequired = true;
			customSpeedLimitsEnabled = newValue;
			if (enableCustomSpeedLimitsToggle != null)
				enableCustomSpeedLimitsToggle.isChecked = newValue;
			if (!newValue)
				setSpeedLimitsOverlay(false);
		}

		public static void setVehicleRestrictionsEnabled(bool newValue) {
			MenuRebuildRequired = true;
			vehicleRestrictionsEnabled = newValue;
			if (enableVehicleRestrictionsToggle != null)
				enableVehicleRestrictionsToggle.isChecked = newValue;
			if (!newValue)
				setVehicleRestrictionsOverlay(false);
		}

		public static void setParkingRestrictionsEnabled(bool newValue) {
			MenuRebuildRequired = true;
			parkingRestrictionsEnabled = newValue;
			if (enableParkingRestrictionsToggle != null)
				enableParkingRestrictionsToggle.isChecked = newValue;
			if (!newValue)
				setParkingRestrictionsOverlay(false);
		}

		public static void setJunctionRestrictionsEnabled(bool newValue) {
			MenuRebuildRequired = true;
			junctionRestrictionsEnabled = newValue;
			if (enableJunctionRestrictionsToggle != null)
				enableJunctionRestrictionsToggle.isChecked = newValue;
			if (!newValue)
				setJunctionRestrictionsOverlay(false);
		}

		public static void setTurnOnRedEnabled(bool newValue) {
			turnOnRedEnabled = newValue;
			if (turnOnRedEnabledToggle != null)
				turnOnRedEnabledToggle.isChecked = newValue;
			if (!newValue) {
				setAllowNearTurnOnRed(false);
				setAllowFarTurnOnRed(false);
			}
		}

		public static void setLaneConnectorEnabled(bool newValue) {
			MenuRebuildRequired = true;
			laneConnectorEnabled = newValue;
			if (enableLaneConnectorToggle != null)
				enableLaneConnectorToggle.isChecked = newValue;
			if (!newValue)
				setConnectedLanesOverlay(false);
		}

#if QUEUEDSTATS
		public static void setShowPathFindStats(bool value) {
			showPathFindStats = value;
			if (showPathFindStatsToggle != null)
				showPathFindStatsToggle.isChecked = value;
		}
#endif
        
        public static void setScanForKnownIncompatibleMods(bool value) {
            scanForKnownIncompatibleModsEnabled = value;
            if (scanForKnownIncompatibleModsToggle != null) {
                scanForKnownIncompatibleModsToggle.isChecked = value;
            }
            if (!value) {
                setIgnoreDisabledMods(false);
            }
        }

        public static void setIgnoreDisabledMods(bool value) {
            ignoreDisabledModsEnabled = value;
            if (ignoreDisabledModsToggle != null) {
                ignoreDisabledModsToggle.isChecked = value;
            }
        }
        /*internal static int getLaneChangingRandomizationTargetValue() {
			int ret = 100;
			switch (laneChangingRandomization) {
				case 0:
					ret = 2;
					break;
				case 1:
					ret = 4;
					break;
				case 2:
					ret = 10;
					break;
				case 3:
					ret = 20;
					break;
				case 4:
					ret = 50;
					break;
			}
			return ret;
		}*/

        /*internal static float getLaneChangingProbability() {
			switch (laneChangingRandomization) {
				case 0:
					return 0.5f;
				case 1:
					return 0.25f;
				case 2:
					return 0.1f;
				case 3:
					return 0.05f;
				case 4:
					return 0.01f;
			}
			return 0.01f;
		}*/

        internal static int getRecklessDriverModulo() {
			switch (recklessDrivers) {
				case 0:
					return 10;
				case 1:
					return 20;
				case 2:
					return 50;
				case 3:
					return 10000;
			}
			return 10000;
		}

		/// <summary>
		/// Determines whether Dynamic Lane Selection (DLS) is enabled.
		/// </summary>
		/// <returns></returns>
		public static bool IsDynamicLaneSelectionActive() {
			return advancedAI && altLaneSelectionRatio > 0;
		}
	}
}<|MERGE_RESOLUTION|>--- conflicted
+++ resolved
@@ -14,11 +14,8 @@
 using CSUtil.Commons;
 using System.Reflection;
 using TrafficManager.Manager.Impl;
-<<<<<<< HEAD
 using TrafficManager.Traffic.Enums;
-=======
 using TrafficManager.Traffic.Data;
->>>>>>> fd5e7d44
 
 namespace TrafficManager.State {
 
@@ -475,7 +472,7 @@
 			currentPanel.autoLayoutPadding.right = 10;
 
 			panelHelper = new UIHelper(currentPanel);
-			
+
 			debugSwitchFields.Clear();
 			for (int i = 0; i < Debug.Switches.Length; ++i) {
 				int index = i;
@@ -732,10 +729,7 @@
             GlobalConfig.WriteConfig();
         }
 
-<<<<<<< HEAD
-        private static void onInstantEffectsChanged(bool newValue) {
-			if (!IsGameLoaded())
-=======
+
         private static void onDisplayMphChanged(bool newValue) {
 	        Log._Debug($"Display MPH changed to {newValue}");
 	        GlobalConfig.Instance.Main.DisplaySpeedLimitsMph = newValue;
@@ -749,7 +743,7 @@
         }
 
 	private static void onRoadSignsMphThemeChanged(int newRoadSignStyle) {
-	        if (!checkGameLoaded()) {
+	        if (!IsGameLoaded()) {
 		        return;
 	        }
 
@@ -768,9 +762,8 @@
 	        GlobalConfig.Instance.Main.MphRoadSignStyle = newStyle;
         }
 
-		private static void onInstantEffectsChanged(bool newValue) {
-			if (!checkGameLoaded())
->>>>>>> fd5e7d44
+	private static void onInstantEffectsChanged(bool newValue) {
+		if (!IsGameLoaded())
 				return;
 
 			Log._Debug($"Instant effects changed to {newValue}");
@@ -1563,7 +1556,7 @@
 				showPathFindStatsToggle.isChecked = value;
 		}
 #endif
-        
+
         public static void setScanForKnownIncompatibleMods(bool value) {
             scanForKnownIncompatibleModsEnabled = value;
             if (scanForKnownIncompatibleModsToggle != null) {
