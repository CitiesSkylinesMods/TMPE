using System;
using System.Collections.Generic;
using System.IO;
using System.Runtime.Serialization;
using System.Xml.Serialization;

// TODO this class should be moved to TrafficManager.State, but the deserialization fails if we just do that now. Anyway, we should get rid of these crazy lists of arrays. So let's move the class when we decide rework the load/save system.
namespace TrafficManager {
	[Serializable]
	public class Configuration {
		[Serializable]
		public class LaneSpeedLimit {
			public uint laneId;
			public ushort speedLimit;

			public LaneSpeedLimit(uint laneId, ushort speedLimit) {
				this.laneId = laneId;
				this.speedLimit = speedLimit;
			}
		}

		[Serializable]
		public class LaneVehicleTypes {
			public uint laneId;
			public Traffic.ExtVehicleType vehicleTypes;

			public LaneVehicleTypes(uint laneId, Traffic.ExtVehicleType vehicleTypes) {
				this.laneId = laneId;
				this.vehicleTypes = vehicleTypes;
			}
		}

		[Serializable]
		public class TimedTrafficLights {
			public ushort nodeId;
			public List<ushort> nodeGroup;
			public bool started;
			public int currentStep;
			public List<TimedTrafficLightsStep> timedSteps;
		}

		[Serializable]
		public class TimedTrafficLightsStep {
			public int minTime;
			public int maxTime;
			public int changeMetric;
			public float waitFlowBalance;
			public Dictionary<ushort, CustomSegmentLights> segmentLights;
		}

		[Serializable]
		public class CustomSegmentLights {
			public ushort nodeId;
			public ushort segmentId;
			public Dictionary<Traffic.ExtVehicleType, CustomSegmentLight> customLights;
			public RoadBaseAI.TrafficLightState? pedestrianLightState;
			public bool manualPedestrianMode;
		}

		[Serializable]
		public class CustomSegmentLight {
			public ushort nodeId;
			public ushort segmentId;
			public int currentMode;
			public RoadBaseAI.TrafficLightState leftLight;
			public RoadBaseAI.TrafficLightState mainLight;
			public RoadBaseAI.TrafficLightState rightLight;
		}

		[Serializable]
		public class SegmentNodeConf {
			public ushort segmentId;
			public SegmentNodeFlags startNodeFlags = null;
			public SegmentNodeFlags endNodeFlags = null;

			public SegmentNodeConf(ushort segmentId) {
				this.segmentId = segmentId;
			}
		}

		[Serializable]
		public class ParkingRestriction {
			public ushort segmentId;
			public bool forwardParkingAllowed;
			public bool backwardParkingAllowed;

			public ParkingRestriction(ushort segmentId) {
				this.segmentId = segmentId;
				forwardParkingAllowed = true;
				backwardParkingAllowed = true;
			}
		}
		
		[Serializable]
		public class SegmentNodeFlags {
			public bool? uturnAllowed = null;
#if TURNONRED
            public bool? turnOnRedAllowed = null;
#endif
			public bool? straightLaneChangingAllowed = null;
			public bool? enterWhenBlockedAllowed = null;
			public bool? pedestrianCrossingAllowed = null;

			public bool IsDefault() {
<<<<<<< HEAD
				// TODO check this
				return false;
				//bool uturnIsDefault = uturnAllowed == null || (bool)uturnAllowed == Options.allowUTurns;
				//bool straightChangeIsDefault = straightLaneChangingAllowed == null || (bool)straightLaneChangingAllowed == Options.allowLaneChangesWhileGoingStraight;
				//bool enterWhenBlockedIsDefault = enterWhenBlockedAllowed == null || (bool)enterWhenBlockedAllowed == Options.allowEnterBlockedJunctions;
				//bool pedCrossingIsDefault = pedestrianCrossingAllowed == null || (bool)pedestrianCrossingAllowed;

				//return uturnIsDefault && straightChangeIsDefault && enterWhenBlockedIsDefault && pedCrossingIsDefault;
=======
				bool uturnIsDefault = uturnAllowed == null || (bool)uturnAllowed == Options.allowUTurns;
#if TURNONRED
                bool turnOnRedIsDefault = turnOnRedAllowed == null || (bool)turnOnRedAllowed;
#endif
				bool straightChangeIsDefault = straightLaneChangingAllowed == null || (bool)straightLaneChangingAllowed == Options.allowLaneChangesWhileGoingStraight;
				bool enterWhenBlockedIsDefault = enterWhenBlockedAllowed == null || (bool)enterWhenBlockedAllowed == Options.allowEnterBlockedJunctions;
				bool pedCrossingIsDefault = pedestrianCrossingAllowed == null || (bool)pedestrianCrossingAllowed;

				return uturnIsDefault
#if TURNONRED
					&& turnOnRedIsDefault
#endif
					&& straightChangeIsDefault
					&& enterWhenBlockedIsDefault
					&& pedCrossingIsDefault;
>>>>>>> 6d8fc704
			}

			public override string ToString() {
				return $"uturnAllowed={uturnAllowed}"
#if TURNONRED
					+ $", turnOnRedAllowed={turnOnRedAllowed}"
#endif
					+ $", straightLaneChangingAllowed={straightLaneChangingAllowed}, enterWhenBlockedAllowed={enterWhenBlockedAllowed}, pedestrianCrossingAllowed={pedestrianCrossingAllowed}";
			}
		}

		[Serializable]
		public class LaneConnection {
			public uint lowerLaneId;
			public uint higherLaneId;
			public bool lowerStartNode;

			public LaneConnection(uint lowerLaneId, uint higherLaneId, bool lowerStartNode) {
				if (lowerLaneId >= higherLaneId)
					throw new ArgumentException();
				this.lowerLaneId = lowerLaneId;
				this.higherLaneId = higherLaneId;
				this.lowerStartNode = lowerStartNode;
			}
		}

		[Serializable]
		public class LaneArrowData {
			public uint laneId;
			public uint arrows;

			public LaneArrowData(uint laneId, uint arrows) {
				this.laneId = laneId;
				this.arrows = arrows;
			}
		}

		[Serializable]
		public class PrioritySegment {
			public ushort segmentId;
			public ushort nodeId;
			public int priorityType;

			public PrioritySegment(ushort segmentId, ushort nodeId, int priorityType) {
				this.segmentId = segmentId;
				this.nodeId = nodeId;
				this.priorityType = priorityType;
			}
		}

		[Serializable]
		public class NodeTrafficLight {
			public ushort nodeId;
			public bool trafficLight;

			public NodeTrafficLight(ushort nodeId, bool trafficLight) {
				this.nodeId = nodeId;
				this.trafficLight = trafficLight;
			}
		}

		[Serializable]
		public class ExtCitizenInstanceData {
			public uint instanceId;
			public int pathMode;
			public int failedParkingAttempts;
			public ushort parkingSpaceLocationId;
			public int parkingSpaceLocation;
			public ushort parkingPathStartPositionSegment;
			public byte parkingPathStartPositionLane;
			public byte parkingPathStartPositionOffset;
			public uint returnPathId;
			public int returnPathState;
			public float lastDistanceToParkedCar;

			public ExtCitizenInstanceData(uint instanceId) {
				this.instanceId = instanceId;
				pathMode = 0;
				failedParkingAttempts = 0;
				parkingSpaceLocationId = 0;
				parkingSpaceLocation = 0;
				parkingPathStartPositionSegment = 0;
				parkingPathStartPositionLane = 0;
				parkingPathStartPositionOffset = 0;
				returnPathId = 0;
				returnPathState = 0;
				lastDistanceToParkedCar = 0;
			}
		}

		[Serializable]
		public class ExtCitizenData {
			public uint citizenId;
			public int lastTransportMode;

			public ExtCitizenData(uint citizenId) {
				this.citizenId = citizenId;
				lastTransportMode = 0;
			}
		}

		/// <summary>
		/// Stored ext. citizen data
		/// </summary>
		public List<ExtCitizenData> ExtCitizens = new List<ExtCitizenData>();

		/// <summary>
		/// Stored ext. citizen instance data
		/// </summary>
		public List<ExtCitizenInstanceData> ExtCitizenInstances = new List<ExtCitizenInstanceData>();

		/// <summary>
		/// Stored toggled traffic lights
		/// </summary>
		public List<NodeTrafficLight> ToggledTrafficLights = new List<NodeTrafficLight>();

		/// <summary>
		/// Stored lane connections
		/// </summary>
		public List<LaneConnection> LaneConnections = new List<LaneConnection>();

		/// <summary>
		/// Stored lane arrows
		/// </summary>
		public List<LaneArrowData> LaneArrows = new List<LaneArrowData>();

		/// <summary>
		/// Stored lane speed limits
		/// </summary>
		public List<LaneSpeedLimit> LaneSpeedLimits = new List<LaneSpeedLimit>();

		/// <summary>
		/// Stored vehicle restrictions
		/// </summary>
		public List<LaneVehicleTypes> LaneAllowedVehicleTypes = new List<LaneVehicleTypes>();

		/// <summary>
		/// Timed traffic lights
		/// </summary>
		public List<TimedTrafficLights> TimedLights = new List<TimedTrafficLights>();

		/// <summary>
		/// Segment-at-Node configurations
		/// </summary>
		public List<SegmentNodeConf> SegmentNodeConfs = new List<SegmentNodeConf>();

		/// <summary>
		/// Custom default speed limits (in game speed units)
		/// </summary>
		public Dictionary<string, float> CustomDefaultSpeedLimits = new Dictionary<string, float>();

		/// <summary>
		/// Priority segments
		/// </summary>
		public List<PrioritySegment> CustomPrioritySegments = new List<PrioritySegment>();

		/// <summary>
		/// Parking restrictions
		/// </summary>
		public List<ParkingRestriction> ParkingRestrictions = new List<ParkingRestriction>();

		[Obsolete]
		public string NodeTrafficLights = "";
		[Obsolete]
		public string NodeCrosswalk = "";
		[Obsolete]
		public string LaneFlags = "";

		[Obsolete]
		public List<int[]> PrioritySegments = new List<int[]>();
		[Obsolete]
		public List<int[]> NodeDictionary = new List<int[]>();
		[Obsolete]
		public List<int[]> ManualSegments = new List<int[]>();

		[Obsolete]
		public List<int[]> TimedNodes = new List<int[]>();
		[Obsolete]
		public List<ushort[]> TimedNodeGroups = new List<ushort[]>();
		[Obsolete]
		public List<int[]> TimedNodeSteps = new List<int[]>();
		[Obsolete]
		public List<int[]> TimedNodeStepSegments = new List<int[]>();
	}
}<|MERGE_RESOLUTION|>--- conflicted
+++ resolved
@@ -102,16 +102,7 @@
 			public bool? pedestrianCrossingAllowed = null;
 
 			public bool IsDefault() {
-<<<<<<< HEAD
-				// TODO check this
-				return false;
-				//bool uturnIsDefault = uturnAllowed == null || (bool)uturnAllowed == Options.allowUTurns;
-				//bool straightChangeIsDefault = straightLaneChangingAllowed == null || (bool)straightLaneChangingAllowed == Options.allowLaneChangesWhileGoingStraight;
-				//bool enterWhenBlockedIsDefault = enterWhenBlockedAllowed == null || (bool)enterWhenBlockedAllowed == Options.allowEnterBlockedJunctions;
-				//bool pedCrossingIsDefault = pedestrianCrossingAllowed == null || (bool)pedestrianCrossingAllowed;
-
-				//return uturnIsDefault && straightChangeIsDefault && enterWhenBlockedIsDefault && pedCrossingIsDefault;
-=======
+				// TODO v1.11.0: check this
 				bool uturnIsDefault = uturnAllowed == null || (bool)uturnAllowed == Options.allowUTurns;
 #if TURNONRED
                 bool turnOnRedIsDefault = turnOnRedAllowed == null || (bool)turnOnRedAllowed;
@@ -127,7 +118,6 @@
 					&& straightChangeIsDefault
 					&& enterWhenBlockedIsDefault
 					&& pedCrossingIsDefault;
->>>>>>> 6d8fc704
 			}
 
 			public override string ToString() {
