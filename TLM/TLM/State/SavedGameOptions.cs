namespace TrafficManager.State;
using CSUtil.Commons;
using System;
using System.Text;
using TrafficManager.API.Traffic.Enums;
using TrafficManager.Lifecycle;
using TrafficManager.Util;

public class SavedGameOptions {
    public bool individualDrivingStyle = true;
    public RecklessDrivers recklessDrivers = RecklessDrivers.HolyCity;

    /// <summary>Option: buses may ignore lane arrows.</summary>
    public bool relaxedBusses = true;

    /// <summary>debug option: all vehicles may ignore lane arrows.</summary>
    public bool allRelaxed;
    public bool evacBussesMayIgnoreRules;

    public bool prioritySignsOverlay = true;
    public bool timedLightsOverlay = true;
    public bool speedLimitsOverlay = true;
    public bool vehicleRestrictionsOverlay = true;
    public bool parkingRestrictionsOverlay = true;
    public bool junctionRestrictionsOverlay = true;
    public bool connectedLanesOverlay = true;
#if QUEUEDSTATS
    public bool showPathFindStats = VersionUtil.IS_DEBUG;
#endif

    public bool nodesOverlay;
    public bool vehicleOverlay;
    public bool citizenOverlay;
    public bool buildingOverlay;

    public bool allowEnterBlockedJunctions;
    public bool allowUTurns;
    public bool allowNearTurnOnRed;
    public bool allowFarTurnOnRed;
    public bool allowLaneChangesWhileGoingStraight;
    public bool trafficLightPriorityRules;
    public bool banRegularTrafficOnBusLanes;
    public bool advancedAI;
    public SimulationAccuracy simulationAccuracy = SimulationAccuracy.VeryHigh;
    public bool realisticPublicTransport;
    public byte altLaneSelectionRatio;
    public bool highwayRules;
    public bool highwayMergingRules;
    public bool automaticallyAddTrafficLightsIfApplicable = true;
    public bool NoDoubleCrossings;
    public bool DedicatedTurningLanes;

    public bool showLanes = VersionUtil.IS_DEBUG;

    public bool strongerRoadConditionEffects;
    public bool parkingAI;
    public bool disableDespawning;
    public bool preferOuterLane;
    //public byte publicTransportUsage = 1;

    public bool prioritySignsEnabled = true;
    public bool timedLightsEnabled = true;
    public bool customSpeedLimitsEnabled = true;
    public bool vehicleRestrictionsEnabled = true;
    public bool parkingRestrictionsEnabled = true;
    public bool junctionRestrictionsEnabled = true;
    public bool turnOnRedEnabled = true;
    public bool laneConnectorEnabled = true;

    public VehicleRestrictionsAggression vehicleRestrictionsAggression = VehicleRestrictionsAggression.Medium;
    public bool RoundAboutQuickFix_DedicatedExitLanes = true;
    public bool RoundAboutQuickFix_StayInLaneMainR = true;
    public bool RoundAboutQuickFix_StayInLaneNearRabout = true;
    public bool RoundAboutQuickFix_NoCrossMainR = true;
    public bool RoundAboutQuickFix_NoCrossYieldR = false;
    public bool RoundAboutQuickFix_PrioritySigns = true;
    public bool RoundAboutQuickFix_KeepClearYieldR = true;
    public bool RoundAboutQuickFix_RealisticSpeedLimits;
    public bool RoundAboutQuickFix_ParkingBanMainR = true;
    public bool RoundAboutQuickFix_ParkingBanYieldR;
    public bool PriorityRoad_CrossMainR;
    public bool PriorityRoad_AllowLeftTurns;
    public bool PriorityRoad_EnterBlockedYeild;
    public bool PriorityRoad_StopAtEntry;

    public bool showDefaultSpeedSubIcon;

    internal int getRecklessDriverModulo() => CalculateRecklessDriverModulo(recklessDrivers);

    internal static int CalculateRecklessDriverModulo(RecklessDrivers level) => level switch {
        RecklessDrivers.PathOfEvil => 10,
        RecklessDrivers.RushHour => 20,
        RecklessDrivers.MinorComplaints => 50,
        RecklessDrivers.HolyCity => 10000,
        _ => 10000,
    };

    /// <summary>
    /// Determines whether Dynamic Lane Selection (DLS) is enabled.
    /// </summary>
    public bool IsDynamicLaneSelectionActive() {
        return advancedAI && altLaneSelectionRatio > 0;
    }

    /// <summary>
    /// When <c>true</c>, options are safe to query.
    /// </summary>
    /// <remarks>
    /// Is set <c>true</c> after options are loaded via <see cref="Manager.Impl.OptionsManager"/>.
    /// Is set <c>false</c> while options are being loaded, and also when level unloads.
    /// </remarks>
    public static bool Available { get; set; } = false;

    public static SavedGameOptions Instance { get; private set; }

    /// <summary>
    /// ensures SavedGameOptions exists.
    /// if not then it is set to global default or built-in default (if global default does not exist).
    /// </summary>
    public static void Ensure() {
        Log.Info("SavedGameOptions.Ensure() called");
        if (Instance == null) {
            if (GlobalConfig.Instance?.SavedGameOptions != null) {
                Instance = GlobalConfig.Instance.SavedGameOptions;
            } else {
                Create();
            }
        }
    }
    private static void Create() {
        Log.Info("SavedGameOptions.Create() called");
        Instance = new();
        Instance.Awake();
    }
    public static void Release() {
        Log.Info("SavedGameOptions.Release() called");
        Instance = null;
        Available = false;
    }

    private void Awake() {
        Log.Info("SavedGameOptions.Awake() called");
    }

    public byte[] Serialize() {
        try {
            string xml = XMLUtil.Serialize(this);
            return Encoding.ASCII.GetBytes(xml);
        } catch (Exception ex) {
            ex.LogException();
            return null;
        }
    }
<<<<<<< HEAD
    public static bool Deserialzie(byte[] data) {
=======

    public static bool Deserialize(byte[] data) {
>>>>>>> 18e47ec7
        try {
            if (!data.IsNullOrEmpty()) {
                string xml = Encoding.ASCII.GetString(data);
                Instance = XMLUtil.Deserialize<SavedGameOptions>(xml);
                Instance.Awake();
                return true;
            }
        } catch (Exception ex) {
            ex.LogException();
        }
        return false;
    }
}<|MERGE_RESOLUTION|>--- conflicted
+++ resolved
@@ -151,12 +151,8 @@
             return null;
         }
     }
-<<<<<<< HEAD
-    public static bool Deserialzie(byte[] data) {
-=======
-
+    
     public static bool Deserialize(byte[] data) {
->>>>>>> 18e47ec7
         try {
             if (!data.IsNullOrEmpty()) {
                 string xml = Encoding.ASCII.GetString(data);
