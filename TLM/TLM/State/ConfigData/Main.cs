--- conflicted
+++ resolved
@@ -109,11 +109,7 @@
         /// If <c>true</c>, <see cref="UI.Helpers.UrlButton"/> links will open in
         /// Steam Overlay if it is available.
         /// </summary>
-<<<<<<< HEAD
-        public bool OpenUrlsInSteamOverlay = false;
-=======
         public bool OpenUrlsInSteamOverlay = true;
->>>>>>> 065ec19e
 
         /// <summary>
         /// Storing version of What's New panel opened last time
