--- conflicted
+++ resolved
@@ -34,11 +34,8 @@
 				false, // 21: debug "CalculateSegmentPosition"
 				false, // 22: parking ai debug log (vehicles)
 				false, // 23: debug lane connections
-<<<<<<< HEAD
-				false // 24: debug emergency AI
-=======
-                false // 24: debug resource loading
->>>>>>> 6d8fc704
+				false, // 24: debug emergency AI
+                false // 25: debug resource loading
 			};
 
 		public int NodeId = 0;
