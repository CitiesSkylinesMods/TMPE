--- conflicted
+++ resolved
@@ -1,6 +1,7 @@
 namespace TrafficManager.State.ConfigData {
     using CSUtil.Commons;
     using System;
+    using System.Xml.Serialization;
     using TrafficManager.API.Traffic.Enums;
     using TrafficManager.Traffic;
     using ExtVehicleType = TrafficManager.Traffic.ExtVehicleType;
@@ -10,7 +11,6 @@
     /// DebugSettings is a part of GlobalConfig, enabled only in Debug mode
     /// </summary>
     public class DebugSettings {
-<<<<<<< HEAD
         private static DebugSwitch _debugSwitches;
         public static DebugSwitch DebugSwitches {
             get => _debugSwitches;
@@ -19,48 +19,10 @@
                 Log._Debug("DebugSettings.DebugSwitches set to " + DebugSwitches);
             }
         }
-=======
-        /// <summary>
-        /// Do not use directly.
-        /// Use DebugSwitch.$EnumName$.Get() to access the switch values.
-        /// </summary>
-        [XmlArrayItem("Value")]
-        public DebugSwitchValue[] DebugSwitchValues = {
-            new (false, "0: Path-finding debug log"),
-            new (false, "1: Routing basic debug log"),
-            new (false, "2: Parking ai debug log (basic)"),
-            new (false, "3: Do not actually repair stuck vehicles/cims, just report"),
-            new (false, "4: Parking ai debug log (extended)"),
-            new (false, "5: Geometry debug log"),
-            new (false, "6: Debug parking AI distance issue"),
-            new (false, "7: Debug Timed Traffic Lights"),
-            new (false, "8: Debug routing"),
-            new (false, "9: Debug vehicle to segment end linking"),
-            new (false, "10: Prevent routing recalculation on global configuration reload"),
-            new (false, "11: Debug junction restrictions"),
-            new (false, "12: Debug pedestrian pathfinding"),
-            new (false, "13: Priority rules debug"),
-            new (false, "14: Disable GUI overlay of citizens having a valid path"),
-            new (false, "15: Disable checking of other vehicles for trams"),
-            new (false, "16: Debug TramBaseAI.SimulationStep (2)"),
-            new (false, "17: Debug alternative lane selection"),
-            new (false, "18: Transport line path-find debugging"),
-            new (false, "19: Enable obligation to drive on the right hand side of the road"),
-            new (false, "20: Debug realistic public transport"),
-            new (false, "21: Debug 'CalculateSegmentPosition'"),
-            new (false, "22: Parking ai debug log (vehicles)"),
-            new (false, "23: Debug lane connections"),
-            new (false, "24: Debug resource loading"),
-            new (false, "25: Debug turn-on-red"),
-            new (false, "26: Debug speed limits (also lists NetInfos skipped due to m_netAI in SpeedLimitsManager.cs)"),
-            new (false, "27: Allow U library UI and event debugging"),
-            // Added a new flag? Bump LATEST_VERSION in GlobalConfig!
-        };
         private static InstanceID SelectedInstance => InstanceManager.instance.GetSelectedInstance();
         private static DebugSettings Instance => GlobalConfig.Instance.Debug;
         private static ushort Get(ushort val1, ushort val2) => val1 != 0 ? val1 : val2;
         private static uint Get(uint val1, uint val2) => val1 != 0 ? val1 : val2;
->>>>>>> 863c9e8d
 
         public static ushort NodeId => SelectedInstance.NetNode;
 
