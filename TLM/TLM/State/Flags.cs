--- conflicted
+++ resolved
@@ -891,8 +891,7 @@
 
             for (ushort segmentId = 0; segmentId < NetManager.MAX_SEGMENT_COUNT; ++segmentId) {
                 ref NetSegment segment = ref segmentId.ToSegment();
-                if ((segment.m_flags & (NetSegment.Flags.Created | NetSegment.Flags.Deleted)) !=
-                    NetSegment.Flags.Created) {
+                if ((segment.m_flags & (NetSegment.Flags.Created | NetSegment.Flags.Deleted)) != NetSegment.Flags.Created) {
                     continue;
                 }
 
@@ -901,58 +900,25 @@
                     continue;
                 }
 
-<<<<<<< HEAD
-                    foreach (LaneIdAndLaneIndex laneIdAndLaneIndex in NetService.Instance.GetSegmentLaneIdsAndLaneIndexes(segId)) {
-                        NetInfo.Lane laneInfo = segment.Info.m_lanes[laneIdAndLaneIndex.laneIndex];
-
-                        if (laneInfo.m_vehicleType == VehicleInfo.VehicleType.None) {
-                            continue;
-                        }
-
-                        if (laneIdAndLaneIndex.laneIndex >= allowedTypes.Length) {
-                            continue;
-                        }
-
-                        ExtVehicleType? allowedType = allowedTypes[laneIdAndLaneIndex.laneIndex];
-
-                        if (allowedType == null) {
-                            continue;
-                        }
-
-                        ret.Add(laneIdAndLaneIndex.laneId, (ExtVehicleType)allowedType);
+                foreach (LaneIdAndIndex laneIdAndIndex in NetService.Instance.GetSegmentLaneIdsAndLaneIndexes(segmentId)) {
+                    NetInfo.Lane laneInfo = segment.Info.m_lanes[laneIdAndIndex.laneIndex];
+
+                    if (laneInfo.m_vehicleType == VehicleInfo.VehicleType.None) {
+                        continue;
                     }
 
-                    return true;
-                }
-=======
-                Constants.ServiceFactory.NetService.IterateSegmentLanes(
-                    segmentId,
-                    ref segment,
-                    (uint laneId,
-                     ref NetLane lane,
-                     NetInfo.Lane laneInfo,
-                     ushort sId,
-                     ref NetSegment seg,
-                     byte laneIndex) =>
-                    {
-                        if (laneInfo.m_vehicleType == VehicleInfo.VehicleType.None) {
-                            return true;
-                        }
-
-                        if (laneIndex >= allowedTypes.Length) {
-                            return true;
-                        }
->>>>>>> 192258ed
-
-                        ExtVehicleType? allowedType = allowedTypes[laneIndex];
-
-                        if (allowedType == null) {
-                            return true;
-                        }
-
-                        ret.Add(laneId, (ExtVehicleType)allowedType);
-                        return true;
-                    });
+                    if (laneIdAndIndex.laneIndex >= allowedTypes.Length) {
+                        continue;
+                    }
+
+                    ExtVehicleType? allowedType = allowedTypes[laneIdAndIndex.laneIndex];
+
+                    if (allowedType == null) {
+                        continue;
+                    }
+
+                    ret.Add(laneIdAndIndex.laneId, (ExtVehicleType)allowedType);
+                }
             }
 
             return ret;
