--- conflicted
+++ resolved
@@ -21,22 +21,8 @@
         /// </summary>
         private static LaneArrows?[] laneArrowFlags;
 
-        /// <summary>
-<<<<<<< HEAD
-        /// For each lane: Defines the currently set speed limit
-        /// </summary>
-        private static Dictionary<uint, float> laneSpeedLimit; // TODO remove
-=======
-        /// For each lane (by id): list of lanes that are connected with this lane by the T++ lane connector
-        /// key 1: source lane id
-        /// key 2: at start node?
-        /// values: target lane id
-        /// </summary>
-        internal static uint[][][] laneConnections;
-
         /// <summary>For each lane: Defines the currently set speed limit. Units: Game speed units (1.0 = 50 km/h).</summary>
         private static readonly Dictionary<uint, float> laneSpeedLimit;
->>>>>>> 75a077b0
 
         /// <summary>For faster, lock-free access, 1st index: segment id, 2nd index: lane index.</summary>
         internal static readonly float?[][] laneSpeedLimitArray;
