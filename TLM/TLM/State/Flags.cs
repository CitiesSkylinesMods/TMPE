--- conflicted
+++ resolved
@@ -7,12 +7,9 @@
     using System.Collections.Generic;
     using System.Threading;
     using System;
-<<<<<<< HEAD
-    using TrafficManager.API.Traffic.Data;
-=======
     using CitiesGameBridge.Service;
     using GenericGameBridge.Service;
->>>>>>> 3d127b91
+    using TrafficManager.API.Traffic.Data;
     using TrafficManager.API.Traffic.Enums;
     using TrafficManager.Manager.Impl;
     using TrafficManager.State.ConfigData;
