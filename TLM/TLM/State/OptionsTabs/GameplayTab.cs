--- conflicted
+++ resolved
@@ -9,146 +9,7 @@
 
             GameplayTab_VehicleBehaviourGroup.AddUI(tab);
 
-<<<<<<< HEAD
-            UIHelperBase vehAiGroup = panelHelper.AddGroup(
-                Translation.Options.Get("Gameplay.Group:Advanced vehicle AI"));
-            _advancedAIToggle = vehAiGroup.AddCheckbox(
-                                   Translation.Options.Get("Gameplay.Checkbox:Enable advanced vehicle AI"),
-                                   Options.advancedAI,
-                                   OnAdvancedAiChanged) as UICheckBox;
-            _altLaneSelectionRatioSlider
-                = vehAiGroup.AddSlider(
-                      Translation.Options.Get("Gameplay.Slider:Dynamic lane selection") + ":",
-                      0,
-                      100,
-                      5,
-                      Options.altLaneSelectionRatio,
-                      OnAltLaneSelectionRatioChanged) as UISlider;
-            _altLaneSelectionRatioSlider.parent.Find<UILabel>("Label").width = 450;
-
-            UIHelperBase parkAiGroup = panelHelper.AddGroup(
-                Translation.Options.Get("Gameplay.Group:Parking AI"));
-            _prohibitPocketCarsToggle
-                = parkAiGroup.AddCheckbox(
-                      Translation.Options.Get("Gameplay.Checkbox:Enable more realistic parking"),
-                      Options.parkingAI,
-                      OnProhibitPocketCarsChanged) as UICheckBox;
-
-            UIHelperBase ptGroup = panelHelper.AddGroup(
-                Translation.Options.Get("Gameplay.Group:Public transport"));
-            _realisticPublicTransportToggle
-                = ptGroup.AddCheckbox(
-                      Translation.Options.Get("Gameplay.Checkbox:No excessive transfers"),
-                      Options.realisticPublicTransport,
-                      OnRealisticPublicTransportChanged) as UICheckBox;
-            CheckboxOption.ApplyTextWrap(_realisticPublicTransportToggle);
-        }
-
-        private static void OnRecklessDriversChanged(int newRecklessDrivers) {
-            if (!Options.IsGameLoaded()) {
-                return;
-            }
-
-            Log._Debug($"Reckless driver amount changed to {newRecklessDrivers}");
-            Options.recklessDrivers = newRecklessDrivers;
-        }
-
-        private static void OnAdvancedAiChanged(bool newAdvancedAi) {
-            if (!Options.IsGameLoaded()) {
-                return;
-            }
-
-            Log._Debug($"advancedAI changed to {newAdvancedAi}");
-            SetAdvancedAi(newAdvancedAi);
-        }
-
-        private static void OnProhibitPocketCarsChanged(bool newValue) {
-            if (!Options.IsGameLoaded()) {
-                return;
-            }
-
-            Log._Debug($"prohibitPocketCars changed to {newValue}");
-            Options.parkingAI = newValue;
-
-            if (Options.parkingAI) {
-                AdvancedParkingManager.Instance.OnEnableFeature();
-            } else {
-                AdvancedParkingManager.Instance.OnDisableFeature();
-            }
-        }
-
-        private static void OnRealisticPublicTransportChanged(bool newValue) {
-            if (!Options.IsGameLoaded()) {
-                return;
-            }
-
-            Log._Debug($"realisticPublicTransport changed to {newValue}");
-            Options.realisticPublicTransport = newValue;
-        }
-
-        private static void OnAltLaneSelectionRatioChanged(float newVal) {
-            if (!Options.IsGameLoaded()) {
-                return;
-            }
-
-            SetDLSPercentage((byte)Mathf.RoundToInt(newVal));
-            _altLaneSelectionRatioSlider.tooltip =
-                Translation.Options.Get("Gameplay.Tooltip:DLS_percentage") + ": " +
-                Options.altLaneSelectionRatio + " %";
-
-            // Only call this if the game is running, not during the loading time
-            if (TMPELifecycle.Instance.IsGameLoaded) {
-                _altLaneSelectionRatioSlider.RefreshTooltip();
-            }
-
-            Log._Debug($"altLaneSelectionRatio changed to {Options.altLaneSelectionRatio}");
-        }
-
-        public static void SetDLSPercentage(byte val) {
-            bool changed = val != Options.altLaneSelectionRatio;
-            Options.altLaneSelectionRatio = val;
-
-            if (changed && _altLaneSelectionRatioSlider != null) {
-                _altLaneSelectionRatioSlider.value = val;
-            }
-
-            if (changed && Options.altLaneSelectionRatio > 0) {
-                SetAdvancedAi(true);
-            }
-        }
-
-        public static void SetAdvancedAi(bool newAdvancedAi) {
-            bool changed = newAdvancedAi != Options.advancedAI;
-            Options.advancedAI = newAdvancedAi;
-
-            if (changed && _advancedAIToggle != null) {
-                _advancedAIToggle.isChecked = newAdvancedAi;
-            }
-
-            if (changed && !newAdvancedAi) {
-                SetDLSPercentage(0);
-            }
-        }
-
-        public static void SetProhibitPocketCars(bool newValue) {
-            // bool valueChanged = newValue != Options.parkingAI;
-            Options.parkingAI = newValue;
-
-            if (_prohibitPocketCarsToggle != null) {
-                _prohibitPocketCarsToggle.isChecked = newValue;
-            }
-        }
-
-        public static void SetRealisticPublicTransport(bool newValue) {
-            bool valueChanged = newValue != Options.realisticPublicTransport;
-            Options.realisticPublicTransport = newValue;
-
-            if (_realisticPublicTransportToggle != null) {
-                _realisticPublicTransportToggle.isChecked = newValue;
-            }
-=======
             GameplayTab_AIGroups.AddUI(tab);
->>>>>>> a2eeba9a
         }
     }
 }