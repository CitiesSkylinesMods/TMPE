--- conflicted
+++ resolved
@@ -21,12 +21,8 @@
 
         static GeneralTab_DebugGroup() {
             try {
-<<<<<<< HEAD
-                DebugCheckboxA.PropagateTrueTo(DebugCheckboxB);
-=======
                 DebugCheckboxA
                     .PropagateTrueTo(DebugCheckboxB);
->>>>>>> c9e83f3c
             }
             catch (Exception ex) {
                 ex.LogException();
