--- conflicted
+++ resolved
@@ -24,11 +24,7 @@
 #endif
 
         internal static void MakeSettings_Overlays(UITabstrip tabStrip, int tabIndex) {
-<<<<<<< HEAD
-            Options.AddOptionTab(tabStrip, Translation.Options.Get("Tab.Overlays"));
-=======
             Options.AddOptionTab(tabStrip, Translation.Options.Get("Tab:Overlays"));
->>>>>>> 9f0bd975
             tabStrip.selectedIndex = tabIndex;
 
             var currentPanel = tabStrip.tabContainer.components[tabIndex] as UIPanel;
@@ -41,17 +37,6 @@
             var panelHelper = new UIHelper(currentPanel);
 
             _prioritySignsOverlayToggle = panelHelper.AddCheckbox(
-<<<<<<< HEAD
-                                              Translation.Options.Get("Priority signs"),
-                                             Options.prioritySignsOverlay,
-                                             OnPrioritySignsOverlayChanged) as UICheckBox;
-            _timedLightsOverlayToggle = panelHelper.AddCheckbox(
-                                           Translation.Options.Get("Timed traffic lights"),
-                                           Options.timedLightsOverlay,
-                                           OnTimedLightsOverlayChanged) as UICheckBox;
-            _speedLimitsOverlayToggle = panelHelper.AddCheckbox(
-                                            Translation.Options.Get("Speed limits"),
-=======
                                               Translation.Options.Get("Checkbox:Priority signs"),
                                              Options.prioritySignsOverlay,
                                              OnPrioritySignsOverlayChanged) as UICheckBox;
@@ -61,49 +46,25 @@
                                            OnTimedLightsOverlayChanged) as UICheckBox;
             _speedLimitsOverlayToggle = panelHelper.AddCheckbox(
                                             Translation.Options.Get("Checkbox:Speed limits"),
->>>>>>> 9f0bd975
                                            Options.speedLimitsOverlay,
                                            OnSpeedLimitsOverlayChanged) as UICheckBox;
             _vehicleRestrictionsOverlayToggle
                 = panelHelper.AddCheckbox(
-<<<<<<< HEAD
-                      Translation.Options.Get("Vehicle restrictions"),
-=======
                       Translation.Options.Get("Checkbox:Vehicle restrictions"),
->>>>>>> 9f0bd975
                       Options.vehicleRestrictionsOverlay,
                       OnVehicleRestrictionsOverlayChanged) as UICheckBox;
             _parkingRestrictionsOverlayToggle
                 = panelHelper.AddCheckbox(
-<<<<<<< HEAD
-                      Translation.Options.Get("Parking restrictions"),
-=======
                       Translation.Options.Get("Checkbox:Parking restrictions"),
->>>>>>> 9f0bd975
                       Options.parkingRestrictionsOverlay,
                       OnParkingRestrictionsOverlayChanged) as UICheckBox;
             _junctionRestrictionsOverlayToggle
                 = panelHelper.AddCheckbox(
-<<<<<<< HEAD
-                      Translation.Options.Get("Junction restrictions"),
-=======
                       Translation.Options.Get("Checkbox:Junction restrictions"),
->>>>>>> 9f0bd975
                       Options.junctionRestrictionsOverlay,
                       OnJunctionRestrictionsOverlayChanged) as UICheckBox;
             _connectedLanesOverlayToggle
                 = panelHelper.AddCheckbox(
-<<<<<<< HEAD
-                      Translation.Options.Get("Overlay.Connected lanes"),
-                      Options.connectedLanesOverlay,
-                      OnConnectedLanesOverlayChanged) as UICheckBox;
-            _nodesOverlayToggle = panelHelper.AddCheckbox(
-                                     Translation.Options.Get("Overlay.Nodes and segments"),
-                                     Options.nodesOverlay,
-                                     onNodesOverlayChanged) as UICheckBox;
-            _showLanesToggle = panelHelper.AddCheckbox(
-                                  Translation.Options.Get("Overlay.Lanes"),
-=======
                       Translation.Options.Get("Overlay.Checkbox:Connected lanes"),
                       Options.connectedLanesOverlay,
                       OnConnectedLanesOverlayChanged) as UICheckBox;
@@ -113,22 +74,10 @@
                                      onNodesOverlayChanged) as UICheckBox;
             _showLanesToggle = panelHelper.AddCheckbox(
                                   Translation.Options.Get("Overlay.Checkbox:Lanes"),
->>>>>>> 9f0bd975
                                   Options.showLanes,
                                   onShowLanesChanged) as UICheckBox;
 #if DEBUG
             _vehicleOverlayToggle = panelHelper.AddCheckbox(
-<<<<<<< HEAD
-                                       Translation.Options.Get("Overlay.Vehicles"),
-                                       Options.vehicleOverlay,
-                                       onVehicleOverlayChanged) as UICheckBox;
-            _citizenOverlayToggle = panelHelper.AddCheckbox(
-                                        Translation.Options.Get("Overlay.Citizens"),
-                                       Options.citizenOverlay,
-                                       onCitizenOverlayChanged) as UICheckBox;
-            _buildingOverlayToggle = panelHelper.AddCheckbox(
-                                         Translation.Options.Get("Overlay.Buildings"),
-=======
                                        Translation.Options.Get("Overlay.Checkbox:Vehicles"),
                                        Options.vehicleOverlay,
                                        onVehicleOverlayChanged) as UICheckBox;
@@ -138,7 +87,6 @@
                                        onCitizenOverlayChanged) as UICheckBox;
             _buildingOverlayToggle = panelHelper.AddCheckbox(
                                          Translation.Options.Get("Overlay.Checkbox:Buildings"),
->>>>>>> 9f0bd975
                                         Options.buildingOverlay,
                                         onBuildingOverlayChanged) as UICheckBox;
 #endif
