namespace TrafficManager.State {
    using System.Collections.Generic;
    using System.Linq;
    using TrafficManager.API.Traffic.Enums;
    using ColossalFramework.UI;
    using CSUtil.Commons;
    using ICities;
    using JetBrains.Annotations;
    using TrafficManager.U;
    using TrafficManager.UI.Helpers;
    using TrafficManager.UI;
    using UnityEngine;
    using TrafficManager.Lifecycle;
    using TrafficManager.State.ConfigData;
    using TrafficManager.UI.Textures;
    using UI.WhatsNew;
    using TrafficManager.Manager.Impl;

    public static class GeneralTab {
        public static ActionButton WhatsNewButton = new() {
            Label = "What's New?",
            Handler = WhatsNew.OpenModal,
        };

        public static CheckboxOption OpenUrlsInSteamOverlay =
            new (nameof(GlobalConfig.Instance.Main.OpenUrlsInSteamOverlay), Options.PersistTo.Global) {
                Label = "Checkbox:Use Steam Overlay to show TM:PE website links",
                Tooltip = "Checkbox.Tooltip:When disabled, website links will open in your default web browser",
                Handler = OnOpenUrlsInSteamOverlayChanged,
                Value = GlobalConfig.Instance.Main.OpenUrlsInSteamOverlay,
            };

        private static UICheckBox _instantEffectsToggle;

        [UsedImplicitly]
        private static UIDropDown _languageDropdown;
        private static UIDropDown _simulationAccuracyDropdown;

        [UsedImplicitly]
        private static UICheckBox _lockButtonToggle;

        [UsedImplicitly]
        private static UICheckBox _lockMenuToggle;

        private static UISlider _guiOpacitySlider;
        private static UISlider _guiScaleSlider;
        private static UISlider _overlayTransparencySlider;

        [UsedImplicitly]
        private static UICheckBox _enableTutorialToggle;

        [UsedImplicitly]
        private static UICheckBox _showCompatibilityCheckErrorToggle;

        private static UICheckBox _scanForKnownIncompatibleModsToggle;
        private static UICheckBox _ignoreDisabledModsToggle;

        private static UICheckBox _displayMphToggle;

        private static UIDropDown _roadSignsThemeDropdown;

        private static UICheckBox _useUUI;

        private static string T(string key) => Translation.Options.Get(key);

        internal static void MakeSettings_General(ExtUITabstrip tabStrip) {
            UIHelper tab = tabStrip.AddTabPage(T("Tab:General"));
            UIHelperBase group;

#if DEBUG
            GeneralTab_DebugGroup.AddUI(tab);
#endif

            tab.AddSpace(5);
            WhatsNewButton.AddUI(tab);
            tab.AddSpace(5);

            group = tab.AddGroup(T("General.Group:Localisation"));

            string[] languageLabels = new string[Translation.AvailableLanguageCodes.Count + 1];
            languageLabels[0] = T("General.Dropdown.Option:Game language");

            for (int i = 0; i < Translation.AvailableLanguageCodes.Count; ++i) {
                languageLabels[i + 1] = Translation.Options.Get(
                    lang: Translation.AvailableLanguageCodes[i],
                    key: "General.Dropdown.Option:Language Name");
            }

            int languageIndex = 0;
            string curLangCode = GlobalConfig.Instance.LanguageCode;

            if (curLangCode != null) {
                languageIndex = Translation.AvailableLanguageCodes.IndexOf(curLangCode);
                if (languageIndex < 0) {
                    languageIndex = 0;
                } else {
                    ++languageIndex;
                }
            }

            _languageDropdown = group.AddDropdown(
                                    text: T("General.Dropdown:Select language") + ":",
                                    options: languageLabels,
                                    defaultSelection: languageIndex,
                                    eventCallback: OnLanguageChanged) as UIDropDown;

            SetupSpeedLimitsPanel(group);

            group = tab.AddGroup(T("General.Group:Interface"));

            _lockButtonToggle = group.AddCheckbox(
                                    text: T("General.Checkbox:Lock main menu button position"),
                                    defaultValue: GlobalConfig.Instance.Main.MainMenuButtonPosLocked,
                                    eventCallback: OnLockButtonChanged) as UICheckBox;
            _lockMenuToggle = group.AddCheckbox(
                                  text: T("General.Checkbox:Lock main menu window position"),
                                  defaultValue: GlobalConfig.Instance.Main.MainMenuPosLocked,
                                  eventCallback: OnLockMenuChanged) as UICheckBox;

            _useUUI = group.AddCheckbox(
                text: T("General.Checkbox:Use UnifiedUI"),
                defaultValue: GlobalConfig.Instance.Main.UseUUI,
                eventCallback: OnUseUUIChanged) as UICheckBox;

            _guiScaleSlider = group.AddSlider(
                                  text: T("General.Slider:GUI scale") + ":",
                                  min: 50,
                                  max: 200,
                                  step: 5,
                                  defaultValue: GlobalConfig.Instance.Main.GuiScale,
                                  eventCallback: OnGuiScaleChanged) as UISlider;
            _guiScaleSlider.parent.Find<UILabel>("Label").width = 500;

            _guiOpacitySlider = group.AddSlider(
                                        text: T("General.Slider:Window transparency") + ":",
                                        min: 0,
                                        max: 100,
                                        step: 5,
                                        defaultValue: GlobalConfig.Instance.Main.GuiOpacity,
                                        eventCallback: OnGuiOpacityChanged) as UISlider;
            _guiOpacitySlider.parent.Find<UILabel>("Label").width = 500;

            _overlayTransparencySlider = group.AddSlider(
                                             text: T("General.Slider:Overlay transparency") + ":",
                                             min: 0,
                                             max: 100,
                                             step: 5,
                                             defaultValue: GlobalConfig.Instance.Main.OverlayTransparency,
                                             eventCallback: OnOverlayTransparencyChanged) as UISlider;
            _overlayTransparencySlider.parent.Find<UILabel>("Label").width = 500;
            _enableTutorialToggle = group.AddCheckbox(
                                        T("General.Checkbox:Enable tutorials"),
                                        GlobalConfig.Instance.Main.EnableTutorial,
                                        OnEnableTutorialsChanged) as UICheckBox;

            OpenUrlsInSteamOverlay.AddUI(group);

            group = tab.AddGroup(T("General.Group:Simulation"));

            string[] simPrecisionOptions = new[] {
                T("General.Dropdown.Option:Very low"),
                T("General.Dropdown.Option:Low"),
                T("General.Dropdown.Option:Medium"),
                T("General.Dropdown.Option:High"),
                T("General.Dropdown.Option:Very high"),
            };
            _simulationAccuracyDropdown = group.AddDropdown(
                                              text: T("General.Dropdown:Simulation accuracy") + ":",
                                              options: simPrecisionOptions,
                                              defaultSelection: (int)Options.simulationAccuracy,
                                              eventCallback: OnSimulationAccuracyChanged) as UIDropDown;

            _instantEffectsToggle = group.AddCheckbox(
                                       text: T("General.Checkbox:Apply AI changes right away"),
                                       defaultValue: Options.instantEffects,
                                       eventCallback: OnInstantEffectsChanged) as UICheckBox;

            group = tab.AddGroup(T("General.Group:Compatibility"));

            _scanForKnownIncompatibleModsToggle
                = group.AddCheckbox(
                      Translation.ModConflicts.Get("Checkbox:Scan for known incompatible mods on startup"),
                      GlobalConfig.Instance.Main.ScanForKnownIncompatibleModsAtStartup,
                      OnScanForKnownIncompatibleModsChanged) as UICheckBox;
            _ignoreDisabledModsToggle = group.AddCheckbox(
                                            text: Translation.ModConflicts.Get("Checkbox:Ignore disabled mods"),
                                            defaultValue: GlobalConfig.Instance.Main.IgnoreDisabledMods,
                                            eventCallback: OnIgnoreDisabledModsChanged) as UICheckBox;
<<<<<<< HEAD
            CheckboxOption.IndentUI(_ignoreDisabledModsToggle);
=======
            CheckboxOption.ApplyIndent(_ignoreDisabledModsToggle);
>>>>>>> dfd16b7f
            _showCompatibilityCheckErrorToggle
                = group.AddCheckbox(
                      T("General.Checkbox:Notify me about TM:PE startup conflicts"),
                      GlobalConfig.Instance.Main.ShowCompatibilityCheckErrorMessage,
                      OnShowCompatibilityCheckErrorChanged) as UICheckBox;
        }

        private static void SetupSpeedLimitsPanel(UIHelperBase generalGroup) {
            Main mainConfig = GlobalConfig.Instance.Main;

            _displayMphToggle = generalGroup.AddCheckbox(
                                    text: Translation.SpeedLimits.Get("Checkbox:Display speed limits mph"),
                                    defaultValue: mainConfig.DisplaySpeedLimitsMph,
                                    eventCallback: OnDisplayMphChanged) as UICheckBox;

            string FormatThemeName(string themeName) {
                return Translation.SpeedLimits.Get($"RoadSignTheme:{themeName}");
            }

            List<string> themeNames = RoadSignThemes.Instance.ThemeNames;
            var themeOptions = themeNames.Select(FormatThemeName).ToArray();
            int selectedThemeIndex = themeNames.FindIndex(x => x == mainConfig.RoadSignTheme);
            int defaultSignsThemeIndex = RoadSignThemes.Instance.FindDefaultThemeIndex(GlobalConfig.Instance.Main.DisplaySpeedLimitsMph);

            _roadSignsThemeDropdown
                = generalGroup.AddDropdown(
                      text: Translation.SpeedLimits.Get("General.Dropdown:Road signs theme") + ":",
                      options: themeOptions,
                      defaultSelection: selectedThemeIndex >= 0 ? selectedThemeIndex : defaultSignsThemeIndex,
                      eventCallback: OnRoadSignsThemeChanged) as UIDropDown;

            _roadSignsThemeDropdown.width *= 2.0f;
        }

        private static void OnLanguageChanged(int newLanguageIndex) {
            if (newLanguageIndex <= 0) {
                GlobalConfig.Instance.LanguageCode = null;
                GlobalConfig.WriteConfig();

                // TODO: Move this to the owner class and implement IObserver<ModUI.EventPublishers.LanguageChangeNotification>
                Translation.SetCurrentLanguageToGameLanguage();
                OptionsManager.RebuildMenu();
            } else if (newLanguageIndex - 1 < Translation.AvailableLanguageCodes.Count) {
                string newLang = Translation.AvailableLanguageCodes[newLanguageIndex - 1];
                GlobalConfig.Instance.LanguageCode = newLang;
                GlobalConfig.WriteConfig();
                // TODO: Move this to the owner class and implement IObserver<ModUI.EventPublishers.LanguageChangeNotification>
                Translation.SetCurrentLanguageToTMPELanguage();
                OptionsManager.RebuildMenu();
            } else {
                Log.Warning($"Options.onLanguageChanged: Invalid language index: {newLanguageIndex}");
                return;
            }

            if (Options.IsGameLoaded(false)) {
                // Events will be null when mod is not fully loaded and language changed in main menu
                ModUI.Instance.Events.LanguageChanged();
            }
            Options.RebuildOptions();
        }

        private static void OnLockButtonChanged(bool newValue) {
            Log._Debug($"Button lock changed to {newValue}");
            if (Options.IsGameLoaded(false)) {
                ModUI.Instance.MainMenuButton.SetPosLock(newValue);
            }

            GlobalConfig.Instance.Main.MainMenuButtonPosLocked = newValue;
            GlobalConfig.WriteConfig();
        }

        private static void OnLockMenuChanged(bool newValue) {
            Log._Debug($"Menu lock changed to {newValue}");
            if (Options.IsGameLoaded(false)) {
                ModUI.Instance.MainMenu.SetPosLock(newValue);
            }

            GlobalConfig.Instance.Main.MainMenuPosLocked = newValue;
            GlobalConfig.WriteConfig();
        }

        private static void OnUseUUIChanged(bool newValue) {
            Log._Debug($"Use UUI set to {newValue}");
            GlobalConfig.Instance.Main.UseUUI = newValue;
            GlobalConfig.WriteConfig();
            var button = ModUI.GetTrafficManagerTool()?.UUIButton;
            if (button) {
                button.isVisible = newValue;
            }
            ModUI.Instance?.MainMenuButton?.UpdateButtonSkinAndTooltip();
        }

        private static void OnEnableTutorialsChanged(bool newValue) {
            Log._Debug($"Enable tutorial messages changed to {newValue}");
            GlobalConfig.Instance.Main.EnableTutorial = newValue;
            GlobalConfig.WriteConfig();
        }

        private static void OnShowCompatibilityCheckErrorChanged(bool newValue) {
            Log._Debug($"Show mod compatibility error changed to {newValue}");
            GlobalConfig.Instance.Main.ShowCompatibilityCheckErrorMessage = newValue;
            GlobalConfig.WriteConfig();
        }

        private static void OnScanForKnownIncompatibleModsChanged(bool newValue) {
            Log._Debug($"Show incompatible mod checker warnings changed to {newValue}");
            GlobalConfig.Instance.Main.ScanForKnownIncompatibleModsAtStartup = newValue;
            if (newValue) {
                GlobalConfig.WriteConfig();
            } else {
                SetIgnoreDisabledMods(false);
                OnIgnoreDisabledModsChanged(false);
            }
        }

        private static void OnGuiOpacityChanged(float newVal) {
            if (!Options.IsGameLoaded()) {
                return;
            }

            SetGuiTransparency((byte)Mathf.RoundToInt(newVal));
            _guiOpacitySlider.tooltip
                = string.Format(
                    T("General.Tooltip.Format:Window transparency: {0}%"),
                    GlobalConfig.Instance.Main.GuiOpacity);
            if (TMPELifecycle.Instance.IsGameLoaded) {
                _guiOpacitySlider.RefreshTooltip();
            }

            GlobalConfig.WriteConfig();
            Log._Debug($"GuiTransparency changed to {GlobalConfig.Instance.Main.GuiOpacity}");
        }

        private static void OnGuiScaleChanged(float newVal) {
            ModUI.Instance.Events.UiScaleChanged();
            SetGuiScale(newVal);
            _guiScaleSlider.tooltip
                = string.Format(
                    T("General.Tooltip.Format:GUI scale: {0}%"),
                    GlobalConfig.Instance.Main.GuiScale);
            if (TMPELifecycle.Instance.IsGameLoaded) {
                _guiScaleSlider.RefreshTooltip();
            }

            GlobalConfig.WriteConfig();
            Log._Debug($"GuiScale changed to {GlobalConfig.Instance.Main.GuiScale}");
        }

        /// <summary>User clicked [scale GUI to screen resolution] checkbox.</summary>
        private static void OnGuiScaleToResChanged(float newVal) {
            SetGuiScale(newVal);
            if (TMPELifecycle.Instance.IsGameLoaded) {
                _guiScaleSlider.RefreshTooltip();
            }

            GlobalConfig.WriteConfig();
            Log._Debug($"GuiScale changed to {GlobalConfig.Instance.Main.GuiScale}");
        }

        private static void OnOverlayTransparencyChanged(float newVal) {
            if (!Options.IsGameLoaded()) {
                return;
            }

            SetOverlayTransparency((byte)Mathf.RoundToInt(newVal));
            _overlayTransparencySlider.tooltip = string.Format(
                T("General.Tooltip.Format:Overlay transparency: {0}%"),
                GlobalConfig.Instance.Main.OverlayTransparency);
            GlobalConfig.WriteConfig();
            if (TMPELifecycle.Instance.IsGameLoaded) {
                _overlayTransparencySlider.RefreshTooltip();
            }

            Log._Debug($"Overlay transparency changed to {GlobalConfig.Instance.Main.OverlayTransparency}");
        }

        private static void OnIgnoreDisabledModsChanged(bool newValue) {
            Log._Debug($"Ignore disabled mods changed to {newValue}");
            GlobalConfig.Instance.Main.IgnoreDisabledMods = newValue;
            GlobalConfig.WriteConfig();
        }

        private static void OnDisplayMphChanged(bool newMphValue) {
            bool supportedByTheme = newMphValue
                                        ? RoadSignThemes.ActiveTheme.SupportsMph
                                        : RoadSignThemes.ActiveTheme.SupportsKmph;
            Main mainConfig = GlobalConfig.Instance.Main;

            if (!supportedByTheme) {
                // Reset to German road signs theme
                _roadSignsThemeDropdown.selectedIndex = RoadSignThemes.Instance.FindDefaultThemeIndex(newMphValue);
                mainConfig.RoadSignTheme = RoadSignThemes.Instance.GetDefaultThemeName(newMphValue);
                Log.Info(
                    $"Display MPH changed to {newMphValue}, but was not supported by current theme, "
                    + "so theme was also reset to German_Kmph");
            } else {
                Log.Info($"Display MPH changed to {newMphValue}");
            }

            mainConfig.DisplaySpeedLimitsMph = newMphValue;

            GlobalConfig.WriteConfig();

            if (Options.IsGameLoaded(false)) {
                ModUI.Instance.Events.DisplayMphChanged(newMphValue);
            }
        }

        public static void SetDisplayInMph(bool value) {
            if (_displayMphToggle != null) {
                _displayMphToggle.isChecked = value;
            }
        }

        private static void OnRoadSignsThemeChanged(int newThemeIndex) {
            if (!Options.IsGameLoaded()) {
                return;
            }

            var newTheme = RoadSignThemes.Instance.ThemeNames[newThemeIndex];

            Main mainConfig = GlobalConfig.Instance.Main;
            switch (RoadSignThemes.Instance.ChangeTheme(
                        newTheme: newTheme,
                        mphEnabled: mainConfig.DisplaySpeedLimitsMph)) {
                case RoadSignThemes.ChangeThemeResult.Success:
                    Log.Info($"Road Sign theme changed to {newTheme}");
                    mainConfig.RoadSignTheme = newTheme;
                    break;
                case RoadSignThemes.ChangeThemeResult.ForceKmph:
                    mainConfig.DisplaySpeedLimitsMph = false;
                    _displayMphToggle.isChecked = false;

                    Log.Info($"Road Sign theme was changed to {newTheme} AND display switched to km/h");

                    if (Options.IsGameLoaded(false)) {
                        ModUI.Instance.Events.DisplayMphChanged(false);
                    }
                    break;
                case RoadSignThemes.ChangeThemeResult.ForceMph:
                    mainConfig.DisplaySpeedLimitsMph = true;
                    _displayMphToggle.isChecked = true;

                    Log.Info($"Road Sign theme was changed to {newTheme} AND display switched to MPH");

                    if (Options.IsGameLoaded(false)) {
                        ModUI.Instance.Events.DisplayMphChanged(true);
                    }
                    break;
            }

            mainConfig.RoadSignTheme = newTheme;
            GlobalConfig.WriteConfig();
        }

        private static void OnOpenUrlsInSteamOverlayChanged(bool val) {
            var current = GlobalConfig.Instance.Main.OpenUrlsInSteamOverlay;
            if (current == val) return;

            GlobalConfig.Instance.Main.OpenUrlsInSteamOverlay = val;
            GlobalConfig.WriteConfig();
        }

        private static void OnSimulationAccuracyChanged(int newAccuracy) {
            if (!Options.IsGameLoaded()) {
                return;
            }

            Log._Debug($"Simulation accuracy changed to {newAccuracy}");
            Options.simulationAccuracy = (SimulationAccuracy)newAccuracy;
        }

        private static void OnInstantEffectsChanged(bool newValue) {
            if (!Options.IsGameLoaded()) {
                return;
            }

            Log._Debug($"Instant effects changed to {newValue}");
            Options.instantEffects = newValue;
        }

        public static void SetIgnoreDisabledMods(bool value) {
            Options.ignoreDisabledModsEnabled = value;
            if (_ignoreDisabledModsToggle != null) {
                _ignoreDisabledModsToggle.isChecked = value;
            }
        }

        public static void SetGuiTransparency(byte val) {
            bool isChanged = val != GlobalConfig.Instance.Main.GuiOpacity;
            GlobalConfig.Instance.Main.GuiOpacity = val;

            if (isChanged && _guiOpacitySlider != null) {
                _guiOpacitySlider.value = val;

                U.UOpacityValue opacity = UOpacityValue.FromOpacity(0.01f * val);
                ModUI.Instance.Events.OpacityChanged(opacity);
            }
        }

        public static void SetGuiScale(float val) {
            bool changed = (int)val != (int)GlobalConfig.Instance.Main.GuiScale;
            GlobalConfig.Instance.Main.GuiScale = val;

            if (changed && _guiScaleSlider != null) {
                _guiScaleSlider.value = val;
                ModUI.Instance.Events.UiScaleChanged();
            }
        }

        public static void SetOverlayTransparency(byte val) {
            bool changed = val != GlobalConfig.Instance.Main.OverlayTransparency;
            GlobalConfig.Instance.Main.OverlayTransparency = val;

            if (changed && _overlayTransparencySlider != null) {
                _overlayTransparencySlider.value = val;
            }
        }

        public static void SetSimulationAccuracy(SimulationAccuracy newAccuracy) {
            Options.simulationAccuracy = newAccuracy;
            if (_simulationAccuracyDropdown != null) {
                _simulationAccuracyDropdown.selectedIndex = (int)newAccuracy;
            }
        }

        public static void SetInstantEffects(bool value) {
            Options.instantEffects = value;

            if (_instantEffectsToggle != null) {
                _instantEffectsToggle.isChecked = value;
            }
        }

        public static void SetScanForKnownIncompatibleMods(bool value) {
            Options.scanForKnownIncompatibleModsEnabled = value;
            if (_scanForKnownIncompatibleModsToggle != null) {
                _scanForKnownIncompatibleModsToggle.isChecked = value;
            }

            if (!value) {
                SetIgnoreDisabledMods(false);
            }
        }
    } // end class
}<|MERGE_RESOLUTION|>--- conflicted
+++ resolved
@@ -186,11 +186,7 @@
                                             text: Translation.ModConflicts.Get("Checkbox:Ignore disabled mods"),
                                             defaultValue: GlobalConfig.Instance.Main.IgnoreDisabledMods,
                                             eventCallback: OnIgnoreDisabledModsChanged) as UICheckBox;
-<<<<<<< HEAD
-            CheckboxOption.IndentUI(_ignoreDisabledModsToggle);
-=======
             CheckboxOption.ApplyIndent(_ignoreDisabledModsToggle);
->>>>>>> dfd16b7f
             _showCompatibilityCheckErrorToggle
                 = group.AddCheckbox(
                       T("General.Checkbox:Notify me about TM:PE startup conflicts"),
