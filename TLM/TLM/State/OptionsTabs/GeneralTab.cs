--- conflicted
+++ resolved
@@ -1,19 +1,10 @@
 namespace TrafficManager.State {
-<<<<<<< HEAD
-=======
-    using System.Collections.Generic;
-    using System.Linq;
->>>>>>> 065ec19e
     using TrafficManager.API.Traffic.Enums;
     using ColossalFramework.UI;
     using CSUtil.Commons;
     using ICities;
     using JetBrains.Annotations;
     using TrafficManager.U;
-<<<<<<< HEAD
-=======
-    using TrafficManager.UI.Helpers;
->>>>>>> 065ec19e
     using TrafficManager.UI;
     using TrafficManager.UI.Helpers;
     using TrafficManager.UI.WhatsNew;
@@ -286,81 +277,6 @@
             GlobalConfig.WriteConfig();
         }
 
-<<<<<<< HEAD
-=======
-        private static void OnDisplayMphChanged(bool newMphValue) {
-            bool supportedByTheme = newMphValue
-                                        ? RoadSignThemes.ActiveTheme.SupportsMph
-                                        : RoadSignThemes.ActiveTheme.SupportsKmph;
-            Main mainConfig = GlobalConfig.Instance.Main;
-
-            if (!supportedByTheme) {
-                // Reset to German road signs theme
-                _roadSignsThemeDropdown.selectedIndex = RoadSignThemes.Instance.FindDefaultThemeIndex(newMphValue);
-                mainConfig.RoadSignTheme = RoadSignThemes.Instance.GetDefaultThemeName(newMphValue);
-                Log.Info(
-                    $"Display MPH changed to {newMphValue}, but was not supported by current theme, "
-                    + "so theme was also reset to German_Kmph");
-            } else {
-                Log.Info($"Display MPH changed to {newMphValue}");
-            }
-
-            mainConfig.DisplaySpeedLimitsMph = newMphValue;
-
-            GlobalConfig.WriteConfig();
-
-            if (Options.IsGameLoaded(false)) {
-                ModUI.Instance.Events.DisplayMphChanged(newMphValue);
-            }
-        }
-
-        public static void SetDisplayInMph(bool value) {
-            if (_displayMphToggle != null) {
-                _displayMphToggle.isChecked = value;
-            }
-        }
-
-        private static void OnRoadSignsThemeChanged(int newThemeIndex) {
-            if (!Options.IsGameLoaded()) {
-                return;
-            }
-
-            var newTheme = RoadSignThemes.Instance.ThemeNames[newThemeIndex];
-
-            Main mainConfig = GlobalConfig.Instance.Main;
-            switch (RoadSignThemes.Instance.ChangeTheme(
-                        newTheme: newTheme,
-                        mphEnabled: mainConfig.DisplaySpeedLimitsMph)) {
-                case RoadSignThemes.ChangeThemeResult.Success:
-                    Log.Info($"Road Sign theme changed to {newTheme}");
-                    mainConfig.RoadSignTheme = newTheme;
-                    break;
-                case RoadSignThemes.ChangeThemeResult.ForceKmph:
-                    mainConfig.DisplaySpeedLimitsMph = false;
-                    _displayMphToggle.isChecked = false;
-
-                    Log.Info($"Road Sign theme was changed to {newTheme} AND display switched to km/h");
-
-                    if (Options.IsGameLoaded(false)) {
-                        ModUI.Instance.Events.DisplayMphChanged(false);
-                    }
-                    break;
-                case RoadSignThemes.ChangeThemeResult.ForceMph:
-                    mainConfig.DisplaySpeedLimitsMph = true;
-                    _displayMphToggle.isChecked = true;
-
-                    Log.Info($"Road Sign theme was changed to {newTheme} AND display switched to MPH");
-
-                    if (Options.IsGameLoaded(false)) {
-                        ModUI.Instance.Events.DisplayMphChanged(true);
-                    }
-                    break;
-            }
-
-            mainConfig.RoadSignTheme = newTheme;
-            GlobalConfig.WriteConfig();
-        }
-
         private static void OnOpenUrlsInSteamOverlayChanged(bool val) {
             var current = GlobalConfig.Instance.Main.OpenUrlsInSteamOverlay;
             if (current == val) return;
@@ -369,7 +285,6 @@
             GlobalConfig.WriteConfig();
         }
 
->>>>>>> 065ec19e
         private static void OnSimulationAccuracyChanged(int newAccuracy) {
             if (!Options.IsGameLoaded()) {
                 return;
