--- conflicted
+++ resolved
@@ -1,16 +1,12 @@
 namespace TrafficManager.State {
-    using TrafficManager.UI;
-<<<<<<< HEAD
     using UnityEngine;
     using TrafficManager.Lifecycle;
+    using TrafficManager.Manager.Impl;
     using TrafficManager.State.ConfigData;
+    using TrafficManager.UI;
     using TrafficManager.UI.Textures;
-    using UI.WhatsNew;
-    using TrafficManager.Manager.Impl;
-=======
     using TrafficManager.UI.Helpers;
     using TrafficManager.UI.WhatsNew;
->>>>>>> e00e9c8a
 
     public static class GeneralTab {
         public static ActionButton WhatsNewButton = new() {
@@ -26,356 +22,7 @@
             WhatsNewButton.AddUI(tab);
             tab.AddSpace(5);
 
-<<<<<<< HEAD
-            group = tab.AddGroup(T("General.Group:Localisation"));
-
-            string[] languageLabels = new string[Translation.AvailableLanguageCodes.Count + 1];
-            languageLabels[0] = T("General.Dropdown.Option:Game language");
-
-            for (int i = 0; i < Translation.AvailableLanguageCodes.Count; ++i) {
-                languageLabels[i + 1] = Translation.Options.Get(
-                    lang: Translation.AvailableLanguageCodes[i],
-                    key: "General.Dropdown.Option:Language Name");
-            }
-
-            int languageIndex = 0;
-            string curLangCode = GlobalConfig.Instance.LanguageCode;
-
-            if (curLangCode != null) {
-                languageIndex = Translation.AvailableLanguageCodes.IndexOf(curLangCode);
-                if (languageIndex < 0) {
-                    languageIndex = 0;
-                } else {
-                    ++languageIndex;
-                }
-            }
-
-            _languageDropdown = group.AddDropdown(
-                                    text: T("General.Dropdown:Select language") + ":",
-                                    options: languageLabels,
-                                    defaultSelection: languageIndex,
-                                    eventCallback: OnLanguageChanged) as UIDropDown;
-
-            SetupSpeedLimitsPanel(group);
-
-            group = tab.AddGroup(T("General.Group:Interface"));
-
-            _lockButtonToggle = group.AddCheckbox(
-                                    text: T("General.Checkbox:Lock main menu button position"),
-                                    defaultValue: GlobalConfig.Instance.Main.MainMenuButtonPosLocked,
-                                    eventCallback: OnLockButtonChanged) as UICheckBox;
-            _lockMenuToggle = group.AddCheckbox(
-                                  text: T("General.Checkbox:Lock main menu window position"),
-                                  defaultValue: GlobalConfig.Instance.Main.MainMenuPosLocked,
-                                  eventCallback: OnLockMenuChanged) as UICheckBox;
-
-            _useUUI = group.AddCheckbox(
-                text: T("General.Checkbox:Use UnifiedUI"),
-                defaultValue: GlobalConfig.Instance.Main.UseUUI,
-                eventCallback: OnUseUUIChanged) as UICheckBox;
-
-            _guiScaleSlider = group.AddSlider(
-                                  text: T("General.Slider:GUI scale") + ":",
-                                  min: 50,
-                                  max: 200,
-                                  step: 5,
-                                  defaultValue: GlobalConfig.Instance.Main.GuiScale,
-                                  eventCallback: OnGuiScaleChanged) as UISlider;
-            _guiScaleSlider.parent.Find<UILabel>("Label").width = 500;
-
-            _guiOpacitySlider = group.AddSlider(
-                                        text: T("General.Slider:Window transparency") + ":",
-                                        min: 0,
-                                        max: 100,
-                                        step: 5,
-                                        defaultValue: GlobalConfig.Instance.Main.GuiOpacity,
-                                        eventCallback: OnGuiOpacityChanged) as UISlider;
-            _guiOpacitySlider.parent.Find<UILabel>("Label").width = 500;
-
-            _overlayTransparencySlider = group.AddSlider(
-                                             text: T("General.Slider:Overlay transparency") + ":",
-                                             min: 0,
-                                             max: 100,
-                                             step: 5,
-                                             defaultValue: GlobalConfig.Instance.Main.OverlayTransparency,
-                                             eventCallback: OnOverlayTransparencyChanged) as UISlider;
-            _overlayTransparencySlider.parent.Find<UILabel>("Label").width = 500;
-            _enableTutorialToggle = group.AddCheckbox(
-                                        T("General.Checkbox:Enable tutorials"),
-                                        GlobalConfig.Instance.Main.EnableTutorial,
-                                        OnEnableTutorialsChanged) as UICheckBox;
-
-            OpenUrlsInSteamOverlay.AddUI(group);
-
-            group = tab.AddGroup(T("General.Group:Simulation"));
-
-            string[] simPrecisionOptions = new[] {
-                T("General.Dropdown.Option:Very low"),
-                T("General.Dropdown.Option:Low"),
-                T("General.Dropdown.Option:Medium"),
-                T("General.Dropdown.Option:High"),
-                T("General.Dropdown.Option:Very high"),
-            };
-            _simulationAccuracyDropdown = group.AddDropdown(
-                                              text: T("General.Dropdown:Simulation accuracy") + ":",
-                                              options: simPrecisionOptions,
-                                              defaultSelection: (int)Options.simulationAccuracy,
-                                              eventCallback: OnSimulationAccuracyChanged) as UIDropDown;
-
-            _instantEffectsToggle = group.AddCheckbox(
-                                       text: T("General.Checkbox:Apply AI changes right away"),
-                                       defaultValue: Options.instantEffects,
-                                       eventCallback: OnInstantEffectsChanged) as UICheckBox;
-
-            group = tab.AddGroup(T("General.Group:Compatibility"));
-
-            _scanForKnownIncompatibleModsToggle
-                = group.AddCheckbox(
-                      Translation.ModConflicts.Get("Checkbox:Scan for known incompatible mods on startup"),
-                      GlobalConfig.Instance.Main.ScanForKnownIncompatibleModsAtStartup,
-                      OnScanForKnownIncompatibleModsChanged) as UICheckBox;
-            _ignoreDisabledModsToggle = group.AddCheckbox(
-                                            text: Translation.ModConflicts.Get("Checkbox:Ignore disabled mods"),
-                                            defaultValue: GlobalConfig.Instance.Main.IgnoreDisabledMods,
-                                            eventCallback: OnIgnoreDisabledModsChanged) as UICheckBox;
-            CheckboxOption.ApplyIndent(_ignoreDisabledModsToggle);
-            _showCompatibilityCheckErrorToggle
-                = group.AddCheckbox(
-                      T("General.Checkbox:Notify me about TM:PE startup conflicts"),
-                      GlobalConfig.Instance.Main.ShowCompatibilityCheckErrorMessage,
-                      OnShowCompatibilityCheckErrorChanged) as UICheckBox;
-        }
-
-        private static void SetupSpeedLimitsPanel(UIHelperBase generalGroup) {
-            Main mainConfig = GlobalConfig.Instance.Main;
-
-            _displayMphToggle = generalGroup.AddCheckbox(
-                                    text: Translation.SpeedLimits.Get("Checkbox:Display speed limits mph"),
-                                    defaultValue: mainConfig.DisplaySpeedLimitsMph,
-                                    eventCallback: OnDisplayMphChanged) as UICheckBox;
-
-            string FormatThemeName(string themeName) {
-                return Translation.SpeedLimits.Get($"RoadSignTheme:{themeName}");
-            }
-
-            List<string> themeNames = RoadSignThemes.Instance.ThemeNames;
-            var themeOptions = themeNames.Select(FormatThemeName).ToArray();
-            int selectedThemeIndex = themeNames.FindIndex(x => x == mainConfig.RoadSignTheme);
-            int defaultSignsThemeIndex = RoadSignThemes.Instance.FindDefaultThemeIndex(GlobalConfig.Instance.Main.DisplaySpeedLimitsMph);
-
-            _roadSignsThemeDropdown
-                = generalGroup.AddDropdown(
-                      text: Translation.SpeedLimits.Get("General.Dropdown:Road signs theme") + ":",
-                      options: themeOptions,
-                      defaultSelection: selectedThemeIndex >= 0 ? selectedThemeIndex : defaultSignsThemeIndex,
-                      eventCallback: OnRoadSignsThemeChanged) as UIDropDown;
-
-            _roadSignsThemeDropdown.width *= 2.0f;
-        }
-
-        private static void OnLanguageChanged(int newLanguageIndex) {
-            if (newLanguageIndex <= 0) {
-                GlobalConfig.Instance.LanguageCode = null;
-                GlobalConfig.WriteConfig();
-
-                // TODO: Move this to the owner class and implement IObserver<ModUI.EventPublishers.LanguageChangeNotification>
-                Translation.SetCurrentLanguageToGameLanguage();
-                OptionsManager.RebuildMenu();
-            } else if (newLanguageIndex - 1 < Translation.AvailableLanguageCodes.Count) {
-                string newLang = Translation.AvailableLanguageCodes[newLanguageIndex - 1];
-                GlobalConfig.Instance.LanguageCode = newLang;
-                GlobalConfig.WriteConfig();
-                // TODO: Move this to the owner class and implement IObserver<ModUI.EventPublishers.LanguageChangeNotification>
-                Translation.SetCurrentLanguageToTMPELanguage();
-                OptionsManager.RebuildMenu();
-            } else {
-                Log.Warning($"Options.onLanguageChanged: Invalid language index: {newLanguageIndex}");
-                return;
-            }
-
-            if (Options.IsGameLoaded(false)) {
-                // Events will be null when mod is not fully loaded and language changed in main menu
-                ModUI.Instance.Events.LanguageChanged();
-            }
-            Options.RebuildOptions();
-        }
-
-        private static void OnLockButtonChanged(bool newValue) {
-            Log._Debug($"Button lock changed to {newValue}");
-            if (Options.IsGameLoaded(false)) {
-                ModUI.Instance.MainMenuButton.SetPosLock(newValue);
-            }
-
-            GlobalConfig.Instance.Main.MainMenuButtonPosLocked = newValue;
-            GlobalConfig.WriteConfig();
-        }
-
-        private static void OnLockMenuChanged(bool newValue) {
-            Log._Debug($"Menu lock changed to {newValue}");
-            if (Options.IsGameLoaded(false)) {
-                ModUI.Instance.MainMenu.SetPosLock(newValue);
-            }
-
-            GlobalConfig.Instance.Main.MainMenuPosLocked = newValue;
-            GlobalConfig.WriteConfig();
-        }
-
-        private static void OnUseUUIChanged(bool newValue) {
-            Log._Debug($"Use UUI set to {newValue}");
-            GlobalConfig.Instance.Main.UseUUI = newValue;
-            GlobalConfig.WriteConfig();
-            var button = ModUI.GetTrafficManagerTool()?.UUIButton;
-            if (button) {
-                button.isVisible = newValue;
-            }
-            ModUI.Instance?.MainMenuButton?.UpdateButtonSkinAndTooltip();
-        }
-
-        private static void OnEnableTutorialsChanged(bool newValue) {
-            Log._Debug($"Enable tutorial messages changed to {newValue}");
-            GlobalConfig.Instance.Main.EnableTutorial = newValue;
-            GlobalConfig.WriteConfig();
-        }
-
-        private static void OnShowCompatibilityCheckErrorChanged(bool newValue) {
-            Log._Debug($"Show mod compatibility error changed to {newValue}");
-            GlobalConfig.Instance.Main.ShowCompatibilityCheckErrorMessage = newValue;
-            GlobalConfig.WriteConfig();
-        }
-
-        private static void OnScanForKnownIncompatibleModsChanged(bool newValue) {
-            Log._Debug($"Show incompatible mod checker warnings changed to {newValue}");
-            GlobalConfig.Instance.Main.ScanForKnownIncompatibleModsAtStartup = newValue;
-            if (newValue) {
-                GlobalConfig.WriteConfig();
-            } else {
-                SetIgnoreDisabledMods(false);
-                OnIgnoreDisabledModsChanged(false);
-            }
-        }
-
-        private static void OnGuiOpacityChanged(float newVal) {
-            if (!Options.IsGameLoaded()) {
-                return;
-            }
-
-            SetGuiTransparency((byte)Mathf.RoundToInt(newVal));
-            _guiOpacitySlider.tooltip
-                = string.Format(
-                    T("General.Tooltip.Format:Window transparency: {0}%"),
-                    GlobalConfig.Instance.Main.GuiOpacity);
-            if (TMPELifecycle.Instance.IsGameLoaded) {
-                _guiOpacitySlider.RefreshTooltip();
-            }
-
-            GlobalConfig.WriteConfig();
-            Log._Debug($"GuiTransparency changed to {GlobalConfig.Instance.Main.GuiOpacity}");
-        }
-
-        private static void OnGuiScaleChanged(float newVal) {
-            ModUI.Instance.Events.UiScaleChanged();
-            SetGuiScale(newVal);
-            _guiScaleSlider.tooltip
-                = string.Format(
-                    T("General.Tooltip.Format:GUI scale: {0}%"),
-                    GlobalConfig.Instance.Main.GuiScale);
-            if (TMPELifecycle.Instance.IsGameLoaded) {
-                _guiScaleSlider.RefreshTooltip();
-            }
-
-            GlobalConfig.WriteConfig();
-            Log._Debug($"GuiScale changed to {GlobalConfig.Instance.Main.GuiScale}");
-        }
-
-        /// <summary>User clicked [scale GUI to screen resolution] checkbox.</summary>
-        private static void OnGuiScaleToResChanged(float newVal) {
-            SetGuiScale(newVal);
-            if (TMPELifecycle.Instance.IsGameLoaded) {
-                _guiScaleSlider.RefreshTooltip();
-            }
-
-            GlobalConfig.WriteConfig();
-            Log._Debug($"GuiScale changed to {GlobalConfig.Instance.Main.GuiScale}");
-        }
-
-        private static void OnOverlayTransparencyChanged(float newVal) {
-            if (!Options.IsGameLoaded()) {
-                return;
-            }
-
-            SetOverlayTransparency((byte)Mathf.RoundToInt(newVal));
-            _overlayTransparencySlider.tooltip = string.Format(
-                T("General.Tooltip.Format:Overlay transparency: {0}%"),
-                GlobalConfig.Instance.Main.OverlayTransparency);
-            GlobalConfig.WriteConfig();
-            if (TMPELifecycle.Instance.IsGameLoaded) {
-                _overlayTransparencySlider.RefreshTooltip();
-            }
-
-            Log._Debug($"Overlay transparency changed to {GlobalConfig.Instance.Main.OverlayTransparency}");
-        }
-
-        private static void OnIgnoreDisabledModsChanged(bool newValue) {
-            Log._Debug($"Ignore disabled mods changed to {newValue}");
-            GlobalConfig.Instance.Main.IgnoreDisabledMods = newValue;
-            GlobalConfig.WriteConfig();
-        }
-
-        private static void OnDisplayMphChanged(bool newMphValue) {
-            bool supportedByTheme = newMphValue
-                                        ? RoadSignThemes.ActiveTheme.SupportsMph
-                                        : RoadSignThemes.ActiveTheme.SupportsKmph;
-            Main mainConfig = GlobalConfig.Instance.Main;
-
-            if (!supportedByTheme) {
-                // Reset to German road signs theme
-                _roadSignsThemeDropdown.selectedIndex = RoadSignThemes.Instance.FindDefaultThemeIndex(newMphValue);
-                mainConfig.RoadSignTheme = RoadSignThemes.Instance.GetDefaultThemeName(newMphValue);
-                Log.Info(
-                    $"Display MPH changed to {newMphValue}, but was not supported by current theme, "
-                    + "so theme was also reset to German_Kmph");
-            } else {
-                Log.Info($"Display MPH changed to {newMphValue}");
-            }
-
-            mainConfig.DisplaySpeedLimitsMph = newMphValue;
-
-            GlobalConfig.WriteConfig();
-
-            if (Options.IsGameLoaded(false)) {
-                ModUI.Instance.Events.DisplayMphChanged(newMphValue);
-            }
-        }
-
-        public static void SetDisplayInMph(bool value) {
-            if (_displayMphToggle != null) {
-                _displayMphToggle.isChecked = value;
-            }
-        }
-
-        private static void OnRoadSignsThemeChanged(int newThemeIndex) {
-            if (!Options.IsGameLoaded()) {
-                return;
-            }
-
-            var newTheme = RoadSignThemes.Instance.ThemeNames[newThemeIndex];
-
-            Main mainConfig = GlobalConfig.Instance.Main;
-            switch (RoadSignThemes.Instance.ChangeTheme(
-                        newTheme: newTheme,
-                        mphEnabled: mainConfig.DisplaySpeedLimitsMph)) {
-                case RoadSignThemes.ChangeThemeResult.Success:
-                    Log.Info($"Road Sign theme changed to {newTheme}");
-                    mainConfig.RoadSignTheme = newTheme;
-                    break;
-                case RoadSignThemes.ChangeThemeResult.ForceKmph:
-                    mainConfig.DisplaySpeedLimitsMph = false;
-                    _displayMphToggle.isChecked = false;
-
-                    Log.Info($"Road Sign theme was changed to {newTheme} AND display switched to km/h");
-=======
             GeneralTab_LocalisationGroup.AddUI(tab);
->>>>>>> e00e9c8a
 
             GeneralTab_SimulationGroup.AddUI(tab);
 
