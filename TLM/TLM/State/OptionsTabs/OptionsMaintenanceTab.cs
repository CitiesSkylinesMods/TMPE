namespace TrafficManager.State {
    using ColossalFramework.UI;
    using CSUtil.Commons;
    using ICities;
    using JetBrains.Annotations;
    using TrafficManager.Manager.Impl;
    using TrafficManager.UI.Helpers;
    using TrafficManager.UI;
    using TrafficManager.Lifecycle;
    using ColossalFramework;
    using System.Collections.Generic;

    public static class OptionsMaintenanceTab {
        [UsedImplicitly]
        private static UIButton _resetStuckEntitiesBtn;

        [UsedImplicitly]
        private static UIButton _removeParkedVehiclesBtn;

        [UsedImplicitly]
        private static UIButton _removeAllExistingTrafficLightsBtn;
#if DEBUG
        [UsedImplicitly]
        private static UIButton _resetSpeedLimitsBtn;
#endif
        [UsedImplicitly]
        private static UIButton _reloadGlobalConfBtn;

        [UsedImplicitly]
        private static UIButton _resetGlobalConfBtn;

#if QUEUEDSTATS
        private static UICheckBox _showPathFindStatsToggle;
#endif

        private static UICheckBox _enableCustomSpeedLimitsToggle;
        private static UICheckBox _enableVehicleRestrictionsToggle;
        private static UICheckBox _enableParkingRestrictionsToggle;
        private static UICheckBox _enableJunctionRestrictionsToggle;
        private static UICheckBox _turnOnRedEnabledToggle;
        private static UICheckBox _enableLaneConnectorToggle;

        internal static UICheckBox EnablePrioritySignsToggle;
        internal static UICheckBox EnableTimedLightsToggle;

        private static string T(string text) {
            return Translation.Options.Get(text);
        }

        internal static void MakeSettings_Maintenance(ExtUITabstrip tabStrip) {
            UIHelper panelHelper = tabStrip.AddTabPage(Translation.Options.Get("Tab:Maintenance"));
            UIHelperBase maintenanceGroup = panelHelper.AddGroup(T("Tab:Maintenance"));

            _resetStuckEntitiesBtn = maintenanceGroup.AddButton(
                                         T("Maintenance.Button:Reset stuck cims and vehicles"),
                                         onClickResetStuckEntities) as UIButton;

            _removeAllExistingTrafficLightsBtn = maintenanceGroup.AddButton(
                                           T("Maintenance.Button:Remove all existing traffic lights"),
                                           OnClickRemoveAllExistingTrafficLights) as UIButton;
#if DEBUG
            _resetSpeedLimitsBtn = maintenanceGroup.AddButton(
                                       T("Maintenance.Button:Reset custom speed limits"),
                                       OnClickResetSpeedLimits) as UIButton;
#endif
            _reloadGlobalConfBtn = maintenanceGroup.AddButton(
                                       T("Maintenance.Button:Reload global configuration"),
                                       OnClickReloadGlobalConf) as UIButton;
            _resetGlobalConfBtn = maintenanceGroup.AddButton(
                                      T("Maintenance.Button:Reset global configuration"),
                                      OnClickResetGlobalConf) as UIButton;

#if QUEUEDSTATS
            _showPathFindStatsToggle = maintenanceGroup.AddCheckbox(
                                           T("Maintenance.Checkbox:Show path-find stats"),
                                           Options.showPathFindStats,
                                           OnShowPathFindStatsChanged) as UICheckBox;
#endif

            var featureGroup =
                panelHelper.AddGroup(T("Maintenance.Group:Activated features")) as UIHelper;
            EnablePrioritySignsToggle = featureGroup.AddCheckbox(
                                            T("Checkbox:Priority signs"),
                                            Options.prioritySignsEnabled,
                                            OnPrioritySignsEnabledChanged) as UICheckBox;
            EnableTimedLightsToggle = featureGroup.AddCheckbox(
                                          T("Checkbox:Timed traffic lights"),
                                          Options.timedLightsEnabled,
                                          OnTimedLightsEnabledChanged) as UICheckBox;
            _enableCustomSpeedLimitsToggle = featureGroup.AddCheckbox(
                                                 T("Checkbox:Speed limits"),
                                                 Options.customSpeedLimitsEnabled,
                                                 OnCustomSpeedLimitsEnabledChanged) as UICheckBox;
            _enableVehicleRestrictionsToggle = featureGroup.AddCheckbox(
                                                       T("Checkbox:Vehicle restrictions"),
                                                       Options.vehicleRestrictionsEnabled,
                                                       OnVehicleRestrictionsEnabledChanged) as
                                                   UICheckBox;
            _enableParkingRestrictionsToggle = featureGroup.AddCheckbox(
                                                       T("Checkbox:Parking restrictions"),
                                                       Options.parkingRestrictionsEnabled,
                                                       OnParkingRestrictionsEnabledChanged) as
                                                   UICheckBox;
            _enableJunctionRestrictionsToggle = featureGroup.AddCheckbox(
                                                        T("Checkbox:Junction restrictions"),
                                                        Options.junctionRestrictionsEnabled,
                                                        OnJunctionRestrictionsEnabledChanged) as
                                                    UICheckBox;
            _turnOnRedEnabledToggle = featureGroup.AddCheckbox(
                                          T("Maintenance.Checkbox:Turn on red"),
                                          Options.turnOnRedEnabled,
                                          OnTurnOnRedEnabledChanged) as UICheckBox;
            _enableLaneConnectorToggle = featureGroup.AddCheckbox(
                                             T("Maintenance.Checkbox:Lane connector"),
                                             Options.laneConnectorEnabled,
                                             OnLaneConnectorEnabledChanged) as UICheckBox;

            Options.Indent(_turnOnRedEnabledToggle);

            OptionsMaintenanceTab_DespawnGroup.AddUI(panelHelper);

            // TODO [issue ##959] remove when TTL is implemented in asset editor.
            bool inEditor = TMPELifecycle.InGameOrEditor()
                            && TMPELifecycle.AppMode != AppMode.Game;
            if (inEditor) {
                EnableTimedLightsToggle.isChecked = false;
                EnableTimedLightsToggle.isEnabled = false;
                // since this is temprory I don't want to go through the trouble of creating translation key.
                EnableTimedLightsToggle.tooltip = "TTL is not yet supported in asset editor";
            }
        }

        private static void onClickResetStuckEntities() {
            if (!Options.IsGameLoaded()) {
                return;
            }

            Singleton<SimulationManager>.instance.AddAction(
                () => { UtilityManager.Instance.ResetStuckEntities(); });
        }

        private static void OnClickRemoveAllExistingTrafficLights() {
            if (!Options.IsGameLoaded()) {
                return;
            }

            ConfirmPanel.ShowModal(T("Maintenance.Dialog.Title:Remove all traffic lights"),
                                   T("Maintenance.Dialog.Text:Remove all traffic lights, Confirmation"),
                                   (_, result) => {
                if(result != 1)
                {
                    return;
                }

                Log._Debug("Removing all existing Traffic Lights");
                Singleton<SimulationManager>.instance.AddAction(() =>
                    TrafficLightManager.Instance.RemoveAllExistingTrafficLights());
            });
        }

        private static void OnClickResetSpeedLimits() {
            if (!Options.IsGameLoaded()) {
                return;
            }

            SpeedLimitManager.Instance.ResetSpeedLimits();
        }

        private static void OnClickReloadGlobalConf() {
            GlobalConfig.Reload();
        }

        private static void OnClickResetGlobalConf() {
            GlobalConfig.Reset(oldConfig: null, resetAll: true);
        }

#if QUEUEDSTATS
        private static void OnShowPathFindStatsChanged(bool newVal) {
            if (!Options.IsGameLoaded())
                return;

            Log._Debug($"Show path-find stats changed to {newVal}");
            Options.showPathFindStats = newVal;
            Options.RebuildMenu();
        }
#endif

        private static void OnPrioritySignsEnabledChanged(bool val) {
            if (!Options.IsGameLoaded()) {
                return;
            }

            Options.prioritySignsEnabled = val;
            Options.RebuildMenu();

            if (!val) {
<<<<<<< HEAD
                OverlaysTab.SetPrioritySignsOverlay(false);
                OptionsVehicleRestrictionsTab.SetTrafficLightPriorityRules(false);
=======
                OptionsOverlaysTab.SetPrioritySignsOverlay(false);
                PoliciesTab.SetTrafficLightPriorityRules(false);
>>>>>>> 27fe1997
            }
        }

        private static void OnTimedLightsEnabledChanged(bool val) {
            if (!Options.IsGameLoaded()) {
                return;
            }

            Options.timedLightsEnabled = val;
            Options.RebuildMenu();

            if (!val) {
<<<<<<< HEAD
                OverlaysTab.SetTimedLightsOverlay(false);
                OptionsVehicleRestrictionsTab.SetTrafficLightPriorityRules(false);
=======
                OptionsOverlaysTab.SetTimedLightsOverlay(false);
                PoliciesTab.SetTrafficLightPriorityRules(false);
>>>>>>> 27fe1997
            }
        }

        private static void OnCustomSpeedLimitsEnabledChanged(bool val) {
            if (!Options.IsGameLoaded()) {
                return;
            }

            Options.customSpeedLimitsEnabled = val;
            Options.RebuildMenu();

            if (!val) {
                OverlaysTab.SetSpeedLimitsOverlay(false);
            }
        }

        private static void OnVehicleRestrictionsEnabledChanged(bool val) {
            if (!Options.IsGameLoaded()) {
                return;
            }

            Options.vehicleRestrictionsEnabled = val;
            Options.RebuildMenu();

            if (!val) {
                OverlaysTab.SetVehicleRestrictionsOverlay(false);
            }
        }

        private static void OnParkingRestrictionsEnabledChanged(bool val) {
            if (!Options.IsGameLoaded()) {
                return;
            }

            Options.parkingRestrictionsEnabled = val;
            Options.RebuildMenu();

            if (!val) {
                OverlaysTab.SetParkingRestrictionsOverlay(false);
            }
        }

        private static void OnJunctionRestrictionsEnabledChanged(bool val) {
            if (!Options.IsGameLoaded()) {
                return;
            }

            Options.junctionRestrictionsEnabled = val;
            Options.RebuildMenu();

            if (!val) {
                PoliciesTab.SetAllowUTurns(false);
                PoliciesTab.SetAllowEnterBlockedJunctions(false);
                PoliciesTab.SetAllowLaneChangesWhileGoingStraight(false);
                SetTurnOnRedEnabled(false);
                OverlaysTab.SetJunctionRestrictionsOverlay(false);
            }
        }

        private static void OnTurnOnRedEnabledChanged(bool val) {
            if (!Options.IsGameLoaded()) {
                return;
            }

            SetTurnOnRedEnabled(val);
        }

        private static void OnLaneConnectorEnabledChanged(bool val) {
            if (!Options.IsGameLoaded()) {
                return;
            }

            bool changed = val != Options.laneConnectorEnabled;

            if (!changed) {
                return;
            }

            Options.laneConnectorEnabled = val;
            Options.RebuildMenu();

            RoutingManager.Instance.RequestFullRecalculation();

            if (!val) {
                OverlaysTab.SetConnectedLanesOverlay(false);
            }
        }

        public static void SetCustomSpeedLimitsEnabled(bool newValue) {
            Options.customSpeedLimitsEnabled = newValue;
            Options.RebuildMenu();

            if (_enableCustomSpeedLimitsToggle != null) {
                _enableCustomSpeedLimitsToggle.isChecked = newValue;
            }

            if (!newValue) {
                OverlaysTab.SetSpeedLimitsOverlay(false);
            }
        }

        public static void SetVehicleRestrictionsEnabled(bool newValue) {
            Options.vehicleRestrictionsEnabled = newValue;
            Options.RebuildMenu();

            if (_enableVehicleRestrictionsToggle != null) {
                _enableVehicleRestrictionsToggle.isChecked = newValue;
            }

            if (!newValue) {
                OverlaysTab.SetVehicleRestrictionsOverlay(false);
            }
        }

        public static void SetParkingRestrictionsEnabled(bool newValue) {
            Options.parkingRestrictionsEnabled = newValue;
            Options.RebuildMenu();

            if (_enableParkingRestrictionsToggle != null) {
                _enableParkingRestrictionsToggle.isChecked = newValue;
            }

            if (!newValue) {
                OverlaysTab.SetParkingRestrictionsOverlay(false);
            }
        }

        public static void SetJunctionRestrictionsEnabled(bool newValue) {
            Options.junctionRestrictionsEnabled = newValue;
            Options.RebuildMenu();

            if (_enableJunctionRestrictionsToggle != null) {
                _enableJunctionRestrictionsToggle.isChecked = newValue;
            }

            if (!newValue) {
                OverlaysTab.SetJunctionRestrictionsOverlay(false);
            }
        }

        public static void SetTurnOnRedEnabled(bool newValue) {
            Options.turnOnRedEnabled = newValue;

            if (_turnOnRedEnabledToggle != null) {
                _turnOnRedEnabledToggle.isChecked = newValue;
            }

            if (!newValue) {
                PoliciesTab.SetAllowNearTurnOnRed(false);
                PoliciesTab.SetAllowFarTurnOnRed(false);
            }
        }

        public static void SetLaneConnectorEnabled(bool newValue) {
            Options.laneConnectorEnabled = newValue;
            Options.RebuildMenu();

            if (_enableLaneConnectorToggle != null) {
                _enableLaneConnectorToggle.isChecked = newValue;
            }

            if (!newValue) {
                OverlaysTab.SetConnectedLanesOverlay(false);
            }
        }

#if QUEUEDSTATS
        public static void SetShowPathFindStats(bool value) {
            Options.showPathFindStats = value;
            if (_showPathFindStatsToggle != null) {
                _showPathFindStatsToggle.isChecked = value;
            }
        }
#endif
    }
}<|MERGE_RESOLUTION|>--- conflicted
+++ resolved
@@ -194,13 +194,8 @@
             Options.RebuildMenu();
 
             if (!val) {
-<<<<<<< HEAD
                 OverlaysTab.SetPrioritySignsOverlay(false);
-                OptionsVehicleRestrictionsTab.SetTrafficLightPriorityRules(false);
-=======
-                OptionsOverlaysTab.SetPrioritySignsOverlay(false);
                 PoliciesTab.SetTrafficLightPriorityRules(false);
->>>>>>> 27fe1997
             }
         }
 
@@ -213,13 +208,8 @@
             Options.RebuildMenu();
 
             if (!val) {
-<<<<<<< HEAD
                 OverlaysTab.SetTimedLightsOverlay(false);
-                OptionsVehicleRestrictionsTab.SetTrafficLightPriorityRules(false);
-=======
-                OptionsOverlaysTab.SetTimedLightsOverlay(false);
                 PoliciesTab.SetTrafficLightPriorityRules(false);
->>>>>>> 27fe1997
             }
         }
 
