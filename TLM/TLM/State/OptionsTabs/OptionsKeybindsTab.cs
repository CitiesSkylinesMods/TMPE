namespace TrafficManager.State {
    using ColossalFramework.UI;
    using ICities;
    using Keybinds;
    using UI;
    using Manager.Impl;

    public static class OptionsKeybindsTab {
        internal static void MakeSettings_Keybinds(ExtUITabstrip tabStrip) {
            string keybindsTabText = Translation.Options.Get("Tab:Keybinds");
<<<<<<< HEAD
            UIHelper panelHelper = tabStrip.AddTabPage(keybindsTabText);
=======
            UIHelper panelHelper = tabStrip.AddTabPage(keybindsTabText, false);
>>>>>>> 62b3cf0a
            UIHelperBase keyboardGroup = panelHelper.AddGroup(keybindsTabText);
            ((UIPanel)((UIHelper)keyboardGroup).self).gameObject.AddComponent<KeybindSettingsPage>();
        }
    }
}<|MERGE_RESOLUTION|>--- conflicted
+++ resolved
@@ -8,11 +8,7 @@
     public static class OptionsKeybindsTab {
         internal static void MakeSettings_Keybinds(ExtUITabstrip tabStrip) {
             string keybindsTabText = Translation.Options.Get("Tab:Keybinds");
-<<<<<<< HEAD
-            UIHelper panelHelper = tabStrip.AddTabPage(keybindsTabText);
-=======
             UIHelper panelHelper = tabStrip.AddTabPage(keybindsTabText, false);
->>>>>>> 62b3cf0a
             UIHelperBase keyboardGroup = panelHelper.AddGroup(keybindsTabText);
             ((UIPanel)((UIHelper)keyboardGroup).self).gameObject.AddComponent<KeybindSettingsPage>();
         }
