namespace TrafficManager.State {
    using TrafficManager.UI.Helpers;
    using TrafficManager.UI;

    public static class MaintenanceTab {

        internal static void MakeSettings_Maintenance(ExtUITabstrip tabStrip) {
<<<<<<< HEAD
=======
            UIHelper panelHelper = tabStrip.AddTabPage(Translation.Options.Get("Tab:Maintenance"));
            UIHelperBase maintenanceGroup = panelHelper.AddGroup(T("Tab:Maintenance"));

            _resetStuckEntitiesBtn = maintenanceGroup.AddButton(
                                         T("Maintenance.Button:Reset stuck cims and vehicles"),
                                         onClickResetStuckEntities) as UIButton;

            _removeAllExistingTrafficLightsBtn = maintenanceGroup.AddButton(
                                           T("Maintenance.Button:Remove all existing traffic lights"),
                                           OnClickRemoveAllExistingTrafficLights) as UIButton;
#if DEBUG
            _resetSpeedLimitsBtn = maintenanceGroup.AddButton(
                                       T("Maintenance.Button:Reset custom speed limits"),
                                       OnClickResetSpeedLimits) as UIButton;
#endif
            _reloadGlobalConfBtn = maintenanceGroup.AddButton(
                                       T("Maintenance.Button:Reload global configuration"),
                                       OnClickReloadGlobalConf) as UIButton;
            _resetGlobalConfBtn = maintenanceGroup.AddButton(
                                      T("Maintenance.Button:Reset global configuration"),
                                      OnClickResetGlobalConf) as UIButton;

#if QUEUEDSTATS
            _showPathFindStatsToggle = maintenanceGroup.AddCheckbox(
                                           T("Maintenance.Checkbox:Show path-find stats"),
                                           Options.showPathFindStats,
                                           OnShowPathFindStatsChanged) as UICheckBox;
#endif

            var featureGroup =
                panelHelper.AddGroup(T("Maintenance.Group:Activated features")) as UIHelper;
            EnablePrioritySignsToggle = featureGroup.AddCheckbox(
                                            T("Checkbox:Priority signs"),
                                            Options.prioritySignsEnabled,
                                            OnPrioritySignsEnabledChanged) as UICheckBox;
            EnableTimedLightsToggle = featureGroup.AddCheckbox(
                                          T("Checkbox:Timed traffic lights"),
                                          Options.timedLightsEnabled,
                                          OnTimedLightsEnabledChanged) as UICheckBox;
            _enableCustomSpeedLimitsToggle = featureGroup.AddCheckbox(
                                                 T("Checkbox:Speed limits"),
                                                 Options.customSpeedLimitsEnabled,
                                                 OnCustomSpeedLimitsEnabledChanged) as UICheckBox;
            _enableVehicleRestrictionsToggle = featureGroup.AddCheckbox(
                                                       T("Checkbox:Vehicle restrictions"),
                                                       Options.vehicleRestrictionsEnabled,
                                                       OnVehicleRestrictionsEnabledChanged) as
                                                   UICheckBox;
            _enableParkingRestrictionsToggle = featureGroup.AddCheckbox(
                                                       T("Checkbox:Parking restrictions"),
                                                       Options.parkingRestrictionsEnabled,
                                                       OnParkingRestrictionsEnabledChanged) as
                                                   UICheckBox;
            _enableJunctionRestrictionsToggle = featureGroup.AddCheckbox(
                                                        T("Checkbox:Junction restrictions"),
                                                        Options.junctionRestrictionsEnabled,
                                                        OnJunctionRestrictionsEnabledChanged) as
                                                    UICheckBox;
            _turnOnRedEnabledToggle = featureGroup.AddCheckbox(
                                          T("Maintenance.Checkbox:Turn on red"),
                                          Options.turnOnRedEnabled,
                                          OnTurnOnRedEnabledChanged) as UICheckBox;
            _enableLaneConnectorToggle = featureGroup.AddCheckbox(
                                             T("Maintenance.Checkbox:Lane connector"),
                                             Options.laneConnectorEnabled,
                                             OnLaneConnectorEnabledChanged) as UICheckBox;

            CheckboxOption.ApplyIndent(_turnOnRedEnabledToggle);

            MaintenanceTab_DespawnGroup.AddUI(panelHelper);

            // TODO [issue ##959] remove when TTL is implemented in asset editor.
            bool inEditor = TMPELifecycle.InGameOrEditor()
                            && TMPELifecycle.AppMode != AppMode.Game;
            if (inEditor) {
                EnableTimedLightsToggle.isChecked = false;
                EnableTimedLightsToggle.isEnabled = false;
                // since this is temprory I don't want to go through the trouble of creating translation key.
                EnableTimedLightsToggle.tooltip = "TTL is not yet supported in asset editor";
            }
        }

        private static void onClickResetStuckEntities() {
            if (!Options.IsGameLoaded()) {
                return;
            }

            Singleton<SimulationManager>.instance.AddAction(
                () => { UtilityManager.Instance.ResetStuckEntities(); });
        }

        private static void OnClickRemoveAllExistingTrafficLights() {
            if (!Options.IsGameLoaded()) {
                return;
            }

            ConfirmPanel.ShowModal(T("Maintenance.Dialog.Title:Remove all traffic lights"),
                                   T("Maintenance.Dialog.Text:Remove all traffic lights, Confirmation"),
                                   (_, result) => {
                if(result != 1)
                {
                    return;
                }

                Log._Debug("Removing all existing Traffic Lights");
                Singleton<SimulationManager>.instance.AddAction(() =>
                    TrafficLightManager.Instance.RemoveAllExistingTrafficLights());
            });
        }

        private static void OnClickResetSpeedLimits() {
            if (!Options.IsGameLoaded()) {
                return;
            }

            SpeedLimitManager.Instance.ResetSpeedLimits();
        }

        private static void OnClickReloadGlobalConf() {
            GlobalConfig.Reload();
        }

        private static void OnClickResetGlobalConf() {
            GlobalConfig.Reset(oldConfig: null, resetAll: true);
        }

#if QUEUEDSTATS
        private static void OnShowPathFindStatsChanged(bool newVal) {
            if (!Options.IsGameLoaded())
                return;

            Log._Debug($"Show path-find stats changed to {newVal}");
            Options.showPathFindStats = newVal;
            Options.RebuildMenu();
        }
#endif

        private static void OnPrioritySignsEnabledChanged(bool val) {
            if (!Options.IsGameLoaded()) {
                return;
            }

            Options.prioritySignsEnabled = val;
            Options.RebuildMenu();

            if (!val) {
                OverlaysTab.SetPrioritySignsOverlay(false);
                PoliciesTab.SetTrafficLightPriorityRules(false);
            }
        }

        private static void OnTimedLightsEnabledChanged(bool val) {
            if (!Options.IsGameLoaded()) {
                return;
            }

            Options.timedLightsEnabled = val;
            Options.RebuildMenu();

            if (!val) {
                OverlaysTab.SetTimedLightsOverlay(false);
                PoliciesTab.SetTrafficLightPriorityRules(false);
            }
        }

        private static void OnCustomSpeedLimitsEnabledChanged(bool val) {
            if (!Options.IsGameLoaded()) {
                return;
            }

            Options.customSpeedLimitsEnabled = val;
            Options.RebuildMenu();
>>>>>>> dfd16b7f

            var tab = tabStrip.AddTabPage(T("Tab:Maintenance"));

            MaintenanceTab_ToolsGroup.AddUI(tab);

            MaintenanceTab_FeaturesGroup.AddUI(tab);

            MaintenanceTab_DespawnGroup.AddUI(tab);

            MaintenanceTab_ConfigGroup.AddUI(tab);
        }

        private static string T(string key) => Translation.Options.Get(key);
    }
}<|MERGE_RESOLUTION|>--- conflicted
+++ resolved
@@ -5,183 +5,8 @@
     public static class MaintenanceTab {
 
         internal static void MakeSettings_Maintenance(ExtUITabstrip tabStrip) {
-<<<<<<< HEAD
-=======
-            UIHelper panelHelper = tabStrip.AddTabPage(Translation.Options.Get("Tab:Maintenance"));
-            UIHelperBase maintenanceGroup = panelHelper.AddGroup(T("Tab:Maintenance"));
 
-            _resetStuckEntitiesBtn = maintenanceGroup.AddButton(
-                                         T("Maintenance.Button:Reset stuck cims and vehicles"),
-                                         onClickResetStuckEntities) as UIButton;
-
-            _removeAllExistingTrafficLightsBtn = maintenanceGroup.AddButton(
-                                           T("Maintenance.Button:Remove all existing traffic lights"),
-                                           OnClickRemoveAllExistingTrafficLights) as UIButton;
-#if DEBUG
-            _resetSpeedLimitsBtn = maintenanceGroup.AddButton(
-                                       T("Maintenance.Button:Reset custom speed limits"),
-                                       OnClickResetSpeedLimits) as UIButton;
-#endif
-            _reloadGlobalConfBtn = maintenanceGroup.AddButton(
-                                       T("Maintenance.Button:Reload global configuration"),
-                                       OnClickReloadGlobalConf) as UIButton;
-            _resetGlobalConfBtn = maintenanceGroup.AddButton(
-                                      T("Maintenance.Button:Reset global configuration"),
-                                      OnClickResetGlobalConf) as UIButton;
-
-#if QUEUEDSTATS
-            _showPathFindStatsToggle = maintenanceGroup.AddCheckbox(
-                                           T("Maintenance.Checkbox:Show path-find stats"),
-                                           Options.showPathFindStats,
-                                           OnShowPathFindStatsChanged) as UICheckBox;
-#endif
-
-            var featureGroup =
-                panelHelper.AddGroup(T("Maintenance.Group:Activated features")) as UIHelper;
-            EnablePrioritySignsToggle = featureGroup.AddCheckbox(
-                                            T("Checkbox:Priority signs"),
-                                            Options.prioritySignsEnabled,
-                                            OnPrioritySignsEnabledChanged) as UICheckBox;
-            EnableTimedLightsToggle = featureGroup.AddCheckbox(
-                                          T("Checkbox:Timed traffic lights"),
-                                          Options.timedLightsEnabled,
-                                          OnTimedLightsEnabledChanged) as UICheckBox;
-            _enableCustomSpeedLimitsToggle = featureGroup.AddCheckbox(
-                                                 T("Checkbox:Speed limits"),
-                                                 Options.customSpeedLimitsEnabled,
-                                                 OnCustomSpeedLimitsEnabledChanged) as UICheckBox;
-            _enableVehicleRestrictionsToggle = featureGroup.AddCheckbox(
-                                                       T("Checkbox:Vehicle restrictions"),
-                                                       Options.vehicleRestrictionsEnabled,
-                                                       OnVehicleRestrictionsEnabledChanged) as
-                                                   UICheckBox;
-            _enableParkingRestrictionsToggle = featureGroup.AddCheckbox(
-                                                       T("Checkbox:Parking restrictions"),
-                                                       Options.parkingRestrictionsEnabled,
-                                                       OnParkingRestrictionsEnabledChanged) as
-                                                   UICheckBox;
-            _enableJunctionRestrictionsToggle = featureGroup.AddCheckbox(
-                                                        T("Checkbox:Junction restrictions"),
-                                                        Options.junctionRestrictionsEnabled,
-                                                        OnJunctionRestrictionsEnabledChanged) as
-                                                    UICheckBox;
-            _turnOnRedEnabledToggle = featureGroup.AddCheckbox(
-                                          T("Maintenance.Checkbox:Turn on red"),
-                                          Options.turnOnRedEnabled,
-                                          OnTurnOnRedEnabledChanged) as UICheckBox;
-            _enableLaneConnectorToggle = featureGroup.AddCheckbox(
-                                             T("Maintenance.Checkbox:Lane connector"),
-                                             Options.laneConnectorEnabled,
-                                             OnLaneConnectorEnabledChanged) as UICheckBox;
-
-            CheckboxOption.ApplyIndent(_turnOnRedEnabledToggle);
-
-            MaintenanceTab_DespawnGroup.AddUI(panelHelper);
-
-            // TODO [issue ##959] remove when TTL is implemented in asset editor.
-            bool inEditor = TMPELifecycle.InGameOrEditor()
-                            && TMPELifecycle.AppMode != AppMode.Game;
-            if (inEditor) {
-                EnableTimedLightsToggle.isChecked = false;
-                EnableTimedLightsToggle.isEnabled = false;
-                // since this is temprory I don't want to go through the trouble of creating translation key.
-                EnableTimedLightsToggle.tooltip = "TTL is not yet supported in asset editor";
-            }
-        }
-
-        private static void onClickResetStuckEntities() {
-            if (!Options.IsGameLoaded()) {
-                return;
-            }
-
-            Singleton<SimulationManager>.instance.AddAction(
-                () => { UtilityManager.Instance.ResetStuckEntities(); });
-        }
-
-        private static void OnClickRemoveAllExistingTrafficLights() {
-            if (!Options.IsGameLoaded()) {
-                return;
-            }
-
-            ConfirmPanel.ShowModal(T("Maintenance.Dialog.Title:Remove all traffic lights"),
-                                   T("Maintenance.Dialog.Text:Remove all traffic lights, Confirmation"),
-                                   (_, result) => {
-                if(result != 1)
-                {
-                    return;
-                }
-
-                Log._Debug("Removing all existing Traffic Lights");
-                Singleton<SimulationManager>.instance.AddAction(() =>
-                    TrafficLightManager.Instance.RemoveAllExistingTrafficLights());
-            });
-        }
-
-        private static void OnClickResetSpeedLimits() {
-            if (!Options.IsGameLoaded()) {
-                return;
-            }
-
-            SpeedLimitManager.Instance.ResetSpeedLimits();
-        }
-
-        private static void OnClickReloadGlobalConf() {
-            GlobalConfig.Reload();
-        }
-
-        private static void OnClickResetGlobalConf() {
-            GlobalConfig.Reset(oldConfig: null, resetAll: true);
-        }
-
-#if QUEUEDSTATS
-        private static void OnShowPathFindStatsChanged(bool newVal) {
-            if (!Options.IsGameLoaded())
-                return;
-
-            Log._Debug($"Show path-find stats changed to {newVal}");
-            Options.showPathFindStats = newVal;
-            Options.RebuildMenu();
-        }
-#endif
-
-        private static void OnPrioritySignsEnabledChanged(bool val) {
-            if (!Options.IsGameLoaded()) {
-                return;
-            }
-
-            Options.prioritySignsEnabled = val;
-            Options.RebuildMenu();
-
-            if (!val) {
-                OverlaysTab.SetPrioritySignsOverlay(false);
-                PoliciesTab.SetTrafficLightPriorityRules(false);
-            }
-        }
-
-        private static void OnTimedLightsEnabledChanged(bool val) {
-            if (!Options.IsGameLoaded()) {
-                return;
-            }
-
-            Options.timedLightsEnabled = val;
-            Options.RebuildMenu();
-
-            if (!val) {
-                OverlaysTab.SetTimedLightsOverlay(false);
-                PoliciesTab.SetTrafficLightPriorityRules(false);
-            }
-        }
-
-        private static void OnCustomSpeedLimitsEnabledChanged(bool val) {
-            if (!Options.IsGameLoaded()) {
-                return;
-            }
-
-            Options.customSpeedLimitsEnabled = val;
-            Options.RebuildMenu();
->>>>>>> dfd16b7f
-
-            var tab = tabStrip.AddTabPage(T("Tab:Maintenance"));
+          var tab = tabStrip.AddTabPage(T("Tab:Maintenance"));
 
             MaintenanceTab_ToolsGroup.AddUI(tab);
 
