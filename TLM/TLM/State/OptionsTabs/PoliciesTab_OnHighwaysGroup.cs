namespace TrafficManager.State {
    using ICities;
    using TrafficManager.Lifecycle;
    using TrafficManager.Manager.Impl;
    using TrafficManager.UI;
    using TrafficManager.UI.Helpers;

    public static class PoliciesTab_OnHighwaysGroup {

        public static CheckboxOption HighwayRules =
            new (nameof(Options.highwayRules), Options.PersistTo.Savegame) {
                Label = "VR.Checkbox:Enable highway merging/splitting rules", //legacy
                Handler = OnHighwayRulesChanged,
            };

        public static CheckboxOption HighwayMergingRules =
            new(nameof(Options.highwayMergingRules), Options.PersistTo.Savegame) {
                Label = "VR.Checkbox:Enable highway merging rules",
<<<<<<< HEAD
                Tooltip = "VR.Tooltip: Lightweight",
=======
                Tooltip = "VR.Tooltip: Lightweight merging rules",
>>>>>>> ec8a1d54
                Handler = OnHighwayMergingRulesChanged,
            };

        public static CheckboxOption PreferOuterLane =
            new (nameof(Options.preferOuterLane), Options.PersistTo.Savegame) {
                Label = "VR.Checkbox:Heavy trucks prefer outer lanes on highways",
            };

        internal static void AddUI(UIHelperBase tab) {

            var group = tab.AddGroup(T("VR.Group:Highways"));

            HighwayMergingRules.AddUI(group);

            HighwayRules.AddUI(group);

            PreferOuterLane.AddUI(group);
        }

        private static string T(string key) => Translation.Options.Get(key);

        static bool dontUpdateRoutingManager;
        private static void OnHighwayRulesChanged(bool enabled) {
            try {
                if (TMPELifecycle.Instance.Deserializing || !TMPELifecycle.InGameOrEditor())
                    return;
                if (enabled) {
                    dontUpdateRoutingManager = true;
                    HighwayMergingRules.Value = false; // don't call UpdateRoutingManager() 2 times.
                    dontUpdateRoutingManager = false;
                }
                Flags.ClearHighwayLaneArrows();
                Flags.ApplyAllFlags();
                if (!dontUpdateRoutingManager) {
                    OptionsManager.UpdateRoutingManager();
                }
            } finally {
                dontUpdateRoutingManager = false;
            }
        }

        private static void OnHighwayMergingRulesChanged(bool enabled) {
            try {
                if (TMPELifecycle.Instance.Deserializing || !TMPELifecycle.InGameOrEditor())
                    return;
                if (enabled) {
                    dontUpdateRoutingManager = true;
                    HighwayRules.Value = false; // don't call UpdateRoutingManager() 2 times.
                    dontUpdateRoutingManager = false;
                }
                if (!dontUpdateRoutingManager) {
                    OptionsManager.UpdateRoutingManager();
                }
            } finally {
                dontUpdateRoutingManager = false;
            }
        }

    }
}<|MERGE_RESOLUTION|>--- conflicted
+++ resolved
@@ -16,11 +16,7 @@
         public static CheckboxOption HighwayMergingRules =
             new(nameof(Options.highwayMergingRules), Options.PersistTo.Savegame) {
                 Label = "VR.Checkbox:Enable highway merging rules",
-<<<<<<< HEAD
-                Tooltip = "VR.Tooltip: Lightweight",
-=======
                 Tooltip = "VR.Tooltip: Lightweight merging rules",
->>>>>>> ec8a1d54
                 Handler = OnHighwayMergingRulesChanged,
             };
 
