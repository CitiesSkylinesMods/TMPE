namespace TrafficManager.State {
    using System;
    using System.Collections.Generic;
    using System.Linq;
    using TrafficManager.API.Traffic.Enums;
    using ColossalFramework.UI;
    using CSUtil.Commons;
    using ICities;
    using JetBrains.Annotations;
    using TrafficManager.U;
    using TrafficManager.UI.Helpers;
    using TrafficManager.UI.SubTools.SpeedLimits;
    using TrafficManager.UI;
    using UnityEngine;
    using TrafficManager.Lifecycle;
    using TrafficManager.State.ConfigData;
    using TrafficManager.UI.Textures;

    public static class OptionsGeneralTab {
        private static UICheckBox _instantEffectsToggle;

        [UsedImplicitly]
        private static UIDropDown _languageDropdown;
        private static UIDropDown _simulationAccuracyDropdown;

        [UsedImplicitly]
        private static UICheckBox _lockButtonToggle;

        [UsedImplicitly]
        private static UICheckBox _lockMenuToggle;

        private static UISlider _guiOpacitySlider;
        private static UISlider _guiScaleSlider;
        private static UISlider _overlayTransparencySlider;

        [UsedImplicitly]
        private static UICheckBox _enableTutorialToggle;

        [UsedImplicitly]
        private static UICheckBox _showCompatibilityCheckErrorToggle;

        private static UICheckBox _scanForKnownIncompatibleModsToggle;
        private static UICheckBox _ignoreDisabledModsToggle;

        private static UICheckBox _displayMphToggle;

        private static UIDropDown _roadSignsThemeDropdown;

        private static UICheckBox _useUUI;


        private static string T(string key) => Translation.Options.Get(key);

        internal static void MakeSettings_General(ExtUITabstrip tabStrip) {
            UIHelper panelHelper = tabStrip.AddTabPage(T("Tab:General"));

            // Group: Localisation

            UIHelperBase groupLocalisation = panelHelper.AddGroup(T("General.Group:Localisation"));
            AddLanguageDropdown(groupLocalisation,
                GlobalConfig.Instance.LanguageCode);
            AddCrowdinButton(groupLocalisation);
            AddLocalisationWikiButton(groupLocalisation);
            // TODO: #1221 Ditch separate MPH vs. km/h setting; selected icon theme should determine that?
            AddMphCheckbox(groupLocalisation,
                GlobalConfig.Instance.Main.DisplaySpeedLimitsMph);
            AddIconThemeDropdown(groupLocalisation,
                GlobalConfig.Instance.Main.RoadSignTheme);

            // Group: Interface

            UIHelperBase groupInterface = panelHelper.AddGroup(T("General.Group:Interface"));
            AddPositionLockSettings(groupInterface,
                GlobalConfig.Instance.Main.MainMenuButtonPosLocked,
                GlobalConfig.Instance.Main.MainMenuPosLocked);
            AddUuiCheckbox(groupInterface,
                GlobalConfig.Instance.Main.UseUUI);
            AddGuiScaleSlider(groupInterface,
                GlobalConfig.Instance.Main.GuiScale);
            // TODO: #1268 These should both be `opacity`
            AddGuiTransparencySliders(groupInterface,
                GlobalConfig.Instance.Main.GuiOpacity,
                GlobalConfig.Instance.Main.OverlayTransparency);
            AddTutorialCheckbox(groupInterface,
                GlobalConfig.Instance.Main.EnableTutorial);

            // Group: Simulation

            UIHelperBase groupSimulation = panelHelper.AddGroup(T("General.Group:Simulation"));
            AddSimAccuracyDropdown(groupSimulation,
                (int)Options.simulationAccuracy);
            AddInstantEffectCheckbox(groupSimulation,
                Options.instantEffects);

            // Group: Compatibility

            UIHelperBase groupCompatibility = panelHelper.AddGroup(T("General.Group:Compatibility"));
            AddModCheckerCheckboxes(groupCompatibility,
                GlobalConfig.Instance.Main.ScanForKnownIncompatibleModsAtStartup,
                GlobalConfig.Instance.Main.IgnoreDisabledMods,
                GlobalConfig.Instance.Main.ShowCompatibilityCheckErrorMessage);
        }

        private static void AddLanguageDropdown(UIHelperBase group, string? currentLangCode) {
            string[] languageLabels = new string[Translation.AvailableLanguageCodes.Count + 1];
            languageLabels[0] = T("General.Dropdown.Option:Game language");

            for (int i = 0; i < Translation.AvailableLanguageCodes.Count; ++i) {
                languageLabels[i + 1] = Translation.Options.Get(
                    lang: Translation.AvailableLanguageCodes[i],
                    key: "General.Dropdown.Option:Language Name");
            }

            int languageIndex = 0;

            if (currentLangCode != null) {
                languageIndex = Translation.AvailableLanguageCodes.IndexOf(currentLangCode);
                if (languageIndex < 0) {
                    languageIndex = 0;
                } else {
                    ++languageIndex;
                }
            }

            _languageDropdown = group.AddDropdown(
                                    text: T("General.Dropdown:Select language") + ":",
                                    options: languageLabels,
                                    defaultSelection: languageIndex,
                                    eventCallback: OnLanguageChanged) as UIDropDown;
        }

        private static void AddCrowdinButton(UIHelperBase group) {
            UIButton button = group.AddButton(
                                    text: T("General.Button:Help us translate on Crowdin"),
                                    eventCallback: OpenCrowdinInBrowser) as UIButton;
            button.tooltip = "https://crowdin.com/project/tmpe";
            button.textScale = 0.8f;
        }

        private static void OpenCrowdinInBrowser() {
            if (TMPELifecycle.InGameOrEditor()) {
                SimulationManager.instance.SimulationPaused = true;
            }
            Application.OpenURL("https://crowdin.com/project/tmpe");
        }

        private static void AddLocalisationWikiButton(UIHelperBase group) {
            UIButton button = group.AddButton(
                                    text: T("General.Button:View localisation guide"),
                                    eventCallback: OpenLocalisationWikiInBrowser) as UIButton;
            button.tooltip = "https://github.com/CitiesSkylinesMods/TMPE/wiki/Localisation";
            button.textScale = 0.8f;
        }

        private static void OpenLocalisationWikiInBrowser() {
            if (TMPELifecycle.InGameOrEditor()) {
                SimulationManager.instance.SimulationPaused = true;
            }
            Application.OpenURL("https://github.com/CitiesSkylinesMods/TMPE/wiki/Localisation");
        }

        private static void AddMphCheckbox(UIHelperBase group, bool DisplaySpeedLimitsMph) {
            _displayMphToggle = group.AddCheckbox(
                                    text: Translation.SpeedLimits.Get("Checkbox:Display speed limits mph"),
                                    defaultValue: DisplaySpeedLimitsMph,
                                    eventCallback: OnDisplayMphChanged) as UICheckBox;
        }

        private static void AddIconThemeDropdown(UIHelperBase group, string? roadSignTheme) {
            string FormatThemeName(string themeName) {
                return Translation.SpeedLimits.Get($"RoadSignTheme:{themeName}");
            }

            var themeOptions = RoadSignThemes.ThemeNames
                                                    .Select(FormatThemeName)
                                                    .ToArray();
            int selectedThemeIndex = RoadSignThemes.ThemeNames.FindIndex(x => x == roadSignTheme);
            int defaultSignsThemeIndex = RoadSignThemes.FindDefaultThemeIndex(GlobalConfig.Instance.Main.DisplaySpeedLimitsMph);

            _roadSignsThemeDropdown
                = group.AddDropdown(
                      text: Translation.SpeedLimits.Get("General.Dropdown:Road signs theme") + ":",
                      options: themeOptions,
                      defaultSelection: selectedThemeIndex >= 0 ? selectedThemeIndex : defaultSignsThemeIndex,
                      eventCallback: OnRoadSignsThemeChanged) as UIDropDown;
            _roadSignsThemeDropdown.width *= 2.0f;
        }

        private static void AddPositionLockSettings(UIHelperBase group, bool buttonLocked, bool toolbarLocked) {
            _lockButtonToggle = group.AddCheckbox(
                                    text: T("General.Checkbox:Lock main menu button position"),
                                    defaultValue: buttonLocked,
                                    eventCallback: OnLockButtonChanged) as UICheckBox;

            _lockMenuToggle = group.AddCheckbox(
                                  text: T("General.Checkbox:Lock main menu window position"),
                                  defaultValue: toolbarLocked,
                                  eventCallback: OnLockMenuChanged) as UICheckBox;
        }

        private static void AddUuiCheckbox(UIHelperBase group, bool useUUI) {
            _useUUI = group.AddCheckbox(
                text: T("General.Checkbox:Use UnifiedUI"),
                defaultValue: useUUI,
                eventCallback: OnUseUUIChanged) as UICheckBox;
        }

        private static void AddGuiScaleSlider(UIHelperBase group, float guiScale) {
            _guiScaleSlider = group.AddSlider(
                                  text: T("General.Slider:GUI scale") + ":",
                                  min: 50,
                                  max: 200,
                                  step: 5,
                                  defaultValue: guiScale,
                                  eventCallback: OnGuiScaleChanged) as UISlider;
            _guiScaleSlider.parent.Find<UILabel>("Label").width = 500;
        }

        private static void AddGuiTransparencySliders(UIHelperBase group, byte guiOpacity, byte overlayTransparency) {
            _guiOpacitySlider = group.AddSlider(
                                        text: T("General.Slider:Window transparency") + ":",
                                        min: 0,
                                        max: 100,
                                        step: 5,
                                        defaultValue: guiOpacity,
                                        eventCallback: OnGuiOpacityChanged) as UISlider;
            _guiOpacitySlider.parent.Find<UILabel>("Label").width = 500;

            _overlayTransparencySlider = group.AddSlider(
                                             text: T("General.Slider:Overlay transparency") + ":",
                                             min: 0,
                                             max: 100,
                                             step: 5,
                                             defaultValue: overlayTransparency,
                                             eventCallback: OnOverlayTransparencyChanged) as UISlider;
            _overlayTransparencySlider.parent.Find<UILabel>("Label").width = 500;
        }

        private static void AddTutorialCheckbox(UIHelperBase group, bool enableTutorial) {
            _enableTutorialToggle = group.AddCheckbox(
                                        T("General.Checkbox:Enable tutorials"),
                                        enableTutorial,
                                        OnEnableTutorialsChanged) as UICheckBox;
        }

        private static void AddModCheckerCheckboxes(UIHelperBase group, bool scanMods, bool ignoreDisabled, bool reportUnexpected) {
            _scanForKnownIncompatibleModsToggle
                = group.AddCheckbox(
                    Translation.ModConflicts.Get("Checkbox:Scan for known incompatible mods on startup"),
                    scanMods,
                    OnScanForKnownIncompatibleModsChanged) as UICheckBox;

            _ignoreDisabledModsToggle
                = group.AddCheckbox(
                    text: Translation.ModConflicts.Get("Checkbox:Ignore disabled mods"),
                    defaultValue: ignoreDisabled,
                    eventCallback: OnIgnoreDisabledModsChanged) as UICheckBox;
            Options.Indent(_ignoreDisabledModsToggle);

            _showCompatibilityCheckErrorToggle
                = group.AddCheckbox(
                    T("General.Checkbox:Notify me about TM:PE startup conflicts"),
                    reportUnexpected,
                    OnShowCompatibilityCheckErrorChanged) as UICheckBox;
        }


        private static void AddSimAccuracyDropdown(UIHelperBase group, int simulationAccuracy) {
            string[] simPrecisionOptions = new[] {
                T("General.Dropdown.Option:Very low"),
                T("General.Dropdown.Option:Low"),
                T("General.Dropdown.Option:Medium"),
                T("General.Dropdown.Option:High"),
                T("General.Dropdown.Option:Very high"),
            };

            _simulationAccuracyDropdown
                = group.AddDropdown(
                    text: T("General.Dropdown:Simulation accuracy") + ":",
                    options: simPrecisionOptions,
                    defaultSelection: simulationAccuracy,
                    eventCallback: OnSimulationAccuracyChanged) as UIDropDown;
        }

<<<<<<< HEAD
        private static void AddInstantEffectCheckbox(UIHelperBase group, bool instantEffects) {
            _instantEffectsToggle
                = group.AddCheckbox(
                    text: T("General.Checkbox:Apply AI changes right away"),
                    defaultValue: instantEffects,
                    eventCallback: OnInstantEffectsChanged) as UICheckBox;
=======
        private static void SetupSpeedLimitsPanel(UIHelperBase generalGroup) {
            Main mainConfig = GlobalConfig.Instance.Main;

            _displayMphToggle = generalGroup.AddCheckbox(
                                    text: Translation.SpeedLimits.Get("Checkbox:Display speed limits mph"),
                                    defaultValue: mainConfig.DisplaySpeedLimitsMph,
                                    eventCallback: OnDisplayMphChanged) as UICheckBox;

            string FormatThemeName(string themeName) {
                return Translation.SpeedLimits.Get($"RoadSignTheme:{themeName}");
            }

            List<string> themeNames = RoadSignThemes.Instance.ThemeNames;
            var themeOptions = themeNames.Select(FormatThemeName).ToArray();
            int selectedThemeIndex = themeNames.FindIndex(x => x == mainConfig.RoadSignTheme);
            int defaultSignsThemeIndex = RoadSignThemes.Instance.FindDefaultThemeIndex(GlobalConfig.Instance.Main.DisplaySpeedLimitsMph);

            _roadSignsThemeDropdown
                = generalGroup.AddDropdown(
                      text: Translation.SpeedLimits.Get("General.Dropdown:Road signs theme") + ":",
                      options: themeOptions,
                      defaultSelection: selectedThemeIndex >= 0 ? selectedThemeIndex : defaultSignsThemeIndex,
                      eventCallback: OnRoadSignsThemeChanged) as UIDropDown;

            _roadSignsThemeDropdown.width *= 2.0f;
>>>>>>> 9177ef5c
        }

        private static void OnLanguageChanged(int newLanguageIndex) {
            if (newLanguageIndex <= 0) {
                GlobalConfig.Instance.LanguageCode = null;
                GlobalConfig.WriteConfig();

                // TODO: Move this to the owner class and implement IObserver<ModUI.EventPublishers.LanguageChangeNotification>
                Translation.SetCurrentLanguageToGameLanguage();
                Options.RebuildMenu();
            } else if (newLanguageIndex - 1 < Translation.AvailableLanguageCodes.Count) {
                string newLang = Translation.AvailableLanguageCodes[newLanguageIndex - 1];
                GlobalConfig.Instance.LanguageCode = newLang;
                GlobalConfig.WriteConfig();
                // TODO: Move this to the owner class and implement IObserver<ModUI.EventPublishers.LanguageChangeNotification>
                Translation.SetCurrentLanguageToTMPELanguage();
                Options.RebuildMenu();
            } else {
                Log.Warning($"Options.onLanguageChanged: Invalid language index: {newLanguageIndex}");
                return;
            }

            if (Options.IsGameLoaded(false)) {
                // Events will be null when mod is not fully loaded and language changed in main menu
                ModUI.Instance.Events.LanguageChanged();
            }
            Options.RebuildOptions();
        }

        private static void OnLockButtonChanged(bool newValue) {
            Log._Debug($"Button lock changed to {newValue}");
            if (Options.IsGameLoaded(false)) {
                ModUI.Instance.MainMenuButton.SetPosLock(newValue);
            }

            GlobalConfig.Instance.Main.MainMenuButtonPosLocked = newValue;
            GlobalConfig.WriteConfig();
        }

        private static void OnLockMenuChanged(bool newValue) {
            Log._Debug($"Menu lock changed to {newValue}");
            if (Options.IsGameLoaded(false)) {
                ModUI.Instance.MainMenu.SetPosLock(newValue);
            }

            GlobalConfig.Instance.Main.MainMenuPosLocked = newValue;
            GlobalConfig.WriteConfig();
        }

        private static void OnUseUUIChanged(bool newValue) {
            Log._Debug($"Use UUI set to {newValue}");
            GlobalConfig.Instance.Main.UseUUI = newValue;
            GlobalConfig.WriteConfig();
            var button = ModUI.GetTrafficManagerTool()?.UUIButton;
            if (button) {
                button.isVisible = newValue;
            }
            ModUI.Instance?.MainMenuButton?.UpdateButtonSkinAndTooltip();
        }

        private static void OnEnableTutorialsChanged(bool newValue) {
            Log._Debug($"Enable tutorial messages changed to {newValue}");
            GlobalConfig.Instance.Main.EnableTutorial = newValue;
            GlobalConfig.WriteConfig();
        }

        private static void OnShowCompatibilityCheckErrorChanged(bool newValue) {
            Log._Debug($"Show mod compatibility error changed to {newValue}");
            GlobalConfig.Instance.Main.ShowCompatibilityCheckErrorMessage = newValue;
            GlobalConfig.WriteConfig();
        }

        private static void OnScanForKnownIncompatibleModsChanged(bool newValue) {
            Log._Debug($"Show incompatible mod checker warnings changed to {newValue}");
            GlobalConfig.Instance.Main.ScanForKnownIncompatibleModsAtStartup = newValue;
            if (newValue) {
                GlobalConfig.WriteConfig();
            } else {
                SetIgnoreDisabledMods(false);
                OnIgnoreDisabledModsChanged(false);
            }
        }

        private static void OnGuiOpacityChanged(float newVal) {
            if (!Options.IsGameLoaded()) {
                return;
            }

            SetGuiTransparency((byte)Mathf.RoundToInt(newVal));
            _guiOpacitySlider.tooltip
                = string.Format(
                    T("General.Tooltip.Format:Window transparency: {0}%"),
                    GlobalConfig.Instance.Main.GuiOpacity);
            if (TMPELifecycle.Instance.IsGameLoaded) {
                _guiOpacitySlider.RefreshTooltip();
            }

            GlobalConfig.WriteConfig();
            Log._Debug($"GuiTransparency changed to {GlobalConfig.Instance.Main.GuiOpacity}");
        }

        private static void OnGuiScaleChanged(float newVal) {
            ModUI.Instance.Events.UiScaleChanged();
            SetGuiScale(newVal);
            _guiScaleSlider.tooltip
                = string.Format(
                    T("General.Tooltip.Format:GUI scale: {0}%"),
                    GlobalConfig.Instance.Main.GuiScale);
            if (TMPELifecycle.Instance.IsGameLoaded) {
                _guiScaleSlider.RefreshTooltip();
            }

            GlobalConfig.WriteConfig();
            Log._Debug($"GuiScale changed to {GlobalConfig.Instance.Main.GuiScale}");
        }

        /// <summary>User clicked [scale GUI to screen resolution] checkbox.</summary>
        private static void OnGuiScaleToResChanged(float newVal) {
            SetGuiScale(newVal);
            if (TMPELifecycle.Instance.IsGameLoaded) {
                _guiScaleSlider.RefreshTooltip();
            }

            GlobalConfig.WriteConfig();
            Log._Debug($"GuiScale changed to {GlobalConfig.Instance.Main.GuiScale}");
        }

        private static void OnOverlayTransparencyChanged(float newVal) {
            if (!Options.IsGameLoaded()) {
                return;
            }

            SetOverlayTransparency((byte)Mathf.RoundToInt(newVal));
            _overlayTransparencySlider.tooltip = string.Format(
                T("General.Tooltip.Format:Overlay transparency: {0}%"),
                GlobalConfig.Instance.Main.OverlayTransparency);
            GlobalConfig.WriteConfig();
            if (TMPELifecycle.Instance.IsGameLoaded) {
                _overlayTransparencySlider.RefreshTooltip();
            }

            Log._Debug($"Overlay transparency changed to {GlobalConfig.Instance.Main.OverlayTransparency}");
        }

        private static void OnIgnoreDisabledModsChanged(bool newValue) {
            Log._Debug($"Ignore disabled mods changed to {newValue}");
            GlobalConfig.Instance.Main.IgnoreDisabledMods = newValue;
            GlobalConfig.WriteConfig();
        }

        private static void OnDisplayMphChanged(bool newMphValue) {
            bool supportedByTheme = newMphValue
                                        ? RoadSignThemes.ActiveTheme.SupportsMph
                                        : RoadSignThemes.ActiveTheme.SupportsKmph;
            Main mainConfig = GlobalConfig.Instance.Main;

            if (!supportedByTheme) {
                // Reset to German road signs theme
                _roadSignsThemeDropdown.selectedIndex = RoadSignThemes.Instance.FindDefaultThemeIndex(newMphValue);
                mainConfig.RoadSignTheme = RoadSignThemes.Instance.GetDefaultThemeName(newMphValue);
                Log.Info(
                    $"Display MPH changed to {newMphValue}, but was not supported by current theme, "
                    + "so theme was also reset to German_Kmph");
            } else {
                Log.Info($"Display MPH changed to {newMphValue}");
            }

            mainConfig.DisplaySpeedLimitsMph = newMphValue;

            GlobalConfig.WriteConfig();

            if (Options.IsGameLoaded(false)) {
                ModUI.Instance.Events.DisplayMphChanged(newMphValue);
            }
        }

        public static void SetDisplayInMph(bool value) {
            if (_displayMphToggle != null) {
                _displayMphToggle.isChecked = value;
            }
        }

        private static void OnRoadSignsThemeChanged(int newThemeIndex) {
            if (!Options.IsGameLoaded()) {
                return;
            }

            var newTheme = RoadSignThemes.Instance.ThemeNames[newThemeIndex];

            Main mainConfig = GlobalConfig.Instance.Main;
            switch (RoadSignThemes.Instance.ChangeTheme(
                        newTheme: newTheme,
                        mphEnabled: mainConfig.DisplaySpeedLimitsMph)) {
                case RoadSignThemes.ChangeThemeResult.Success:
                    Log.Info($"Road Sign theme changed to {newTheme}");
                    mainConfig.RoadSignTheme = newTheme;
                    break;
                case RoadSignThemes.ChangeThemeResult.ForceKmph:
                    mainConfig.DisplaySpeedLimitsMph = false;
                    _displayMphToggle.isChecked = false;

                    Log.Info($"Road Sign theme was changed to {newTheme} AND display switched to km/h");

                    if (Options.IsGameLoaded(false)) {
                        ModUI.Instance.Events.DisplayMphChanged(false);
                    }
                    break;
                case RoadSignThemes.ChangeThemeResult.ForceMph:
                    mainConfig.DisplaySpeedLimitsMph = true;
                    _displayMphToggle.isChecked = true;

                    Log.Info($"Road Sign theme was changed to {newTheme} AND display switched to MPH");

                    if (Options.IsGameLoaded(false)) {
                        ModUI.Instance.Events.DisplayMphChanged(true);
                    }
                    break;
            }

            mainConfig.RoadSignTheme = newTheme;
            GlobalConfig.WriteConfig();
        }

        private static void OnSimulationAccuracyChanged(int newAccuracy) {
            if (!Options.IsGameLoaded()) {
                return;
            }

            Log._Debug($"Simulation accuracy changed to {newAccuracy}");
            Options.simulationAccuracy = (SimulationAccuracy)newAccuracy;
        }

        private static void OnInstantEffectsChanged(bool newValue) {
            if (!Options.IsGameLoaded()) {
                return;
            }

            Log._Debug($"Instant effects changed to {newValue}");
            Options.instantEffects = newValue;
        }

        public static void SetIgnoreDisabledMods(bool value) {
            Options.ignoreDisabledModsEnabled = value;
            if (_ignoreDisabledModsToggle != null) {
                _ignoreDisabledModsToggle.isChecked = value;
            }
        }

        public static void SetGuiTransparency(byte val) {
            bool isChanged = val != GlobalConfig.Instance.Main.GuiOpacity;
            GlobalConfig.Instance.Main.GuiOpacity = val;

            if (isChanged && _guiOpacitySlider != null) {
                _guiOpacitySlider.value = val;

                U.UOpacityValue opacity = UOpacityValue.FromOpacity(0.01f * val);
                ModUI.Instance.Events.OpacityChanged(opacity);
            }
        }

        public static void SetGuiScale(float val) {
            bool changed = (int)val != (int)GlobalConfig.Instance.Main.GuiScale;
            GlobalConfig.Instance.Main.GuiScale = val;

            if (changed && _guiScaleSlider != null) {
                _guiScaleSlider.value = val;
                ModUI.Instance.Events.UiScaleChanged();
            }
        }

        public static void SetOverlayTransparency(byte val) {
            bool changed = val != GlobalConfig.Instance.Main.OverlayTransparency;
            GlobalConfig.Instance.Main.OverlayTransparency = val;

            if (changed && _overlayTransparencySlider != null) {
                _overlayTransparencySlider.value = val;
            }
        }

        public static void SetSimulationAccuracy(SimulationAccuracy newAccuracy) {
            Options.simulationAccuracy = newAccuracy;
            if (_simulationAccuracyDropdown != null) {
                _simulationAccuracyDropdown.selectedIndex = (int)newAccuracy;
            }
        }

        public static void SetInstantEffects(bool value) {
            Options.instantEffects = value;

            if (_instantEffectsToggle != null) {
                _instantEffectsToggle.isChecked = value;
            }
        }

        public static void SetScanForKnownIncompatibleMods(bool value) {
            Options.scanForKnownIncompatibleModsEnabled = value;
            if (_scanForKnownIncompatibleModsToggle != null) {
                _scanForKnownIncompatibleModsToggle.isChecked = value;
            }

            if (!value) {
                SetIgnoreDisabledMods(false);
            }
        }
    } // end class
}<|MERGE_RESOLUTION|>--- conflicted
+++ resolved
@@ -282,40 +282,12 @@
                     eventCallback: OnSimulationAccuracyChanged) as UIDropDown;
         }
 
-<<<<<<< HEAD
         private static void AddInstantEffectCheckbox(UIHelperBase group, bool instantEffects) {
             _instantEffectsToggle
                 = group.AddCheckbox(
                     text: T("General.Checkbox:Apply AI changes right away"),
                     defaultValue: instantEffects,
                     eventCallback: OnInstantEffectsChanged) as UICheckBox;
-=======
-        private static void SetupSpeedLimitsPanel(UIHelperBase generalGroup) {
-            Main mainConfig = GlobalConfig.Instance.Main;
-
-            _displayMphToggle = generalGroup.AddCheckbox(
-                                    text: Translation.SpeedLimits.Get("Checkbox:Display speed limits mph"),
-                                    defaultValue: mainConfig.DisplaySpeedLimitsMph,
-                                    eventCallback: OnDisplayMphChanged) as UICheckBox;
-
-            string FormatThemeName(string themeName) {
-                return Translation.SpeedLimits.Get($"RoadSignTheme:{themeName}");
-            }
-
-            List<string> themeNames = RoadSignThemes.Instance.ThemeNames;
-            var themeOptions = themeNames.Select(FormatThemeName).ToArray();
-            int selectedThemeIndex = themeNames.FindIndex(x => x == mainConfig.RoadSignTheme);
-            int defaultSignsThemeIndex = RoadSignThemes.Instance.FindDefaultThemeIndex(GlobalConfig.Instance.Main.DisplaySpeedLimitsMph);
-
-            _roadSignsThemeDropdown
-                = generalGroup.AddDropdown(
-                      text: Translation.SpeedLimits.Get("General.Dropdown:Road signs theme") + ":",
-                      options: themeOptions,
-                      defaultSelection: selectedThemeIndex >= 0 ? selectedThemeIndex : defaultSignsThemeIndex,
-                      eventCallback: OnRoadSignsThemeChanged) as UIDropDown;
-
-            _roadSignsThemeDropdown.width *= 2.0f;
->>>>>>> 9177ef5c
         }
 
         private static void OnLanguageChanged(int newLanguageIndex) {
