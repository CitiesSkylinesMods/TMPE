--- conflicted
+++ resolved
@@ -38,17 +38,12 @@
         private static UIDropDown _roadSignsMphThemeDropdown;
         private static int _roadSignMphStyleInt;
 
-<<<<<<< HEAD
-        internal static void MakeSettings_General(UITabstrip tabStrip, int tabIndex) {
-            Options.AddOptionTab(tabStrip, Translation.Options.Get("Tab.General"));
-=======
         private static string T(string key) {
             return Translation.Options.Get(key);
         }
 
         internal static void MakeSettings_General(UITabstrip tabStrip, int tabIndex) {
             Options.AddOptionTab(tabStrip, T("Tab:General"));
->>>>>>> 9f0bd975
             tabStrip.selectedIndex = tabIndex;
 
             UIPanel currentPanel = tabStrip.tabContainer.components[tabIndex] as UIPanel;
@@ -60,15 +55,6 @@
             UIHelper panelHelper = new UIHelper(currentPanel);
 
             UIHelperBase generalGroup = panelHelper.AddGroup(
-<<<<<<< HEAD
-                Translation.Options.Get("Tab.General"));
-            string[] languageLabels = new string[Translation.AvailableLanguageCodes.Count + 1];
-            languageLabels[0] = Translation.Options.Get("General.Game language");
-
-            for (int i = 0; i < Translation.AvailableLanguageCodes.Count; ++i) {
-                languageLabels[i + 1] = Translation.Options.Get(
-                    Translation.AvailableLanguageCodes[i], "General.Language Name");
-=======
                 T("Tab:General"));
             string[] languageLabels = new string[Translation.AvailableLanguageCodes.Count + 1];
             languageLabels[0] = T("General.Dropdown.Option:Game language");
@@ -76,7 +62,6 @@
             for (int i = 0; i < Translation.AvailableLanguageCodes.Count; ++i) {
                 languageLabels[i + 1] = Translation.Options.Get(
                     Translation.AvailableLanguageCodes[i], "General.Dropdown.Option:Language Name");
->>>>>>> 9f0bd975
             }
 
             int languageIndex = 0;
@@ -92,30 +77,11 @@
             }
 
             _languageDropdown = generalGroup.AddDropdown(
-<<<<<<< HEAD
-                                    Translation.Options.Get("General.Select language") + ":",
-=======
                                     T("General.Dropdown:Select language") + ":",
->>>>>>> 9f0bd975
                                     languageLabels,
                                     languageIndex,
                                     OnLanguageChanged) as UIDropDown;
             _lockButtonToggle = generalGroup.AddCheckbox(
-<<<<<<< HEAD
-                                    Translation.Options.Get("General.Lock main menu button position"),
-                                    GlobalConfig.Instance.Main.MainMenuButtonPosLocked,
-                                    OnLockButtonChanged) as UICheckBox;
-            _lockMenuToggle = generalGroup.AddCheckbox(
-                                  Translation.Options.Get("General.Lock main menu position"),
-                                  GlobalConfig.Instance.Main.MainMenuPosLocked,
-                                  OnLockMenuChanged) as UICheckBox;
-            _tinyMenuToggle = generalGroup.AddCheckbox(
-                                  Translation.Options.Get("General.Compact main menu"),
-                                  GlobalConfig.Instance.Main.TinyMainMenu,
-                                  OnCompactMainMenuChanged) as UICheckBox;
-            _guiTransparencySlider = generalGroup.AddSlider(
-                                        Translation.Options.Get("General.Window transparency") + ":",
-=======
                                     T("General.Checkbox:Lock main menu button position"),
                                     GlobalConfig.Instance.Main.MainMenuButtonPosLocked,
                                     OnLockButtonChanged) as UICheckBox;
@@ -129,7 +95,6 @@
                                   OnCompactMainMenuChanged) as UICheckBox;
             _guiTransparencySlider = generalGroup.AddSlider(
                                         T("General.Slider:Window transparency") + ":",
->>>>>>> 9f0bd975
                                         0,
                                         90,
                                         5,
@@ -137,11 +102,7 @@
                                         OnGuiTransparencyChanged) as UISlider;
             _guiTransparencySlider.parent.Find<UILabel>("Label").width = 500;
             _overlayTransparencySlider = generalGroup.AddSlider(
-<<<<<<< HEAD
-                                             Translation.Options.Get("General.Overlay transparency") + ":",
-=======
                                              T("General.Slider:Overlay transparency") + ":",
->>>>>>> 9f0bd975
                                             0,
                                             90,
                                             5,
@@ -149,38 +110,21 @@
                                             OnOverlayTransparencyChanged) as UISlider;
             _overlayTransparencySlider.parent.Find<UILabel>("Label").width = 500;
             _enableTutorialToggle = generalGroup.AddCheckbox(
-<<<<<<< HEAD
-                                        Translation.Options.Get("General.Enable tutorial messages"),
-                                       GlobalConfig.Instance.Main.EnableTutorial,
-                                       OnEnableTutorialsChanged) as UICheckBox;
-            _showCompatibilityCheckErrorToggle
-                = generalGroup.AddCheckbox(
-                      Translation.Options.Get("General.Notify me about TM:PE startup conflicts"),
-=======
                                         T("General.Checkbox:Enable tutorials"),
                                         GlobalConfig.Instance.Main.EnableTutorial,
                                         OnEnableTutorialsChanged) as UICheckBox;
             _showCompatibilityCheckErrorToggle
                 = generalGroup.AddCheckbox(
                       T("General.Checkbox:Notify me about TM:PE startup conflicts"),
->>>>>>> 9f0bd975
                       GlobalConfig.Instance.Main.ShowCompatibilityCheckErrorMessage,
                       OnShowCompatibilityCheckErrorChanged) as UICheckBox;
             _scanForKnownIncompatibleModsToggle
                 = generalGroup.AddCheckbox(
-<<<<<<< HEAD
-                      Translation.ModConflicts.Get("Checkbox.Scan for known incompatible mods on startup"),
-                      GlobalConfig.Instance.Main.ScanForKnownIncompatibleModsAtStartup,
-                      OnScanForKnownIncompatibleModsChanged) as UICheckBox;
-            _ignoreDisabledModsToggle = generalGroup.AddCheckbox(
-                                            Translation.ModConflicts.Get("Ignore disabled mods"),
-=======
                       Translation.ModConflicts.Get("Checkbox:Scan for known incompatible mods on startup"),
                       GlobalConfig.Instance.Main.ScanForKnownIncompatibleModsAtStartup,
                       OnScanForKnownIncompatibleModsChanged) as UICheckBox;
             _ignoreDisabledModsToggle = generalGroup.AddCheckbox(
                                             Translation.ModConflicts.Get("Checkbox:Ignore disabled mods"),
->>>>>>> 9f0bd975
                                             GlobalConfig.Instance.Main.IgnoreDisabledMods,
                                             OnIgnoreDisabledModsChanged) as UICheckBox;
             Options.Indent(_ignoreDisabledModsToggle);
@@ -189,38 +133,15 @@
             SetupSpeedLimitsPanel(generalGroup);
 
             // General: Simulation
-<<<<<<< HEAD
-            UIHelperBase simGroup = panelHelper.AddGroup(
-                Translation.Options.Get("General.Simulation"));
-            _instantEffectsToggle = simGroup.AddCheckbox(
-                                       Translation.Options.Get("General.Apply AI changes right away"),
-=======
             UIHelperBase simGroup = panelHelper.AddGroup(T("General.Group:Simulation"));
             _instantEffectsToggle = simGroup.AddCheckbox(
                                        T("General.Checkbox:Apply AI changes right away"),
->>>>>>> 9f0bd975
                                        Options.instantEffects,
                                        OnInstantEffectsChanged) as UICheckBox;
         }
 
         private static void SetupSpeedLimitsPanel(UIHelperBase generalGroup) {
             _displayMphToggle = generalGroup.AddCheckbox(
-<<<<<<< HEAD
-                                    Translation.SpeedLimits.Get("Checkbox.Display speed limits mph"),
-                                    GlobalConfig.Instance.Main.DisplaySpeedLimitsMph,
-                                    OnDisplayMphChanged) as UICheckBox;
-            string[] mphThemeOptions = {
-                Translation.SpeedLimits.Get("Theme.Square US"),
-                Translation.SpeedLimits.Get("Theme.Round UK"),
-                Translation.SpeedLimits.Get("Theme.Round German")
-            };
-            _roadSignMphStyleInt = (int)GlobalConfig.Instance.Main.MphRoadSignStyle;
-            _roadSignsMphThemeDropdown = generalGroup.AddDropdown(
-                                            Translation.SpeedLimits.Get("Road signs theme mph") + ":",
-                                            mphThemeOptions,
-                                            _roadSignMphStyleInt,
-                                            OnRoadSignsMphThemeChanged) as UIDropDown;
-=======
                                     Translation.SpeedLimits.Get("Checkbox:Display speed limits mph"),
                                     GlobalConfig.Instance.Main.DisplaySpeedLimitsMph,
                                     OnDisplayMphChanged) as UICheckBox;
@@ -236,7 +157,6 @@
                       mphThemeOptions,
                       _roadSignMphStyleInt,
                       OnRoadSignsMphThemeChanged) as UIDropDown;
->>>>>>> 9f0bd975
             _roadSignsMphThemeDropdown.width = 400;
         }
 
@@ -316,11 +236,7 @@
             SetGuiTransparency((byte)Mathf.RoundToInt(newVal));
             _guiTransparencySlider.tooltip
                 = string.Format(
-<<<<<<< HEAD
-                    Translation.Options.Get("General.Window transparency: {0}%"),
-=======
                     T("General.Tooltip.Format:Window transparency: {0}%"),
->>>>>>> 9f0bd975
                     GlobalConfig.Instance.Main.GuiTransparency);
 
             GlobalConfig.WriteConfig();
@@ -334,11 +250,7 @@
 
             SetOverlayTransparency((byte)Mathf.RoundToInt(newVal));
             _overlayTransparencySlider.tooltip = string.Format(
-<<<<<<< HEAD
-                Translation.Options.Get("General.Overlay transparency: {0}%"),
-=======
                 T("General.Tooltip.Format:Overlay transparency: {0}%"),
->>>>>>> 9f0bd975
                 GlobalConfig.Instance.Main.OverlayTransparency);
             GlobalConfig.WriteConfig();
             Log._Debug($"Overlay transparency changed to {GlobalConfig.Instance.Main.OverlayTransparency}");
