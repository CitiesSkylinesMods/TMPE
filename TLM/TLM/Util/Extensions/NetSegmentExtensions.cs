--- conflicted
+++ resolved
@@ -53,13 +53,11 @@
                 required: NetSegment.Flags.Created,
                 forbidden: NetSegment.Flags.Collapsed | NetSegment.Flags.Deleted);
 
-<<<<<<< HEAD
         /// <returns><c>true</c> if nodeId is start node.
         /// <c>false</c> if nodeId is end node.
         /// Undetermined if segment does not have nodeId</returns>
         public static bool IsStartnode(this ref NetSegment netSegment, ushort nodeId) =>
             netSegment.m_startNode == nodeId;
-=======
         public static NetInfo.Lane GetLaneInfo(this ref NetSegment netSegment, int laneIndex) =>
             netSegment.Info?.m_lanes?[laneIndex];
 
@@ -183,6 +181,5 @@
             }
             return laneList;
         }
->>>>>>> b4d19a6c
     }
 }