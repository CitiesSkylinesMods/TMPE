namespace TrafficManager.Util.Extensions {
    using ColossalFramework;
    using TrafficManager.API.Traffic.Enums;
    using TrafficManager.Manager.Impl;

    public static class VehicleExtensions {
        private static Vehicle[] _vehicleBuffer = Singleton<VehicleManager>.instance.m_vehicles.m_buffer;

        /// <summary>Returns a reference to the vehicle instance.</summary>
        /// <param name="vehicleId">The ID of the vehicle instance to obtain.</param>
        /// <returns>The vehicle instance.</returns>
        public static ref Vehicle ToVehicle(this ushort vehicleId) => ref _vehicleBuffer[vehicleId];

        /// <summary>Returns a reference to the vehicle instance.</summary>
        /// <param name="vehicleId">The ID of the vehicle instance to obtain.</param>
        /// <returns>The vehicle instance.</returns>
        public static ref Vehicle ToVehicle(this uint vehicleId) => ref _vehicleBuffer[vehicleId];

        public static bool IsCreated(this ref Vehicle vehicle) =>
            vehicle.m_flags.IsFlagSet(Vehicle.Flags.Created);

        public static bool IsParking(this ref Vehicle vehicle) =>
            vehicle.m_flags.IsFlagSet(Vehicle.Flags.Parking);

        /// <summary>
        /// Checks if the vehicle is Created, but not Deleted.
        /// </summary>
        /// <param name="vehicle">vehicle</param>
        /// <returns>True if the vehicle is valid, otherwise false.</returns>
        public static bool IsValid(this ref Vehicle vehicle) =>
            vehicle.m_flags.CheckFlags(
                required: Vehicle.Flags.Created,
                forbidden: Vehicle.Flags.Deleted);

        public static bool IsWaitingPath(this ref Vehicle vehicle) =>
            vehicle.m_flags.IsFlagSet(Vehicle.Flags.WaitingPath);

        /// <summary>Determines the <see cref="ExtVehicleType"/> for a vehicle based on its AI.</summary>
        /// <param name="vehicle">The vehicle to inspect.</param>
        /// <returns>The extended vehicle type.</returns>
        /// <remarks>This works for any vehicle type, including those which TM:PE doesn't manage.</remarks>
        public static ExtVehicleType ToExtVehicleType(this ref Vehicle vehicle)
            => vehicle.IsValid()
                ? GetTypeFromVehicleAI(ref vehicle)
                : ExtVehicleType.None;

        /// <summary>Determines the <see cref="ExtVehicleType"/> for a managed vehicle type.</summary>
        /// <param name="vehicleId">The id of the vehicle to inspect.</param>
        /// <returns>The extended vehicle type.</returns>
        /// <remarks>
        /// Only works for managed vehicle types listed in <see cref="ExtVehicleManager.VEHICLE_TYPES"/>
        /// </remarks>
        public static ExtVehicleType ToExtVehicleType(this ushort vehicleId)
            => ExtVehicleManager.Instance.ExtVehicles[vehicleId].vehicleType;

        /// <summary>Determines the <see cref="ExtVehicleType"/> for a managed vehicle type.</summary>
        /// <param name="vehicleId">The id of the vehicle to inspect.</param>
        /// <returns>The extended vehicle type.</returns>
<<<<<<< HEAD
        public static ExtVehicleType ToExtVehicleType(this ref Vehicle vehicle) {
            VehicleInfo info = vehicle.Info;
            var vehicleId = info.m_instanceID.Vehicle;
            var vehicleAI = info.m_vehicleAI;
            // plane can have Emergency2 flag set in normal conditions
            var emergency = vehicle.m_flags.IsFlagSet(Vehicle.Flags.Emergency2) &&
                            info.m_vehicleType.IsFlagSet(VehicleInfo.VehicleType.Car);
=======
        /// <remarks>
        /// Only works for managed vehicle types listed in <see cref="ExtVehicleManager.VEHICLE_TYPES"/>
        /// </remarks>
        public static ExtVehicleType ToExtVehicleType(this uint vehicleId)
            => ExtVehicleManager.Instance.ExtVehicles[vehicleId].vehicleType;

        /// <summary>
        /// Inspects the AI of the <paramref name="vehicle"/> to determine its type.
        /// </summary>
        /// <param name="vehicle">The vehicle to inspect.</param>
        /// <returns>The determined <see cref="ExtVehicleType"/>.</returns>
        /// <remarks>If vehicle AI not recognised, returns <see cref="ExtVehicleType.None"/>.</remarks>
        private static ExtVehicleType GetTypeFromVehicleAI(ref Vehicle vehicle) {
            var vehicleId = vehicle.Info.m_instanceID.Vehicle;
            var vehicleAI = vehicle.Info.m_vehicleAI;
            var emergency = vehicle.m_flags.IsFlagSet(Vehicle.Flags.Emergency2);
>>>>>>> f5e2eb74

            var ret = ExtVehicleManager.Instance.DetermineVehicleTypeFromAIType(
                vehicleId,
                vehicleAI,
                emergency);

            return ret ?? ExtVehicleType.None;
        }
    }
}<|MERGE_RESOLUTION|>--- conflicted
+++ resolved
@@ -56,15 +56,6 @@
         /// <summary>Determines the <see cref="ExtVehicleType"/> for a managed vehicle type.</summary>
         /// <param name="vehicleId">The id of the vehicle to inspect.</param>
         /// <returns>The extended vehicle type.</returns>
-<<<<<<< HEAD
-        public static ExtVehicleType ToExtVehicleType(this ref Vehicle vehicle) {
-            VehicleInfo info = vehicle.Info;
-            var vehicleId = info.m_instanceID.Vehicle;
-            var vehicleAI = info.m_vehicleAI;
-            // plane can have Emergency2 flag set in normal conditions
-            var emergency = vehicle.m_flags.IsFlagSet(Vehicle.Flags.Emergency2) &&
-                            info.m_vehicleType.IsFlagSet(VehicleInfo.VehicleType.Car);
-=======
         /// <remarks>
         /// Only works for managed vehicle types listed in <see cref="ExtVehicleManager.VEHICLE_TYPES"/>
         /// </remarks>
@@ -78,10 +69,12 @@
         /// <returns>The determined <see cref="ExtVehicleType"/>.</returns>
         /// <remarks>If vehicle AI not recognised, returns <see cref="ExtVehicleType.None"/>.</remarks>
         private static ExtVehicleType GetTypeFromVehicleAI(ref Vehicle vehicle) {
-            var vehicleId = vehicle.Info.m_instanceID.Vehicle;
-            var vehicleAI = vehicle.Info.m_vehicleAI;
-            var emergency = vehicle.m_flags.IsFlagSet(Vehicle.Flags.Emergency2);
->>>>>>> f5e2eb74
+            VehicleInfo info = vehicle.Info;
+            var vehicleId = info.m_instanceID.Vehicle;
+            var vehicleAI = info.m_vehicleAI;
+            // plane can have Emergency2 flag set in normal conditions
+            var emergency = vehicle.m_flags.IsFlagSet(Vehicle.Flags.Emergency2) &&
+                            info.m_vehicleType.IsFlagSet(VehicleInfo.VehicleType.Car);
 
             var ret = ExtVehicleManager.Instance.DetermineVehicleTypeFromAIType(
                 vehicleId,
