namespace TrafficManager.Util {
    using System;
    using System.Collections.Generic;
    using System.Reflection;
    using ColossalFramework;
    using ICities;
    using CSUtil.Commons;
    using TrafficManager.State;

    public class RoadSelectionUtil {
        public RoadSelectionUtil() {
            Instance = this;
        }

        // instance of singleton
        public static RoadSelectionUtil Instance { get; private set; }

        public static void Release() {
            if (Instance != null) {
                Instance.OnChanged = null;
                Instance = null;
            }
        }

        /// <summary>
        /// Copies road name from <paramref name="sourceSegmentID"/> to <paramref name="targetSegmentID"/>
        /// This will join target segment to the same road as source segment.
        /// </summary>
        public static void CopySegmentName(ushort sourceSegmentID, ushort targetSegmentID) {
<<<<<<< HEAD
            SimulationManager.instance.AddAction(
                delegate() {
                    string sourceName = NetManager.instance.GetSegmentName(sourceSegmentID);
                    string targetName = NetManager.instance.GetSegmentName(targetSegmentID);
                    if (sourceName != targetName) {
                        NetManager.instance.SetSegmentName(targetSegmentID, sourceName);
                    }
                });
=======
            SimulationManager.instance.AddAction(() => {
                string sourceName = NetManager.instance.GetSegmentName(sourceSegmentID);
                string targetName = NetManager.instance.GetSegmentName(targetSegmentID);
                if (sourceName != targetName) {
                    NetManager.instance.SetSegmentName(targetSegmentID, sourceName);
                }
            });
>>>>>>> 24a7b158
        }

        /// <summary>
        /// Joins all segments from <paramref name="segmentIDs"/> to the road
        /// containing <paramref name="segmentId"/>
        /// </summary>
        public static void SetRoad(ushort segmentId, IEnumerable<ushort> segmentIDs) {
            foreach (var targetSegmentID in segmentIDs) {
                if (targetSegmentID != segmentId && targetSegmentID != 0) {
                    CopySegmentName(segmentId, targetSegmentID);
                }
            }
        }

        internal const int NETADJUST_INFO_INDEX = 2;

        internal static bool IsNetAdjustMode() =>
            IsNetAdjustMode(
                InfoManager.instance.CurrentMode,
                (int)InfoManager.instance.CurrentSubMode);

        internal static bool IsNetAdjustMode(InfoManager.InfoMode mode, int subModeIndex) =>
            (mode == InfoManager.InfoMode.TrafficRoutes) &
            (subModeIndex == NETADJUST_INFO_INDEX);

        public int Length => GetPath()?.m_size ?? 0;

        /// <summary>
        /// Creates a list of selected segment IDs.
        /// Modifying the returned list has no side effects.
        /// </summary>
        public List<ushort> Selection {
            get {
                if (Length > 0) {
                    FastList<ushort> path = GetPath();
                    List<ushort> ret = new List<ushort>();
                    for (int i = 0; i < Length; ++i) {
                        ret.Add(path.m_buffer[i]);
                    }

                    return ret;
                }

                return null;
            }
        }

        private NetAdjust netAdjust = NetManager.instance.NetAdjust ??
                                      throw new Exception("netAdjust not found!");

        private FieldInfo m_tempPath_field =
            typeof(NetAdjust).GetField(
                name: "m_tempPath",
                bindingAttr: BindingFlags.Instance | BindingFlags.NonPublic);

        private FastList<ushort> GetPath() =>
            (FastList<ushort>)m_tempPath_field.GetValue(netAdjust);

        private MethodInfo mCalculatePath
            = typeof(NetAdjust).GetMethod(
                  name: "CalculatePath",
                  bindingAttr: BindingFlags.Instance | BindingFlags.NonPublic,
                  binder: Type.DefaultBinder,
                  types: new[] {typeof(ushort), typeof(int),},
                  modifiers: null)
              ?? throw new Exception("mCalculatePath not found!");

        private void CalculatePath(ushort segmentID, int modifyIndex) {
            mCalculatePath.Invoke(netAdjust, new object[] {segmentID, modifyIndex});
        }

        public delegate void Handler();

        /// <summary>
        /// Invoked every time road selection changes.
        /// </summary>
        public event Handler OnChanged;

        public class Threading : ThreadingExtensionBase {
            private int prev_length = -2;
            private ushort prev_segmentID = 0;
            private string prev_name = string.Empty;

            void UpdatePath() {
                ushort selectedSegmentID = Singleton<InstanceManager>.instance.GetSelectedInstance()
                    .NetSegment;
                if (selectedSegmentID == 0) {
                    return;
                }

                string name = NetManager.instance.GetSegmentName(selectedSegmentID);
                if (prev_name != name) {
                    if (GlobalConfig.Instance.Debug.RoadSelection) {
                        Log._Debug($"name={name} prev_name={prev_name}");
                    }

                    prev_name = name;
                    RoadSelectionUtil.Instance.CalculatePath(selectedSegmentID, 0);
                }
            }

            public override void OnUpdate(float realTimeDelta, float simulationTimeDelta) {
                try {
                    if (RoadSelectionUtil.Instance == null) {
                        return;
                    }

                    if (!RoadSelectionUtil.Instance.netAdjust.PathVisible) {
                        // RoadWorldInfoPanel does not update path. therefore we do it manually.
                        UpdatePath();
                    }

                    // Performance critical part of the code:
                    var path = RoadSelectionUtil.Instance.GetPath();
                    int len = path?.m_size ?? -1;
                    ushort segmentID = len > 0 ? path.m_buffer[0] : (ushort)0;

                    // Assumptions:
                    //  A- two different paths cannot share a segment.
                    //  B- UI does not allow to move both ends of the selection simultanously.
                    // Conclusions:
                    //  A- If user choses another path, all segments in path.m_buffer change.
                    //  B- If user modifies a path, the length of the path changes.
                    // Caveat:
                    //  A- Changing the center of selection without changing selected segments is
                    //   detected as selection changed. (it deactivates all buttons)
                    bool changed = len != prev_length || segmentID != prev_segmentID;

                    if (changed && len == prev_length) {
                        // this part is not so performance critical anymore.
                        // caveat A is addressed here: changing center of selection is not recognised as
                        // selection changed.
                        for (int i = 0; i < len; ++i) {
                            if (prev_segmentID == path.m_buffer[i]) {
                                changed = false;
                            }
                        }
                    }

                    if (changed) {
                        if (GlobalConfig.Instance.Debug.RoadSelection) {
                            Log._Debug("RoadSelection.Threading.OnUpdate() road selection changed");
                        }

                        prev_length = len;
                        RoadSelectionUtil.Instance.OnChanged?.Invoke();
                    }

                    prev_segmentID = segmentID;
                }
                catch (Exception e) {
                    Log.Error(e.Message);
                }
            }
        }
    } // end class
} // end namesapce<|MERGE_RESOLUTION|>--- conflicted
+++ resolved
@@ -27,16 +27,6 @@
         /// This will join target segment to the same road as source segment.
         /// </summary>
         public static void CopySegmentName(ushort sourceSegmentID, ushort targetSegmentID) {
-<<<<<<< HEAD
-            SimulationManager.instance.AddAction(
-                delegate() {
-                    string sourceName = NetManager.instance.GetSegmentName(sourceSegmentID);
-                    string targetName = NetManager.instance.GetSegmentName(targetSegmentID);
-                    if (sourceName != targetName) {
-                        NetManager.instance.SetSegmentName(targetSegmentID, sourceName);
-                    }
-                });
-=======
             SimulationManager.instance.AddAction(() => {
                 string sourceName = NetManager.instance.GetSegmentName(sourceSegmentID);
                 string targetName = NetManager.instance.GetSegmentName(targetSegmentID);
@@ -44,7 +34,6 @@
                     NetManager.instance.SetSegmentName(targetSegmentID, sourceName);
                 }
             });
->>>>>>> 24a7b158
         }
 
         /// <summary>
