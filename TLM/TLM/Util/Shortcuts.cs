namespace TrafficManager.Util {
    using System;
    using System.Collections.Generic;
    using System.Linq;
    using ColossalFramework;
    using CSUtil.Commons;
    using GenericGameBridge.Service;
    using TrafficManager.API.Manager;
    using TrafficManager.API.Traffic.Data;
<<<<<<< HEAD
=======
    using UnityEngine;
    using static Constants;
>>>>>>> 3d5a286f

    internal static class Shortcuts {
        /// <summary>
        /// returns a new calling Clone() on all items.
        /// </summary>
        /// <typeparam name="T">item time must be IClonable</typeparam>
        internal static IList<T> Clone<T>(this IList<T> listToClone) where T : ICloneable =>
            listToClone.Select(item => (T)item.Clone()).ToList();

        private static NetNode[] _nodeBuffer => Singleton<NetManager>.instance.m_nodes.m_buffer;

        private static NetSegment[] _segBuffer => Singleton<NetManager>.instance.m_segments.m_buffer;

        private static ExtSegmentEnd[] _segEndBuff => segEndMan.ExtSegmentEnds;

        internal static IExtSegmentEndManager segEndMan => Constants.ManagerFactory.ExtSegmentEndManager;

        internal static IExtSegmentManager segMan => Constants.ManagerFactory.ExtSegmentManager;

        internal static INetService netService => Constants.ServiceFactory.NetService;

        internal static ref NetNode GetNode(ushort nodeId) => ref _nodeBuffer[nodeId];

        internal static ref NetNode ToNode(this ushort nodeId) => ref GetNode(nodeId);

        internal static ref NetSegment GetSeg(ushort segmentId) => ref _segBuffer[segmentId];

        internal static ref NetSegment ToSegment(this ushort segmentId) => ref GetSeg(segmentId);

        internal static ref ExtSegmentEnd GetSegEnd(ushort segmentId, ushort nodeId) =>
            ref _segEndBuff[segEndMan.GetIndex(segmentId, nodeId)];

        internal static ref ExtSegmentEnd GetSegEnd(ushort segmentId, bool startNode) =>
            ref _segEndBuff[segEndMan.GetIndex(segmentId, startNode)];

        internal static bool HasJunctionFlag(ushort nodeId) => HasJunctionFlag(ref GetNode(nodeId));

        internal static bool HasJunctionFlag(ref NetNode node) =>
            (node.m_flags & NetNode.Flags.Junction) != NetNode.Flags.None;

        internal static Func<bool, int> Int = (bool b) => b ? 1 : 0;

        /// <summary>
        /// useful for easily debuggin inline functions
        /// to be used like this example:
        /// TYPE inlinefunctionname(...) => expression
        /// TYPE inlinefunctionname(...) => expression.LogRet("messege");
        /// </summary>
        internal static T LogRet<T>(this T a, string m) {
            Log._Debug(m + a);
            return a;
        }

        internal static string CenterString(this string stringToCenter, int totalLength) {
            int leftPadding = ((totalLength - stringToCenter.Length) / 2) + stringToCenter.Length;
            return stringToCenter.PadLeft(leftPadding).PadRight(totalLength);
        }

        internal static string ToSTR<T>(this IEnumerable<T> segmentList) {
            string ret = "{ ";
            foreach (T segmentId in segmentList) {
                ret += $"{segmentId}, ";
            }
            ret.Remove(ret.Length - 2, 2);
            ret += " }";
            return ret;
        }

        internal static string ToSTR(this List<LanePos> laneList) =>
            (from lanePos in laneList select lanePos.laneId).ToSTR();


        internal static bool ShiftIsPressed => Input.GetKey(KeyCode.LeftShift) || Input.GetKey(KeyCode.RightShift);

        internal static bool ControlIsPressed => Input.GetKey(KeyCode.LeftControl) || Input.GetKey(KeyCode.RightControl);

        internal static bool AltIsPressed => Input.GetKey(KeyCode.LeftAlt) || Input.GetKey(KeyCode.RightAlt);

    }
}<|MERGE_RESOLUTION|>--- conflicted
+++ resolved
@@ -7,11 +7,7 @@
     using GenericGameBridge.Service;
     using TrafficManager.API.Manager;
     using TrafficManager.API.Traffic.Data;
-<<<<<<< HEAD
-=======
     using UnityEngine;
-    using static Constants;
->>>>>>> 3d5a286f
 
     internal static class Shortcuts {
         /// <summary>
