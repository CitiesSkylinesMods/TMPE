--- conflicted
+++ resolved
@@ -1,10 +1,7 @@
 namespace TrafficManager.Util {
     using System;
     using System.Collections.Generic;
-<<<<<<< HEAD
-=======
     using System.Linq;
->>>>>>> ca6dee7f
     using ColossalFramework;
     using CSUtil.Commons;
     using GenericGameBridge.Service;
@@ -12,7 +9,6 @@
     using TrafficManager.API.Traffic.Data;
     using static Constants;
 
-    //TODO should I rename this to Extensions or Helpers?
     internal static class Shortcuts {
         /// <summary>
         /// returns a new calling Clone() on all items.
