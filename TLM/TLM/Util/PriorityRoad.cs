--- conflicted
+++ resolved
@@ -305,17 +305,7 @@
                 return;
             }
 
-<<<<<<< HEAD
-            List<ushort> nodeSegments = new List<ushort>();
-            for (int i = 0; i < 8; ++i) {
-                ushort segId = nodeId.ToNode().GetSegment(i);
-                if (segId != 0) {
-                    nodeSegments.Add(segId);
-                }
-            }
-=======
-            var segmentList = GetNodeSegments(nodeId);
->>>>>>> 66ee727f
+            var nodeSegments = GetNodeSegments(nodeId);
 
             if (nodeSegments.Count < 3) {
                 Log._Debug("FixJunction: This is not a junction. nodeID=" + nodeId);
