--- conflicted
+++ resolved
@@ -3,10 +3,7 @@
     using GenericGameBridge.Service;
     using static Manager.Impl.LaneArrowManager.SeparateTurningLanes;
     using static UI.SubTools.LaneConnectorTool;
-<<<<<<< HEAD
-    using UI.SubTools;
-    using static Util.ClearUtil;
-=======
+    using static TrafficManager.Util.ClearUtil;
     using static Util.Shortcuts;
     using System.Collections.Generic;
     using System;
@@ -15,7 +12,6 @@
     using TrafficManager.Manager.Impl;
     using TrafficManager.State;
     using UnityEngine;
->>>>>>> d90ec672
 
     public class RoundaboutMassEdit {
         public static RoundaboutMassEdit Instance = new RoundaboutMassEdit();
