--- conflicted
+++ resolved
@@ -32,14 +32,10 @@
 
             if (OptionsMassEditTab.RoundAboutQuickFix_DedicatedExitLanes &&
                 HasJunctionFlag(nodeId) &&
-<<<<<<< HEAD
                 SeparateTurningLanesUtil.CanChangeLanes(
-                    segmentId, nodeId) == SetLaneArrowError.Success &&
+                    segmentId, nodeId) == SetLaneArrow_Result.Success &&
                     isStraight) {
-=======
-                CanChangeLanes(segmentId, nodeId) == SetLaneArrow_Result.Success &&
-                isStraight) {
->>>>>>> 96ca33c2
+
                 bool startNode = (bool)netService.IsStartNode(segmentId, nodeId);
                 IList<LanePos> laneList =
                     netService.GetSortedLanes(
