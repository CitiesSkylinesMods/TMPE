namespace TrafficManager.Util {
    using System.Collections.Generic;
    using ColossalFramework;
    using ColossalFramework.Math;
    using JetBrains.Annotations;
    using TrafficManager.U;
    using TrafficManager.UI;
    using UnityEngine;
    using TrafficManager.Util;

    /// <summary>
    /// Helper functions to handle coordinates and transformations, as well as road geometry
    /// calculations.
    /// </summary>
    public static class GeometryUtil {
        /// <summary>Transforms a world point into a screen point.</summary>
        /// <param name="worldPos">Position in the world.</param>
        /// <param name="screenPos">2d position on screen.</param>
        /// <returns>
        /// Screen point in pixels. Note: For use in UI transform to GUI coords
        /// use <see cref="UIScaler.ScreenPointToGuiPoint"/>.
        /// </returns>
        internal static bool WorldToScreenPoint(Vector3 worldPos, out Vector3 screenPos) {
            screenPos = InGameUtil.Instance.CachedMainCamera.WorldToScreenPoint(worldPos);
            screenPos.y = Screen.height - screenPos.y;

            return screenPos.z >= 0;
        }

        /// <summary>Extension method: Calculates bezier center for a segment.</summary>
        internal static Vector3 GetCenter(this ref NetSegment segment) {
            bool IsMiddle(ushort nodeId) => (nodeId.ToNode().m_flags & NetNode.Flags.Middle) != 0;

            Bezier3 bezier;
            bezier.a = segment.m_startNode.ToNode().GetPositionOnTerrain();
            bezier.d = segment.m_endNode.ToNode().GetPositionOnTerrain();

            NetSegment.CalculateMiddlePoints(
                startPos: bezier.a,
                startDir: segment.m_startDirection,
                endPos: bezier.d,
                endDir: segment.m_endDirection,
                smoothStart: IsMiddle(segment.m_startNode),
                smoothEnd: IsMiddle(segment.m_endNode),
                middlePos1: out bezier.b,
                middlePos2: out bezier.c);

            // Return middle point between 0.0f and 1.0f
            return bezier.Position(0.5f);
        }

        /// <summary>Gets the coordinates of the given node taking the terrain into account.</summary>
        internal static Vector3 GetPositionOnTerrain(this ref NetNode node) {
            Vector3 pos = node.m_position;
            float terrainY = Singleton<TerrainManager>.instance.SampleDetailHeightSmooth(pos);
            if (terrainY > pos.y) {
                pos.y = terrainY;
            }

            return pos;
        }

        /// <summary>
        /// Calculates the center of each group of lanes in the same directions.
        /// </summary>
<<<<<<< HEAD
        /// <param name="segmentId">The segment.</param>
        /// <param name="outputDict">output dictionary of (direction,center) pairs</param>
        /// <param name="minDistance">minimum distance allowed between
        /// centers of forward and backward directions.</param>
        internal static void CalculateSegmentCenterByDir(
            ushort segmentId,
            [NotNull] Dictionary<NetInfo.Direction, Vector3> outputDict,
=======
        /// <param name="segmentId">segmentId</param>
        /// <param name="segmentCenterByDir">output dictionary of (direction,center) pairs</param>
        /// <param name="minDistance">minimum distance allowed between
        /// centers of forward and backward directions.
        internal static void CalculateSegmentCenterByDir(
            ushort segmentId,
            Dictionary<NetInfo.Direction, Vector3> segmentCenterByDir,
>>>>>>> b449870b
            float minDistance = 0f)
        {
            outputDict.Clear();
            NetManager netManager = Singleton<NetManager>.instance;
            ref NetSegment netSegment = ref segmentId.ToSegment();

<<<<<<< HEAD
            NetInfo segmentInfo = netManager.m_segments.m_buffer[segmentId].Info;
            uint curLaneId = netManager.m_segments.m_buffer[segmentId].m_lanes;
=======
            NetInfo segmentInfo = netSegment.Info;
            uint curLaneId = netSegment.m_lanes;
>>>>>>> b449870b
            var numCentersByDir = new Dictionary<NetInfo.Direction, int>();
            uint laneIndex = 0;

            while (laneIndex < segmentInfo.m_lanes.Length && curLaneId != 0u) {
                if ((segmentInfo.m_lanes[laneIndex].m_laneType &
                     (NetInfo.LaneType.Vehicle | NetInfo.LaneType.TransportVehicle)) ==
                    NetInfo.LaneType.None) {
                    goto nextIter; //LOL
                }

                NetInfo.Direction dir = segmentInfo.m_lanes[laneIndex].m_finalDirection;
                Vector3 bezierCenter =
                    netManager.m_lanes.m_buffer[curLaneId].m_bezier.Position(0.5f);

                if (!outputDict.ContainsKey(dir)) {
                    outputDict[dir] = bezierCenter;
                    numCentersByDir[dir] = 1;
                } else {
                    outputDict[dir] += bezierCenter;
                    numCentersByDir[dir]++;
                }

                nextIter:

                curLaneId = netManager.m_lanes.m_buffer[curLaneId].m_nextLane;
                laneIndex++;
            }

            foreach (KeyValuePair<NetInfo.Direction, int> e in numCentersByDir) {
                outputDict[e.Key] /= (float)e.Value;
            }

            if (minDistance > 0) {
                bool b1 = outputDict.TryGetValue(
                    key: NetInfo.Direction.Forward,
                    value: out Vector3 pos1);
                bool b2 = outputDict.TryGetValue(
                    key: NetInfo.Direction.Backward,
                    value: out Vector3 pos2);
                Vector3 diff = pos1 - pos2;
                float distance = diff.magnitude;
                if (b1 && b2 && distance < minDistance) {
                    Vector3 move = diff * ((0.5f * minDistance) / distance);
                    outputDict[NetInfo.Direction.Forward] = pos1 + move;
                    outputDict[NetInfo.Direction.Backward] = pos2 - move;
                }
            }
        }

        internal static int GetSegmentNumVehicleLanes(ushort segmentId,
                                                      ushort? nodeId,
                                                      out int numDirections,
                                                      VehicleInfo.VehicleType vehicleTypeFilter)
        {
            NetManager netManager = Singleton<NetManager>.instance;
            ref NetSegment netSegment = ref segmentId.ToSegment();

            NetInfo info = netSegment.Info;
            uint curLaneId = netSegment.m_lanes;
            var laneIndex = 0;
            NetInfo.Direction? dir2 = null;

            numDirections = 0;
            HashSet<NetInfo.Direction> directions = new HashSet<NetInfo.Direction>();

            if (nodeId != null) {
                NetInfo.Direction? dir = netSegment.m_startNode == nodeId
                    ? NetInfo.Direction.Backward
                    : NetInfo.Direction.Forward;
                dir2 = (netSegment.m_flags & NetSegment.Flags.Invert) == NetSegment.Flags.None
                    ? dir
                    : NetInfo.InvertDirection((NetInfo.Direction)dir);
            }

            var numLanes = 0;

            while (laneIndex < info.m_lanes.Length && curLaneId != 0u) {
                if ((info.m_lanes[laneIndex].m_laneType &
                     (NetInfo.LaneType.Vehicle | NetInfo.LaneType.TransportVehicle)) != NetInfo.LaneType.None
                    && (info.m_lanes[laneIndex].m_vehicleType & vehicleTypeFilter) != VehicleInfo.VehicleType.None
                    && (dir2 == null || info.m_lanes[laneIndex].m_finalDirection == dir2))
                {
                    if (!directions.Contains(info.m_lanes[laneIndex].m_finalDirection)) {
                        directions.Add(info.m_lanes[laneIndex].m_finalDirection);
                        ++numDirections;
                    }

                    numLanes++;
                }

                curLaneId = netManager.m_lanes.m_buffer[curLaneId].m_nextLane;
                laneIndex++;
            }

            return numLanes;
        }
    } // end class
}<|MERGE_RESOLUTION|>--- conflicted
+++ resolved
@@ -63,7 +63,6 @@
         /// <summary>
         /// Calculates the center of each group of lanes in the same directions.
         /// </summary>
-<<<<<<< HEAD
         /// <param name="segmentId">The segment.</param>
         /// <param name="outputDict">output dictionary of (direction,center) pairs</param>
         /// <param name="minDistance">minimum distance allowed between
@@ -71,28 +70,14 @@
         internal static void CalculateSegmentCenterByDir(
             ushort segmentId,
             [NotNull] Dictionary<NetInfo.Direction, Vector3> outputDict,
-=======
-        /// <param name="segmentId">segmentId</param>
-        /// <param name="segmentCenterByDir">output dictionary of (direction,center) pairs</param>
-        /// <param name="minDistance">minimum distance allowed between
-        /// centers of forward and backward directions.
-        internal static void CalculateSegmentCenterByDir(
-            ushort segmentId,
-            Dictionary<NetInfo.Direction, Vector3> segmentCenterByDir,
->>>>>>> b449870b
             float minDistance = 0f)
         {
             outputDict.Clear();
             NetManager netManager = Singleton<NetManager>.instance;
             ref NetSegment netSegment = ref segmentId.ToSegment();
 
-<<<<<<< HEAD
-            NetInfo segmentInfo = netManager.m_segments.m_buffer[segmentId].Info;
-            uint curLaneId = netManager.m_segments.m_buffer[segmentId].m_lanes;
-=======
             NetInfo segmentInfo = netSegment.Info;
             uint curLaneId = netSegment.m_lanes;
->>>>>>> b449870b
             var numCentersByDir = new Dictionary<NetInfo.Direction, int>();
             uint laneIndex = 0;
 
