using System;
using System.Collections.Generic;
using System.IO;
using System.Linq;
using System.Reflection;
using System.Text;
using ColossalFramework.PlatformServices;
using ColossalFramework.UI;
using CSUtil.Commons;
using TrafficManager.UI;
using UnityEngine;

namespace TrafficManager.Util {
    public class ModsCompatibilityChecker {
        //TODO include %APPDATA% mods folder

        private const string RESOURCES_PREFIX = "TrafficManager.Resources.";
        private const string DEFAULT_INCOMPATIBLE_MODS_FILENAME = "incompatible_mods.txt";
        private readonly ulong[] userModList;
        private readonly Dictionary<ulong, string> incompatibleModList;

        public ModsCompatibilityChecker() {
            incompatibleModList = LoadIncompatibleModList();
            userModList = GetUserModsList();
        }

        public void PerformModCheck() {
            Log.Info("Performing incompatible mods check");
            Dictionary<ulong, string> incompatibleMods = new Dictionary<ulong, string>();
            for (int i = 0; i < userModList.Length; i++) {
<<<<<<< HEAD
				string incompatibleModName;
=======
                string incompatibleModName;
>>>>>>> ccee646e
                if (incompatibleModList.TryGetValue(userModList[i], out incompatibleModName)) {
                    incompatibleMods.Add(userModList[i], incompatibleModName);
					Log.Warning($"Incompatible mod detected: {incompatibleModName}");
				}
            }

            if (incompatibleMods.Count > 0) {
                Log.Warning($"{incompatibleMods.Count} incompatible mods detected!");
#if SHOW_INCOMPATIBLE_MODS
				IncompatibleModsPanel panel = UIView.GetAView().AddUIComponent(typeof(IncompatibleModsPanel)) as IncompatibleModsPanel;
                panel.IncompatibleMods = incompatibleMods;
                panel.Initialize();
                UIView.PushModal(panel);
                UIView.SetFocus(panel);
#endif
            } else {
                Log.Info("No incompatible mods detected");
            }
        }

        private Dictionary<ulong, string> LoadIncompatibleModList() {
            Dictionary<ulong, string> incompatibleMods = new Dictionary<ulong, string>();
            string[] lines;
            using (Stream st = Assembly.GetExecutingAssembly().GetManifestResourceStream(RESOURCES_PREFIX + DEFAULT_INCOMPATIBLE_MODS_FILENAME)) {
                using (StreamReader sr = new StreamReader(st)) {
                    lines = sr.ReadToEnd().Split(new string[] {"\n", "\r\n"}, StringSplitOptions.None);
                }
            }

            for (int i = 0; i < lines.Length; i++) {
                string[] strings = lines[i].Split(';');
<<<<<<< HEAD
				ulong steamId;
=======
                ulong steamId;
>>>>>>> ccee646e
                if (ulong.TryParse(strings[0], out steamId)) {
                    incompatibleMods.Add(steamId, strings[1]);
                }
            }

            return incompatibleMods;
        }

        private ulong[] GetUserModsList() {
            PublishedFileId[] ids = ContentManagerPanel.subscribedItemsTable.ToArray();
            return ids.Select(id => id.AsUInt64).ToArray();
        }
    }
}<|MERGE_RESOLUTION|>--- conflicted
+++ resolved
@@ -28,26 +28,19 @@
             Log.Info("Performing incompatible mods check");
             Dictionary<ulong, string> incompatibleMods = new Dictionary<ulong, string>();
             for (int i = 0; i < userModList.Length; i++) {
-<<<<<<< HEAD
-				string incompatibleModName;
-=======
                 string incompatibleModName;
->>>>>>> ccee646e
                 if (incompatibleModList.TryGetValue(userModList[i], out incompatibleModName)) {
                     incompatibleMods.Add(userModList[i], incompatibleModName);
-					Log.Warning($"Incompatible mod detected: {incompatibleModName}");
-				}
+                }
             }
 
             if (incompatibleMods.Count > 0) {
-                Log.Warning($"{incompatibleMods.Count} incompatible mods detected!");
-#if SHOW_INCOMPATIBLE_MODS
-				IncompatibleModsPanel panel = UIView.GetAView().AddUIComponent(typeof(IncompatibleModsPanel)) as IncompatibleModsPanel;
+                Log.Warning("Incompatible mods detected! Count: " + incompatibleMods.Count);
+                IncompatibleModsPanel panel = UIView.GetAView().AddUIComponent(typeof(IncompatibleModsPanel)) as IncompatibleModsPanel;
                 panel.IncompatibleMods = incompatibleMods;
                 panel.Initialize();
                 UIView.PushModal(panel);
                 UIView.SetFocus(panel);
-#endif
             } else {
                 Log.Info("No incompatible mods detected");
             }
@@ -64,11 +57,7 @@
 
             for (int i = 0; i < lines.Length; i++) {
                 string[] strings = lines[i].Split(';');
-<<<<<<< HEAD
-				ulong steamId;
-=======
                 ulong steamId;
->>>>>>> ccee646e
                 if (ulong.TryParse(strings[0], out steamId)) {
                     incompatibleMods.Add(steamId, strings[1]);
                 }
