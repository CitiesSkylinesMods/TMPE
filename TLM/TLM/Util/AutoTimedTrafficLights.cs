--- conflicted
+++ resolved
@@ -217,13 +217,8 @@
         /// <param name="nodeId"></param>
         /// <param name="segmentId"></param>
         /// <param name="m">Determines which directions are green</param>
-<<<<<<< HEAD
         private static void SetupHelper(TimedTrafficLightsStep step, ushort nodeId, ushort segmentId, GreenDir m) {
-            bool startNode = (bool)ExtSegmentManager.Instance.IsStartNode(segmentId, nodeId);
-=======
-        private static void SetupHelper(ITimedTrafficLightsStep step, ushort nodeId, ushort segmentId, GreenDir m) {
             bool startNode = segmentId.ToSegment().IsStartNode(nodeId);
->>>>>>> fd77aa3b
             ref NetNode netNode = ref nodeId.ToNode();
 
             //get step data for side seg
