--- conflicted
+++ resolved
@@ -6,18 +6,7 @@
 using TrafficManager.Util;
 
 namespace TrafficManager {
-	public class TrafficManagerMod : IUserMod {
-<<<<<<< HEAD
-
-		public static readonly uint GameVersion = 184803856u;
-		public static readonly uint GameVersionA = 1u;
-		public static readonly uint GameVersionB = 12u;
-		public static readonly uint GameVersionC = 1u;
-		public static readonly uint GameVersionBuild = 2u;
-
-        // Note: `Version` is also used in UI/MainMenu/VersionLabel.cs
-        public static readonly string Version = "11.0-alpha";
-=======
+    public class TrafficManagerMod : IUserMod {
         public static readonly uint GameVersion = 184803856u;
         public static readonly uint GameVersionA = 1u;
         public static readonly uint GameVersionB = 12u;
@@ -25,8 +14,7 @@
         public static readonly uint GameVersionBuild = 2u;
 
         // Note: `Version` is also used in UI/MainMenu/VersionLabel.cs
-        public static readonly string Version = "10.21.1";
->>>>>>> 36631b9e
+        public static readonly string Version = "11.0-alpha";
 
 #if LABS
         public string Branch => "LABS";
@@ -41,27 +29,27 @@
         public string Description => "Manage your city's traffic";
 
         public void OnEnabled() {
-			      Log.Info($"TM:PE enabled. Version {Version}, Build {Assembly.GetExecutingAssembly().GetName().Version} {Branch} for game version {GameVersionA}.{GameVersionB}.{GameVersionC}-f{GameVersionBuild}");
+            Log.Info($"TM:PE enabled. Version {Version}, Build {Assembly.GetExecutingAssembly().GetName().Version} {Branch} for game version {GameVersionA}.{GameVersionB}.{GameVersionC}-f{GameVersionBuild}");
             Log.Info($"Enabled TM:PE has GUID {Assembly.GetExecutingAssembly().ManifestModule.ModuleVersionId}");
 
             // check for incompatible mods
             if (UIView.GetAView() != null) { // when TM:PE is enabled in content manager
                 CheckForIncompatibleMods();
-			      } else { // or when game first loads if TM:PE was already enabled
-				        LoadingManager.instance.m_introLoaded += CheckForIncompatibleMods;
-			      }
+            } else { // or when game first loads if TM:PE was already enabled
+                LoadingManager.instance.m_introLoaded += CheckForIncompatibleMods;
+            }
         }
 
         public void OnDisabled() {
-			      Log.Info("TM:PE disabled.");
-			      LoadingManager.instance.m_introLoaded -= CheckForIncompatibleMods;
-		    }
+            Log.Info("TM:PE disabled.");
+            LoadingManager.instance.m_introLoaded -= CheckForIncompatibleMods;
+        }
 
         public void OnSettingsUI(UIHelperBase helper) {
             Options.MakeSettings(helper);
         }
 
-		    private static void CheckForIncompatibleMods() {
+        private static void CheckForIncompatibleMods() {
             if (GlobalConfig.Instance.Main.ScanForKnownIncompatibleModsAtStartup) {
                 ModsCompatibilityChecker mcc = new ModsCompatibilityChecker();
                 mcc.PerformModCheck();
