using CSUtil.Commons;
using ICities;
using System.Reflection;
using System.Runtime.CompilerServices;
using ColossalFramework;
using ColossalFramework.UI;
using TrafficManager.State;
using TrafficManager.Util;
using UnityEngine;

namespace TrafficManager {
	public class TrafficManagerMod : IUserMod {

<<<<<<< HEAD
		public static readonly string Version = "1.10.14-alpha";

		public static readonly uint GameVersion = 180478736u;
		public static readonly uint GameVersionA = 1u;
		public static readonly uint GameVersionB = 11u;
		public static readonly uint GameVersionC = 0u;
		public static readonly uint GameVersionBuild = 3u;
=======
		public static readonly string Version = "1.10.16";

		public static readonly uint GameVersion = 180609552u;
		public static readonly uint GameVersionA = 1u;
		public static readonly uint GameVersionB = 11u;
		public static readonly uint GameVersionC = 1u;
		public static readonly uint GameVersionBuild = 2u;
>>>>>>> b4e8214c

		public string Name => "TM:PE " + Version;

		public string Description => "Manage your city's traffic";

		public void OnEnabled() {
			Log.Info($"TM:PE enabled. Version {Version}, Build {Assembly.GetExecutingAssembly().GetName().Version} for game version {GameVersionA}.{GameVersionB}.{GameVersionC}-f{GameVersionBuild}");
			if (UIView.GetAView() != null) {
				OnGameIntroLoaded();
			} else {
				LoadingManager.instance.m_introLoaded += OnGameIntroLoaded;
			}
		}

		public void OnDisabled() {
			Log.Info("TM:PE disabled.");
			LoadingManager.instance.m_introLoaded -= OnGameIntroLoaded;
		}

		public void OnSettingsUI(UIHelperBase helper) {
			Options.makeSettings(helper);
		}

		private static void OnGameIntroLoaded() {
			ModsCompatibilityChecker mcc = new ModsCompatibilityChecker();
			mcc.PerformModCheck();
		}
	}
}<|MERGE_RESOLUTION|>--- conflicted
+++ resolved
@@ -11,7 +11,6 @@
 namespace TrafficManager {
 	public class TrafficManagerMod : IUserMod {
 
-<<<<<<< HEAD
 		public static readonly string Version = "1.10.14-alpha";
 
 		public static readonly uint GameVersion = 180478736u;
@@ -19,22 +18,13 @@
 		public static readonly uint GameVersionB = 11u;
 		public static readonly uint GameVersionC = 0u;
 		public static readonly uint GameVersionBuild = 3u;
-=======
-		public static readonly string Version = "1.10.16";
 
-		public static readonly uint GameVersion = 180609552u;
-		public static readonly uint GameVersionA = 1u;
-		public static readonly uint GameVersionB = 11u;
-		public static readonly uint GameVersionC = 1u;
-		public static readonly uint GameVersionBuild = 2u;
->>>>>>> b4e8214c
-
-		public string Name => "TM:PE " + Version;
+		public string Name => "Traffic Manager: President Edition [" + Version + "]";
 
 		public string Description => "Manage your city's traffic";
 
 		public void OnEnabled() {
-			Log.Info($"TM:PE enabled. Version {Version}, Build {Assembly.GetExecutingAssembly().GetName().Version} for game version {GameVersionA}.{GameVersionB}.{GameVersionC}-f{GameVersionBuild}");
+			Log.Info($"Traffic Manager: President Edition enabled. Version {Version}, Build {Assembly.GetExecutingAssembly().GetName().Version} for game version {GameVersionA}.{GameVersionB}.{GameVersionC}-f{GameVersionBuild}");
 			if (UIView.GetAView() != null) {
 				OnGameIntroLoaded();
 			} else {
@@ -43,7 +33,7 @@
 		}
 
 		public void OnDisabled() {
-			Log.Info("TM:PE disabled.");
+			Log.Info("Traffic Manager: President Edition disabled.");
 			LoadingManager.instance.m_introLoaded -= OnGameIntroLoaded;
 		}
 
