using CSUtil.Commons;
using ICities;
using System.Reflection;
using TrafficManager.State;
using UnityEngine;

namespace TrafficManager {
	public class TrafficManagerMod : IUserMod {

<<<<<<< HEAD
		public static readonly string Version = "1.11.0-harmony";
=======
		public static readonly string Version = "1.10.10";
>>>>>>> a3a7b4ac

		public static readonly uint GameVersion = 176415504u;
		public static readonly uint GameVersionA = 1u;
		public static readonly uint GameVersionB = 10u;
		public static readonly uint GameVersionC = 1u;
		public static readonly uint GameVersionBuild = 3u;

		public string Name => "Traffic Manager: President Edition [" + Version + "]";

		public string Description => "Manage your city's traffic";

		public void OnEnabled() {
			Log.Info($"Traffic Manager: President Edition enabled. Version {Version}, Build {Assembly.GetExecutingAssembly().GetName().Version} for game version {GameVersionA}.{GameVersionB}.{GameVersionC}-f{GameVersionBuild}");
		}

		public void OnDisabled() {
			Log.Info("Traffic Manager: President Edition disabled.");
		}

		public void OnSettingsUI(UIHelperBase helper) {
			Options.makeSettings(helper);
		}
	}
}<|MERGE_RESOLUTION|>--- conflicted
+++ resolved
@@ -7,11 +7,7 @@
 namespace TrafficManager {
 	public class TrafficManagerMod : IUserMod {
 
-<<<<<<< HEAD
 		public static readonly string Version = "1.11.0-harmony";
-=======
-		public static readonly string Version = "1.10.10";
->>>>>>> a3a7b4ac
 
 		public static readonly uint GameVersion = 176415504u;
 		public static readonly uint GameVersionA = 1u;
