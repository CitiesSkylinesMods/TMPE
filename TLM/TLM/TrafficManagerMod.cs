--- conflicted
+++ resolved
@@ -6,14 +6,8 @@
 using TrafficManager.Util;
 
 namespace TrafficManager {
-<<<<<<< HEAD
-    public class TrafficManagerMod : IUserMod {
-        public static readonly uint GameVersion = 184673552u;
-=======
 	public class TrafficManagerMod : IUserMod {
-
         public static readonly uint GameVersion = 184803856u;
->>>>>>> f154c332
         public static readonly uint GameVersionA = 1u;
         public static readonly uint GameVersionB = 12u;
         public static readonly uint GameVersionC = 1u;
