--- conflicted
+++ resolved
@@ -5,15 +5,10 @@
 using TrafficManager.State;
 using TrafficManager.Util;
 
-<<<<<<< HEAD
-namespace TrafficManager {
-    public class TrafficManagerMod : IUserMod {
-=======
 namespace TrafficManager
 {
     public class TrafficManagerMod : IUserMod
     {
->>>>>>> d69eb91f
         public static readonly uint GameVersion = 184803856u;
         public static readonly uint GameVersionA = 1u;
         public static readonly uint GameVersionB = 12u;
@@ -35,21 +30,6 @@
 
         public string Description => "Manage your city's traffic";
 
-<<<<<<< HEAD
-        public void OnEnabled() {
-            Log.Info($"TM:PE enabled. Version {Version}, Build {Assembly.GetExecutingAssembly().GetName().Version} {Branch} for game version {GameVersionA}.{GameVersionB}.{GameVersionC}-f{GameVersionBuild}");
-            Log.Info($"Enabled TM:PE has GUID {Assembly.GetExecutingAssembly().ManifestModule.ModuleVersionId}");
-
-            // check for incompatible mods
-            if (UIView.GetAView() != null) { // when TM:PE is enabled in content manager
-                CheckForIncompatibleMods();
-            } else { // or when game first loads if TM:PE was already enabled
-                LoadingManager.instance.m_introLoaded += CheckForIncompatibleMods;
-            }
-        }
-
-        public void OnDisabled() {
-=======
         public void OnEnabled()
         {
             Log.Info($"TM:PE enabled. Version {Version}, Build {Assembly.GetExecutingAssembly().GetName().Version} {Branch} for game version {GameVersionA}.{GameVersionB}.{GameVersionC}-f{GameVersionBuild}");
@@ -68,19 +48,10 @@
 
         public void OnDisabled()
         {
->>>>>>> d69eb91f
             Log.Info("TM:PE disabled.");
             LoadingManager.instance.m_introLoaded -= CheckForIncompatibleMods;
         }
 
-<<<<<<< HEAD
-        public void OnSettingsUI(UIHelperBase helper) {
-            Options.MakeSettings(helper);
-        }
-
-        private static void CheckForIncompatibleMods() {
-            if (GlobalConfig.Instance.Main.ScanForKnownIncompatibleModsAtStartup) {
-=======
         public void OnSettingsUI(UIHelperBase helper)
         {
             Options.MakeSettings(helper);
@@ -90,7 +61,6 @@
         {
             if (GlobalConfig.Instance.Main.ScanForKnownIncompatibleModsAtStartup)
             {
->>>>>>> d69eb91f
                 ModsCompatibilityChecker mcc = new ModsCompatibilityChecker();
                 mcc.PerformModCheck();
             }
