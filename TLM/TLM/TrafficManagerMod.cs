--- conflicted
+++ resolved
@@ -11,11 +11,7 @@
 namespace TrafficManager {
 	public class TrafficManagerMod : IUserMod {
 
-<<<<<<< HEAD
 		public static readonly string Version = "1.11.0-harmony-alpha3";
-=======
-		public static readonly string Version = "1.10.14";
->>>>>>> 6d8fc704
 
 		public static readonly uint GameVersion = 180610064u;
 		public static readonly uint GameVersionA = 1u;
