namespace CitiesGameBridge.Service {
    using System;
    using ColossalFramework;
    using ColossalFramework.Math;
    using GenericGameBridge.Service;
    using UnityEngine;

    public class SimulationService : ISimulationService {
        public static readonly ISimulationService Instance = new SimulationService();

        private SimulationService() { }

<<<<<<< HEAD
        public bool LeftHandDrive => LeftHandTraffic; // Intentionally wrong for legacy reasons. issue #577

        public bool LeftHandTraffic =>
=======
        public bool TrafficDrivesOnLeft =>
>>>>>>> 447f9573
            Singleton<SimulationManager>.instance.m_metaData.m_invertTraffic
            == SimulationMetaData.MetaBool.True;

        [Obsolete]
        public bool LeftHandDrive =>
            TrafficDrivesOnLeft;

        public uint CurrentBuildIndex {
            get => Singleton<SimulationManager>.instance.m_currentBuildIndex;
            set => Singleton<SimulationManager>.instance.m_currentBuildIndex = value;
        }

        public uint CurrentFrameIndex => Singleton<SimulationManager>.instance.m_currentFrameIndex;

        public Vector3 CameraPosition =>
            Singleton<SimulationManager>.instance.m_simulationView.m_position;

        public Randomizer Randomizer => Singleton<SimulationManager>.instance.m_randomizer;

        public bool SimulationPaused => Singleton<SimulationManager>.instance.SimulationPaused;

        public bool ForcedSimulationPaused =>
            Singleton<SimulationManager>.instance.ForcedSimulationPaused;

        public AsyncAction AddAction(Action action) {
            return Singleton<SimulationManager>.instance.AddAction(action);
        }

        public void PauseSimulation(bool forced) {
            if (forced) {
                Singleton<SimulationManager>.instance.ForcedSimulationPaused = true;
            } else {
                Singleton<SimulationManager>.instance.SimulationPaused = true;
            }
        }

        public void ResumeSimulation(bool forced) {
            if (forced) {
                Singleton<SimulationManager>.instance.ForcedSimulationPaused = false;
            } else {
                Singleton<SimulationManager>.instance.SimulationPaused = false;
            }
        }
    }
}<|MERGE_RESOLUTION|>--- conflicted
+++ resolved
@@ -10,13 +10,7 @@
 
         private SimulationService() { }
 
-<<<<<<< HEAD
-        public bool LeftHandDrive => LeftHandTraffic; // Intentionally wrong for legacy reasons. issue #577
-
-        public bool LeftHandTraffic =>
-=======
         public bool TrafficDrivesOnLeft =>
->>>>>>> 447f9573
             Singleton<SimulationManager>.instance.m_metaData.m_invertTraffic
             == SimulationMetaData.MetaBool.True;
 
