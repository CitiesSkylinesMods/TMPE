--- conflicted
+++ resolved
@@ -61,20 +61,6 @@
             return CheckCitizenFlags(citizenId, Citizen.Flags.Created);
         }
 
-<<<<<<< HEAD
-        public void ProcessCitizen(uint citizenId, CitizenHandler handler) {
-            handler(
-                citizenId,
-                ref Singleton<CitizenManager>.instance.m_citizens.m_buffer[citizenId]);
-=======
-        public void ProcessCitizenInstance(ushort citizenInstanceId,
-                                           CitizenInstanceHandler handler) {
-            handler(
-                citizenInstanceId,
-                ref Singleton<CitizenManager>.instance.m_instances.m_buffer[citizenInstanceId]);
->>>>>>> f9eb3267
-        }
-
         public void ReleaseCitizenInstance(ushort citizenInstanceId) {
             Singleton<CitizenManager>.instance.ReleaseCitizenInstance(citizenInstanceId);
         }
