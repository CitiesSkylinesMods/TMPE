namespace CitiesGameBridge.Service {
    using System;
    using System.Collections.Generic;
    using ColossalFramework;
    using CSUtil.Commons;
    using GenericGameBridge.Service;

    public class NetService : INetService {
        public static readonly INetService Instance = new NetService();

        private NetService() { }

        // NODE BASICS --------------------------------------------------------------------------------

        /// <summary>
        /// Check if a node id is valid.
        /// </summary>
        ///
        /// <param name="nodeId">The id of the node to check.</param>
        ///
        /// <returns>Returns <c>true</c> if valid, otherwise <c>false</c>.</returns>
        public bool IsNodeValid(ushort nodeId) {
            return CheckNodeFlags(
                nodeId,
                NetNode.Flags.Created | NetNode.Flags.Collapsed | NetNode.Flags.Deleted,
                NetNode.Flags.Created);
        }

        /// <summary>
        /// Check node flags contain at least one of the flags in <paramref name="flagMask"/>.
        /// </summary>
        ///
        /// <param name="nodeId">The id of the node to inspect.</param>
        /// <param name="flagMask">The flags to test.</param>
        /// <param name="expectedResult">If specified, ensure only the expected flags are found.</param>
        ///
        /// <returns>Returns <c>true</c> if the test passes, otherwise <c>false</c>.</returns>
        public bool CheckNodeFlags(ushort nodeId,
                                   NetNode.Flags flagMask,
                                   NetNode.Flags? expectedResult = null) {

            NetNode.Flags result = Singleton<NetManager>.instance.m_nodes.m_buffer[nodeId].m_flags & flagMask;

            return expectedResult == null ? result != 0 : result == expectedResult;
        }

        // SEGMENT BASICS --------------------------------------------------------------------------------

        /// <summary>
        /// Check if a segment id is valid.
        /// </summary>
        ///
        /// <param name="segmentId">The id of the segment to check.</param>
        ///
        /// <returns>Returns <c>true</c> if valid, otherwise <c>false</c>.</returns>
        public bool IsSegmentValid(ushort segmentId) {
            return CheckSegmentFlags(
                segmentId,
                NetSegment.Flags.Created | NetSegment.Flags.Collapsed | NetSegment.Flags.Deleted,
                NetSegment.Flags.Created);
        }

        /// <summary>
        /// Check segment flags contain at least one of the flags in <paramref name="flagMask"/>.
        /// </summary>
        ///
        /// <param name="segmentId">The id of the segment to inspect.</param>
        /// <param name="flagMask">The flags to test.</param>
        /// <param name="expectedResult">If specified, ensure only the expected flags are found.</param>
        ///
        /// <returns>Returns <c>true</c> if the test passes, otherwise <c>false</c>.</returns>
        public bool CheckSegmentFlags(ushort segmentId,
                                      NetSegment.Flags flagMask,
                                      NetSegment.Flags? expectedResult = null) {

            NetSegment.Flags result = Singleton<NetManager>.instance.m_segments.m_buffer[segmentId].m_flags & flagMask;

            return expectedResult == null ? result != 0 : result == expectedResult;
        }

        // LANE BASICS --------------------------------------------------------------------------------

        /// <summary>
        /// Check if a lane id is valid, optionally also checking validity of parent segment.
        /// </summary>
        ///
        /// <param name="laneId">The id of the lane to check.</param>
        /// <param name="checkSegment">If <c>true</c>, validity of parent segment will also be checked.</param>
        ///
        /// <returns>Returns <c>true</c> if valid, otherwise <c>false</c>.</returns>
        public bool IsLaneValid(uint laneId, bool checkSegment) {

            if (checkSegment &&
                !IsSegmentValid(Singleton<NetManager>.instance.m_lanes.m_buffer[laneId].m_segment)) {

                return false;
            }

            return CheckLaneFlags(
                laneId,
                NetLane.Flags.Created | NetLane.Flags.Deleted,
                NetLane.Flags.Created);
        }

        /// <summary>
        /// Check if a lane id and its parent segment are valid.
        /// </summary>
        ///
        /// <param name="laneId">The id of the lane to check.</param>
        ///
        /// <returns>Returns <c>true</c> if both lane and segment are valid, otherwise <c>false</c>.</returns>
        [Obsolete("Use IsLaneValid(uint, bool) instead; ideally only check parent segment validity once per collection of lanes.")]
        public bool IsLaneAndItsSegmentValid(uint laneId) {
            return IsLaneValid(laneId, true);
        }

        /// <summary>
        /// Check lane flags contain at least one of the flags in <paramref name="flagMask"/>.
        /// </summary>
        ///
        /// <param name="laneId">The id of the lane to inspect.</param>
        /// <param name="flagMask">The flags to test for.</param>
        /// <param name="expectedResult">If specified, ensure only the expected flags are found.</param>
        ///
        /// <returns>Returns <c>true</c> if the test passes, otherwise <c>false</c>.</returns>
        public bool CheckLaneFlags(uint laneId,
                                   NetLane.Flags flagMask,
                                   NetLane.Flags? expectedResult = null) {

            uint result = Singleton<NetManager>.instance.m_lanes.m_buffer[laneId].m_flags & (uint)flagMask;

            return expectedResult == null ? result != 0 : result == (uint)expectedResult;
        }

        // OTHER STUFF --------------------------------------------------------------------------------

        public ushort GetSegmentNodeId(ushort segmentId, bool startNode) {
            ref NetSegment segment = ref Singleton<NetManager>.instance.m_segments.m_buffer[segmentId];
            return startNode
                ? segment.m_startNode
                : segment.m_endNode;
        }

        public GetNodeSegmentIdsEnumerable GetNodeSegmentIds(ushort nodeId, ClockDirection clockDirection) {
            var initialSegmentId = GetInitialSegment(ref Singleton<NetManager>.instance.m_nodes.m_buffer[nodeId]);
            var segmentBuffer = Singleton<NetManager>.instance.m_segments.m_buffer;
            return new GetNodeSegmentIdsEnumerable(nodeId, initialSegmentId, clockDirection, segmentBuffer);
        }

<<<<<<< HEAD
        /// <summary>
        /// Gets the initial segment.
        /// </summary>
        /// <param name="node">The node with the segments.</param>
        /// <returns>First non 0 segmentId.</returns>
        public ushort GetInitialSegment(ref NetNode node) {
            for (int i = 0; i < 8; ++i) {
                var segmentId = node.GetSegment(i);
                if (segmentId != 0) {
                    return segmentId;
=======
        public void IterateNodeSegments(ushort nodeId,
                                        ClockDirection dir,
                                        NetSegmentHandler handler) {
            NetManager netManager = Singleton<NetManager>.instance;

            bool ProcessFun(ushort nId, ref NetNode netNode) {
                if (dir == ClockDirection.None) {
                    for (int i = 0; i < 8; ++i) {
                        ushort segmentId = netNode.GetSegment(i);
                        if (segmentId != 0) {
                            if (!handler(
                                    segmentId,
                                    ref netManager.m_segments.m_buffer[segmentId])) {
                                break;
                            }
                        }
                    }
                } else {
                    ushort segmentId = 0;
                    for (int i = 0; i < 8; ++i) {
                        segmentId = netNode.GetSegment(i);
                        if (segmentId != 0) {
                            break;
                        }
                    }
                    ushort initSegId = segmentId;

                    while (true) {
                        if (segmentId != 0) {
                            if (!handler(
                                    segmentId,
                                    ref netManager.m_segments.m_buffer[segmentId])) {
                                break;
                            }
                        }

                        switch (dir) {
                            // also: case ClockDirection.Clockwise:
                            default:
                                segmentId = netManager.m_segments.m_buffer[segmentId]
                                                      .GetLeftSegment(nodeId);
                                break;
                            case ClockDirection.CounterClockwise:
                                segmentId = netManager.m_segments.m_buffer[segmentId]
                                                      .GetRightSegment(nodeId);
                                break;
                        }

                        if (segmentId == initSegId || segmentId == 0) {
                            break;
                        }
                    }
>>>>>>> aac2e4de
                }
            }

            return 0;
        }

        public void IterateSegmentLanes(ushort segmentId, NetSegmentLaneHandler handler) {
            IterateSegmentLanes(
                segmentId,
                ref Singleton<NetManager>.instance.m_segments.m_buffer[segmentId],
                handler);
        }

        public void IterateSegmentLanes(ushort segmentId,
                                        ref NetSegment segment,
                                        NetSegmentLaneHandler handler) {
            NetInfo segmentInfo = segment.Info;
            if (segmentInfo == null) {
                return;
            }

            byte laneIndex = 0;
            uint curLaneId = segment.m_lanes;
            while (laneIndex < segmentInfo.m_lanes.Length && curLaneId != 0u) {
                NetInfo.Lane laneInfo = segmentInfo.m_lanes[laneIndex];
                handler(
                    curLaneId,
                    ref Singleton<NetManager>.instance.m_lanes.m_buffer[curLaneId],
                    laneInfo,
                    segmentId,
                    ref segment,
                    laneIndex);

                curLaneId = Singleton<NetManager>.instance.m_lanes.m_buffer[curLaneId].m_nextLane;
                ++laneIndex;
            }
        }

        public NetInfo.Direction GetFinalSegmentEndDirection(ushort segmentId, bool startNode) {
            return GetFinalSegmentEndDirection(
                segmentId,
                ref Singleton<NetManager>.instance.m_segments.m_buffer[segmentId],
                startNode);
        }

        public NetInfo.Direction GetFinalSegmentEndDirection(
            ushort segmentId,
            ref NetSegment segment,
            bool startNode) {
            var dir = startNode ? NetInfo.Direction.Backward : NetInfo.Direction.Forward;

            if ((segment.m_flags & NetSegment.Flags.Invert) !=
                NetSegment.Flags.None /*^ SimulationService.Instance.LeftHandDrive*/) {
                dir = NetInfo.InvertDirection(dir);
            }

            return dir;
        }

        public IList<LanePos> GetSortedLanes(ushort segmentId,
                                             ref NetSegment segment,
                                             bool? startNode,
                                             NetInfo.LaneType? laneTypeFilter = null,
                                             VehicleInfo.VehicleType? vehicleTypeFilter = null,
                                             bool reverse = false,
                                             bool sort = true) {
            // TODO refactor together with getSegmentNumVehicleLanes, especially the vehicle type and lane type checks
            NetManager netManager = Singleton<NetManager>.instance;
            var laneList = new List<LanePos>();

            bool inverted = (segment.m_flags & NetSegment.Flags.Invert) != NetSegment.Flags.None;

            NetInfo.Direction? filterDir = null;
            NetInfo.Direction sortDir = NetInfo.Direction.Forward;

            if (startNode != null) {
                filterDir = (bool)startNode
                                ? NetInfo.Direction.Backward
                                : NetInfo.Direction.Forward;
                filterDir = inverted
                                ? NetInfo.InvertDirection((NetInfo.Direction)filterDir)
                                : filterDir;
                sortDir = NetInfo.InvertDirection((NetInfo.Direction)filterDir);
            } else if (inverted) {
                sortDir = NetInfo.Direction.Backward;
            }

            if (reverse) {
                sortDir = NetInfo.InvertDirection(sortDir);
            }

            NetInfo segmentInfo = segment.Info;
            uint curLaneId = segment.m_lanes;
            byte laneIndex = 0;

            while (laneIndex < segmentInfo.m_lanes.Length && curLaneId != 0u) {
                NetInfo.Lane laneInfo = segmentInfo.m_lanes[laneIndex];
                if ((laneTypeFilter == null ||
                     (laneInfo.m_laneType & laneTypeFilter) != NetInfo.LaneType.None) &&
                    (vehicleTypeFilter == null || (laneInfo.m_vehicleType & vehicleTypeFilter) !=
                     VehicleInfo.VehicleType.None) &&
                    (filterDir == null ||
                     segmentInfo.m_lanes[laneIndex].m_finalDirection == filterDir))
                {
                    laneList.Add(
                        new LanePos(
                            curLaneId,
                            laneIndex,
                            segmentInfo.m_lanes[laneIndex].m_position,
                            laneInfo.m_vehicleType,
                            laneInfo.m_laneType));
                }

                curLaneId = netManager.m_lanes.m_buffer[curLaneId].m_nextLane;
                ++laneIndex;
            }

            if (sort) {
                int CompareLanePositionsFun(LanePos x, LanePos y) {
                    bool fwd = sortDir == NetInfo.Direction.Forward;
                    if (Math.Abs(x.position - y.position) < 1e-12) {
                        if (x.position > 0) {
                            // mirror type-bound lanes (e.g. for coherent disply of lane-wise speed limits)
                            fwd = !fwd;
                        }

                        if (x.laneType == y.laneType) {
                            if (x.vehicleType == y.vehicleType) {
                                return 0;
                            }

                            if ((x.vehicleType < y.vehicleType) == fwd) {
                                return -1;
                            }

                            return 1;
                        }

                        if ((x.laneType < y.laneType) == fwd) {
                            return -1;
                        }

                        return 1;
                    }

                    if (x.position < y.position == fwd) {
                        return -1;
                    }

                    return 1;
                }

                laneList.Sort(CompareLanePositionsFun);
            }
            return laneList;
        }

        public void PublishSegmentChanges(ushort segmentId) {
            Log._Debug($"NetService.PublishSegmentChanges({segmentId}) called.");
            ISimulationService simService = SimulationService.Instance;

            ref NetSegment segment = ref Singleton<NetManager>.instance.m_segments.m_buffer[segmentId];
            uint currentBuildIndex = simService.CurrentBuildIndex;
            simService.CurrentBuildIndex = currentBuildIndex + 1;
            segment.m_modifiedIndex = currentBuildIndex;
            ++segment.m_buildIndex;
        }

        public bool? IsStartNode(ushort segmentId, ushort nodeId) {
            ref NetSegment segment = ref Singleton<NetManager>.instance.m_segments.m_buffer[segmentId];
            if (segment.m_startNode == nodeId) {
                return true;
            } else if (segment.m_endNode == nodeId) {
                return false;
            } else {
                return null;
            }
        }

        public ushort GetHeadNode(ref NetSegment segment) {
            // tail node>-------->head node
            bool invert = (segment.m_flags & NetSegment.Flags.Invert) != NetSegment.Flags.None;
            invert = invert ^ SimulationService.Instance.TrafficDrivesOnLeft;
            if (invert) {
                return segment.m_startNode;
            } else {
                return segment.m_endNode;
            }
        }

        public ushort GetHeadNode(ushort segmentId) =>
            GetHeadNode(ref Singleton<NetManager>.instance.m_segments.m_buffer[segmentId]);

        public ushort GetTailNode(ref NetSegment segment) {
            bool invert = (segment.m_flags & NetSegment.Flags.Invert) != NetSegment.Flags.None;
            invert = invert ^ SimulationService.Instance.TrafficDrivesOnLeft;
            if (!invert) {
                return segment.m_startNode;
            } else {
                return segment.m_endNode;
            }//endif
        }

        public ushort GetTailNode(ushort segmentId) =>
            GetTailNode(ref Singleton<NetManager>.instance.m_segments.m_buffer[segmentId]);
    }
}<|MERGE_RESOLUTION|>--- conflicted
+++ resolved
@@ -147,7 +147,6 @@
             return new GetNodeSegmentIdsEnumerable(nodeId, initialSegmentId, clockDirection, segmentBuffer);
         }
 
-<<<<<<< HEAD
         /// <summary>
         /// Gets the initial segment.
         /// </summary>
@@ -158,60 +157,6 @@
                 var segmentId = node.GetSegment(i);
                 if (segmentId != 0) {
                     return segmentId;
-=======
-        public void IterateNodeSegments(ushort nodeId,
-                                        ClockDirection dir,
-                                        NetSegmentHandler handler) {
-            NetManager netManager = Singleton<NetManager>.instance;
-
-            bool ProcessFun(ushort nId, ref NetNode netNode) {
-                if (dir == ClockDirection.None) {
-                    for (int i = 0; i < 8; ++i) {
-                        ushort segmentId = netNode.GetSegment(i);
-                        if (segmentId != 0) {
-                            if (!handler(
-                                    segmentId,
-                                    ref netManager.m_segments.m_buffer[segmentId])) {
-                                break;
-                            }
-                        }
-                    }
-                } else {
-                    ushort segmentId = 0;
-                    for (int i = 0; i < 8; ++i) {
-                        segmentId = netNode.GetSegment(i);
-                        if (segmentId != 0) {
-                            break;
-                        }
-                    }
-                    ushort initSegId = segmentId;
-
-                    while (true) {
-                        if (segmentId != 0) {
-                            if (!handler(
-                                    segmentId,
-                                    ref netManager.m_segments.m_buffer[segmentId])) {
-                                break;
-                            }
-                        }
-
-                        switch (dir) {
-                            // also: case ClockDirection.Clockwise:
-                            default:
-                                segmentId = netManager.m_segments.m_buffer[segmentId]
-                                                      .GetLeftSegment(nodeId);
-                                break;
-                            case ClockDirection.CounterClockwise:
-                                segmentId = netManager.m_segments.m_buffer[segmentId]
-                                                      .GetRightSegment(nodeId);
-                                break;
-                        }
-
-                        if (segmentId == initSegId || segmentId == 0) {
-                            break;
-                        }
-                    }
->>>>>>> aac2e4de
                 }
             }
 
