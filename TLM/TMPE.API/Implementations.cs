--- conflicted
+++ resolved
@@ -3,11 +3,8 @@
     using TrafficManager.API.Manager;
     using TrafficManager.API.Notifier;
     using System.Linq;
-<<<<<<< HEAD
     using TrafficManager.API.Hook;
-=======
     using TrafficManager.API.UI;
->>>>>>> bfeccac3
 
     public static class Implementations {
         private static Type constantsType_;
