﻿<?xml version="1.0" encoding="utf-8"?>
<Project ToolsVersion="14.0" DefaultTargets="Build" xmlns="http://schemas.microsoft.com/developer/msbuild/2003">
  <Import Project="$(MSBuildExtensionsPath)\$(MSBuildToolsVersion)\Microsoft.Common.props" Condition="Exists('$(MSBuildExtensionsPath)\$(MSBuildToolsVersion)\Microsoft.Common.props')" />
  <PropertyGroup>
    <Configuration Condition=" '$(Configuration)' == '' ">Debug</Configuration>
    <Platform Condition=" '$(Platform)' == '' ">AnyCPU</Platform>
    <ProjectGuid>{C911D31C-C85D-42A8-A839-7B209A715495}</ProjectGuid>
    <OutputType>Library</OutputType>
    <AppDesignerFolder>Properties</AppDesignerFolder>
    <RootNamespace>TrafficManager.API</RootNamespace>
    <AssemblyName>TMPE.API</AssemblyName>
    <TargetFrameworkVersion>v3.5</TargetFrameworkVersion>
    <LangVersion>preview</LangVersion>
    <FileAlignment>512</FileAlignment>
  </PropertyGroup>
  <PropertyGroup Condition=" '$(Configuration)|$(Platform)' == 'Debug|AnyCPU' ">
    <DebugSymbols>true</DebugSymbols>
    <DebugType>full</DebugType>
    <Optimize>false</Optimize>
    <OutputPath>bin\Debug\</OutputPath>
    <DefineConstants>DEBUG</DefineConstants>
    <ErrorReport>prompt</ErrorReport>
    <WarningLevel>4</WarningLevel>
  </PropertyGroup>
  <PropertyGroup Condition=" '$(Configuration)|$(Platform)' == 'Release|AnyCPU' ">
    <DebugType>pdbonly</DebugType>
    <Optimize>true</Optimize>
    <OutputPath>bin\Release\</OutputPath>
    <DefineConstants>
    </DefineConstants>
    <ErrorReport>prompt</ErrorReport>
    <WarningLevel>4</WarningLevel>
  </PropertyGroup>
  <PropertyGroup>
    <SteamPath>~/Library/Application Support/Steam/</SteamPath>
    <SteamPath Condition="! Exists ('$(SteamPath)')">$(ProgramFiles)\Steam</SteamPath>
    <SteamPath Condition="! Exists ('$(SteamPath)')">$(Registry:HKEY_CURRENT_USER\Software\Valve\Steam@SteamPath)</SteamPath>
    <CSPath>$(SteamPath)\steamapps\common\Cities_Skylines</CSPath>
    <MangedDLLPath>$(CSPath)\Cities_Data\Managed</MangedDLLPath>
    <MangedDLLPath Condition="!  Exists ('$(MangedDLLPath)')">..\dependencies</MangedDLLPath>
  </PropertyGroup>
  <ItemGroup>
    <Reference Include="Assembly-CSharp">
      <HintPath>$(MangedDLLPath)\Assembly-CSharp.dll</HintPath>
      <Private>False</Private>
    </Reference>
    <Reference Include="ColossalManaged">
      <HintPath>$(MangedDLLPath)\ColossalManaged.dll</HintPath>
      <Private>False</Private>
    </Reference>
    <Reference Include="ICities">
      <HintPath>$(MangedDLLPath)\ICities.dll</HintPath>
      <Private>False</Private>
    </Reference>
    <Reference Include="System" />
    <Reference Include="System.Core">
      <HintPath>$(MangedDLLPath)\System.Core.dll</HintPath>
    </Reference>
    <Reference Include="System.Runtime.Serialization" />
    <Reference Include="System.Xml" />
    <Reference Include="UnityEngine">
      <HintPath>$(MangedDLLPath)\UnityEngine.dll</HintPath>
      <Private>False</Private>
    </Reference>
    <Reference Include="UnityEngine.Networking">
      <HintPath>$(MangedDLLPath)\UnityEngine.Networking.dll</HintPath>
      <Private>False</Private>
    </Reference>
    <Reference Include="UnityEngine.UI">
      <HintPath>$(MangedDLLPath)\UnityEngine.UI.dll</HintPath>
      <Private>False</Private>
    </Reference>
  </ItemGroup>
  <ItemGroup>
    <Compile Include="..\SharedAssemblyInfo.cs">
      <Link>Properties\SharedAssemblyInfo.cs</Link>
    </Compile>
    <Compile Include="Harmony.cs" />
    <Compile Include="Hook\IHookFactory.cs" />
    <Compile Include="Hook\IJunctionRestrictionsHook.cs" />
    <Compile Include="Implementations.cs" />
    <Compile Include="Geometry\SegmentEndReplacement.cs" />
    <Compile Include="Manager\IAdvancedParkingManager.cs" />
    <Compile Include="Manager\ICustomDataManager.cs" />
    <Compile Include="Manager\ICustomManager.cs" />
    <Compile Include="Manager\ICustomSegmentLightsManager.cs" />
    <Compile Include="Manager\IExtLaneManager.cs" />
    <Compile Include="Manager\IExtSegmentEndManager.cs" />
    <Compile Include="Manager\IExtNodeManager.cs" />
    <Compile Include="Manager\IExtSegmentManager.cs" />
    <Compile Include="Manager\IExtBuildingManager.cs" />
    <Compile Include="Manager\IExtCitizenInstanceManager.cs" />
    <Compile Include="Manager\IExtCitizenManager.cs" />
    <Compile Include="Manager\IExtPathManager.cs" />
    <Compile Include="Manager\IFeatureManager.cs" />
    <Compile Include="Manager\IGeometryManager.cs" />
    <Compile Include="Manager\IJunctionRestrictionsManager.cs" />
    <Compile Include="Manager\ILaneArrowManager.cs" />
    <Compile Include="Manager\ILaneConnectionManager.cs" />
    <Compile Include="Manager\IManagerFactory.cs" />
    <Compile Include="Manager\IOptionsManager.cs" />
    <Compile Include="Manager\IParkingRestrictionsManager.cs" />
    <Compile Include="Manager\IRoutingManager.cs" />
    <Compile Include="Manager\ISegmentEndManager.cs" />
    <Compile Include="Manager\ISpeedLimitManager.cs" />
    <Compile Include="Manager\ITrafficLightManager.cs" />
    <Compile Include="Manager\ITrafficLightSimulationManager.cs" />
    <Compile Include="Manager\ITrafficMeasurementManager.cs" />
    <Compile Include="Manager\ITrafficPriorityManager.cs" />
    <Compile Include="Manager\ITurnOnRedManager.cs" />
    <Compile Include="Manager\IUtilityManager.cs" />
    <Compile Include="Manager\IVehicleBehaviorManager.cs" />
    <Compile Include="Manager\IVehicleRestrictionsManager.cs" />
    <Compile Include="Manager\IExtVehicleManager.cs" />
    <Compile Include="Notifier\INotifier.cs" />
    <Compile Include="Notifier\OnModifiedEventArgs.cs" />
    <Compile Include="Properties\AssemblyInfo.cs" />
    <Compile Include="Traffic\ApiConstants.cs" />
    <Compile Include="Traffic\Data\ExtNode.cs" />
    <Compile Include="Traffic\Data\ExtSegmentEnd.cs" />
    <Compile Include="Traffic\Data\ExtSegment.cs" />
    <Compile Include="Traffic\Data\ExtBuilding.cs" />
    <Compile Include="Traffic\Data\ExtCitizen.cs" />
    <Compile Include="Traffic\Data\ExtCitizenInstance.cs" />
    <Compile Include="Traffic\Data\KmphValue.cs">
      <DependentUpon>SpeedValue.cs</DependentUpon>
    </Compile>
    <Compile Include="Traffic\Data\LaneTrafficData.cs" />
    <Compile Include="Traffic\Data\MphValue.cs">
      <DependentUpon>SpeedValue.cs</DependentUpon>
    </Compile>
    <Compile Include="Traffic\Data\PathCreationArgs.cs" />
    <Compile Include="Traffic\Data\PathUnitQueueItem.cs" />
    <Compile Include="Traffic\Data\PrioritySegment.cs" />
    <Compile Include="Traffic\Data\SegmentDirTrafficData.cs" />
    <Compile Include="Traffic\Data\ExtVehicle.cs" />
    <Compile Include="Traffic\Data\SpeedValue.cs" />
    <Compile Include="Traffic\Data\TurnOnRedSegments.cs" />
    <Compile Include="Traffic\Enums\CarUsagePolicy.cs" />
    <Compile Include="Traffic\Enums\ExtParkingSpaceLocation.cs" />
    <Compile Include="Traffic\Enums\ExtPathMode.cs" />
    <Compile Include="Traffic\Enums\ExtPathState.cs" />
    <Compile Include="Traffic\Enums\ExtPathType.cs" />
    <Compile Include="Traffic\Enums\ExtSoftPathState.cs" />
    <Compile Include="Traffic\Enums\ExtTransportMode.cs" />
    <Compile Include="Traffic\Enums\ExtVehicleFlags.cs" />
    <Compile Include="Traffic\Enums\ExtVehicleType.cs" />
    <Compile Include="Traffic\Enums\FlowWaitCalcMode.cs" />
    <Compile Include="Traffic\Enums\GeometryCalculationMode.cs" />
<<<<<<< HEAD
    <Compile Include="Traffic\Enums\JunctionRestrictionsFlags.cs" />
=======
    <Compile Include="Traffic\Enums\JunctionRestrictionFlags.cs" />
>>>>>>> bfeccac3
    <Compile Include="Traffic\Enums\LocaleKeyAttribute.cs" />
    <Compile Include="Traffic\Enums\LaneArrows.cs" />
    <Compile Include="Traffic\Enums\LaneEndTransitionGroup.cs" />
    <Compile Include="Traffic\Enums\LaneEndTransitionType.cs" />
    <Compile Include="Traffic\Enums\LightMode.cs" />
    <Compile Include="Traffic\Enums\ParkedCarApproachState.cs" />
    <Compile Include="Traffic\Enums\ParkingError.cs" />
    <Compile Include="Traffic\Enums\PriorityType.cs" />
    <Compile Include="Traffic\Enums\EmergencyBehavior.cs" />
    <Compile Include="Traffic\Enums\RecklessDrivers.cs" />
    <Compile Include="Traffic\Enums\SetLaneArrow_Result.cs" />
    <Compile Include="Traffic\Enums\SetPrioritySignError.cs" />
    <Compile Include="Traffic\Enums\SimulationAccuracy.cs" />
    <Compile Include="Traffic\Enums\StepChangeMetric.cs" />
    <Compile Include="Traffic\Enums\ToggleTrafficLightError.cs" />
    <Compile Include="Traffic\Enums\TrafficLightSimulationType.cs" />
    <Compile Include="Traffic\Enums\VehicleJunctionTransitState.cs" />
    <Compile Include="Traffic\Enums\VehicleRestrictionsAggression.cs" />
    <Compile Include="Traffic\Enums\VehicleRestrictionsMode.cs" />
    <Compile Include="Traffic\ISegmentEnd.cs" />
    <Compile Include="Traffic\ISegmentEndId.cs" />
    <Compile Include="UI\IUIFactory.cs" />
    <Compile Include="UI\ITheme.cs" />
    <Compile Include="Util\IObservable.cs" />
    <Compile Include="Util\IObserver.cs" />
  </ItemGroup>
  <ItemGroup>
    <ProjectReference Include="..\CSUtil.Commons\CSUtil.Commons.csproj">
      <Project>{d3ade06e-f493-4819-865a-3bb44feedf01}</Project>
      <Name>CSUtil.Commons</Name>
    </ProjectReference>
  </ItemGroup>
  <ItemGroup>
    <None Include="packages.config" />
  </ItemGroup>
  <ItemGroup>
    <Analyzer Include="..\packages\StyleCop.Analyzers.1.1.118\analyzers\dotnet\cs\StyleCop.Analyzers.CodeFixes.dll" />
    <Analyzer Include="..\packages\StyleCop.Analyzers.1.1.118\analyzers\dotnet\cs\StyleCop.Analyzers.dll" />
  </ItemGroup>
  <Import Project="$(MSBuildToolsPath)\Microsoft.CSharp.targets" />
  <!-- To modify your build process, add your task inside one of the targets below and uncomment it. 
       Other similar extension points exist, see Microsoft.Common.targets.
  <Target Name="BeforeBuild">
  </Target>
  <Target Name="AfterBuild">
  </Target>
  -->
</Project><|MERGE_RESOLUTION|>--- conflicted
+++ resolved
@@ -147,11 +147,8 @@
     <Compile Include="Traffic\Enums\ExtVehicleType.cs" />
     <Compile Include="Traffic\Enums\FlowWaitCalcMode.cs" />
     <Compile Include="Traffic\Enums\GeometryCalculationMode.cs" />
-<<<<<<< HEAD
     <Compile Include="Traffic\Enums\JunctionRestrictionsFlags.cs" />
-=======
     <Compile Include="Traffic\Enums\JunctionRestrictionFlags.cs" />
->>>>>>> bfeccac3
     <Compile Include="Traffic\Enums\LocaleKeyAttribute.cs" />
     <Compile Include="Traffic\Enums\LaneArrows.cs" />
     <Compile Include="Traffic\Enums\LaneEndTransitionGroup.cs" />
